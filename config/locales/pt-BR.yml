---
pt-BR:
  about:
    about_mastodon_html: 'A rede social do futuro: Sem anúncios, sem vigilância corporativa, com design ético e muita descentralização! Possua seus próprios dados com o Mastodon!'
    contact_missing: Não definido
    contact_unavailable: Não disponível
    hosted_on: Mastodon hospedado em %{domain}
    title: Sobre
  accounts:
    errors:
      cannot_be_added_to_collections: Esta conta não pode ser adicionada a coleções.
    followers:
      one: Seguidor
      other: Seguidores
    following: Seguindo
    instance_actor_flash: Esta conta é um ator virtual usado para representar o próprio servidor e não um usuário individual. É utilizada para fins de federação e não deve ser suspensa.
    last_active: última atividade
    link_verified_on: O link foi verificado em %{date}
    nothing_here: Nada aqui!
    pin_errors:
      following: Você deve estar seguindo a pessoa que você deseja sugerir
    posts:
      one: Publicação
      other: Publicações
    posts_tab_heading: Publicações
    self_follow_error: Seguir sua conta não é permitido
  admin:
    account_actions:
      action: Tomar uma atitude
      already_silenced: Esta conta já foi limitada.
      already_suspended: Esta conta já foi suspensa.
      title: Moderar %{acct}
    account_moderation_notes:
      create: Deixar nota
      created_msg: Nota de moderação criada!
      destroyed_msg: Nota de moderação excluída!
    accounts:
      add_email_domain_block: Bloquear domínio de email
      approve: Aprovar
      approved_msg: Aprovado com sucesso o pedido de registro de %{username}
      are_you_sure: Você tem certeza?
      avatar: Imagem de perfil
      by_domain: Domínio
      change_email:
        changed_msg: E-mail alterado com sucesso!
        current_email: E-mail atual
        label: Alterar e-mail
        new_email: Novo e-mail
        submit: Alterar e-mail
        title: Alterar e-mail para %{username}
      change_role:
        changed_msg: Função alterada com sucesso!
        edit_roles: Gerenciar funções do usuário
        label: Alterar função
        no_role: Nenhuma função
        title: Alterar função para %{username}
      confirm: Confirmar
      confirmed: Confirmado
      confirming: Confirmando
      custom: Personalizar
      delete: Excluir dados
      deleted: Excluído
      demote: Rebaixar
      destroyed_msg: Os dados de %{username} estão na fila para serem excluídos em breve
      disable: Congelar
      disable_sign_in_token_auth: Desativar autenticação via token por email
      disable_two_factor_authentication: Desativar autenticação de dois fatores
      disabled: Congelada
      display_name: Nome de exibição
      domain: Domínio
      edit: Editar
      email: E-mail
      email_status: Estado do e-mail
      enable: Descongelar
      enable_sign_in_token_auth: Ativar autenticação via token por email
      enabled: Ativada
      enabled_msg: A conta de %{username} foi descongelada
      followers: Seguidores
      follows: Seguindo
      header: Capa
      inbox_url: URL da caixa de entrada
      invite_request_text: Motivos para entrar
      invited_by: Convidado por
      ip: IP
      joined: Entrou
      location:
        all: Todos
        local: Local
        remote: Remoto
        title: Localização
      login_status: Situação da conta
      media_attachments: Mídias anexadas
      memorialize: Converter em memorial
      memorialized: Convertidas em memorial
      memorialized_msg: A conta de %{username} foi transformada em uma conta memorial
      moderation:
        active: Ativo
        all: Todos
        disabled: Desativado
        pending: Pendente
        silenced: Limitado
        suspended: Suspendido
        title: Moderação
      moderation_notes: Notas de moderação
      most_recent_activity: Atividade mais recente
      most_recent_ip: IP mais recente
      no_account_selected: Nenhuma conta foi alterada, pois nenhuma conta foi selecionada
      no_limits_imposed: Sem limite imposto
      no_role_assigned: Sem cargo
      not_subscribed: Não inscrito
      pending: Revisão pendente
      perform_full_suspension: Suspender
      previous_strikes: Avisos anteriores
      previous_strikes_description_html:
        one: Esta conta tem <strong>um</strong> aviso.
        other: Esta conta tem <strong>%{count}</strong> ataques.
      promote: Promover
      protocol: Protocolo
      public: Público
      push_subscription_expires: Inscrição PuSH expira
      redownload: Atualizar perfil
      redownloaded_msg: O perfil de %{username} foi atualizado a partir da origem
      reject: Rejeitar
      rejected_msg: O pedido de registro de %{username} foi rejeitado
      remote_suspension_irreversible: Os dados desta conta foram excluídos de forma irreversível.
      remote_suspension_reversible_hint_html: A conta foi suspensa em seu servidor, e todos os dados serão removidos em %{date}. Até lá, o servidor remoto pode restaurar essa conta sem nenhum efeito negativo. Se você quer remover todos os dados desta conta imediatamente, você pode fazer isso abaixo.
      remove_avatar: Remover imagem de perfil
      remove_header: Remover capa
      removed_avatar_msg: A imagem de perfil de %{username} foi removida
      removed_header_msg: A capa de %{username} foi removida
      resend_confirmation:
        already_confirmed: Este usuário já está confirmado
        send: Reenviar link de confirmação
        success: Link de confirmação enviado com sucesso!
      reset: Redefinir
      reset_password: Redefinir senha
      resubscribe: Reinscrever-se
      role: Cargo
      search: Buscar
      search_same_email_domain: Outros usuários com o mesmo domínio de e-mail
      search_same_ip: Outros usuários com o mesmo IP
      security: Segurança
      security_measures:
        only_password: Apenas senha
        password_and_2fa: Senha e autenticação de dois fatores
      sensitive: Sensíveis
      sensitized: Marcadas como sensíveis
      shared_inbox_url: Link da caixa de entrada compartilhada
      show:
        created_reports: Denúncias criadas
        targeted_reports: Vezes denunciado
      silence: Silenciar
      silenced: Silenciado
      statuses: Publicações
      strikes: Avisos anteriores
      subscribe: Inscrever-se
      suspend: Suspender
      suspended: Suspendido
      suspension_irreversible: Os dados desta conta foram excluídos de forma irreversível. Você pode remover a suspensão da conta para torná-la utilizável, mas ela não recuperará nenhum dado que ela possuía anteriormente.
      suspension_reversible_hint_html: A conta foi suspensa e os dados serão totalmente removidos em %{date}. Até lá, a conta pode ser restaurada sem nenhum efeito negativo. Se você deseja remover todos os dados da conta imediatamente, você pode fazer isso abaixo.
      title: Contas
      unblock_email: Desbloquear endereço de e-mail
      unblocked_email_msg: O endereço de e-mail de %{username} foi desbloqueado
      unconfirmed_email: E-mail não confirmado
      undo_sensitized: Desfazer sensível
      undo_silenced: Desfazer silêncio
      undo_suspension: Desbanir
      unsilenced_msg: As limitações da conta de %{username} foram removidas
      unsubscribe: Cancelar inscrição
      unsuspended_msg: A suspensão da conta de %{username} foi removida
      username: Nome de usuário
      view_domain: Ver resumo para o domínio
      warn: Notificar
      web: Web
      whitelisted: Permitido
    action_logs:
      action_types:
        approve_appeal: Aprovar revisão
        approve_user: Aprovar usuário
        assigned_to_self_report: Atribuir denúncia
        change_email_user: Alterar o Email para o usuário
        change_role_user: Alterar cargo do usuário
        confirm_user: Confirmar usuário
        create_account_warning: Criar aviso
        create_announcement: Criar anúncio
        create_canonical_email_block: Criar bloqueio de Email
        create_custom_emoji: Criar emoji personalizado
        create_domain_allow: Permitir domínio
        create_domain_block: Bloquear domínio
        create_email_domain_block: Criar Bloqueio de Domínio de Email
        create_ip_block: Criar regra de IP
        create_relay: Criar Retransmissão
        create_unavailable_domain: Criar domínio indisponível
        create_user_role: Criar cargo
        create_username_block: Criar regra de usuário
        demote_user: Rebaixar usuário
        destroy_announcement: Excluir anúncio
        destroy_canonical_email_block: Deletar bloqueio de Email
        destroy_custom_emoji: Excluir emoji personalizado
        destroy_domain_allow: Excluir domínio permitido
        destroy_domain_block: Desbloquear domínio
        destroy_email_domain_block: Deletar bloqueio de domínio Email
        destroy_instance: Limpar domínio
        destroy_ip_block: Excluir regra de IP
        destroy_relay: Excluir Retransmissão
        destroy_status: Excluir publicação
        destroy_unavailable_domain: Excluir domínio indisponível
        destroy_user_role: Destruir cargo
        destroy_username_block: Excluir regra de usuário
        disable_2fa_user: Desativar autenticação de dois fatores
        disable_custom_emoji: Desativar emoji personalizado
        disable_relay: Desativar Retransmissão
        disable_sign_in_token_auth_user: Desativar autenticação via Token de Email para Usuário
        disable_user: Desativar usuário
        enable_custom_emoji: Ativar emoji personalizado
        enable_relay: Ativar Retransmissão
        enable_sign_in_token_auth_user: Ativar autenticação via Token de Email para Usuário
        enable_user: Ativar usuário
        memorialize_account: Converter conta em memorial
        promote_user: Promover usuário
        publish_terms_of_service: Publicar termos de serviço
        reject_appeal: Rejeitar revisão
        reject_user: Rejeitar usuário
        remove_avatar_user: Remover imagem de perfil
        reopen_report: Reabrir relatório
        resend_user: Reenviar o e-mail de confirmação
        reset_password_user: Redefinir a senha
        resolve_report: Resolver denúncia
        sensitive_account: Marcar a mídia na sua conta como sensível
        silence_account: Silenciar conta
        suspend_account: Suspender conta
        unassigned_report: Desatribuir denúncia
        unblock_email_account: Desbloquear endereço de e-mail
        unsensitive_account: Desmarcar a mídia na sua conta como sensível
        unsilence_account: Desfazer silenciar conta
        unsuspend_account: Remover suspensão de conta
        update_announcement: Editar anúncio
        update_custom_emoji: Editar Emoji Personalizado
        update_domain_block: Atualizar bloqueio de domínio
        update_ip_block: Atualizar regra de IP
        update_report: Atualizar Relatório
        update_status: Editar Status
        update_user_role: Atualizar cargo
        update_username_block: Atualizar regra de usuário
      actions:
        approve_appeal_html: "%{name} aprovou a revisão da decisão da moderação em %{target}"
        approve_user_html: "%{name} aprovado inscrição de %{target}"
        assigned_to_self_report_html: "%{name} atribuiu a denúncia %{target} para si"
        change_email_user_html: "%{name} alterou o endereço de e-mail do usuário %{target}"
        change_role_user_html: "%{name} alterou o cargo de %{target}"
        confirm_user_html: "%{name} confirmou o endereço de e-mail do usuário %{target}"
        create_account_warning_html: "%{name} enviou um aviso para %{target}"
        create_announcement_html: "%{name} criou o novo anúncio %{target}"
        create_canonical_email_block_html: "%{name} bloqueou o endereço de e-mail com o hash %{target}"
        create_custom_emoji_html: "%{name} enviou o novo emoji %{target}"
        create_domain_allow_html: "%{name} permitiu federação com domínio %{target}"
        create_domain_block_html: "%{name} bloqueou o domínio %{target}"
        create_email_domain_block_html: "%{name} bloqueou o domínio de e-mail %{target}"
        create_ip_block_html: "%{name} criou a regra para o IP %{target}"
        create_relay_html: "%{name} criou uma retransmissão %{target}"
        create_unavailable_domain_html: "%{name} parou a entrega ao domínio %{target}"
        create_user_role_html: "%{name} criou o cargo %{target}"
        create_username_block_html: Regra %{name} adicionada para nomes de usuário contendo %{target}
        demote_user_html: "%{name} rebaixou o usuário %{target}"
        destroy_announcement_html: "%{name} excluiu o anúncio %{target}"
        destroy_canonical_email_block_html: "%{name} desbloqueou o endereço e-mail com o hash %{target}"
        destroy_custom_emoji_html: "%{name} apagou o emoji %{target}"
        destroy_domain_allow_html: "%{name} bloqueou federação com domínio %{target}"
        destroy_domain_block_html: "%{name} desbloqueou o domínio %{target}"
        destroy_email_domain_block_html: "%{name} desbloqueou o domínio de e-mail %{target}"
        destroy_instance_html: "%{name} limpou o domínio %{target}"
        destroy_ip_block_html: "%{name} excluiu a regra para o IP %{target}"
        destroy_relay_html: "%{name} excluiu uma retransmissão %{target}"
        destroy_status_html: "%{name} removeu a publicação de %{target}"
        destroy_unavailable_domain_html: "%{name} retomou a entrega ao domínio %{target}"
        destroy_user_role_html: "%{name} excluiu o cargo %{target}"
        destroy_username_block_html: Regra %{name} removida por usuário contendo %{target}
        disable_2fa_user_html: "%{name} desativou a exigência da autenticação de dois fatores para o usuário %{target}"
        disable_custom_emoji_html: "%{name} desativou o emoji %{target}"
        disable_relay_html: "%{name} desativou uma retransmissão %{target}"
        disable_sign_in_token_auth_user_html: "%{name} desativou a autenticação via token por e-mail para %{target}"
        disable_user_html: "%{name} desativou o login para %{target}"
        enable_custom_emoji_html: "%{name} ativou o emoji %{target}"
        enable_relay_html: "%{name} ativou uma retransmissão %{target}"
        enable_sign_in_token_auth_user_html: "%{name} ativou a autenticação via token por e-mail para %{target}"
        enable_user_html: "%{name} ativou o login para %{target}"
        memorialize_account_html: "%{name} transformou a conta de %{target} em um memorial"
        promote_user_html: "%{name} promoveu o usuário %{target}"
        publish_terms_of_service_html: "%{name} publicou atualizações aos termos de serviço"
        reject_appeal_html: "%{name} rejeitou a revisão da decisão da moderação em %{target}"
        reject_user_html: "%{name} rejeitou a inscrição de %{target}"
        remove_avatar_user_html: "%{name} removeu a imagem de perfil de %{target}"
        reopen_report_html: "%{name} reabriu a denúncia %{target}"
        resend_user_html: "%{name} reenviou um e-mail de confirmação para %{target}"
        reset_password_user_html: "%{name} redefiniu a senha de %{target}"
        resolve_report_html: "%{name} resolveu a denúncia %{target}"
        sensitive_account_html: "%{name} marcou a mídia de %{target} como sensível"
        silence_account_html: "%{name} limitou a conta de %{target}"
        suspend_account_html: "%{name} suspendeu a conta de %{target}"
        unassigned_report_html: "%{name} desatribuiu a denúncia %{target}"
        unblock_email_account_html: "%{name} desbloqueou o endereço de e-mail de %{target}"
        unsensitive_account_html: "%{name} desmarcou a mídia de %{target} como sensível"
        unsilence_account_html: "%{name} removeu a limitação da conta de %{target}"
        unsuspend_account_html: "%{name} removeu a suspenção da conta de %{target}"
        update_announcement_html: "%{name} atualizou o anúncio %{target}"
        update_custom_emoji_html: "%{name} atualizou o emoji %{target}"
        update_domain_block_html: "%{name} atualizou o bloqueio de domínio de %{target}"
        update_ip_block_html: "%{name} alterou a regra para o IP %{target}"
        update_report_html: "%{name} atualizou o relatório %{target}"
        update_status_html: "%{name} atualizou a publicação de %{target}"
        update_user_role_html: "%{name} alterou o cargo %{target}"
        update_username_block_html: Regra %{name} atualizada para nomes de usuários contendo %{target}
      deleted_account: conta excluída
      empty: Nenhum registro encontrado.
      filter_by_action: Filtrar por ação
      filter_by_user: Filtrar por usuário
      title: Auditar histórico
      unavailable_instance: "(nome de domínio indisponível)"
    announcements:
      back: Voltar aos anúncios
      destroyed_msg: Anúncio excluído!
      edit:
        title: Editar anúncio
      empty: Sem anúncios.
      live: Ao vivo
      new:
        create: Criar anúncio
        title: Novo anúncio
      preview:
        disclaimer: Como os usuários não podem optar por não participar deles, as notificações por e-mail devem estar limitadas a anúncios importantes, como a violação de dados pessoais ou notificações de fechamento do servidor.
        explanation_html: 'Esse e-mail será enviado a <strong>%{display_count} usuários</strong>. O texto a seguir será incluído ao e-mail:'
        title: Visualizar anúncio
      publish: Publicar
      published_msg: Anúncio publicado!
      scheduled_for: Agendado para %{time}
      scheduled_msg: Anúncio agendado para publicação!
      title: Anúncios
      unpublish: Cancelar publicação
      unpublished_msg: Anúncio desfeito!
      updated_msg: Anúncio atualizado!
    critical_update_pending: Atualização crítica pendente
    custom_emojis:
      assign_category: Atribuir categoria
      by_domain: Domínio
      copied_msg: Emoji copiado localmente
      copy: Copiar
      copy_failed_msg: Não foi possível criar cópia local do emoji
      create_new_category: Criar nova categoria
      created_msg: Emoji criado!
      delete: Excluir
      destroyed_msg: Emoji excluído!
      disable: Desativar
      disabled: Desativado
      disabled_msg: Emoji desativado
      emoji: Emoji
      enable: Ativar
      enabled: Ativado
      enabled_msg: Emoji ativado
      image_hint: PNG ou GIF até %{size}
      list: Listar
      listed: Listado
      new:
        title: Adicionar novo emoji personalizado
      no_emoji_selected: Nenhum emoji foi alterado, pois nenhum foi selecionado
      not_permitted: Você não tem permissão para executar esta ação
      overwrite: Sobrescrever
      shortcode: Atalho
      shortcode_hint: Pelo menos 2 caracteres, apenas caracteres alfanuméricos e underlines ("_")
      title: Emojis personalizados
      uncategorized: Não categorizado
      unlist: Não listar
      unlisted: Não-listado
      update_failed_msg: Não foi possível atualizar esse emoji
      updated_msg: Emoji atualizado!
      upload: Enviar
    dashboard:
      active_users: usuários ativos
      interactions: interações
      media_storage: Armazenamento de mídia
      new_users: novos usuários
      opened_reports: denúncias abertas
      pending_appeals_html:
        one: "<strong>%{count}</strong> revisão pendente"
        other: "<strong>%{count}</strong> revisões pendentes"
      pending_reports_html:
        one: "<strong>%{count}</strong> denúncia pendente"
        other: "<strong>%{count}</strong> denúncias pendentes"
      pending_tags_html:
        one: "<strong>%{count}</strong> hashtag pendente"
        other: "<strong>%{count}</strong> hashtags pendentes"
      pending_users_html:
        one: "<strong>%{count}</strong> usuário pendente"
        other: "<strong>%{count}</strong> usuários pendentes"
      resolved_reports: denúncias solucionadas
      software: Software
      sources: Origem das inscrições
      space: Uso de espaço em disco
      title: Painel de controle
      top_languages: Línguas mais ativas
      top_servers: Servidores mais ativos
      website: Site
    disputes:
      appeals:
        empty: Sem revisões.
        title: Revisões
    domain_allows:
      add_new: Permitir domínio
      created_msg: Domínio foi permitido
      destroyed_msg: Domínio foi proibido de federar
      export: Exportar
      import: Importar
      undo: Bloquear federação com domínio
    domain_blocks:
      add_new: Adicionar novo bloqueio de domínio
      confirm_suspension:
        cancel: Cancelar
        confirm: Suspender
        permanent_action: Desfazer a suspensão não restaurará nenhum dado ou relacionamento.
        preamble_html: Você está prestes a suspender <strong>%{domain}</strong> e seus subdomínios.
        remove_all_data: Isto irá remover todo o conteúdo, mídia e dados de perfil para este domínio do seu servidor.
        stop_communication: Seu servidor irá parar de se comunicar com esses servidores.
        title: Confirmar bloqueio de domínio para %{domain}
        undo_relationships: Isso desfará qualquer relação entre as contas desses servidores e as suas.
      created_msg: Domínio está sendo bloqueado
      destroyed_msg: Domínio desbloqueado
      domain: Domínio
      edit: Editar bloqueio de domínio
      existing_domain_block: Você já impôs limites mais rigorosos em %{name}.
      existing_domain_block_html: Você já impôs limites mais estritos em %{name}, você precisa <a href="%{unblock_url}">desbloqueá-lo</a> primeiro.
      export: Exportar
      import: Importar
      new:
        create: Criar bloqueio
        hint: O bloqueio de domínio não vai prevenir a criação de entradas de contas na base de dados, mas vai retroativamente e automaticamente aplicar métodos específicos de moderação nessas contas.
        severity:
          desc_html: "<strong>Silenciar</strong> vai tornar as publicações da conta invisíveis para qualquer um que não estiver lhe seguindo. <strong>Suspender</strong> vai remover todo o conteúdo, mídia e dados de perfil da conta. Use <strong>Nenhum</strong> se você só quer rejeitar arquivos de mídia."
          noop: Nenhum
          silence: Limitar
          suspend: Banir
        title: Novo bloqueio de domínio
      no_domain_block_selected: Nenhum bloqueio de domínio foi alterado porque nenhum foi selecionado
      not_permitted: Você não possui permissão para realizar esta ação
      obfuscate: Ofuscar nome de domínio
      obfuscate_hint: Ofuscar parcialmente o domínio na lista se a exibição da lista de domínios limitados estiver habilitada
      private_comment: Comentário privado
      private_comment_hint: Comente sobre essa restrição ao domínio para uso interno dos moderadores.
      public_comment: Comentário público
      public_comment_hint: Comente sobre essa restrição ao domínio para o público geral, caso a divulgação da lista de bloqueio esteja ativada.
      reject_media: Rejeitar arquivos de mídia
      reject_media_hint: Remove arquivos de mídia armazenados localmente e recusa fazer download de qualquer um no futuro. Irrelevante para suspensões
      reject_reports: Rejeitar denúncias
      reject_reports_hint: Ignora todas as denúncias vindo deste domínio. Irrelevante para suspensões
      undo: Desfazer bloqueio de domínio
      view: Ver domínios bloqueados
    email_domain_blocks:
      add_new: Adicionar novo
      allow_registrations_with_approval: Permitir inscrições com aprovação
      attempts_over_week:
        one: "%{count} tentativa na última semana"
        other: "%{count} tentativas de inscrição na última semana"
      created_msg: Domínio de e-mail bloqueado com sucesso
      delete: Excluir
      dns:
        types:
          mx: Registro MX
      domain: Domínio
      new:
        create: Adicionar domínio
        resolve: Resolver domínio
        title: Bloquear novo domínio de e-mail
      no_email_domain_block_selected: Nenhum bloco de domínio de email foi alterado, pois, nenhum foi selecionado
      not_permitted: Não permitido
      resolved_dns_records_hint_html: O nome de domínio é associado aos seguintes domínios MX, que são responsáveis por aceitar e-mails. Ao bloquear um domínio MX, você bloqueará as inscrições de qualquer endereço de e-mail que use o mesmo domínio MX, mesmo que o nome de domínio visível seja diferente. <strong>Tenha cuidado para não bloquear os principais provedores de e-mail.</strong>
      resolved_through_html: Resolvido através de %{domain}
      title: Domínios de e-mail bloqueados
    export_domain_allows:
      new:
        title: Importar domínios permitidos
      no_file: Nenhum arquivo selecionado
    export_domain_blocks:
      import:
        description_html: Você está prestes a importar uma lista de boqueio de domínio. Por favor, revise esta lista com muito cuidado, especialmente se você mesmo não criou esta lista.
        existing_relationships_warning: Existem relações de seguimento
        private_comment_description_html: 'Para ajudá-lo a rastrear de onde vêm os blocos importados, serão criados blocos importados com o seguinte comentário privado: <q>%{comment}</q>'
        private_comment_template: Importado de %{source} em %{date}
        title: Importar bloqueio de domínios
      invalid_domain_block: 'Um ou mais blocos de domínio foram ignorados devido ao(s) seguinte(s) erro(s): %{error}'
      new:
        title: Importar bloqueio de domínios
      no_file: Nenhum arquivo selecionado
    fasp:
      debug:
        callbacks:
          created_at: Criado em
          delete: Apagar
          ip: Endereço de IP
          request_body: Corpo da solicitação
          title: Depurar Callbacks
      providers:
        active: Ativo
        base_url: URL Base
        callback: Callback
        delete: Apagar
        edit: Editar provedor
        finish_registration: Finalizar o cadastro
        name: Nome
        providers: Provedores
        public_key_fingerprint: Impressão digital de chave pública
        registration_requested: Cadastro solicitado
        registrations:
          confirm: Confirmar
          description: Você recebeu um registro de um FASP. Rejeite se você não tiver iniciado isso. Se você iniciou isso, compare cuidadosamente o nome e a impressão digital da chave antes de confirmar o registro.
          reject: Rejeitar
          title: Confirmar o registro FASP
        save: Salvar
        select_capabilities: Selecionar recursos
        sign_in: Entrar
        status: Estado
        title: Provedores de serviços auxiliares do Fediverso
      title: FASP
    follow_recommendations:
      description_html: "<strong>A recomendação de contas ajuda os novos usuários a encontrar rapidamente conteúdo interessante</strong>. Quando um usuário ainda não tiver interagido o suficiente para gerar recomendações de contas, essas contas serão recomendadas. Essas recomendações são recalculadas diariamente a partir de uma lista de contas com alto engajamento e maior número de seguidores locais em uma dada língua."
      language: Na língua
      status: Situação
      suppress: Remover recomendação de contas
      suppressed: Removida
      title: Recomendações de contas
      unsuppress: Restaurar recomendação de contas
    instances:
      audit_log:
        title: Logs de auditoria recentes
        view_all: Ver todos os logs de auditoria
      availability:
        description_html:
          one: Se a entrega ao domínio falhar em <strong>%{count} dia</strong> sem sucesso, nenhuma tentativa de entrega será feita a menos que uma entrega <em>do</em> domínio seja recebida.
          other: Se a entrega ao domínio falhar em <strong>%{count} dias diferentes</strong> sem sucesso, nenhuma tentativa de entrega será feita a menos que uma entrega <em>do</em> domínio seja recebida.
        failure_threshold_reached: Limite de falhas atingido em %{date}.
        failures_recorded:
          one: Falha na tentativa em %{count} dia.
          other: Tentativas falhas em %{count} dias diferentes.
        no_failures_recorded: Sem falhas no registro.
        title: Disponibilidade
        warning: A última tentativa de se conectar a este servidor não foi bem sucedida
      back_to_all: Todas
      back_to_limited: Limitado
      back_to_warning: Aviso
      by_domain: Domínio
      confirm_purge: Você tem certeza de que deseja excluir permanentemente os dados deste domínio?
      content_policies:
        comment: Nota interna
        description_html: Você pode definir políticas de conteúdo que serão aplicadas a todas as contas deste domínio e a qualquer um dos seus subdomínios.
        limited_federation_mode_description_html: Você pode escolher se deseja permitir a associação com este domínio.
        policies:
          reject_media: Rejeitar mídia
          reject_reports: Rejeitar denúncias
          silence: Limite
          suspend: Suspender
        policy: Políticas
        reason: Razão pública
        title: Políticas de conteúdo
      dashboard:
        instance_accounts_dimension: Contas mais seguidas
        instance_accounts_measure: contas armazenadas
        instance_followers_measure: nossos seguidores lá
        instance_follows_measure: seus seguidores aqui
        instance_languages_dimension: Idiomas principais
        instance_media_attachments_measure: anexos de mídia armazenados
        instance_reports_measure: denúncias sobre eles
        instance_statuses_measure: publicações armazenadas
      delivery:
        all: Todos
        clear: Limpar erros de entrega
        failing: Falhando
        restart: Reiniciar a entrega
        stop: Parar entrega
        unavailable: Indisponível
      delivery_available: Envio disponível
      delivery_error_days: Dias de erro de entrega
      delivery_error_hint: Se a entrega não for possível durante %{count} dias, será automaticamente marcada como não realizável.
      destroyed_msg: Dados de %{domain} agora estão na fila para exclusão iminente.
      empty: Nenhum domínio encontrado.
      known_accounts:
        one: "%{count} conta conhecida"
        other: "%{count} contas conhecidas"
      moderation:
        all: Todos
        limited: Limitados
        title: Moderação
      moderation_notes:
        create: Adicionar Nota de Moderação
        created_msg: Nota de moderação da instância criada com sucesso!
        description_html: Visualize e deixe anotações para outros moderadores e seu próprio futuro
        destroyed_msg: Nota de moderação da instância excluída com sucesso!
        placeholder: Informações sobre esta instância, ações tomadas, ou qualquer outra coisa que ajudará você a moderar esta instância no futuro.
        title: Notas de Moderação
      private_comment: Comentário privado
      public_comment: Comentário público
      purge: Limpar
      purge_description_html: Se você acredita que este domínio está offline definitivamente, você pode excluir todos os registros de conta e dados associados deste domínio do seu armazenamento. Isso pode demorar um pouco.
      title: Federação
      total_blocked_by_us: Bloqueado por nós
      total_followed_by_them: Seguidos por eles
      total_followed_by_us: Seguidos por nós
      total_reported: Denúncias sobre eles
      total_storage: Mídias anexadas
      totals_time_period_hint_html: Os totais exibidos abaixo incluem dados para todo o tempo.
      unknown_instance: Atualmente não há registros deste domínio neste servidor.
    invites:
      deactivate_all: Desativar todos
      filter:
        all: Todos
        available: Disponível
        expired: Expirado
        title: Filtro
      title: Convites
    ip_blocks:
      add_new: Criar regra
      created_msg: Nova regra de IP adicionada
      delete: Excluir
      expires_in:
        '1209600': 2 semanas
        '15778476': 6 meses
        '2629746': 1 mês
        '31556952': 1 ano
        '86400': 1 dia
        '94670856': 3 anos
      new:
        title: Criar nova regra de IP
      no_ip_block_selected: Nenhuma regra de IP foi alterada pois nenhuma foi selecionada
      title: Regras de IP
    relationships:
      title: Relações de %{acct}
    relays:
      add_new: Adicionar novo repetidor
      delete: Excluir
      description_html: Um <strong>repetidor de federação</strong> é um servidor intermediário que troca um grande volume de publicações públicas entre servidores que se inscrevem e publicam nele. <strong>Ele pode ser usado para ajudar os servidores pequenos e médios a descobrir o conteúdo pelo fediverso</strong>, que normalmente precisariam que usuários locais manualmente seguissem outras pessoas em servidores remotas.
      disable: Desativar
      disabled: Desativado
      enable: Ativar
      enable_hint: Uma vez ativado, seu servidor se inscreverá para receber todas as publicações deste repetidor e começará a enviar todas as publicações deste servidor para o repetidor.
      enabled: Ativado
      inbox_url: Link do repetidor
      pending: Esperando pela aprovação do repetidor
      save_and_enable: Salvar e ativar
      setup: Configurar uma conexão de repetidor
      signatures_not_enabled: Repetidores não funcionarão adequadamente enquanto o modo seguro ou o modo lista de permitidos estiverem ativos
      status: Situação
      title: Repetidores
    report_notes:
      created_msg: Nota de denúncia criada!
      destroyed_msg: Nota de denúncia excluída!
    reports:
      account:
        notes:
          one: "%{count} nota"
          other: "%{count} notas"
      action_log: Registros de auditoria
      action_taken_by: Atitude tomada por
      actions:
        delete_description_html: As publicações denunciadas serão apagadas e um aviso de violação será mantido para te informar sobre o agravamento caso essa mesma conta cometa infrações no futuro.
        mark_as_sensitive_description_html: Os conteúdos de mídia em publicações denunciadas serão marcados como sensíveis e um aviso de violação será mantido para te informar sobre o agravamento caso essa mesma conta comenta infrações no futuro.
        other_description_html: Veja mais opções para controlar o comportamento da conta e personalizar a comunicação com a conta denunciada.
        resolve_description_html: Nenhuma ação será tomada contra a conta denunciada, nenhuma violação será guardada e a denúncia será encerrada.
        silence_description_html: A conta ficará visível apenas para aqueles que já a seguem ou que a procuram manualmente, limitando severamente seu alcance. Pode ser revertido a qualquer momento. Fecha todas as denúncias desta conta.
        suspend_description_html: A conta e todo o seu conteúdo ficará inacessível e, eventualmente, excluído e interagir com ela será impossível. Reversível dentro de 30 dias. Encerra todas as denúncias contra esta conta.
      actions_description_html: Decida qual ação tomar para responder a essa denúncia. Se você tomar uma ação punitiva contra a conta denunciada, uma notificação por e-mail será enviada ao usuário, exceto quando a categoria <strong>Spam</strong> for selecionada.
      actions_description_remote_html: Decida quais medidas tomará para resolver esta denúncia. Isso só afetará como <strong>seu servidor</strong> se comunica com esta conta remota e manipula seu conteúdo.
      actions_no_posts: Essa denúncia não tem nenhuma publicação associada para excluir
      add_to_report: Adicionar mais à denúncia
      already_suspended_badges:
        local: Já suspenso neste servidor
        remote: Já suspenso em seu servidor
      are_you_sure: Você tem certeza?
      assign_to_self: Atribuir para si
      assigned: Moderador responsável
      by_target_domain: Domínio da conta denunciada
      cancel: Cancelar
      category: Categoria
      category_description_html: O motivo pelo qual esta conta e/ou conteúdo foi denunciado será citado na comunicação com a conta denunciada
      comment:
        none: Nenhum
      comment_description_html: 'Para fornecer mais informações, %{name} escreveu:'
      confirm: Confirmar
      confirm_action: Confirmar a moderação de @%{acct}
      created_at: Denunciado
      delete_and_resolve: Excluir publicações
      forwarded: Encaminhados
      forwarded_replies_explanation: Este relatório é de um usuário remoto e é sobre um conteúdo remoto. Ele foi encaminhado para você porque o conteúdo denunciado está em resposta a um de seus usuários.
      forwarded_to: Encaminhado para %{domain}
      mark_as_resolved: Marcar como resolvido
      mark_as_sensitive: Marcar como sensível
      mark_as_unresolved: Marcar como não resolvido
      no_one_assigned: Ninguém
      notes:
        create: Adicionar nota
        create_and_resolve: Resolver com nota
        create_and_unresolve: Reabrir com nota
        delete: Excluir
        placeholder: Descreva quais ações foram tomadas ou quaisquer outras atualizações relacionadas...
        title: Notas
      notes_description_html: Visualize e deixe anotações para outros moderadores e para você mesmo no futuro
      processed_msg: 'Relatório #%{id} processado com sucesso'
      quick_actions_description_html: 'Tome uma ação rápida ou role para baixo para ver o conteúdo denunciado:'
      remote_user_placeholder: o usuário remoto de %{instance}
      reopen: Reabrir denúncia
      report: 'Denúncia #%{id}'
      reported_account: Conta denunciada
      reported_by: Denunciada por
      reported_with_application: Denunciado pelo aplicativo
      resolved: Resolvido
      resolved_msg: Denúncia resolvida!
      skip_to_actions: Pular para ações
      status: Estado
      statuses: Conteúdo denunciado
      statuses_description_html: Conteúdo ofensivo será citado em comunicação com a conta denunciada
      summary:
        action_preambles:
          delete_html: 'Você está prestes a <strong>remover</strong> algumas das publicações de <strong>@%{acct}</strong>. Isso irá:'
          mark_as_sensitive_html: 'Você está prestes a <strong>marcar</strong> algumas das publicações de <strong>@%{acct}</strong> como <strong>sensíveis</strong>. Isso irá:'
          silence_html: 'Você está prestes a <strong>limitar</strong> <strong>a conta de @%{acct}</strong>. Isso irá:'
          suspend_html: 'Você está prestes a <strong>suspender</strong> <strong>a conta de @%{acct}</strong>. Isso irá:'
        actions:
          delete_html: Remover as publicações ofensivas
          mark_as_sensitive_html: Marcar a mídia de posts ofensivos como sensível
          silence_html: Limitar firmemente o alcance de <strong>@%{acct}</strong>, tornando seus perfis e conteúdos apenas visíveis para pessoas que já os estão seguindo ou olhando manualmente o perfil
          suspend_html: Suspender <strong>@%{acct}</strong>, tornando seu perfil e conteúdo inacessíveis, impossibilitando a interação
        close_report: 'Marcar denúncia #%{id} como resolvida'
        close_reports_html: Marcar <strong>todas</strong> as denúncias contra <strong>@%{acct}</strong> como resolvidas
        delete_data_html: Exclua o perfil e o conteúdo de <strong>@%{acct}</strong> daqui a 30 dias, a menos que a suspensão seja desfeita nesse meio tempo
        preview_preamble_html: "<strong>@%{acct}</strong> receberá um aviso com o seguinte conteúdo:"
        record_strike_html: Registre uma ação contra <strong>@%{acct}</strong> para te ajudar em futuras violações desta conta
        send_email_html: Enviar <strong>@%{acct}</strong> um e-mail de alerta
        warning_placeholder: Argumentos adicionais para a ação de moderação.
      target_origin: Origem da conta denunciada
      title: Denúncias
      unassign: Desatribuir
      unknown_action_msg: 'Ação desconhecida: %{action}'
      unresolved: Não resolvido
      updated_at: Atualizado
      view_profile: Ver perfil
    roles:
      add_new: Adicionar cargo
      assigned_users:
        one: "%{count} usuário"
        other: "%{count} usuários"
      categories:
        administration: Administração
        devops: DevOps
        invites: Convites
        moderation: Moderação
        special: Especial
      delete: Excluir
      description_html: Com as <strong>funções de usuário</strong>, você pode personalizar quais funções e áreas do Mastodon seus usuários podem acessar.
      edit: Editar cargo '%{name}'
      everyone: Permissões padrão
      everyone_full_description_html: Este é o <strong>cargo base</strong> que afeta <strong>todos os usuários</strong>, mesmo aqueles sem um cargo atribuído. Todos os outros cargos herdam as permissões dele.
      permissions_count:
        one: "%{count} permissão"
        other: "%{count} permissões"
      privileges:
        administrator: Administrador
        administrator_description: Usuários com essa permissão irão ignorar todas as permissões
        delete_user_data: Apagar Dados de Usuário
        delete_user_data_description: Permitir aos usuários apagar os dados de outros usuários instantaneamente
        invite_users: Convidar Usuários
        invite_users_description: Permite que os usuários convidem novas pessoas para o servidor
        manage_announcements: Gerenciar Avisos
        manage_announcements_description: Permite aos usuários gerenciar anúncios no servidor
        manage_appeals: Gerenciar revisões
        manage_appeals_description: Permite aos usuários visualizar as revisões das decisões da moderação
        manage_blocks: Gerenciar Bloqueios
        manage_blocks_description: Permite aos usuários bloquear provedores de e-mail e endereços IP
        manage_custom_emojis: Gerenciar Emojis Personalizados
        manage_custom_emojis_description: Permite aos usuários gerenciar emojis personalizados no servidor
        manage_federation: Gerenciar Federação
        manage_federation_description: Permite aos usuários bloquear ou permitir federação com outros domínios e controlar a entregabilidade
        manage_invites: Gerenciar convites
        manage_invites_description: Permite que os usuários naveguem e desativem os links de convites
        manage_reports: Gerenciar denúncias
        manage_reports_description: Permite aos usuários avaliar denúncias e realizar ações de moderação contra elas
        manage_roles: Gerenciar Funções
        manage_roles_description: Permitir que os usuários gerenciem e atribuam cargos abaixo deles
        manage_rules: Gerenciar Regras
        manage_rules_description: Permite que os usuários alterarem as regras do servidor
        manage_settings: Gerenciar Configurações
        manage_settings_description: Permite que os usuários alterem as configurações do site
        manage_taxonomies: Gerenciar taxonomias
        manage_taxonomies_description: Permite aos usuários rever o conteúdo em alta e atualizar as configurações de hashtag
        manage_user_access: Gerenciar Acesso de Usuário
        manage_user_access_description: Permite aos usuários desativar a autenticação de dois fatores de outros usuários, alterar seu endereço de e-mail e redefinir sua senha
        manage_users: Gerenciar usuários
        manage_users_description: Permite aos usuários ver os detalhes de outros usuários e executar ações de moderação contra eles
        manage_webhooks: Gerenciar Webhooks
        manage_webhooks_description: Permite aos usuários configurar webhooks para eventos administrativos
        view_audit_log: Ver o registro de auditoria
        view_audit_log_description: Permite aos usuários ver um histórico de ações administrativas no servidor
        view_dashboard: Ver painel
        view_dashboard_description: Permite que os usuários acessem o painel e várias métricas
        view_devops: DevOps
        view_devops_description: Permite aos usuários acessar os painéis da Sidekiq e pgHero
        view_feeds: Veja transmissões ao vivo e por tópico
        view_feeds_description: Permite que os usuários acessem os feeds ao vivo e por tópico, independentemente das configurações do servidor
      title: Funções
    rules:
      add_new: Adicionar regra
      add_translation: Adicionar tradução
      delete: Deletar
      description_html: Embora a maioria afirme ter lido e concordado com os termos de serviço, geralmente as pessoas só leem depois de surgir um problema. <strong>Faça com que seja mais fácil ver as regras do seu servidor rapidamente fornecendo-as em uma lista.</strong> Tente manter cada regra curta e simples, mas também tente não dividi-las em muitos itens separados.
      edit: Editar regra
      empty: Nenhuma regra do servidor foi definida.
      move_down: Mover pra baixo
      move_up: Mover para cima
      title: Regras do servidor
      translation: Tradução
      translations: Traduções
      translations_explanation: Você pode opcionalmente adicionar traduções para as regras. O valor padrão será mostrado se nenhuma versão traduzida estiver disponível. Por favor, sempre se certifique de que qualquer tradução fornecida está em sincronia com o valor padrão.
    settings:
      about:
        manage_rules: Gerenciar regras do servidor
        preamble: Forneça informações detalhadas sobre como o servidor é operado, moderado e financiado.
        rules_hint: Existe uma área dedicada para as regras que os usuários devem aderir.
        title: Sobre
      allow_referrer_origin:
        desc: Quando os usuários clicam em links para sites externos, seu navegador pode enviar o endereço do servidor Mastodon como referente. Desative isto se isso identificaria exclusivamente seus usuários, por exemplo, se este for um servidor Mastodon pessoal.
        title: Permitir que sites externos vejam seu servidor Mastodon como fonte de tráfego
      appearance:
        preamble: Personalize a interface web do Mastodon.
        title: Aparência
      branding:
        preamble: A marca do seu servidor o diferencia de outros servidores na rede. Essa informação pode ser exibida em vários ambientes, como a interface web do Mastodon, aplicativos nativos, pré-visualizações de links em outros sites, aplicativos de mensagens, etc. Por isso, é melhor manter essa informação clara, curta e concisa.
        title: Marca
      captcha_enabled:
        desc_html: Isso é baseado em scripts externos de hCaptcha, o que pode ser uma preocupação de segurança e privacidade. Além disso, <strong>isso pode tornar o processo de registro significativamente menos acessível para algumas pessoas (especialmente deficientes)</strong>. Por estas razões, favor considerar medidas alternativas como o registro baseado em aprovação ou em convite.
        title: Exigir que novos usuários resolvam um CAPTCHA para confirmar sua conta
      content_retention:
        danger_zone: Zona de perigo
        preamble: Controlar como o conteúdo gerado pelo usuário é armazenado no Mastodon.
        title: Retenção de conteúdo
      default_noindex:
        desc_html: Afeta qualquer usuário que não tenha alterado esta configuração manualmente
        title: Optar por excluir usuários da indexação de mecanismos de pesquisa por padrão
      discovery:
        follow_recommendations: Seguir recomendações
        preamble: A exibição de conteúdo interessante é fundamental para a integração de novos usuários que podem não conhecer ninguém no Mastodon. Controle o funcionamento de vários recursos de descoberta no seu servidor.
        privacy: Privacidade
        profile_directory: Diretório de perfis
        public_timelines: Timelines públicas
        publish_statistics: Publicar estatísticas
        title: Descobrir
        trends: Tendências
      domain_blocks:
        all: Para todos
        disabled: Para ninguém
        users: Para usuários locais logados
      feed_access:
        modes:
          authenticated: Apenas usuários autenticados
          disabled: Exige função específica de usuário
          public: Todos
      landing_page:
        values:
          about: Sobre
          local_feed: Feed local
          trends: Em alta
      registrations:
        moderation_recommandation: Por favor, certifique-se de ter uma equipe de moderação adequada e reativa antes de abrir as inscrições para todos!
        preamble: Controle quem pode criar uma conta no seu servidor.
        title: Inscrições
      registrations_mode:
        modes:
          approved: Aprovação necessária para criar conta
          none: Ninguém pode criar conta
          open: Qualquer um pode criar conta
        warning_hint: Recomendamos o uso de "Aprovação necessária para se cadastrar", a menos que você esteja confiante de que sua equipe de moderação pode lidar com spam e registros maliciosos em tempo hábil.
      security:
        authorized_fetch: Exigir autenticação por parte de servidores federados
        authorized_fetch_hint: Exigir autenticação de servidores federados permite uma aplicação mais rigorosa de bloqueios tanto de nível de usuário como de servidor. No entanto, isso traz como custo uma penalidade no desempenho, reduz o alcance das suas respostas e pode introduzir problemas de compatibilidade com alguns serviços federados. Além disso, não impedirá atores dedicados de consultar suas publicações e contas públicas.
        authorized_fetch_overridden_hint: Você atualmente não pode alterar esta configuração porque ela é sobreposta por uma variável de ambiente.
        federation_authentication: Aplicação de autenticação da Federação
      title: Configurações do servidor
    site_uploads:
      delete: Excluir arquivo enviado
      destroyed_msg: Upload do site excluído com sucesso!
    software_updates:
      critical_update: Crítico — por favor, atualize rapidamente
      description: É recomendável que você mantenha a instalação do Mastodon atualizada para se beneficiar das correções e das novas funcionalidades. Além disso, às vezes é imprescindível atualizar o Mastodon rapidamente para evitar problemas de segurança. Por esses motivos, o Mastodon verifica se há atualizações a cada 30 minutos e notificará você de acordo com as suas preferências de notificação por e-mail.
      documentation_link: Saiba mais
      release_notes: Notas de lançamento
      title: Atualizações disponíveis
      type: Tipo
      types:
        major: Versão maior
        minor: Versão menor
        patch: Versão de atualização — correções de erros e alterações de fácil aplicação
      version: Versão
    statuses:
      account: Autor
      application: Aplicativo
      back_to_account: Voltar para página da conta
      back_to_report: Voltar às denúncias
      batch:
        add_to_report: 'Adicionar à denúncia #%{id}'
        remove_from_report: Remover da denúncia
        report: Denunciar
      contents: Conteúdos
      deleted: Excluídos
      favourites: Favoritos
      history: Histórico de versões
      in_reply_to: Em resposta a
      language: Idioma
      media:
        title: Mídia
      metadata: Metadados
      no_history: Esta publicação não foi editada
      no_status_selected: Nenhuma publicação foi modificada porque nenhuma estava selecionada
      open: Publicação aberta
      original_status: Publicação original
      quotes: Citações
      reblogs: Reblogs
      replied_to_html: Respondeu à %{acct_link}
      status_changed: Publicação alterada
      status_title: Publicação de @%{name}
      title: Publicações da conta - @%{name}
      trending: Em alta
      view_publicly: Ver publicamente
      view_quoted_post: Visualizar citação publicada
      visibility: Visibilidade
      with_media: Com mídia
    strikes:
      actions:
        delete_statuses: "%{name} excluiu as publicações de %{target}"
        disable: "%{name} congelou a conta de %{target}"
        mark_statuses_as_sensitive: "%{name} marcou as publicações de %{target} como sensíveis"
        none: "%{name} enviou um aviso para %{target}"
        sensitive: "%{name} marcou as publicações de %{target} como sensíveis"
        silence: "%{name} limitou a conta de %{target}"
        suspend: "%{name} suspendeu a conta de %{target}"
      appeal_approved: Revisado
      appeal_pending: Revisão pendente
      appeal_rejected: Revisão rejeitada
    system_checks:
      database_schema_check:
        message_html: Existem migrações de banco de dados pendentes. Execute-as para garantir que o aplicativo se comporte como esperado
      elasticsearch_analysis_index_mismatch:
        message_html: Os mapeamentos de índice do Elasticsearch estão desatualizados. Por favor, execute <code>tootctl search deploy --only-mapping --only=%{value}</code>
      elasticsearch_health_red:
        message_html: O agrupamento de Elasticsearch não é saudável (estado vermelho); os recursos de pesquisa não estão disponíveis
      elasticsearch_health_yellow:
        message_html: O agrupamento de Elasticsearch não é saudável (estado amarelo); talvez você queira investigar o motivo
      elasticsearch_index_mismatch:
        message_html: Os mapeamentos de índice do Elasticsearch estão desatualizados. Por favor, execute <code>tootctl search deploy --only=%{value}</code>
      elasticsearch_preset:
        action: Ver documentação
        message_html: Seu agrupamento de Elasticsearch tem mais de um nó, mas o Mastodon não está configurado para usá-los.
      elasticsearch_preset_single_node:
        action: Ver documentação
        message_html: Seu agrupamento de Elasticsearch tem apenas um nó, <code>ES_PRESET</code> deve ser definido como <code>single_node_cluster</code>.
      elasticsearch_reset_chewy:
        message_html: Seu índice do sistema Elasticsearch está desatualizado devido a uma alteração de configuração. Por favor, execute <code>tootctl search deploy --reset-chewy</code> para atualizá-lo.
      elasticsearch_running_check:
        message_html: Não foi possível conectar ao Elasticsearch. Verifique se ele está em execução ou desative a pesquisa de texto completo
      elasticsearch_version_check:
        message_html: 'Versão de Elasticsearch incompatível: %{value}'
        version_comparison: A versão %{running_version} de Elasticsearch está em execução, porém é obrigatória a versão %{required_version}
      rules_check:
        action: Gerenciar regras do servidor
        message_html: Você não definiu nenhuma regra de servidor.
      sidekiq_process_check:
        message_html: Nenhum processo Sidekiq rodando para a(s) fila(s) %{value}. Por favor, revise a sua configuração para Sidekiq
      software_version_check:
        action: Ver atualizações disponíveis
        message_html: Uma atualização do Mastodon está disponível.
      software_version_critical_check:
        action: Ver atualizações disponíveis
        message_html: Uma atualização crítica do Mastodon está disponível. Por favor, atualize o mais rápido possível.
      software_version_patch_check:
        action: Ver atualizações disponíveis
        message_html: Uma atualização do Mastodon para correções está disponível.
      upload_check_privacy_error:
        action: Confira aqui para mais informações
        message_html: "<strong>Seu servidor está mal configurado. A privacidade de seus usuários está em risco.</strong>"
      upload_check_privacy_error_object_storage:
        action: Confira aqui para mais informações
        message_html: "<strong>Seu armazenamento de objetos está mal configurado. A privacidade de seus usuários está em risco.</strong>"
    tags:
      moderation:
        not_trendable: Fora de moda
        not_usable: Não utilizável
        pending_review: Revisão pendente
        review_requested: Revisão solicitada
        reviewed: Revisado
        title: Status
        trendable: Tendências
        unreviewed: Não revisado
        usable: Utilizável
      name: Nome
      newest: Mais recente
      oldest: Mais antigos
      open: Visualizar Publicamente
      reset: Reinicializar
      review: Status da revisão
      search: Buscar
      title: Hashtags
      updated_msg: Configurações de hashtag atualizadas
    terms_of_service:
      back: Voltar aos termos de serviço
      changelog: O que há de novo
      create: Usar o meu próprio
      current: Atual
      draft: Rascunho
      generate: Usar modelo
      generates:
        action: Gerar
        chance_to_review_html: "<strong>Os termos de serviço gerado não será publicado automaticamente.</strong>Você terá uma chance de revisar os resultados. Preencha os detalhes necessários para continuar"
        explanation_html: O modelo de termos de serviço fornecido é apenas para fins informativos e não deve ser interpretado como aconselhamento jurídico sobre qualquer assunto. Consulte seu próprio advogado para esclarecer sua situação e dúvidas jurídicas específicas.
        title: Configuração dos Termos de Serviço
      going_live_on_html: Em vigor a partir de %{date}
      history: Histórico
      live: Em vigor
      no_history: Ainda não há alterações registradas nos termos de serviço.
      no_terms_of_service_html: Atualmente, você não tem nenhum termo de serviço configurado. Os termos de serviço servem para fornecer clareza e protegê-lo de possíveis responsabilidades em disputas com seus usuários.
      notified_on_html: Usuários notificados em %{date}
      notify_users: Notificar usuários
      preview:
        explanation_html: 'O e-mail será enviado para <strong>%{display_count} usuários</strong> que se inscreveram antes de %{date}. O seguinte texto será incluído no e-mail:'
        send_preview: Enviar pŕevia para %{email}
        send_to_all:
          one: Enviar %{display_count} email
          other: Enviar %{display_count} emails
        title: Prévia da notificação dos termos de serviço
      publish: Publicar
      published_on_html: Publicado em %{date}
      save_draft: Salvar rascunho
      title: Termos de Serviço
    title: Administração
    trends:
      allow: Permitir
      approved: Aprovado
      confirm_allow: Você tem certeza que deseja permitir as tags selecionadas?
      confirm_disallow: Você tem certeza de que deseja vetar as tags selecionadas?
      disallow: Impedir
      links:
        allow: Permitir link
        allow_provider: Permitir editor
        confirm_allow: Tem certeza que deseja permitir os links selecionados?
        confirm_allow_provider: Tem certeza que deseja permitir os provedores selecionados?
        confirm_disallow: Tem certeza que deseja vetar os links selecionados?
        confirm_disallow_provider: Tem certeza que deseja vetar os provedores selecionados?
        description_html: Estes são links que estão sendo compartilhados por contas que seu servidor vê. Você pode ajudar seus usuários a descobrir o que está acontecendo no mundo. Nenhum link é exibido publicamente até que você aprove o editor. Você também pode permitir ou rejeitar links individuais.
        disallow: Proibir link
        disallow_provider: Proibir autor
        no_link_selected: Nenhum link foi alterado como nenhum foi selecionado
        publishers:
          no_publisher_selected: Nenhum editor foi alterado porque nenhum foi selecionado
        shared_by_over_week:
          one: Compartilhado por uma pessoa na última semana
          other: Compartilhado por %{count} pessoas na última semana
        title: Em alta no momento
        usage_comparison: Compartilhado %{today} vezes hoje, em comparação com %{yesterday} de ontem
      not_allowed_to_trend: Não tem permissão para criar tendências
      only_allowed: Somente permitido
      pending_review: Revisão pendente
      preview_card_providers:
        allowed: Links deste editor podem tender
        description_html: Estes são domínios a partir dos quais links são comumente compartilhados em seu servidor. Links não tenderão publicamente a menos que o domínio do link seja aprovado. Sua aprovação (ou rejeição) estende-se aos subdomínios.
        rejected: Links deste editor não vão tender
        title: Editor
      rejected: Rejeitado
      statuses:
        allow: Permitir publicação
        allow_account: Permitir autor
        confirm_allow: Tem certeza que deseja permitir os status selecionados?
        confirm_allow_account: Tem certeza que deseja permitir as contas selecionadas?
        confirm_disallow: Tem certeza que deseja vetar os status selecionados?
        confirm_disallow_account: Tem certeza que deseja vetar as contas selecionadas?
        description_html: Estes são as publicações que seu servidor sabe que estão sendo muito compartilhadas e favorecidas no momento. Isso pode ajudar seus usuários, novos e atuais, a encontrar mais pessoas para seguir. Nenhuma publicação é exibida publicamente até que você aprove o autor e o autor permitir que sua conta seja sugerida a outros. Você também pode permitir ou rejeitar publicações individuais.
        disallow: Proibir publicação
        disallow_account: Proibir autor
        no_status_selected: Nenhuma publicação em alta foi alterada, pois, nenhuma foi selecionada
        not_discoverable: O autor optou por permitir que seja descoberto
        shared_by:
          one: Compartilhado ou favoritado uma vez
          other: Compartilhado e favoritado %{friendly_count} vezes
        title: Publicações em alta
      tags:
        current_score: Pontuação atual %{score}
        dashboard:
          tag_accounts_measure: usos únicos
          tag_languages_dimension: Idiomas principais
          tag_servers_dimension: Servidores mais populares
          tag_servers_measure: servidores diferentes
          tag_uses_measure: usos
        description_html: Estas são hashtags que atualmente estão aparecendo em várias postagens que sua instância vê. Isso pode ajudar seus usuários a descobrirem sobre o que as pessoas estão mais comentando no momento. Nenhuma hashtag é exibida publicamente até que você as aprove.
        listable: Pode ser sugerido
        no_tag_selected: Nenhuma tag foi alterada, pois, nenhuma foi selecionada
        not_listable: Não será sugerido
        not_trendable: Não aparecerá em alta
        not_usable: Não pode ser usado
        peaked_on_and_decaying: Atingiu o auge em %{date}, agora decaindo
        title: Hashtags em alta
        trendable: Aparecerá em alta
        trending_rank: 'Em alta #%{rank}'
        usable: Pode ser usado
        usage_comparison: Usado %{today} vezes hoje, em comparação com %{yesterday} de ontem
        used_by_over_week:
          one: Usado por uma pessoa na última semana
          other: Usado por %{count} pessoas na última semana
      title: Recomendações e tendências
      trending: Em alta
    username_blocks:
      add_new: Adicionar novo
      block_registrations: Bloquear inscrições
      comparison:
        contains: Conteúdo
        equals: Igual
      contains_html: Contém %{string}
      created_msg: Regra de nome de usuário criada com sucesso
      delete: Excluir
      edit:
        title: Editar nome de usuário
      matches_exactly_html: "%{string} É igual"
      new:
        create: Criar regra
        title: Criar regra de usuário
      no_username_block_selected: Nenhuma regra de usuário foi trocada nenhuma foi selecionada
      not_permitted: Não permitido
      title: Regras de usuário
      updated_msg: Regra de usuário atualizada com sucesso
    warning_presets:
      add_new: Adicionar novo
      delete: Excluir
      edit_preset: Editar o aviso pré-definido
      empty: Você ainda não definiu nenhuma predefinição de alerta.
      title: Predefinições de aviso
    webhooks:
      add_new: Adicionar endpoint
      delete: Excluir
      description_html: Um <strong>webhook</strong> permite que o Mastodon envie <strong>notificações em tempo real</strong> sobre os eventos escolhidos para a sua própria aplicação, então sua aplicação pode <strong>acionar reações automaticamente</strong>.
      disable: Desabilitar
      disabled: Desativado
      edit: Editar endpoint
      empty: Você não tem webhooks configurados nos endpoints.
      enable: Habilitar
      enabled: Ativo
      enabled_events:
        one: 1 evento habilitado
        other: "%{count} eventos ativados"
      events: Eventos
      new: Novo webhook
      rotate_secret: Girar segredo
      secret: Assinatura secreta
      status: Status
      title: Webhooks
      webhook: Webhook
  admin_mailer:
    auto_close_registrations:
      body: Devido à falta de atividade recente dos moderadores, as inscrições em %{instance} foram automaticamente alteradas para exigir revisão manual, para evitar que %{instance} seja usada como uma plataforma para potenciais atores mal-intencionados. Você pode alterá-la de volta para inscrições abertas a qualquer momento.
      subject: As inscrições para %{instance} foram automaticamente alteradas para requerer aprovação
    new_appeal:
      actions:
        delete_statuses: para excluir suas publicações
        disable: para congelar sua conta
        mark_statuses_as_sensitive: para marcar suas publicações como sensíveis
        none: um aviso
        sensitive: para marcar sua conta como sensível
        silence: para limitar sua conta
        suspend: para suspender sua conta
      body: "%{target} está solicitando uma revisão da decisão da moderação por %{action_taken_by} em %{date}, que era %{type}. Ele escreveu:"
      next_steps: Você pode aprovar a revisão para desfazer a decisão da moderação ou ignorá-la.
      subject: "%{username} está solicitando uma revisão da decisão da moderação em %{instance}"
    new_critical_software_updates:
      body: Novas versões críticas do Mastodon foram lançadas. Talvez queira atualizar o mais breve possível!
      subject: Atualizações críticas do Mastodon estão disponíveis para %{instance}!
    new_pending_account:
      body: Os detalhes da nova conta estão abaixo. Você pode aprovar ou vetar.
      subject: Nova conta para revisão em %{instance} (%{username})
    new_report:
      body: "%{reporter} denunciou %{target}"
      body_remote: Alguém de %{domain} denunciou %{target}
      subject: Nova denúncia sobre %{instance} (#%{id})
    new_software_updates:
      body: Novas versões do Mastodon foram lançadas, talvez você queira atualizar!
      subject: Novas versões do Mastodon estão disponíveis para %{instance}!
    new_trends:
      body: 'Os seguintes itens precisam de uma análise antes que possam ser exibidos publicamente:'
      new_trending_links:
        title: Links em destaque
      new_trending_statuses:
        title: Publicações em alta
      new_trending_tags:
        title: Hashtags em alta
      subject: Novas tendências para revisão em %{instance}
  aliases:
    add_new: Criar alias
    created_msg: Um novo atalho foi criado. Agora você pode iniciar a mudança da conta antiga.
    deleted_msg: O atalho foi removido. Não será mais possível se mudar daquela conta para esta conta.
    empty: Você não tem alias.
    hint_html: Se você quiser migrar de uma outra conta para esta, você pode criar um atalho aqui, o que é necessário antes que você possa migrar os seguidores da conta antiga para esta. Esta ação por si só é <strong>inofensiva e reversível</strong>. <strong>A migração da conta é iniciada pela conta antiga</strong>.
    remove: Desvincular alias
  appearance:
    advanced_settings: Configurações avançadas
    animations_and_accessibility: Animações e acessibilidade
    boosting_preferences: Adicionar preferências
    boosting_preferences_info_html: "<strong>Dica:</strong> Independentemente das configurações, <kbd>Shift</kbd> + <kbd>Clique</kbd> no ícone %{icon} Boost irá impulsionar imediatamente."
    discovery: Descobrir
    localization:
      body: Mastodon é traduzido por voluntários.
      guide_link: https://br.crowdin.com/project/mastodon
      guide_link_text: Todos podem contribuir.
    sensitive_content: Conteúdo sensível
  application_mailer:
    notification_preferences: Alterar preferências de e-mail
    salutation: "%{name},"
    settings: 'Alterar preferências de e-mail: %{link}'
    unsubscribe: Desinscrever
    view: 'Ver:'
    view_profile: Ver perfil
    view_status: Ver publicação
  applications:
    created: Aplicativo criado com sucesso
    destroyed: Aplicativo excluído com sucesso
    logout: Sair
    regenerate_token: Gerar código de acesso
    token_regenerated: Código de acesso gerado
    warning: Tenha cuidado com estes dados. Nunca compartilhe com alguém!
    your_token: Seu código de acesso
  auth:
    apply_for_account: Solicitar uma conta
    captcha_confirmation:
      help_html: Se você tiver problemas para resolver o CAPTCHA, entre em contato conosco através do %{email} e poderemos ajudá-lo.
      hint_html: Só mais uma coisa! Precisamos confirmar que você é um humano (isso é para que possamos evitar o spam!). Resolva o CAPTCHA abaixo e clique em "Continuar".
      title: Verificação de segurança
    confirmations:
      awaiting_review: Seu endereço de e-mail está confirmado! A equipe %{domain} está agora revisando a sua inscrição. Você receberá um e-mail se a sua conta for aprovada!
      awaiting_review_title: Seu cadastro está sendo analisado
      clicking_this_link: clicar este link
      login_link: entrar
      proceed_to_login_html: Agora você pode prosseguir para %{login_link}.
      redirect_to_app_html: Você deveria ter sido redirecionado para o aplicativo <strong>%{app_name}</strong>. Se isso não aconteceu, tente %{clicking_this_link} ou volte manualmente para o aplicativo.
      registration_complete: Seu cadastro no %{domain} foi concluído!
      welcome_title: Boas vindas, %{name}!
      wrong_email_hint: Se esse endereço de e-mail não estiver correto, você pode alterá-lo nas configurações da conta.
    delete_account: Excluir conta
    delete_account_html: Se você deseja excluir sua conta, você pode <a href="%{path}">fazer isso aqui</a>. Uma confirmação será solicitada.
    description:
      prefix_invited_by_user: "@%{name} convidou você para entrar neste servidor Mastodon!"
      prefix_sign_up: Crie uma conta no Mastodon hoje!
      suffix: Com uma conta, você poderá seguir pessoas, publicar atualizações, trocar mensagens com usuários de qualquer servidor Mastodon e muito mais!
    didnt_get_confirmation: Não recebeu um e-mail de confirmação?
    dont_have_your_security_key: Não está com a sua chave de segurança?
    forgot_password: Esqueceu a sua senha?
    invalid_reset_password_token: Código de alteração de senha é inválido ou expirou. Solicite um novo.
    link_to_otp: Digite um código de duas etapas do seu telefone ou um código de recuperação
    link_to_webauth: Use seu dispositivo de chave de segurança
    log_in_with: Iniciar sessão com
    login: Entrar
    logout: Sair
    migrate_account: Mudar-se para outra conta
    migrate_account_html: Se você quer redirecionar essa conta para uma outra você pode <a href="%{path}">configurar isso aqui</a>.
    or_log_in_with: Ou entre com
    progress:
      confirm: Confirmar e-mail
      details: Suas informações
      review: Nossa avaliação
      rules: Aceitar regras
    providers:
      cas: CAS
      saml: SAML
    register: Criar conta
    registration_closed: "%{instance} não está aceitando novos membros"
    resend_confirmation: Reenviar link de confirmação
    reset_password: Redefinir senha
    rules:
      accept: Aceitar
      back: Voltar
      invited_by: 'Você pode juntar-se a %{domain} graças ao convite que recebeu de:'
      preamble: Estes são definidos e aplicados pelos moderadores de %{domain}.
      preamble_invited: Antes de prosseguir, considere as regras de base definidas pelos moderadores de %{domain}.
      title: Algumas regras básicas.
      title_invited: Você recebeu convite.
    security: Segurança
    set_new_password: Definir uma nova senha
    setup:
      email_below_hint_html: Verifique a sua pasta de spam, ou solicite outra. Você pode corrigir o seu endereço de e-mail se estiver errado.
      email_settings_hint_html: Clique no link que enviamos para %{email} para começar a usar o Mastodon. Estaremos esperando aqui.
      link_not_received: Não recebeu um link?
      new_confirmation_instructions_sent: Você receberá um novo e-mail com o link de confirmação em alguns minutos!
      title: Verifique sua caixa de entrada
    sign_in:
      preamble_html: Entre com suas credenciais de domínios ( <strong>%{domain}</strong> ) . Se sua conta estiver hospedada em um servidor diferente, você não deve conseguir acessar este conteúdo.
      title: Entrar em %{domain}
    sign_up:
      manual_review: Inscrições no %{domain} passam pela revisão manual dos nossos moderadores. Para nos ajudar a processar o seu cadastro, escreva um pouco sobre você e por que você quer uma conta no %{domain}.
      preamble: Com uma conta neste servidor do Mastodon, você poderá seguir qualquer outra pessoa no fediverso, independentemente de onde a conta dela esteja hospedada.
      title: Então vamos lá criar uma conta em %{domain}.
    status:
      account_status: Status da conta
      confirming: Confirmação por e-mail pendente.
      functional: Sua conta está totalmente operacional.
      pending: Sua inscrição está aguardando revisão pela nossa equipe. Isto pode levar algum tempo. Você receberá um e-mail se sua inscrição for aprovada.
      redirecting_to: Sua conta está inativa porque atualmente está redirecionando para %{acct}.
      self_destruct: Como %{domain} está se encerrando, você só terá acesso limitado à sua conta.
      view_strikes: Veja os avisos anteriores em relação à sua conta
    too_fast: O formulário foi enviado muito rapidamente, tente novamente.
    use_security_key: Usar chave de segurança
    user_agreement_html: Eu li e concordo com os <a href="%{terms_of_service_path}" target="_blank">termos de serviço</a> e <a href="%{privacy_policy_path}" target="_blank">política de privacidade</a>.
    user_privacy_agreement_html: Eu li e concordo com a <a href="%{privacy_policy_path}" target="_blank">política de privacidade</a>.
  author_attribution:
    example_title: Texto de amostra
    hint_html: Você está escrevendo notícias ou artigos de blogs fora do Mastodon? Controle como você é credenciado quando eles forem compartilhados no Mastodon.
    instructions: 'Certifique-se que este código esteja no HTML do artigo:'
    more_from_html: Mais de %{name}
    s_blog: Blog do %{name}
    then_instructions: Então, adicione o nome de domínio da publicação no campo abaixo.
    title: Atribuição de autoria
  challenge:
    confirm: Continuar
    hint_html: "<strong>Dica:</strong> Não pediremos novamente sua senha pela próxima hora."
    invalid_password: Senha inválida
    prompt: Confirme sua senha para continuar
  crypto:
    errors:
      invalid_key: não é uma chave Ed25519 ou Curve25519 válida
  date:
    formats:
      default: "%d %b, %Y"
      with_month_name: "%d de %b de %Y"
  datetime:
    distance_in_words:
      about_x_hours: "%{count}h"
      about_x_months: "%{count}m"
      about_x_years: "%{count}a"
      almost_x_years: "%{count}a"
      half_a_minute: Agora
      less_than_x_minutes: "%{count}min"
      less_than_x_seconds: Agora
      over_x_years: "%{count}a"
      x_days: "%{count}dias"
      x_minutes: "%{count}min"
      x_months: "%{count}m"
      x_seconds: "%{count}seg"
  deletes:
    challenge_not_passed: As informações que você inseriu não estão corretas
    confirm_password: Digite a sua senha atual para verificar a sua identidade
    confirm_username: Digite seu nome de usuário para confirmar o procedimento
    proceed: Excluir conta
    success_msg: Sua conta foi excluída
    warning:
      before: 'Antes de prosseguir, leia com cuidado:'
      caches: Conteúdo que foi armazenado em cache por outros servidores pode continuar a existir
      data_removal: Suas publicações e outros dados serão removidos permanentemente
      email_change_html: Você pode <a href="%{path}">alterar seu endereço de e-mail</a> sem excluir sua conta
      email_contact_html: Se ainda não chegar, você pode enviar um e-mail para <a href="mailto:%{email}">%{email}</a> para obter ajuda
      email_reconfirmation_html: Se você não recebeu o e-mail de confirmação, você pode <a href="%{path}">solicitá-lo novamente</a>
      irreversible: Você não conseguirá restaurar ou reativar a sua conta
      more_details_html: Para mais detalhes, consulte a <a href="%{terms_path}">Política de Privacidade</a>.
      username_available: Seu nome de usuário ficará disponível novamente
      username_unavailable: Seu nome de usuário permanecerá indisponível
  disputes:
    strikes:
      action_taken: Ações tomadas
      appeal: Revisão
      appeal_approved: Esta punição foi revisada e não é mais válida
      appeal_rejected: A revisão foi rejeitada
      appeal_submitted_at: Revisão enviada
      appealed_msg: Sua revisão foi enviada. Se ela for aprovada, você será notificado.
      appeals:
        submit: Enviar revisão
      approve_appeal: Aprovar revisão
      associated_report: Denúncia associada
      created_at: Datado
      description_html: Estas são ações tomadas contra sua conta e avisos que foram enviados a você pela equipe de %{instance}.
      recipient: Endereçado para
      reject_appeal: Rejeitar revisão
      status: 'Publicação #%{id}'
      status_removed: Publicação já removida do sistema
      title: "%{action} de %{date}"
      title_actions:
        delete_statuses: Remoção de publicações
        disable: Congelamento de conta
        mark_statuses_as_sensitive: Marcar as publicações como sensíveis
        none: Aviso
        sensitive: Marcar a conta como sensível
        silence: Limitação da conta
        suspend: Suspensão de conta
      your_appeal_approved: Sua revisão foi aprovada
      your_appeal_pending: Você enviou uma revisão
      your_appeal_rejected: Sua revisão foi rejeitada
  edit_profile:
    basic_information: Informações básicas
    hint_html: "<strong>Personalize o que as pessoas veem no seu perfil público e ao lado de suas publicações.</strong> É mais provável que outras pessoas o sigam de volta e interajam com você quando você tiver um perfil preenchido e uma foto de perfil."
    other: Outro
  emoji_styles:
    auto: Automático
    native: Nativo
    twemoji: Twemoji
  errors:
    '400': A solicitação enviada é inválida ou incorreta.
    '403': Você não tem permissão para ver esta página.
    '404': A página pela qual você está procurando não existe.
    '406': Esta página não está disponível no formato solicitado.
    '410': A página que você procura não existe mais.
    '422':
      content: Falha na verificação de segurança. Você está bloqueando cookies?
      title: Falha na verificação de segurança
    '429': Muitas solicitações
    '500':
      content: Desculpe, algo deu errado por aqui.
      title: Esta página não está certa
    '503': A página não pôde ser carregada devido a uma falha temporária do servidor.
    noscript_html: Para usar o aplicativo web do Mastodon, ative o JavaScript. Ou, se quiser, experimente um dos <a href="%{apps_path}">aplicativos nativos</a> para o Mastodon em sua plataforma.
  existing_username_validator:
    not_found: não foi possível encontrar um usuário local com esse nome de usuário
    not_found_multiple: não foi possível encontrar %{usernames}
  exports:
    archive_takeout:
      date: Data
      download: Baixe o seu arquivo
      hint_html: Você pode pedir um arquivo das suas <strong>publicações e mídias enviadas</strong>. Os dados exportados estarão no formato ActivityPub, que podem ser lidos por qualquer software compatível. Você pode pedir um arquivo a cada 7 dias.
      in_progress: Preparando o seu arquivo...
      request: Solicitar o seu arquivo
      size: Tamanho
    blocks: Você bloqueou
    bookmarks: Marcadores
    csv: CSV
    domain_blocks: Bloqueios de domínio
    lists: Listas
    mutes: Você silenciou
    storage: Armazenamento de mídia
  featured_tags:
    add_new: Adicionar hashtag
    errors:
      limit: Você já destacou o número máximo de hashtags
    hint_html: "<strong>O que são hashtags em destaque?</strong> Elas são exibidas no seu perfil público e permitem que as pessoas acessem suas publicações públicos que contenham especificamente essas hashtags. São uma excelente ferramenta para acompanhar os trabalhos criativos ou os projetos de longo prazo."
  filters:
    contexts:
      account: Perfis
      home: Página inicial
      notifications: Notificações
      public: Linhas públicas
      thread: Conversas
    edit:
      add_keyword: Adicionar palavra-chave
      keywords: Palavras-chave
      statuses: Publicações individuais
      statuses_hint_html: Este filtro se aplica para selecionar posts individuais, independentemente de serem compatíveis com as palavras-chave abaixo. <a href="%{path}">Revise ou remova as publicações do filtro</a>.
      title: Editar filtro
    errors:
      deprecated_api_multiple_keywords: Estes parâmetros não podem ser alterados a partir deste aplicativo porque se aplicam a mais de uma palavra-chave de filtro. Use um aplicativo mais recente ou a interface web.
      invalid_context: Contexto inválido ou nenhum contexto informado
    index:
      contexts: Filtros em %{contexts}
      delete: Remover
      empty: Sem filtros.
      expires_in: Expira em %{distance}
      expires_on: Expira em %{date}
      keywords:
        one: "%{count} palavra-chave"
        other: "%{count} palavras-chave"
      statuses:
        one: "%{count} publicação"
        other: "%{count} publicações"
      statuses_long:
        one: "%{count} publicação individual oculta"
        other: "%{count} publicações individuais ocultas"
      title: Filtros
    new:
      save: Salvar novo filtro
      title: Adicionar filtro
    statuses:
      back_to_filter: Voltar ao filtro
      batch:
        remove: Remover do filtro
      index:
        hint: Este filtro se aplica a publicações individuais, independentemente de outros critérios. Você pode adicionar mais postagens a este filtro a partir da interface web.
        title: Publicações filtradas
  generic:
    all: Tudo
    all_items_on_page_selected_html:
      one: "<strong>%{count}</strong> item nessa página está selecionado."
      other: Todos os <strong>%{count}</strong> itens nessa página estão selecionados.
    all_matching_items_selected_html:
      one: "<strong>%{count}</strong> item correspondente à sua pesquisa está selecionado."
      other: Todos os <strong>%{count}</strong> itens correspondentes à sua pesquisa estão selecionados.
    cancel: Cancelar
    changes_saved_msg: Alterações salvas!
    confirm: Confirmar
    copy: Copiar
    delete: Excluir
    deselect: Desmarcar todos
    none: Nenhum
    order_by: Ordenar por
    save_changes: Salvar alterações
    select_all_matching_items:
      one: Selecione %{count} item correspondente à sua pesquisa.
      other: Selecione todos os %{count} itens correspondentes à sua pesquisa.
    today: hoje
    validation_errors:
      one: Algo não está certo! Analise o erro abaixo
      other: Algo não está certo! Analise os %{count} erros abaixo
  imports:
    errors:
      empty: Arquivo CSV vazio
      incompatible_type: Incompatível com o tipo de importação selecionado
      invalid_csv_file: 'Arquivo CSV inválido. Erro: %{error}'
      over_rows_processing_limit: contém mais de %{count} linhas
      too_large: O arquivo é muito grande
    failures: Falhas
    imported: Importado
    mismatched_types_warning: Parece que você selecionou o tipo errado para esta importação, por favor verifique novamente.
    modes:
      merge: Juntar
      merge_long: Manter os registros existentes e adicionar novos
      overwrite: Sobrescrever
      overwrite_long: Substituir os registros atuais com os novos
    overwrite_preambles:
      blocking_html:
        one: Você está prestes a <strong>trocar seu bloco de listas</strong> com mais de <strong>%{count} conta</strong> de <strong>%{filename}</strong>.
        other: Você está prestes a <strong>substituir sua lista de blocos</strong> com mais de <strong>%{count} contas</strong> de <strong>%{filename}</strong>.
      bookmarks_html:
        one: Você está prestes a <strong>substituir seus salvos</strong> por até <strong>%{count} publicação</strong> de <strong>%{filename}</strong>.
        other: Você está prestes a <strong>substituir seus salvos</strong> por até <strong>%{count} publicações</strong> de <strong>%{filename}</strong>.
      domain_blocking_html:
        one: Você está prestes a <strong>substituir seu bloco de lista do domínio</strong> com <strong>%{count} domínio</strong> de <strong>%{filename}</strong>.
        other: Você está prestes a <strong>substituir sua lista de bloqueio de domínio</strong> com <strong>domínios%{count}</strong> de <strong>%{filename}</strong>.
      following_html:
        one: Você está prestes a <strong>seguir</strong> <strong>%{count} contas</strong> de <strong>%{filename}</strong> e <strong>parar de seguir todos os outros</strong>.
        other: Você está prestes a <strong>seguir</strong> até <strong>%{count} contas</strong> de <strong>%{filename}</strong> e <strong>deixar de seguir qualquer outra pessoa</strong>.
      lists_html:
        one: Você está prestes a <strong>substituir suas listas</strong> pelo conteúdo de <strong>%{filename}</strong>. Até <strong>%{count} conta</strong> será adicionada às novas listas.
        other: Você está prestes a <strong>substituir suas listas</strong> pelo conteúdo de <strong>%{filename}</strong>. Até <strong>%{count} contas</strong> serão adicionadas às novas listas.
      muting_html:
        one: Você está prestes a <strong>substituir sua lista de contas silenciadas</strong> por até <strong>%{count} conta</strong> de <strong>%{filename}</strong>.
        other: Você está prestes a <strong>substituir sua lista de contas silenciadas</strong> por até <strong>%{count} contas</strong> de <strong>%{filename}</strong>.
    preambles:
      blocking_html:
        one: Você está prestes a <strong>bloquear</strong> até <strong>%{count} conta</strong> de <strong>%{filename}</strong>.
        other: Você está prestes a <strong>bloquear</strong> até <strong>%{count} contas</strong> de <strong>%{filename}</strong>.
      bookmarks_html:
        one: Você está prestes a adicionar até <strong>%{count} post</strong> de <strong>%{filename}</strong> aos seus <strong>favoritos</strong>.
        other: Você está prestes a adicionar até <strong>%{count} posts</strong> de <strong>%{filename}</strong> aos seus <strong>favoritos</strong>.
      domain_blocking_html:
        one: Você está prestes a <strong>bloquear</strong> até <strong>%{count} domínio</strong> de <strong>%{filename}</strong>.
        other: Você está prestes a <strong>bloquear</strong> até <strong>%{count} domínios</strong> de <strong>%{filename}</strong>.
      following_html:
        one: Você está prestes a <strong>seguir</strong> até <strong>%{count} conta</strong> de <strong>%{filename}</strong>.
        other: Você está prestes a <strong>seguir</strong> até <strong>%{count} contas</strong> de <strong>%{filename}</strong>.
      lists_html:
        one: Você está prestes a adicionar até <strong>%{count} conta</strong> a partir de <strong>%{filename}</strong> para suas <strong>listas</strong>. Novas listas serão criadas se não houver uma para a qual adicionar.
        other: Você está prestes a adicionar até <strong>%{count} contas</strong> a partir de <strong>%{filename}</strong> para suas <strong>listas</strong>. Novas listas serão criadas se não houver uma para a qual adicionar.
      muting_html:
        one: Você está prestes a <strong>silenciar</strong> <strong>%{count}  conta</strong> de <strong>%{filename}</strong>.
        other: Você está prestes a <strong>silenciar</strong> mais de <strong>%{count} contas</strong> de <strong>%{filename}</strong>.
    preface: Você pode importar dados que você exportou de outro servidor, como a lista de pessoas que você segue ou bloqueou.
    recent_imports: Importações recentes
    states:
      finished: Finalizado
      in_progress: Em progresso
      scheduled: Agendado
      unconfirmed: Não confirmado
    status: Estado
    success: Seus dados foram enviados e serão processados em instantes
    time_started: Iniciado em
    titles:
      blocking: Importando contas bloqueadas
      bookmarks: Importando favoritos
      domain_blocking: Importando contas bloqueadas
      following: Importando contas seguidas
      lists: Importando listas
      muting: Importando contas silenciadas
    type: Tipo de importação
    type_groups:
      constructive: Seguidores e Favoritos
      destructive: Bloqueios e silenciamentos
    types:
      blocking: Lista de bloqueio
      bookmarks: Marcadores
      domain_blocking: Lista de domínios bloqueados
      following: Pessoas que você segue
      lists: Listas
      muting: Lista de silenciados
    upload: Enviar
  invites:
    delete: Desativar
    expired: Expirados
    expires_in:
      '1800': 30 minutos
      '21600': 6 horas
      '3600': 1 hora
      '43200': 12 horas
      '604800': 1 semana
      '86400': 1 dia
    expires_in_prompt: Nunca
    generate: Gerar convite
    invalid: Este convite não é válido
    invited_by: 'Você recebeu convite de:'
    max_uses:
      one: 1 uso
      other: "%{count} usos"
    max_uses_prompt: Sem limite
    prompt: Gere e compartilhe links para permitir acesso a esse servidor
    table:
      expires_at: Expira em
      uses: Usos
    title: Convidar pessoas
  link_preview:
    author_html: Por %{name}
    potentially_sensitive_content:
      action: Clique para mostrar
      confirm_visit: Tem certeza que deseja abrir esse link?
      hide_button: Ocultar
      label: Conteúdo potencialmente sensível
  lists:
    errors:
      limit: Você atingiu o número máximo de listas
  login_activities:
    authentication_methods:
      otp: autenticação de dois fatores
      password: senha
      sign_in_token: código de segurança do e-mail
      webauthn: chaves de segurança
    description_html: Se você vir atividades suspeitas ou não reconhecidas, considere alterar sua senha e ativar a autenticação de dois fatores.
    empty: Sem histórico de autenticação disponível
    failed_sign_in_html: Falha na tentativa de login com %{method} de %{ip} (%{browser})
    successful_sign_in_html: Login bem-sucedido com %{method} de %{ip} (%{browser})
    title: Histórico de autenticação
  mail_subscriptions:
    unsubscribe:
      action: Sim, cancelar subscrição
      complete: Desinscrito
      confirmation_html: Tem certeza que deseja cancelar a assinatura de %{type} para Mastodon no %{domain} para o seu endereço de e-mail %{email}? Você sempre pode se inscrever novamente nas <a href="%{settings_path}">configurações de notificação de email</a>.
      emails:
        notification_emails:
          favourite: emails de notificação favoritos
          follow: seguir emails de notificação
          follow_request: emails de seguidores pendentes
          mention: emails de notificação de menções
          reblog: emails de notificação de boosts
      resubscribe_html: Se você cancelou sua inscrição por engano, você pode se inscrever novamente em suas <a href="%{settings_path}"> configurações de notificações por e-mail</a>.
      success_html: Você não mais receberá %{type} no Mastodon em %{domain} ao seu endereço de e-mail %{email}.
      title: Cancelar inscrição
  media_attachments:
    validations:
      images_and_video: Não foi possível anexar um vídeo a uma publicação que já contém imagens
      not_found: Mídia %{ids} não encontrada ou já anexada a outra publicação
      not_ready: Não é possível anexar arquivos que não terminaram de ser processados. Tente novamente daqui a pouco!
      too_many: Não foi possível anexar mais de 4 imagens
  migrations:
    acct: Mudou-se para
    cancel: Cancelar redirecionamento
    cancel_explanation: Cancelar o redirecionamento reativará a sua conta atual, mas não trará de volta os seguidores que não foram migrados para aquela conta.
    cancelled_msg: Redirecionamento cancelado.
    errors:
      already_moved: é a mesma conta que você migrou
      missing_also_known_as: não está referenciando esta conta
      move_to_self: não pode ser a conta atual
      not_found: não pôde ser encontrado
      on_cooldown: Você está no período de espera
    followers_count: Seguidores no momento da mudança
    incoming_migrations: Migrando de outra conta
    incoming_migrations_html: Para mover de outra conta para esta, você precisa <a href="%{path}">criar um alias</a>.
    moved_msg: Agora sua conta está redirecionando para %{acct} e seus seguidores estão sendo movidos.
    not_redirecting: Sua conta não está redirecionando para nenhuma outra conta atualmente.
    on_cooldown: Você migrou recentemente sua conta. Esta função ficará disponível novamente em %{count} dias.
    past_migrations: Migrações passadas
    proceed_with_move: Migrar seguidores
    redirected_msg: Agora sua conta está redirecionando para %{acct}.
    redirecting_to: Sua conta está redirecionando para %{acct}.
    set_redirect: Definir redirecionamento
    warning:
      backreference_required: A nova conta deve primeiro ser configurada para que esta seja referenciada
      before: 'Antes de prosseguir, leia com cuidado:'
      cooldown: Depois de se mudar, há um período de espera para poder efetuar uma nova mudança
      disabled_account: Sua conta não estará totalmente funcional ao término deste processo. Entretanto, você terá acesso à exportação de dados bem como à reativação.
      followers: Esta ação moverá todos os seguidores da conta atual para a nova conta
      only_redirect_html: Alternativamente, você pode <a href="%{path}">apenas colocar um redirecionamento no seu perfil</a>.
      other_data: Nenhum outro dado será movido automaticamente (isto inclui suas postagens e a lista de conta que segue)
      redirect: O perfil atual da sua conta será atualizado com um aviso de redirecionamento e também será excluído das pesquisas
  moderation:
    title: Moderação
  move_handler:
    carry_blocks_over_text: Este usuário mudou de %{acct}, que você havia bloqueado.
    carry_mutes_over_text: Este usuário mudou de %{acct}, que você havia silenciado.
    copy_account_note_text: 'Este usuário saiu de %{acct}, aqui estão suas notas anteriores sobre ele:'
  navigation:
    toggle_menu: Alternar menu
  notification_mailer:
    admin:
      report:
        subject: "%{name} enviou uma denúncia"
      sign_up:
        subject: "%{name} se inscreveu"
    favourite:
      body: "%{name} favoritou sua publicação:"
      subject: "%{name} favoritou sua publicação"
      title: Novo favorito
    follow:
      body: "%{name} te seguiu!"
      subject: "%{name} te seguiu"
      title: Novo seguidor
    follow_request:
      action: Gerenciar seguidores pendentes
      body: "%{name} quer te seguir"
      subject: 'Seguidor pendente: %{name}'
      title: Novo seguidor pendente
    mention:
      action: Responder
      body: "%{name} te mencionou em:"
      subject: "%{name} te mencionou"
      title: Nova menção
    moderation_warning:
      subject: Você recebeu um aviso de moderação
    poll:
      subject: Uma enquete por %{name} terminou
    quote:
      body: 'Sua publicação foi Citada por %{name}:'
      subject: "%{name} citou sua publicação"
      title: Nova citação
    quoted_update:
      subject: "%{name} editou uma publicação que você citou"
    reblog:
      body: "%{name} impulsionou a sua publicação:"
      subject: "%{name} impulsionou a sua publicação"
      title: Novo impulso
    severed_relationships:
      subject: Você perdeu conexões devido a uma decisão da moderação
    status:
      subject: "%{name} acabou de publicar"
    update:
      subject: "%{name} editou uma publicação"
  notifications:
    administration_emails: Notificações de e-mail do administrador
    email_events: Eventos para notificações por e-mail
    email_events_hint: 'Selecione os eventos que deseja receber notificações:'
  number:
    human:
      decimal_units:
        format: "%n%u"
        units:
          billion: BI
          million: MI
          quadrillion: QUA
          thousand: MIL
          trillion: TRI
          unit: ''
  otp_authentication:
    code_hint: Digite o código gerado pelo seu aplicativo autenticador para confirmar
    description_html: Se você ativar a <strong>autenticação de dois fatores</strong> usando um aplicativo autenticador, ao se conectar será exigido que você esteja com o seu telefone, que gerará tokens para você entrar.
    enable: Habilitar
    instructions_html: "<strong>Escaneie este código QR no Google Authenticator ou em um aplicativo TOTP similar no seu telefone</strong>. A partir de agora, esse aplicativo irá gerar tokens que você terá que digitar ao fazer login."
    manual_instructions: 'Se você não pode escanear o código QR e precisa digitá-lo manualmente, aqui está o segredo em texto:'
    setup: Configurar
    wrong_code: O código digitado é inválido! O horário do servidor e o horário do dispositivo estão corretos?
  pagination:
    newer: Mais novo
    next: Próximo
    older: Mais antigo
    prev: Anterior
    truncate: "&hellip;"
  polls:
    errors:
      already_voted: Enquete votada
      duplicate_options: contém itens duplicados
      duration_too_long: é muito longe no futuro
      duration_too_short: é curto demais
      expired: A enquete já terminou
      invalid_choice: Opção inválida
      over_character_limit: não pode ter mais que %{max} caracteres em cada
      self_vote: Você não pode votar nas suas próprias enquetes
      too_few_options: deve ter mais que um item
      too_many_options: não pode ter mais que %{max} itens
    vote: Votar
  posting_defaults:
    explanation: Estas configurações serão usadas como padrão quando você criar publicações, mas você pode editá-las por postagem no compositor.
  preferences:
    other: Outro
    posting_defaults: Padrões de publicação
    public_timelines: Linhas públicas
  privacy:
    hint_html: "<strong>Personalize como você quer que seu perfil e suas publicações sejam encontrados.</strong> Uma variedade de funcionalidades no Mastodon pode ajudar a alcançar um público mais amplo quando habilitado. Reserve um momento para revisar estas configurações para garantir que atendem ao seu caso de uso."
    privacy: Privacidade
    privacy_hint_html: Controle o quanto você deseja revelar para o benefício de outros. As pessoas descobrem perfis interessantes e aplicativos legais navegando pelos seguidores de outras pessoas e vendo de quais aplicativos eles publicam, mas você pode preferir manter isso oculto.
    reach: Alcance
    reach_hint_html: Controle se você quer ser descoberto e seguido por novas pessoas. Deseja que suas publicações apareçam na tela Explorar? Você quer que outras pessoas lhe vejam nas recomendações sobre quem seguir? Você quer aceitar todos os novos seguidores automaticamente ou ter controle granular sobre cada um?
    search: Buscar
    search_hint_html: Controle como você deseja que lhe encontrem. Quer que as pessoas lhe encontrem pelo que você publicou abertamente? Quer que pessoas fora do Mastodon encontrem seu perfil quando pesquisarem na web? Por favor, tenha em mente que a exclusão total de todos os motores de busca não pode ser garantida para informações públicas.
    title: Privacidade e alcance
  privacy_policy:
    title: Política de Privacidade
  reactions:
    errors:
      limit_reached: Limite de reações diferentes atingido
      unrecognized_emoji: não é um emoji reconhecido
  redirects:
    prompt: Se você confia neste link, clique nele para continuar.
    title: Você está saindo de %{instance}.
  relationships:
    activity: Atividade da conta
    confirm_follow_selected_followers: Tem certeza que deseja seguir os seguidores selecionados?
    confirm_remove_selected_followers: Tem certeza que deseja remover os seguidores selecionados?
    confirm_remove_selected_follows: Tem certeza que deseja remover os grupos seguidos selecionados?
    dormant: Inativo
    follow_failure: Não foi possível seguir algumas das contas selecionadas.
    follow_selected_followers: Seguir os seguidores selecionados
    followers: Seguidores
    following: Seguindo
    invited: Convidado
    last_active: Última atividade
    most_recent: Mais recente
    moved: Mudou-se
    mutual: Mútuo
    primary: Primário
    relationship: Relação
    remove_selected_domains: Remover todos os seguidores dos domínios selecionados
    remove_selected_followers: Remover os seguidores selecionados
    remove_selected_follows: Deixar de seguir usuários selecionados
    status: Status da conta
  remote_follow:
    missing_resource: Não foi possível encontrar o link de redirecionamento para sua conta
  reports:
    errors:
      invalid_rules: não faz referência a regras válidas
  rss:
    content_warning: 'Aviso de conteúdo:'
    descriptions:
      account: Publicações públicas de @%{acct}
      tag: 'Publicações públicas marcadas com #%{hashtag}'
  scheduled_statuses:
    over_daily_limit: Você excedeu o limite de %{limit} publicações agendadas para esse dia
    over_total_limit: Você excedeu o limite de %{limit} publicações agendadas
    too_soon: a data deve ser no futuro
  self_destruct:
    lead_html: Infelizmente, <strong>%{domain}</strong> está se encerrando de forma permanente. Se você tem uma conta lá, não poderá continuar a usá-la, mas ainda pode solicitar uma cópia dos seus dados.
    title: Este servidor está sendo fechado
  sessions:
    activity: Última atividade
    browser: Navegador
    browsers:
      alipay: Alipay
      blackberry: BlackBerry
      chrome: Chrome
      edge: Microsoft Edge
      electron: Electron
      firefox: Firefox
      generic: Navegador desconhecido
      huawei_browser: Navegador Huawei
      ie: Internet Explorer
      micro_messenger: MicroMessenger
      nokia: Navegador Nokia S40 Ovi
      opera: Opera
      otter: Otter
      phantom_js: PhantomJS
      qq: QQ Browser
      safari: Safari
      uc_browser: UC Browser
      unknown_browser: Navegador desconhecido
      weibo: Weibo
    current_session: Sessão atual
    date: Data
    description: "%{browser} em %{platform}"
    explanation: Estes são os navegadores que estão conectados com a sua conta Mastodon.
    ip: IP
    platforms:
      adobe_air: Adobe Air
      android: Android
      blackberry: BlackBerry
      chrome_os: ChromeOS
      firefox_os: Firefox OS
      ios: iOS
      kai_os: KaiOS
      linux: Linux
      mac: MacOS
      unknown_platform: Plataforma desconhecida
      windows: Windows
      windows_mobile: Windows Mobile
      windows_phone: Windows Phone
    revoke: Fechar
    revoke_success: Sessão fechada
    title: Sessões
    view_authentication_history: Ver histórico de autenticação da sua conta
  settings:
    account: Conta
    account_settings: Configurações da conta
    aliases: Alias da conta
    appearance: Aparência
    authorized_apps: Aplicativos autorizados
    back: Voltar para o Mastodon
    delete: Exclusão de conta
    development: Desenvolvimento
    edit_profile: Editar perfil
    export: Exportar
    featured_tags: Hashtags em destaque
    import: Importar
    import_and_export: Importar e exportar
    migrate: Migração de conta
    notifications: Notificações por e-mail
    preferences: Preferências
    profile: Perfil
    relationships: Seguindo e seguidores
    severed_relationships: Relacionamentos rompidos
    statuses_cleanup: Exclusão automatizada de publicações
    strikes: Avisos de moderação
    two_factor_authentication: Autenticação de dois fatores
    webauthn_authentication: Chaves de segurança
  severed_relationships:
    download: Download  %{count}
    event_type:
      account_suspension: Suspensão da conta (%{target_name})
      domain_block: Suspensão do servidor (%{target_name})
      user_domain_block: Você bloqueou %{target_name}
    lost_followers: Seguidores perdidos
    lost_follows: Seguidores perdidos
    preamble: Você poderá perder seguidores e seguidores quando bloquear um domínio ou quando os seus moderadores decidirem suspender um servidor remoto. Quando isso acontecer, você poderá baixar listas de relações desfeitas, a serem inspecionadas e possivelmente importadas para outro servidor.
    purged: As informações sobre este servidor foram eliminadas pelos administradores do seu servidor.
    type: Evento
  statuses:
    attached:
      audio:
        one: "%{count} áudio"
        other: "%{count} áudios"
      description: 'Anexado: %{attached}'
      image:
        one: "%{count} imagem"
        other: "%{count} imagens"
      video:
        one: "%{count} vídeo"
        other: "%{count} vídeos"
    boosted_from_html: Impulso de %{acct_link}
    content_warning: 'Aviso de conteúdo: %{warning}'
    content_warnings:
      hide: Ocultar publicação
      show: Exibir mais
    default_language: Igual ao idioma da interface
    disallowed_hashtags:
      one: 'continha hashtag não permitida: %{tags}'
      other: 'continha hashtags não permitidas: %{tags}'
    edited_at_html: Editado em %{date}
    errors:
      in_reply_not_found: A publicação que você quer responder parece não existir.
      quoted_status_not_found: A publicação que você quer responder parece não existir.
      quoted_user_not_mentioned: Não é possível citar um usuário não mencionado em uma postagem de Menção Privada.
    over_character_limit: limite de caracteres de %{max} excedido
    pin_errors:
      direct: Publicações visíveis apenas para usuários mencionados não podem ser fixadas
      limit: Você alcançou o número limite de publicações fixadas
      ownership: As publicações dos outros não podem ser fixadas
      reblog: Um impulso não pode ser fixado
    quote_error:
      not_available: Publicação indisponível
      pending_approval: Publicação pendente
      revoked: Publicação removida pelo autor
    quote_policies:
      followers: Apenas seguidores
      nobody: Apenas eu
      public: Qualquer um
    quote_post_author: Publicação citada por %{acct}
    title: '%{name}: "%{quote}"'
    visibilities:
      direct: Citação privada
      private: Apenas seguidores
      public: Público
      public_long: Qualquer um dentro ou fora do Mástodon
      unlisted: Publicação silenciada
      unlisted_long: Oculto aos resultados de pesquisa em Mástodon
  statuses_cleanup:
    enabled: Excluir publicações antigas automaticamente
    enabled_hint: Exclui suas publicações automaticamente assim que elas alcançam sua validade, a não ser que se enquadrem em alguma das exceções abaixo
    exceptions: Exceções
    explanation: Já que a exclusão de publicações é uma operação custosa, ela é feita lentamente quando o servidor não está ocupado. Por isso suas publicações podem ser excluídas algum tempo depois de alcançarem sua validade.
    ignore_favs: Ignorar favoritos
    ignore_reblogs: Ignorar impulsos
    interaction_exceptions: Exceções baseadas nas interações
    interaction_exceptions_explanation: Note que não há garantia de que as publicações sejam excluídas se ficarem abaixo do limite de favoritos ou boosts depois de tê-lo ultrapassado.
    keep_direct: Manter mensagens diretas
    keep_direct_hint: Não exclui nenhuma de suas mensagens diretas
    keep_media: Manter publicações com mídia
    keep_media_hint: Não exclui nenhuma de suas publicações com mídia
    keep_pinned: Manter publicações fixadas
    keep_pinned_hint: Não exclui nenhuma de suas publicações fixadas
    keep_polls: Manter enquetes
    keep_polls_hint: Não exclui nenhuma de suas enquetes
    keep_self_bookmark: Manter publicações que você salvou
    keep_self_bookmark_hint: Não exclui suas próprias publicações se você as salvou
    keep_self_fav: Manter publicações que você favoritou
    keep_self_fav_hint: Não exclui suas próprias publicações se você as favoritou
    min_age:
      '1209600': 2 semanas
      '15778476': 6 meses
      '2629746': 1 mês
      '31556952': 1 ano
      '5259492': 2 meses
      '604800': 1 semana
      '63113904': 2 anos
      '7889238': 3 meses
    min_age_label: Validade
    min_favs: Manter publicações favoritadas por ao menos
    min_favs_hint: Não exclui suas publicações que receberam pelo menos esta quantidade de favoritos. Deixe em branco para excluir publicações independentemente da quantidade de favoritos
    min_reblogs: Manter publicações impulsionadas por ao menos
    min_reblogs_hint: Não exclui publicações que receberam pelo menos esta quantidade de impulsos. Deixe em branco para excluir publicações independentemente da quantidade de impulsos
  stream_entries:
    sensitive_content: Conteúdo sensível
  strikes:
    errors:
      too_late: É tarde demais para solicitar uma revisão desta punição
  tags:
    does_not_match_previous_name: não corresponde ao nome anterior
  terms_of_service:
    title: Termos de Serviço
  terms_of_service_interstitial:
    future_preamble_html: Estamos fazendo algumas alterações nos termos de serviço, que entrarão em vigor em <strong>%{date}</strong>. Nós recomendamos que você reveja os termos atualizados.
    past_preamble_html: Alteramos nossos termos de serviço desde a sua última visita. Recomendamos que você revise os termos atualizados.
    review_link: Revisar os termos do serviço
    title: Os termos de serviço do %{domain} estão mudando
  themes:
    contrast: Mastodon  (Alto contraste)
    default: Mastodon (Noturno)
    mastodon-light: Mastodon (Diurno)
    system: Automático (usar tema do sistema)
  time:
    formats:
      default: "%H:%M em %d de %b de %Y"
      month: "%b de %Y"
      time: "%H:%M"
      with_time_zone: "%d de %b de %Y, %H:%M %Z"
  translation:
    errors:
      quota_exceeded: A cota de uso do servidor para o serviço de tradução foi excedida.
      too_many_requests: Recentemente há muitas solicitações para o serviço de tradução.
  two_factor_authentication:
    add: Adicionar
    disable: Desativar autenticação de dois fatores
    disabled_success: Autenticação de dois fatores desativada
    edit: Editar
    enabled: Autenticação de dois fatores ativada
    enabled_success: Autenticação de dois fatores ativada
    generate_recovery_codes: Gerar códigos de recuperação
    lost_recovery_codes: Os códigos de recuperação permitem que você recupere o acesso à sua conta caso perca o seu celular. Se você perdeu seus códigos de recuperação, você pode gerá-los novamente aqui. Seus códigos de recuperação anteriores serão invalidados.
    methods: Métodos de autenticação de dois fatores
    otp: Aplicativo autenticador
    recovery_codes: Códigos de recuperação de reserva
    recovery_codes_regenerated: Códigos de recuperação gerados
    recovery_instructions_html: Se você perder acesso ao seu celular, você pode usar um dos códigos de recuperação abaixo para acessar a sua conta. <strong>Mantenha os códigos de recuperação em um local seguro</strong>. Por exemplo, você pode imprimi-los e guardá-los junto a outros documentos importantes.
    webauthn: Chaves de segurança
  user_mailer:
    announcement_published:
      description: 'Os administradores do %{domain} estão fazendo um anúncio:'
      subject: Anúncio de serviço
      title: Anúncio de serviço de %{domain}
    appeal_approved:
      action: Configurações da conta
      explanation: A revisão da punição na sua conta em %{strike_date} que você enviou em %{appeal_date} foi aprovada. Sua conta está novamente em situação regular.
      subject: Sua revisão de %{date} foi aprovada
      subtitle: Sua conta está novamente em boa situação.
      title: Revisão aprovada
    appeal_rejected:
      explanation: A revisão da punição na sua conta em %{strike_date} que você enviou em %{appeal_date} foi rejeitada.
      subject: Sua revisão de %{date} foi rejeitada
      subtitle: Sua revisão foi rejeitada.
      title: Revisão rejeitada
    backup_ready:
      explanation: Você solicitou um ‘backup’ completo da sua conta Mastodon.
      extra: Agora está pronto para baixar!
      subject: Seu arquivo está pronto para ser baixado
      title: Baixar arquivo
    failed_2fa:
      details: 'Aqui estão os detalhes da tentativa de acesso:'
      explanation: Alguém tentou entrar em sua conta, mas forneceu um segundo fator de autenticação inválido.
      further_actions_html: Se não foi você, recomendamos que %{action} imediatamente, pois ela pode ser comprometida.
      subject: Falha na autenticação do segundo fator
      title: Falha na autenticação do segundo fator
    suspicious_sign_in:
      change_password: Altere sua senha
      details: 'Aqui estão os detalhes do acesso:'
      explanation: Detectamos um login em sua conta a partir de um novo endereço IP.
      further_actions_html: Se não foi você, recomendamos que você %{action} imediatamente e ative a autenticação de dois fatores para manter sua conta segura.
      subject: Sua conta foi acessada a partir de um novo endereço IP
      title: Um novo login
    terms_of_service_changed:
      agreement: Ao continuar a usar %{domain}, você concorda com estes termos. Se discordar dos termos atualizados, poderá encerrar seu acordo com %{domain} a qualquer momento excluindo sua conta.
      changelog: 'Em resumo, veja o que essa atualização significa para você:'
      description: 'Você recebeu este e-mail porque faremos algumas mudanças nos Termos de Serviço do %{domain}. Essas atualizações entrarão em vigor a partir de %{date}. Veja o que mudou aqui:'
      description_html: Você recebeu este e-mail porque faremos algumas mudanças nos Termos de Serviço do %{domain}. Essas atualizações entrarão em vigor a partir de <strong>%{date}</strong>. <a href="%{path}" target="_blank">Veja o que mudou aqui</a>.
      sign_off: A equipe do %{domain}
      subject: Atualizações dos nossos termos de serviço
      subtitle: Os termos de serviço do %{domain} estão mudando.
      title: atualização importante
    warning:
      appeal: Enviar uma revisão
      appeal_description: Se você acredita que isso é um erro, você pode enviar uma revisão para a equipe de %{instance}.
      categories:
        spam: Spam
        violation: O conteúdo viola as seguintes diretrizes da comunidade
      explanation:
        delete_statuses: Algumas de suas publicações infringiram uma ou mais diretrizes da comunidade e foram removidas pelos moderadores de %{instance}.
        disable: Você não poderá mais usar a sua conta, mas o seu perfil e outros dados permanecem intactos. Você pode solicitar um backup dos seus dados, mudar as configurações ou excluir sua conta.
        mark_statuses_as_sensitive: Algumas de suas postagens foram marcadas como sensíveis por moderadores da %{instance}. Isso significa que as pessoas terão que clicar nas mídias em publicações antes de ser exibida uma prévia. Você pode marcar uma mídia como sensível quando postar futuramente.
        sensitive: A partir de agora, todos os seus arquivos de mídia enviados serão marcados como confidenciais e escondidos por trás de um aviso de clique.
        silence: Você ainda pode usar a sua conta, mas apenas pessoas que já te seguem verão suas publicações nessa instância, e você poderá ser excluído de vários recursos de descoberta. No entanto, outros ainda poderão te seguir manualmente.
        suspend: Você não pode mais usar sua conta, e seu perfil e outros dados não estão mais acessíveis. Você ainda pode fazer o login para solicitar um backup dos seus dados até eles serem completamente removidos em cerca de 30 dias, porém manteremos alguns dados básicos para prevenir que você escape da suspensão.
      reason: 'Motivo:'
      statuses: 'Publicações citadas:'
      subject:
        delete_statuses: Suas publicações em %{acct} foram removidas
        disable: Sua conta %{acct} foi bloqueada
        mark_statuses_as_sensitive: Suas publicações em %{acct} foram marcadas como sensíveis
        none: Aviso para %{acct}
        sensitive: Suas publicações em %{acct} serão marcadas como sensíveis a partir de agora
        silence: Sua conta %{acct} foi silenciada
        suspend: Sua conta %{acct} foi banida
      title:
        delete_statuses: Publicações removidas
        disable: Conta bloqueada
        mark_statuses_as_sensitive: Publicações marcadas como sensíveis
        none: Aviso
        sensitive: Conta marcada como sensível
        silence: Conta silenciada
        suspend: Conta suspensa
    welcome:
      apps_android_action: Disponível no Google Play
      apps_ios_action: Disponível na App Store
      apps_step: Baixe nossos aplicativos oficiais.
      apps_title: Apps Mastodon
      checklist_subtitle: 'Vamos começar nesta nova fronteira social:'
      checklist_title: Lista de verificação de boas-vindas
      edit_profile_action: Personalizar
      edit_profile_step: Aumente suas interações tendo um perfil completo.
      edit_profile_title: Customize seu perfil
      explanation: Aqui estão algumas dicas para você começar
      feature_action: Saiba mais
      feature_audience: O Mastodon oferece a você uma oportunidade única de gerenciar seu público sem intermediários. O Mastodon implantado em sua própria infraestrutura permite que você siga e seja seguido por qualquer outro servidor Mastodon online e está única e exclusivamente sob o seu controle.
      feature_audience_title: Construa confiança com seu público
      feature_control: Você sabe o que deseja ver na sua página inicial. Sem algoritmos ou anúncios para desperdiçar seu tempo. Siga qualquer pessoa em qualquer servidor Mastodon a partir de uma única conta e receba suas postagens em ordem cronológica, e faça o seu cantinho na internet um pouco mais a sua cara.
      feature_control_title: Fique no controle da sua própria linha do tempo
      feature_creativity: Mastodon oferece suporte a postagens de áudio, vídeo e imagem, descrições de acessibilidade, enquetes, avisos de conteúdo, avatares animados, emojis personalizados, recorte de miniaturas e muito mais, para ajudá-lo a se expressar online. Seja você publicando sua arte, sua música ou seu podcast, o Mastodon está lá para você.
      feature_creativity_title: Criatividade inigualável
      feature_moderation: Mastodon devolve a tomada de decisão para suas mãos. Cada servidor cria suas próprias regras e regulamentos, que são aplicados localmente e não de cima para baixo como nas redes sociais corporativas, tornando-o o mais flexível em responder às necessidades de diferentes grupos de pessoas. Junte-se a um servidor com as regras com as quais você concorda, ou hospede o seu próprio.
      feature_moderation_title: Moderando como deve ser
      follow_action: Seguir
      follow_step: Seguir pessoas interessantes é do que trata Mastodon.
      follow_title: Personalize sua página inicial
      follows_subtitle: Siga contas conhecidas
      follows_title: Quem seguir
      follows_view_more: Veja mais pessoas para seguir
      hashtags_recent_count:
        one: "%{people} Pessoas nos últimos 2 dias"
        other: "%{people} pessoas nos últimos 2 dias"
      hashtags_subtitle: Explorar o que está em alta nos últimos 2 dias
      hashtags_title: Hashtags em alta
      hashtags_view_more: Ver mais hashtags em alta
      post_action: Escrever
      post_step: Diga olá para o mundo com texto, fotos, vídeos ou enquetes.
      post_title: Crie sua primeira publicação
      share_step: Deixe seus amigos saberem como te encontrar no Mastodon.
      share_title: Compartilhe seu perfil do Mastodon
      sign_in_action: Entrar
      subject: Boas-vindas ao Mastodon
      title: Boas vindas, %{name}!
  users:
    follow_limit_reached: Você não pode seguir mais de %{limit} pessoas
    go_to_sso_account_settings: Vá para as configurações de conta do seu provedor de identidade
    invalid_otp_token: Código de dois fatores inválido
    otp_lost_help_html: Se você perder o acesso à ambos, você pode entrar em contato com %{email}
    rate_limited: Muitas tentativas de autenticação; tente novamente mais tarde.
    seamless_external_login: Você está logado através de um serviço externo, portanto as configurações de senha e e-mail não estão disponíveis.
    signed_in_as: 'Entrou como:'
  verification:
    extra_instructions_html: <strong>Dica:</strong> O link do seu site não precisa ser visível. O importante é a parte <code>rel="me"</code>, que impede a personificação em sites com conteúdo gerado pelo usuário. Você pode até usar uma tag <code>link</code> no cabeçalho da página ao invés de uma tag <code>a</code>, mas é importante que o HTML esteja acessível sem executar JavaScript.
    here_is_how: Veja como
    hint_html: "<strong>Verificar sua identidade no Mastodon é para todos.</strong> Utilizando padrões abertos da web e sem custo, agora e para sempre. Tudo o que você precisa é de um site pessoal pelo qual as pessoas o reconheçam. Você faz um link para este site do seu perfil, e nós verificamos se o site faz links de volta para o seu perfil. Se tudo estiver correto, apresentamos um indicador visual ao lado do link no seu perfil."
    instructions_html: Copie o código abaixo e cole no HTML do seu site. Em seguida, adicione o endereço do seu site em um dos campos extras em seu perfil, na aba "Editar perfil", e salve as alterações.
    verification: Verificação
    verified_links: Seus links verificados
    website_verification: Verificação do site
  webauthn_credentials:
    add: Adicionar nova chave de segurança
    create:
      error: Houve um problema ao adicionar sua chave de segurança. Tente novamente.
      success: Sua chave de segurança foi adicionada.
    delete: Excluir
    delete_confirmation: Você tem certeza de que deseja excluir esta chave de segurança?
    description_html: Se você habilitar a <strong>autenticação por chave de segurança</strong>, o login exigirá que você use uma das suas chaves de segurança.
    destroy:
      error: Houve um problema ao excluir sua chave de segurança. Tente novamente.
      success: Sua chave de segurança foi excluída.
    invalid_credential: Chave de segurança inválida
    nickname_hint: Digite o apelido da sua nova chave de segurança
    not_enabled: Você ainda não habilitou o WebAuthn
    not_supported: Este navegador não tem suporte a chaves de segurança
<<<<<<< HEAD
    otp_required: Para usar chaves de segurança, ative a autenticação de dois fatores.
    registered_on: Registrado em %{date}
  wrapstodon:
    description: Veja como %{name} usou o Mastodon este ano!
    title: Wrapstodon de %{year} para %{name}
=======
    registered_on: Registrado em %{date}
>>>>>>> f2a2d73e
<|MERGE_RESOLUTION|>--- conflicted
+++ resolved
@@ -2186,12 +2186,7 @@
     nickname_hint: Digite o apelido da sua nova chave de segurança
     not_enabled: Você ainda não habilitou o WebAuthn
     not_supported: Este navegador não tem suporte a chaves de segurança
-<<<<<<< HEAD
-    otp_required: Para usar chaves de segurança, ative a autenticação de dois fatores.
     registered_on: Registrado em %{date}
   wrapstodon:
     description: Veja como %{name} usou o Mastodon este ano!
-    title: Wrapstodon de %{year} para %{name}
-=======
-    registered_on: Registrado em %{date}
->>>>>>> f2a2d73e
+    title: Wrapstodon de %{year} para %{name}