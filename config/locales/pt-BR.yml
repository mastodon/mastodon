pt-BR:
  about:
    about_hashtag_html: Estes são toots públicos com a hashtag <strong>#%{hashtag}</strong>.
      Você pode interagir com eles se tiver uma conta em qualquer lugar no fediverso.
    about_mastodon_html: Mastodon é uma rede social baseada em protocolos abertos
      e software gratuito e de código aberto. É descentralizada como e-mail.
    about_this: Sobre
    closed_registrations: Os cadastros estão atualmente fechados nesta instância.
      No entanto, você pode procurar uma instância diferente na qual possa criar uma
      conta e acessar a mesma rede por lá.
    contact: Contato
    contact_missing: Não definido
    contact_unavailable: N/A
    description_headline: O que é %{domain}?
    domain_count_after: outras instâncias
    domain_count_before: Conectado a
    extended_description_html: '<h3>Um bom lugar para regras</h3>

      <p>A descrição da instância ainda não foi feita.</p>

      '
    features:
      humane_approach_body: Aprendendo com erros de outras redes, Mastodon tem como
        objetivo fazer decisões éticas de design para combater o desuso de redes sociais.
      humane_approach_title: Uma abordagem mais humana
      not_a_product_body: Mastodon não é uma rede comercial. Sem propagandas, coleta
        de dados, jardins fechados. Não há uma autoridade central.
      not_a_product_title: Você é uma pessoa e não um produto
      real_conversation_body: Com 500 caracteres à sua disposição e suporte para conteúdo
        granular e avisos de conteúdo, você pode se expressar da maneira que desejar.
      real_conversation_title: Feito para conversas reais
      within_reach_body: Vários apps para iOS, Android e outras plataformas graças
        a um ecossistema de API amigável para desenvolvedores permitem que você possa
        se manter atualizado sobre seus amigos de qualquer lugar.
      within_reach_title: Sempre ao seu alcance
    generic_description: '%{domain} é um servidor na rede'
    hosted_on: Mastodon hospedado em %{domain}
    learn_more: Saiba mais
    other_instances: Lista de instâncias
    source_code: Código-fonte
    status_count_after: publicações
    status_count_before: Autores de
    user_count_after: usuários
    user_count_before: Casa de
    what_is_mastodon: O que é Mastodon?
  accounts:
    follow: Seguir
    followers: Seguidores
    following: Seguindo
    media: Mídia
    moved_html: '%{name} se mudou para %{new_profile_link}:'
    nothing_here: Não há nada aqui!
    people_followed_by: Pessoas que %{name} segue
    people_who_follow: Pessoas que seguem %{name}
    posts: Toots
    posts_with_replies: Toots e respostas
    remote_follow: Siga remotamente
    reserved_username: Este usuário está reservado
    roles:
      admin: Administrador
      moderator: Moderador
    unfollow: Deixar de seguir
  admin:
    account_moderation_notes:
      account: Moderador
      create: Criar
      created_at: Data
      created_msg: Nota de moderação criada com sucesso!
      delete: Excluir
      destroyed_msg: Nota de moderação excluída com sucesso!
    accounts:
      are_you_sure: Você tem certeza?
      by_domain: Domínio
      confirm: Confirmar
      confirmed: Confirmado
      demote: Rebaixar
      disable: Desativar
      disable_two_factor_authentication: Desativar 2FA
      disabled: Desativada
      display_name: Nome de exibição
      domain: Domínio
      edit: Editar
      email: E-mail
      enable: Ativar
      enabled: Ativado
      feed_url: URL do feed
      followers: Seguidores
      followers_url: URL de seguidores
      follows: Segue
      inbox_url: URL da caixa de entrada
      ip: IP
      location:
        all: Todos
        local: Local
        remote: Remoto
        title: Localização
      login_status: Situação de login
      media_attachments: Mídia(s) anexada(s)
      memorialize: Tornar um memorial
      moderation:
        all: Todos
        silenced: Silenciados
        suspended: Suspensos
        title: Moderação
      moderation_notes: Notas de moderação
      most_recent_activity: Atividade mais recente
      most_recent_ip: IP mais recente
      not_subscribed: Não está inscrito
      order:
        alphabetic: Alfabética
        most_recent: Mais recente
        title: Ordem
      outbox_url: URL da caixa de saída
      perform_full_suspension: Aplicar suspensão total
      profile_url: URL do perfil
      promote: Promover
      protocol: Protocolo
      public: Público
      push_subscription_expires: Inscrição PuSH expira
      redownload: Atualizar avatar
      reset: Anular
      reset_password: Modificar senha
      resubscribe: Reinscrever-se
      role: Permissões
      roles:
        admin: Administrador
        moderator: Moderador
        staff: Equipe
        user: Usuário
      salmon_url: URL Salmon
      search: Pesquisar
      shared_inbox_url: URL da caixa de entrada compartilhada
      show:
        created_reports: Denúncias criadas por esta conta
        report: relatórios
        targeted_reports: Denúncias feitas sobre esta conta
      silence: Silenciar
      statuses: Postagens
      subscribe: Inscrever-se
      title: Contas
      undo_silenced: Retirar silenciamento
      undo_suspension: Retirar suspensão
      unsubscribe: Desinscrever-se
      username: Nome de usuário
      web: Web
    action_logs:
      actions:
        confirm_user: '%{name} confirmou o endereço de e-mail do usuário %{target}'
        create_custom_emoji: '%{name} enviou o emoji novo %{target}'
        create_domain_block: '%{name} bloqueou o domínio %{target}'
        create_email_domain_block: '%{name} colocou o domínio de e-mail %{target}
          na lista negra'
        demote_user: '%{name} rebaixou o usuário %{target}'
        destroy_domain_block: '%{name} desbloqueou o domínio %{target}'
        destroy_email_domain_block: '%{name} retirou o domínio de e-mail %{target}
          da lista negra'
        destroy_status: '%{name} removeu postagem feita por %{target}'
        disable_2fa_user: '%{name} desabilitou a exigência de autenticação em dois
          passos para o usuário %{target}'
        disable_custom_emoji: '%{name} desabilitou o emoji %{target}'
        disable_user: '%{name} desabilitou o acesso para o usuário %{target}'
        enable_custom_emoji: '%{name} habilitou o emoji %{target}'
        enable_user: '%{name} habilitou o acesso para o usuário %{target}'
        memorialize_account: '%{name} transformou a conta de %{target} em um memorial'
        promote_user: '%{name} promoveu o usuário %{target}'
        reset_password_user: '%{name} redefiniu a senha do usuário %{target}'
        resolve_report: '%{name} dispensou a denúncia %{target}'
        silence_account: '%{name} silenciou a conta de %{target}'
        suspend_account: '%{name} suspendeu a conta de %{target}'
        unsilence_account: '%{name} desativou o silêncio de %{target}'
        unsuspend_account: '%{name} desativou a suspensão de  %{target}'
        update_custom_emoji: '%{name} atualizou o emoji %{target}'
        update_status: '%{name} atualizou o estado de %{target}'
      title: Auditar relatório
    custom_emojis:
      by_domain: Domínio
      copied_msg: Cópia local do emoji criada com sucesso
      copy: Copiar
      copy_failed_msg: Não foi possível criar uma cópia local deste emoji
      created_msg: Emoji criado com sucesso!
      delete: Excluir
      destroyed_msg: Emoji deletado com sucesso!
      disable: Desabilitar
      disabled_msg: Emoji desabilitado com sucesso
      emoji: Emoji
      enable: Habilitar
      enabled_msg: Emoji habilitado com sucesso
      image_hint: PNG de até 50KB
      listed: Listado
      new:
        title: Adicionar novo emoji customizado
      overwrite: Sobrescrever
      shortcode: Atalho
      shortcode_hint: Pelo menos 2 caracteres, apenas caracteres alfanuméricos e underscores
      title: Emojis customizados
      unlisted: Não listado
      update_failed_msg: Não foi possível atualizar esse emoji
      updated_msg: Emoji atualizado com sucesso!
      upload: Enviar
    domain_blocks:
      add_new: Adicionar novo
      created_msg: Bloqueio de domínio está sendo processado
      destroyed_msg: Bloqueio de domínio desfeito
      domain: Domínio
      new:
        create: Criar bloqueio
        hint: O bloqueio de domínio não prevenirá a criação de entradas de contas
          na base de dados, mas vai reatroativa e automaticamente aplicar métodos
          específicos de moderação nestas contas.
        severity:
          desc_html: O <strong>Silêncio</strong> fará com que as postagens da conta
            fiquem invisíveis para qualquer um que não a esteja seguindo. A <strong>Suspensão</strong>
            removerá todo o conteúdo da conta, mídia e dados de perfil. Use <strong>Nenhum</strong>
            se você apenas deseja rejeitar arquivos de mídia.
          noop: Nenhum
          silence: Silêncio
          suspend: Suspensão
        title: Novo bloqueio de domínio
      reject_media: Rejeitar arquivos de mídia
      reject_media_hint: Remove arquivos de mídia armazenados localmente e recusa
        quaisquer outros no futuro. Irrelevante para suspensões
      severities:
        noop: Nenhum
        silence: Silêncio
        suspend: Suspensão
      severity: Rigidez
      show:
        affected_accounts:
          one: Uma conta no banco de dados foi afetada
          other: '%{count} contas no banco de dados foram afetadas'
        retroactive:
          silence: Desativar silêncio de todas as contas existentes desse domínio
          suspend: Retirar suspensão de todas as contas neste domínio
        title: Retirar bloqueio de domínio de %{domain}
        undo: Retirar
      title: Bloqueios de domínio
      undo: Retirar
    email_domain_blocks:
      add_new: Adicionar novo
      created_msg: Bloqueio de domínio de e-mail criado com sucesso
      delete: Excluir
      destroyed_msg: Bloqueio de domínio de e-mail excluído com sucesso
      domain: Domínio
      new:
        create: Adicionar domínio
        title: Novo bloqueio de domínio de e-mail
      title: Bloqueio de Domínio de E-mail
    instances:
      account_count: Contas conhecidas
      domain_name: Domínio
      reset: Resetar
      search: Buscar
      title: Instâncias conhecidas
    invites:
      filter:
        all: Todos
        available: Disponíveis
        expired: Expirados
        title: Filtro
      title: Convites
    reports:
      action_taken_by: Ação realizada por
      are_you_sure: Você tem certeza?
      comment:
        label: Comentário
        none: Nenhum
      delete: Excluir
      id: ID
      mark_as_resolved: Marcar como resolvido
      nsfw:
        'false': Mostrar mídias anexadas
        'true': Esconder mídias anexadas
      report: 'Denúncia #%{id}'
      report_contents: Conteúdos
      reported_account: Conta denunciada
      reported_by: Denunciada por
      resolved: Resolvido
      silence_account: Silenciar conta
      status: Status
      suspend_account: Suspender conta
      target: Alvo
      title: Denúncias
      unresolved: Não resolvido
      view: Visualizar
    settings:
      activity_api_enabled:
        desc_html: Contagem de status postados localmente, usuários ativos e novos
          cadastros filtrados semanalmente
        title: Publicar estatísticas agregadas sobre atividade de usuários
      bootstrap_timeline_accounts:
        desc_html: Separe nomes de usuário através de vírgulas. Funciona apenas com
          contas locais e destrancadas. O padrão quando vazio são todos os administradores
          locais.
        title: Usuários a serem seguidos por padrão por novas contas
      contact_information:
        email: E-mail
        username: Contate usuário
      hero:
        desc_html: Aparece na página inicial. Ao menos 600x100px é recomendado. Se
          não estiver definido, o thumbnail da instância é usado no lugar
        title: Imagem do herói
      peers_api_enabled:
        desc_html: Nomes de domínio que essa instância encontrou no fediverso
        title: Publicar lista de instâncias descobertas
      registrations:
        closed_message:
          desc_html: Exibido na página inicial quando cadastros estão fechados. Você
            pode usar tags HTML
          title: Mensagem de cadastros fechados
        deletion:
          desc_html: Permitir que qualquer um delete a sua conta
          title: Exclusão aberta de contas
        min_invite_role:
          disabled: Ninguém
          title: Permitir convites de
        open:
          desc_html: Permitir que qualquer um crie uma conta
          title: Cadastro aberto
      show_known_fediverse_at_about_page:
        desc_html: Quando ligado, vai mostrar toots de todo o fediverso conhecido
          na prévia da timeline. Senão, mostra somente toots locais.
        title: Mostrar fediverso conhecido na prévia da timeline
      show_staff_badge:
        desc_html: Mostrar uma insígnia de Equipe na página de usuário
        title: Mostrar insígnia de equipe
      site_description:
        desc_html: Parágrafo introdutório na página inicial e em meta tags. Você pode
          usar tags HTML, em especial <code>&lt;a&gt;</code> e <code>&lt;em&gt;</code>.
        title: Descrição da instância
      site_description_extended:
        desc_html: Um ótimo lugar para seu código de conduta, regras, diretrizes e
          outras coisas para diferenciar a sua instância. Você pode usar tags HTML
        title: Informação estendida customizada
      site_terms:
        desc_html: Você pode escrever a sua própria política de privacidade, termos
          de serviço, entre outras coisas. Você pode usar tags HTML
        title: Termos de serviço customizados
      site_title: Nome da instância
      thumbnail:
        desc_html: Usada para prévias via OpenGraph e API. Recomenda-se 1200x630px
        title: Miniatura da instância
      timeline_preview:
        desc_html: Exibir a timeline pública na página inicial
        title: Prévia da timeline
      title: Configurações do site
    statuses:
      back_to_account: Voltar para página da conta
      batch:
        delete: Deletar
        nsfw_off: NSFW ATIVADO
        nsfw_on: NSFW DESATIVADO
      execute: Executar
      failed_to_execute: Falha em executar
      media:
        hide: Esconder mídia
        show: Mostrar mídia
        title: Mídia
      no_media: Não há mídia
      title: Postagens da conta
      with_media: Com mídia
    subscriptions:
      callback_url: URL de Callback
      confirmed: Confirmado
      expires_in: Expira em
      last_delivery: Última entrega
      title: WebSub
      topic: Tópico
    title: Administração
  admin_mailer:
    new_report:
      body: '%{reporter} denunciou %{target}'
      subject: Nova denúncia sobre %{instance} (#%{id})
  application_mailer:
    notification_preferences: Mudar preferências de e-mail
    salutation: '%{name},'
    settings: 'Mudar e-mail de preferência: %{link}'
    view: 'Visualizar:'
    view_profile: Ver perfil
    view_status: Ver status
  applications:
    created: Aplicação criada com sucesso
    destroyed: Aplicação excluída com sucesso
    invalid_url: A URL provida é inválida
    regenerate_token: Regenerar token de acesso
    token_regenerated: Token de acesso renegerado com sucesso
    warning: Tenha cuidado com estes dados. Nunca compartilhe com alguém!
    your_token: Seu token de acesso
  auth:
<<<<<<< HEAD
    agreement_html: Ao se cadastrar você concorda em seguir <a href="%{rules_path}">as regras da instância</a> e <a href="%{terms_path}">os nossos termos de serviço</a>.
=======
    agreement_html: Ao se cadastrar você concorda em seguir <a href="%{rules_path}">as
      regras da instância</a> e <a href="%{terms_path}">os nossos termos de serviço</a>.
    change_password: Segurança
>>>>>>> f9122327
    confirm_email: Confirmar e-mail
    delete_account: Excluir conta
    delete_account_html: Se você deseja excluir a sua conta, você pode <a href="%{path}">prosseguir
      para cá</a>. Uma confirmação será requisitada.
    didnt_get_confirmation: Não recebeu instruções de confirmação?
    forgot_password: Esqueceu a sua senha?
    invalid_reset_password_token: Token de modificação de senha é inválido ou expirou.
      Por favor, requisite um novo.
    login: Entrar
    logout: Sair
    migrate_account: Mudar para uma conta diferente
    migrate_account_html: Se você quer redirecionar essa conta para uma outra você
      pode <a href="%{path}">configurar isso aqui</a>.
    or_log_in_with: Ou faça login com
    providers:
      cas: CAS
      saml: SAML
    register: Cadastrar-se
    resend_confirmation: Reenviar instruções de confirmação
    reset_password: Redefinir senha
    security: Segurança
    set_new_password: Definir uma nova senha
    or: ou
  authorize_follow:
    error: Infelizmente, ocorreu um erro ao buscar a conta remota
    follow: Seguir
    follow_request: 'Você mandou uma solicitação de seguidor para:'
    following: 'Sucesso! Você agora está seguindo:'
    post_follow:
      close: Ou você pode simplesmente fechar esta janela.
      return: Retornar ao perfil do usuário
      web: Voltar para a página inicial
    title: Seguir %{acct}
  datetime:
    distance_in_words:
      about_x_hours: '%{count}h'
      about_x_months: '%{count} meses'
      about_x_years: '%{count} anos'
      almost_x_years: '%{count} anos'
      half_a_minute: Agora
      less_than_x_minutes: '%{count} meses'
      less_than_x_seconds: Agora
      over_x_years: '%{count} anos'
      x_days: '%{count} dias'
      x_minutes: '%{count} minutos'
      x_months: '%{count} meses'
      x_seconds: '%{count} segundos'
  deletes:
    bad_password_msg: Boa tentativa, hackers! Senha incorreta
    confirm_password: Insira a sua senha atual para verificar a sua identidade
    description_html: Isto vai <strong>permanente e irreversivelmente</strong> remover
      conteúdo de sua conta e desativá-la. O seu nome de usuário permanecerá reservado
      para previnir futuros roubos de identidade.
    proceed: Excluir conta
    success_msg: A sua conta foi excluída com sucesso
    warning_html: Apenas a exclusão de conteúdo desta instância em particular é garantida.
      Conteúdo que tenha sido largamente compartilhado muito provavelmente deixará
      traços. Servidores offline e servidores que se desinscreveram de suas atualizações
      não irão atualizar as suas bases de dados.
    warning_title: Disponibilidade de conteúdo disseminado
  errors:
    '403': Você não tem permissão para ver esta página.
    '404': A página pela qual você está procurando não existe.
    '410': A página pela qual você está procurando não existe mais.
    '422':
      content: A verificação de segurança falhou. Você desativou o uso de cookies?
      title: Verificação de segurança falhou
    '429': Muitas requisições
    '500':
      content: Desculpe, algo deu errado.
      title: Esta página não está certa
    noscript_html: Para usar o aplicativo web do Mastodon, por favor ative o JavaScript.
      Ou, se quiser, experimente um dos <a href="https://github.com/tootsuite/documentation/blob/master/Using-Mastodon/Apps.md">apps
      nativos</a> para o Mastodon em sua plataforma.
  exports:
    archive_takeout:
      date: Data
      download: Baixe o seu arquivo
      hint_html: Você pode pedir um arquivo dos seus <strong>toots e mídia enviada</strong>.
        Os dados exportados estarão no formato ActivityPub, que podem ser lidos por
        qualquer software compatível.
      in_progress: Preparando seu arquivo...
      request: Solicitar o seu arquivo
      size: Tamanho
    blocks: Você bloqueou
    csv: CSV
    follows: Você segue
    mutes: Você silenciou
    storage: Armazenamento de mídia
  followers:
    domain: Domínio
    explanation_html: Se você quer garantir a privacidade de suas postagens, você
      deve ficar atento a quem está te seguindo.<strong>Suas postagens privadas são
      enviadas para todas as instâncias em que você tem seguidores</strong>. Convém
      revisá-las e remover seguidores se você acredita que a sua privacidade não será
      respeitada pela equipe ou software destas instâncias.
    followers_count: Número de seguidores
    lock_link: Tranque a sua conta
    purge: Remover de seus seguidores
    success:
      one: No processo de bloqueio suave de seguidores de outro domínio...
      other: No processo de bloqueio suave de seguidores de outros %{count} domínios...
    true_privacy_html: Lembre-se de que <strong>a verdadeira privacidade só pode ser
      alcançada através de encriptação ponto-a-ponto</strong>.
    unlocked_warning_html: Qualquer pessoa pode te seguir e ver as suas postagens
      privadas. %{lock_link} para ser capaz de revisar e rejeitar seguidores.
    unlocked_warning_title: A sua conta não está trancada
  generic:
    changes_saved_msg: Mudanças salvas com sucesso!
    powered_by: graças a tecnologia de %{link}
    save_changes: Salvar mudanças
    validation_errors:
      one: Algo não está certo! Por favor, reveja o erro abaixo
      other: Algo não está certo! Por favor, reveja os %{count} erros abaixo
  imports:
    preface: Você pode importar dados que você exportou de outra instância, como a
      lista de pessoas que você segue ou bloqueou.
    success: Os seus dados foram enviados com sucesso e serão processados em instantes
    types:
      blocking: Lista de bloqueio
      following: Pessoas que você segue
      muting: Lista de silêncio
    upload: Enviar
  in_memoriam_html: Em memória.
  invites:
    delete: Desativar
    expired: Expirados
    expires_in:
      '1800': 30 minutos
      '21600': 6 horas
      '3600': 1 hora
      '43200': 12 horas
      '86400': 1 dia
    expires_in_prompt: Nunca
    generate: Gerar
    max_uses:
      one: 1 uso
      other: '%{count} usos'
    max_uses_prompt: Sem limite
    prompt: Gerar e compartilha links com outras pessoas para permitir acesso a essa
      instância
    table:
      expires_at: Expira em
      uses: Usos
    title: Convidar pessoas
  landing_strip_html: <strong>%{name}</strong> é um usuário no %{link_to_root_path}.
    Você pode segui-lo ou interagir com ele se você tiver uma conta em qualquer lugar
    no fediverso.
  landing_strip_signup_html: Se não, você pode <a href="%{sign_up_path}">se cadastrar
    aqui</a>.
  lists:
    errors:
      limit: Você alcançou o número máximo de listas
  media_attachments:
    validations:
      images_and_video: Não é possível anexar um vídeo a uma postagem que já contém
        imagens
      too_many: Não é possível anexar mais de 4 imagens
  migrations:
    acct: username@domain da nova conta
    currently_redirecting: 'Seu perfil está configurado para redirecionar para:'
    proceed: Salvar
    updated_msg: As configurações de migração da sua conta foram atualizadas com sucesso!
  moderation:
    title: Moderação
  notification_mailer:
    digest:
      action: Ver todas as notificações
      body: Aqui está um breve resumo das mensagens que você perdeu desde o seu último
        acesso em %{since}
      mention: '%{name} te mencionou em:'
      new_followers_summary:
        one: Você tem um novo seguidor! Yay!
        other: Você tem %{count} novos seguidores! Maravilha!
      subject:
        one: Uma nova notificação desde o seu último acesso 🐘
        other: '%{count} novas notificações desde o seu último acesso 🐘'
      title: Enquanto você estava ausente…
    favourite:
      body: 'Sua postagem foi favoritada por %{name}:'
      subject: '%{name} favoritou a sua postagem'
      title: Novo favorito
    follow:
      body: '%{name} está te seguindo!'
      subject: '%{name} está te seguindo'
      title: Novo seguidor
    follow_request:
      action: Gerenciar solicitações para seguir
      body: '%{name} requisitou autorização para te seguir'
      subject: 'Seguidor pendente: %{name}'
      title: Nova solicitação de seguidor
    mention:
      action: Responder
      body: 'Você foi mencionado por %{name} em:'
      subject: Você foi mencionado por %{name}
      title: Nova menção
    reblog:
      body: 'Sua postagem foi compartilhada por %{name}:'
      subject: '%{name} compartilhou a sua postagem'
      title: Novo compartilhamento
  number:
    human:
      decimal_units:
        format: '%n%u'
        units:
          billion: B
          million: M
          quadrillion: Q
          thousand: K
          trillion: T
          unit: ''
  pagination:
    newer: Mais novo
    next: Próximo
    older: Mais antigo
    prev: Anterior
    truncate: '&hellip;'
  preferences:
    languages: Idiomas
    other: Outro
    publishing: Publicação
    web: Web
  push_notifications:
    favourite:
      title: '%{name} favoritou a sua postagem'
    follow:
      title: '%{name} está te seguindo'
    group:
      title: '%{count} notificações'
    mention:
      action_boost: Compartilhar
      action_expand: Mostrar mais
      action_favourite: Favoritar
      title: '%{name} mencionou você'
    reblog:
      title: '%{name} compartilhou a sua postagem'
  remote_follow:
    acct: Insira o seu usuário@domínio do qual você quer seguir
    missing_resource: Não foi possível encontrar a URL de direcionamento para a sua
      conta
    proceed: Prosseguir para seguir
    prompt: 'Você irá seguir:'
  sessions:
    activity: Última atividade
    browser: Navegador
    browsers:
      alipay: Alipay
      blackberry: Blackberry
      chrome: Chrome
      edge: Microsoft Edge
      electron: Electron
      firefox: Firefox
      generic: Navegador desconhecido
      ie: Internet Explorer
      micro_messenger: MicroMessenger
      nokia: Navegador Nokia S40 Ovi
      opera: Opera
      otter: Otter
      phantom_js: PhantomJS
      qq: QQ Browser
      safari: Safari
      uc_browser: UCBrowser
      weibo: Weibo
    current_session: Sessão atual
    description: '%{browser} em %{platform}'
    explanation: Estes são os navegadores que estão conectados com a sua conta do
      Mastodon.
    ip: IP
    platforms:
      adobe_air: Adobe Air
      android: Android
      blackberry: Blackberry
      chrome_os: ChromeOS
      firefox_os: Firefox OS
      ios: iOS
      linux: Linux
      mac: Mac
      other: Plataforma desconhecida
      windows: Windows
      windows_mobile: Windows Mobile
      windows_phone: Windows Phone
    revoke: Revogar
    revoke_success: Sessão revogada com sucesso
    title: Sessões
  settings:
    authorized_apps: Apps autorizados
    back: Voltar para o Mastodon
    delete: Exclusão de conta
    development: Desenvolvimento
    edit_profile: Editar perfil
    export: Exportar dados
    followers: Seguidores autorizados
    import: Importar
    migrate: Migração de conta
    notifications: Notificações
    preferences: Preferências
    settings: Configurações
    two_factor_authentication: Autenticação em dois passos
    your_apps: Seus aplicativos
  statuses:
    open_in_web: Abrir na web
    over_character_limit: limite de caracteres de %{max} excedido
    pin_errors:
      limit: Você já fixou a quantidade máxima de toots
      ownership: Toots de outras pessoas não podem ser fixados
      private: Toot não-público não pode ser fixado
      reblog: Um compartilhamento não pode ser fixado
    show_more: Mostrar mais
    title: '%{name}: "%{quote}"'
    visibilities:
      private: Apenas seguidores
      private_long: Mostrar apenas para seguidores
      public: Público
      public_long: Todos podem ver
      unlisted: Não listado
      unlisted_long: Todos podem ver, porém não será postado nas timelines públicas
  stream_entries:
    click_to_show: Clique para mostrar
    pinned: Toot fixado
    reblogged: compartilhou
    sensitive_content: Conteúdo sensível
  terms:
    body_html: "<h2>Política de privacidade</h2>\n\n<h3 id=\"collect\">Que informações\
      \ nós coletamos?</h3>\n\n<p>Coletamos informações quando você se cadastra em\
      \ nosso site e capturamos dados quando você participa do fórum lendo, escrevendo\
      \ e analisando o conteúdo aqui compartilhado.</p>\n\n<p>Quando você se registrar\
      \ em nosso site, será requisitado que você ceda seu nome e endereço de e-mail.\
      \ Você pode, porém, visitar nosso site sem se cadastrar. Seu endereço de e-mail\
      \ será verificado por uma mensagem contendo um link único. Se este link for\
      \ visitado, saberemos que você controla este endereço de e-mail.</p>\n\n<p>Quando\
      \ registrado e postando, nós gravamos o endereço de IP de onde a postagem se\
      \ originou. Nós também podemos reter logs de serviores que incluem o endereço\
      \ de IP em cada requisição para o nosso servidor.</p>\n\n<h3 id=\"use\">Para\
      \ que usamos essas informações?</h3>\n\n<p>Quaisquer das informações que coletamos\
      \ podem ser usadas das seguintes formas:</p>\n\n<ul>\n  <li>Para personalizar\
      \ a sua experiência &mdash; suas informações nos ajudam a nos adequar melhor\
      \ às suas necessidades individuais.</li>\n  <li>Para melhorar nosso site &mdash;\
      \ nós continuamente nos esforçamos para aprimorar nosso site baseados na informação\
      \ e no feedback que recebemos de você.</li>\n  <li>Para aprimorar o serviço\
      \ ao consumidor &mdash; suas informações nos ajudam a responder efetivamente\
      \ às suas requisições e solicitações por suporte.</li>\n  <li>Para mandar e-mails\
      \ periódicos &mdash; O endereço de e-mail que você forneceu pode ser usado para\
      \ lhe enviar informações, notificações que você requisitar sobre mudanças a\
      \ determinados tópicos ou menções ao seu nome de usuário, responder requisições\
      \ e/ou solicitações e perguntas.</li>\n</ul>\n\n<h3 id=\"protect\">Como protegemos\
      \ as suas informações?</h3>\n\n<p>Nós implementamos uma variedade de medidas\
      \ de segurança para manter a segurança de suas informações pessoais quando você\
      \ insere, submete ou acessa as suas informações pessoais.</p>\n\n<h3 id=\"data-retention\"\
      >Qual a sua política de retenção de dados?</h3>\n\n<p>Faremos esforços de boa\
      \ fé para:</p>\n\n<ul>\n  <li>Reter logs de servidor contendo o endereço IP\
      \ de todas as requisições a este servidor por não mais que 90 dias.</li>\n \
      \ <li>Reter os endereços IP associados a usuários cadastrados e suas postagens\
      \ por não mais que 5 anos.</li>\n</ul>\n\n<h3 id=\"cookies\">Nós usamos cookies?</h3>\n\
      \n<p>Sim. Cookies são pequenos arquivos que um site ou o provedor de serviço\
      \ transfere para o armazenamento interno de seu computador através de seu navegador\
      \ (se você permitir). Estes cookies habilitam o site para reconhecer o seu navegador\
      \ e, se você ter um cadastro, associá-lo a esta conta.</p>\n\n<p>Nós usamos\
      \ cookies para entender e salvar as suas preferências para futuras visitas e\
      \ compilar dados agregados sobre o tráfego do site para que possamos oferecer\
      \ melhores experiências e ferramentas no futuro. Nós podemos contratar serviços\
      \ de terceiros para nos auxiliar a entender melhor nossos visitantes. Estes\
      \ provedores de serviço não são autoriza usar as informações coletadas em nosso\
      \ nome exceto para nos ajudar a conduzir e aprimorar nosso funcionamento.</p>\n\
      \n<h3 id=\"disclose\">Nós revelamos informações para terceiros?</h3>\n\n<p>Nós\
      \ não vendemos, tocamos ou transferimos para terceiros informações pessoais\
      \ que te identificam. Isso não inclui partes em que confiamos para nos ajudar\
      \ a operar nosso site, conduzir nosso funcionamento ou servir você desde que\
      \ estes terceiros concordem em manter essas informações em segredo. Nós também\
      \ podemos prover as suas informações para obedecer ordens judiciais, reforçar\
      \ nossas políticas ou proteger nossos direitos ou de outrem, propriedades ou\
      \ segurança. Entretanto, informações pessoais não identificáveis podem ser enviadas\
      \ para outras partes para marketing, propaganda e outros usos.</p>\n\n<h3 id=\"\
      third-party\">Links de terceiros</h3>\n\n<p>Ocasionalmente, à nossa discrição,\
      \ podemos icluir ou oferecer produtos ou serviços de terceiros em nosso site.\
      \ Estes terceiros têm políticas de privacidade separadas e independentes. Nós,\
      \ portanto, não nos responsabilizamos pelo conteúdo e atividades destes sites\
      \ de terceiros. Occasionally, at our discretion, we may include or offer third\
      \ party products or services on our site. Não obstante, nós procuramos proteger\
      \ a integridade de nosso site e todo feedback sobre estes sites de terceiros\
      \ é bem-vindo.</p>\n\n<h3 id=\"coppa\">Obediência ao Ato de Proteção da Privacidade\
      \ Online de Crianças</h3>\n\n<p>Nosso site, produtos e serviços são todos direcionados\
      \ a pessoas que têm pelo menos 13 anos de idade. Se este servidor estiver nos\
      \ EUA, e você tiver menos de 13 anos, pelos requerimentos da COPPA (<a href=\"\
      https://en.wikipedia.org/wiki/Children%27s_Online_Privacy_Protection_Act\">Children's\
      \ Online Privacy Protection Act</a>) não use este site.</p>\n\n<h3 id=\"online\"\
      >Política de Apenas Privacidade Online</h3>\n\n<p>Esta política de privacidade\
      \ online se aplica somente a informações coletadas por nosso site e não a informações\
      \ coletadas offline.</p>\n\n<h3 id=\"consent\">Seu Consentimento</h3>\n\n<p>Usando\
      \ o nosso site, você concorda com a nossa política de privacidade.</p>\n\n<h3\
      \ id=\"changes\">Mudanças em nossa Política de Privacidade</h3>\n\n<p>Se decidirmos\
      \ mudar a nossa política de privacidade, publicaremos as mudanças nesta página.</p>\n\
      \n<p>Este documento é CC-BY-SA. A sua última atualização aconteceu em 31 de\
      \ maio de 2013.</p>\n\n<p>Originalmente adaptado da <a href=\"https://github.com/discourse/discourse\"\
      >política de privacidade do Discourse</a>.</p>\n"
    title: '%{instance} Termos de Serviço e Política de Privacidade'
  themes:
    default: Mastodon
  time:
    formats:
      default: '%b %d, %Y, %H:%M'
  two_factor_authentication:
    code_hint: Insira o código gerado pelo seu aplicativo auteticador para confirmar
    description_html: Se você ativar a <strong>autenticação em dois passos</strong>,
      o acesso à sua conta exigirá posse de seu celular, que irá gerar tokens para
      validação.
    disable: Desativar
    enable: Ativar
    enabled: A autenticação em dois passos está ativada
    enabled_success: Autenticação em dois passos ativada com sucesso
    generate_recovery_codes: Gerar códigos de recuperação
    instructions_html: <strong>Escaneie este QR Code no Google Authenticator ou aplicativo
      TOTP similar com o seu celular</strong>. De agora em diante, este aplicativo
      irá gerar tokens que você terá que inserir quando desejar acessar a sua conta.
    lost_recovery_codes: Códigos de recuperação permitem que você recupere acesso
      à sua conta caso perca o seu celular. Se você perdeu seus códigos de recuperação,
      você pode gerá-los novamente aqui. Seus códigos de recuperaçãp anteriores serão
      invalidados.
    manual_instructions: 'Se você não pode escanear o QR code e precisa inserí-lo
      manualmente, aqui está o segredo em texto:'
    recovery_codes: Códigos de recuperação de reserva
    recovery_codes_regenerated: Códigos de recuperação regenerados com sucesso
    recovery_instructions_html: Se você perder acesso ao seu celular, você pode usar
      um dos códigos de recuperação abaixo para reganhar acesso à sua conta. <strong>Mantenha
      os códigos de recuperação em um local seguro</strong>. Por exemplo, você pode
      imprimi-los e guardá-los com outros documentos importantes.
    setup: Configurar
    wrong_code: O código inserido é invalido! O horário do servidor e o horário do
      seu aparelho estão corretos?
  user_mailer:
    backup_ready:
      explanation: Você pediu um backup completo da sua conta no Mastodon. E agora
        está pronto para ser baixado!
      subject: Seu arquivo está pronto para ser baixado
      title: Arquivo "pra viagem"
    welcome:
      edit_profile_action: Configurar perfil
      edit_profile_step: Você pode customizar o seu perfil enviando um avatar, uma
        imagem de topo, mudando seu nome de exibição, dentre outros. Se você gostaria
        de aprovar novos seguidores antes que eles possam seguir você, você pode trancar
        a sua conta.
      explanation: Aqui estão algumas dicas para te ajudar a começar
      final_action: Comece a postar
      final_step: 'Comece a postar! Mesmo sem seguidores, suas mensagens públicas
        podem ser vistas por outros, por exemplo nas timelines locais e buscando hashtags.
        Você pode querer fazer uma introdução usando a hashtag #introduções, ou em
        inglês usando a hashtag #introductions.'
      full_handle: Seu nome de usuário completo
      full_handle_hint: Isso é o que você diz aos seus amigos para que eles possam
        te mandar mensagens ou te seguir a partir de outra instância.
      review_preferences_action: Mudar as preferências
      review_preferences_step: Não se esqueça de configurar suas preferências, como
        quais e-mails você gostaria de receber, que nível de privacidade você gostaria
        que seus posts tenham por padrão. Se você não sofre de enjôo com movimento,
        você pode habilitar GIFs animando automaticamente.
      subject: Boas-vindas ao Mastodon
      tip_bridge_html: Se você está vindo do Twitter, você pode encontrar pessoas
        conhecidas que estão no Mastodon usando <a href="%{bridge_url}">app de associação</a>.
        Mas só funciona se as pessoas também estiverem usando o app!
      tip_federated_timeline: A timeline global é uma visão contínua da rede do Mastodon.
        Mas ela só inclui pessoas que outras pessoas da sua instância estão seguindo,
        então não é a rede completa.
      tip_following: Você vai seguir administrador(es) da sua instância por padrão.
        Para encontrar mais gente interessante, confira as timelines local e global.
      tip_local_timeline: A timeline local é uma visão contínua das pessoas que estão
        em %{instance}. Esses são seus vizinhos próximos!
      tip_mobile_webapp: Se o seu navegador móvel oferecer a opção de adicionar Mastodon
        à tela inicial, você pode receber notificações push. Vai funcionar quase como
        um aplicativo nativo!
      tips: Dicas
      title: Boas-vindas à bordo, %{name}!
  users:
    invalid_email: O endereço de e-mail é inválido
    invalid_otp_token: Código de autenticação inválido
    seamless_external_login: Você está logado usando um serviço externo, então configurações
      de e-mail e password não estão disponíveis.
    signed_in_as: 'Acesso como:'<|MERGE_RESOLUTION|>--- conflicted
+++ resolved
@@ -386,13 +386,8 @@
     warning: Tenha cuidado com estes dados. Nunca compartilhe com alguém!
     your_token: Seu token de acesso
   auth:
-<<<<<<< HEAD
-    agreement_html: Ao se cadastrar você concorda em seguir <a href="%{rules_path}">as regras da instância</a> e <a href="%{terms_path}">os nossos termos de serviço</a>.
-=======
     agreement_html: Ao se cadastrar você concorda em seguir <a href="%{rules_path}">as
       regras da instância</a> e <a href="%{terms_path}">os nossos termos de serviço</a>.
-    change_password: Segurança
->>>>>>> f9122327
     confirm_email: Confirmar e-mail
     delete_account: Excluir conta
     delete_account_html: Se você deseja excluir a sua conta, você pode <a href="%{path}">prosseguir
