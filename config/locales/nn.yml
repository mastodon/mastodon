--- conflicted
+++ resolved
@@ -1202,11 +1202,7 @@
         disable: Kontoen din, %{acct}, har blitt fryst
         mark_statuses_as_sensitive: Dine innlegg på %{acct} har blitt merket som sensitivt innhold
         none: Åtvaring for %{acct}
-<<<<<<< HEAD
-        sensitive: Din konto %{acct} medier har blitt merket som følsom
-=======
         sensitive: Dine innlegg på %{acct} vil bli merket som sensitive fra nå
->>>>>>> 03b0f3ac
         silence: Kontoen din, %{acct}, er vorten avgrensa
         suspend: Kontoen din, %{acct}, er vorten utvist
       title:
@@ -1214,11 +1210,7 @@
         disable: Konto frosen
         mark_statuses_as_sensitive: Innlegg markert som sensitive
         none: Åtvaring
-<<<<<<< HEAD
-        sensitive: Mediet ditt er markert som følsom
-=======
         sensitive: Konto markert som sensitiv
->>>>>>> 03b0f3ac
         silence: Konto avgrensa
         suspend: Konto utvist
     welcome:
