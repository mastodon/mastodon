---
nn:
  about:
    about_hashtag_html: Dette er offentlege tut merkt med <strong>#%{hashtag}</strong>. Du kan nytta dei om du har ein konto kvar som helst i fødiverset.
    about_mastodon_html: 'Framtidas sosiale nettverk: Ingen annonsar, ingen verksemder som overvaker deg, etisk design og desentralisering! Eig idéane dine med Mastodon!'
    about_this: Om oss
    active_count_after: aktiv
    active_footnote: Månadlege aktive brukarar (MAB)
    administered_by: 'Administrert av:'
    api: API
    apps: Mobilappar
    apps_platforms: Bruk Mastodon på iOS, Android og andre plattformer
    browse_directory: Bla gjennom en profilmappe og filtrer etter interesser
    browse_local_posts: Bla i en sanntidsstrøm av offentlige innlegg fra denne tjeneren
    browse_public_posts: Sjå ei direktesending av offentlege innlegg på Mastodon
    contact: Kontakt
    contact_missing: Ikkje sett
    contact_unavailable: I/T
    discover_users: Oppdag brukarar
    documentation: Dokumentasjon
    federation_hint_html: Med ein konto på %{instance} kan du fylgja folk på kva som helst slags Mastod-tenar og meir.
    get_apps: Prøv ein mobilapp
    hosted_on: "%{domain} er vert for Mastodon"
    instance_actor_flash: "Denne brukeren er en virtuell aktør brukt til å representere selve serveren og ingen individuell bruker. Det brukes til foreningsformål og bør ikke blokkeres med mindre du vil blokkere hele instansen, hvor domeneblokkering bør brukes i stedet. \n"
    learn_more: Lær meir
    privacy_policy: Personvernsreglar
    rules: Server regler
    rules_html: 'Nedenfor er et sammendrag av reglene du må følge om du vil ha en konto på denne serveren av Mastodon:'
    see_whats_happening: Sjå kva som skjer
    server_stats: 'Tenarstatistikk:'
    source_code: Kjeldekode
    status_count_after:
      one: innlegg
      other: statuser
    status_count_before: Som skreiv
    tagline: Fylg vener og oppdag nye
    terms: Brukarvilkår
    unavailable_content: Utilgjengeleg innhald
    unavailable_content_description:
      domain: Sørvar
      reason: Grunn
      rejecting_media: 'Mediafiler fra disse tjenerne vil ikke bli behandlet eller lagret, og ingen miniatyrbilder vil bli vist, noe som vil kreve manuell klikking for å besøke den opprinnelige filen:'
      rejecting_media_title: Filtrert media
      silenced: 'Innlegg frå desse tenarane vert gøymde frå offentlege tidsliner og samtalar, og det kjem ingen varsel frå samhandlingane til brukarane deira, med mindre du fylgjer dei:'
      silenced_title: Stilnede tjenere
      suspended: 'Ingen data frå desse tenarane vert handsama, lagra eller sende til andre, som gjer det umogeleg å samhandla eller kommunisera med andre brukarar frå desse tenarane:'
      suspended_title: Suspenderte tjenere
    unavailable_content_html: Mastodon gjev deg som regel lov til å sjå innhald og samhandla med brukarar frå alle andre tenarar i fødiverset. Dette er unnataka som er valde for akkurat denne tenaren.
    user_count_after:
      one: brukar
      other: brukarar
    user_count_before: Her bur
    what_is_mastodon: Kva er Mastodon?
  accounts:
    choices_html: "%{name} sine val:"
    endorsements_hint: Du kan fremja folk dy fylgjer frå grensesnittet på nettet, og då visast dei her.
    featured_tags_hint: Du kan velja emneknaggar som skal visast her.
    follow: Fylg
    followers:
      one: Fylgjar
      other: Fylgjarar
    following: Fylgjer
    instance_actor_flash: Denne kontoen er en virtuell figur som brukes til å representere selve serveren og ikke noen individuell bruker. Den brukes til forbundsformål og bør ikke oppheves.
    joined: Vart med %{date}
    last_active: sist aktiv
    link_verified_on: Eigarskap for denne lenkja vart sist sjekka %{date}
    media: Media
    moved_html: "%{name} har flytta til %{new_profile_link}:"
    network_hidden: Denne informasjonen er ikkje tilgjengeleg
    nothing_here: Her er det ingenting!
    people_followed_by: Folk som %{name} fylgjer
    people_who_follow: Folk som fylgjer %{name}
    pin_errors:
      following: Du må allereie fylgja personen du vil fremja
    posts:
      one: Tut
      other: Tut
    posts_tab_heading: Tut
    posts_with_replies: Tut og svar
    roles:
      admin: Administrator
      bot: Robot
      group: Gruppe
      moderator: Moderator
    unavailable: Profil ikkje tilgjengeleg
    unfollow: Slutt å fylgja
  admin:
    account_actions:
      action: Utfør
      title: Utfør moderatorhandling på %{acct}
    account_moderation_notes:
      create: Legg igjen merknad
      created_msg: Moderatormerknad er laga!
      destroyed_msg: Moderatormerknad er utsletta!
    accounts:
      add_email_domain_block: Gøym e-postdomene
      approve: Godtak
<<<<<<< HEAD
      approve_all: Godtak alle
=======
>>>>>>> 8c7223f4
      approved_msg: Godkjent %{username} sin registreringsapplikasjon
      are_you_sure: Er du sikker?
      avatar: Bilete
      by_domain: Domene
      change_email:
        changed_msg: Konto-e-posten er endra!
        current_email: Noverande e-post
        label: Byt e-post
        new_email: Ny e-post
        submit: Byt e-post
        title: Byt e-post for %{username}
      confirm: Stadfest
      confirmed: Stadfesta
      confirming: Stadfestar
      delete: Slett data
      deleted: Sletta
      demote: Degrader
      destroyed_msg: "%{username} sine data er nå i kø for å bli slettet minimum"
      disable: Slå av
      disable_sign_in_token_auth: Deaktiver e-post token autentisering
      disable_two_factor_authentication: Slå av 2FA
      disabled: Slege av
      display_name: Synleg namn
      domain: Domene
      edit: Rediger
      email: E-post
      email_status: E-poststatus
      enable: Slå på
      enable_sign_in_token_auth: Aktiver godkjenning av e-post token
      enabled: Aktivert
      enabled_msg: Frossent %{username} sin konto
      followers: Fylgjarar
      follows: Fylgje
      header: Overskrift
      inbox_url: Innbokslenkje
      invite_request_text: Begrunnelse for å bli med
      invited_by: Innboden av
      ip: IP-adresse
      joined: Vart med
      location:
        all: Alle
        local: Lokalt
        remote: Fjernt
        title: Stad
      login_status: Innlogginsstatus
      media_attachments: Medievedlegg
      memorialize: Gjør om til et minne
      memorialized: Minnet
      memorialized_msg: Vellykket gjort av %{username} til en minnestedet
      moderation:
        active: Aktiv
        all: Alle
        pending: Ventar på svar
        suspended: Utvist
        title: Moderasjon
      moderation_notes: Moderasjonsmerknader
      most_recent_activity: Nyligste aktivitet
      most_recent_ip: Nyast IP
      no_account_selected: Ingen kontoar vart endra sidan ingen var valde
      no_limits_imposed: Ingen grenser sett
      not_subscribed: Ikkje tinga
      pending: Ventar på gjennomgang
      perform_full_suspension: Utvis
      promote: Frem
      protocol: Protokoll
      public: Offentleg
      push_subscription_expires: PuSH-abonnent utløper
      redownload: Last inn profil på nytt
      redownloaded_msg: Oppdatert %{username} sin profil fra opprinnelse
      reject: Avvis
<<<<<<< HEAD
      reject_all: Avvis alle
=======
>>>>>>> 8c7223f4
      rejected_msg: Vellykket avvist %{username} sin registreringsapplikasjon
      remove_avatar: Fjern bilete
      remove_header: Fjern overskrift
      removed_avatar_msg: Fjernet %{username} sitt avatarbilde
      removed_header_msg: Fjernet %{username} sin topptekst bilde
      resend_confirmation:
        already_confirmed: Denne brukaren er allereie stadfesta
        send: Send stadfestings-e-posten på nytt
        success: Stadfestings-e-post send!
      reset: Attstill
      reset_password: Attstill passord
      resubscribe: Ting på nytt
      role: Løyve
      roles:
        admin: Administrator
        moderator: Ordstyrer
        staff: Personell
        user: Brukar
      search: Søk
      search_same_email_domain: Andre brukarar med same e-postdomene
      search_same_ip: Andre brukarar med same IP
      security_measures:
        only_password: Bare passord
        password_and_2fa: Passord og 2FA
        password_and_sign_in_token: Passord og e-post token
      sensitized: Merket som følsom
      shared_inbox_url: Delt Innboks URL
      show:
        created_reports: Rapportar frå denne kontoen
        targeted_reports: Meldt av andre
      silence: Togn
      silenced: Dempa
      statuses: Statusar
      subscribe: Ting
      suspended: Utvist
      suspension_irreversible: Dataene fra denne kontoen har blitt ikke reverserbart slettet. Du kan oppheve suspenderingen av kontoen for å gjøre den brukbart, men den vil ikke gjenopprette alle data den tidligere har hatt.
      suspension_reversible_hint_html: Kontoen har blitt suspendert, og dataene vil bli fullstendig fjernet den %{date}. Frem til da kan kontoen gjenopprettes uten negative effekter. Hvis du ønsker å fjerne alle kontoens data umiddelbart, kan du gjøre det nedenfor.
<<<<<<< HEAD
      time_in_queue: Ventar i kø %{time}
=======
>>>>>>> 8c7223f4
      title: Kontoar
      unconfirmed_email: E-post utan stadfesting
      undo_silenced: Angr målbinding
      undo_suspension: Angr utvising
      unsilenced_msg: Opphevde vellykket begrensningen av %{username} sin konto
      unsubscribe: Avmeld
      unsuspended_msg: Opphevde vellykket suspenderingen av %{username} sin konto
      username: Brukarnamn
      view_domain: Vis sammendrag for domenet
      warn: Åtvar
      web: Nett
      whitelisted: Kvitlista
    action_logs:
      action_types:
        approve_user: Godkjenn bruker
        assigned_to_self_report: Tilordne rapport
        change_email_user: Byt e-post for brukar
        confirm_user: Stadfest brukar
        create_account_warning: Opprett åtvaring
        create_announcement: Opprett lysing
        create_custom_emoji: Opprett tilpassa emoji
        create_domain_allow: Opprett domene tillatt
        create_domain_block: Opprett domene-blokk
        create_email_domain_block: Opprett e-post domeneblokk
        create_ip_block: Opprett IP-regel
        demote_user: Degrader brukar
        destroy_announcement: Slett lysinga
        destroy_custom_emoji: Slett tilpassa emoji
        destroy_domain_allow: Slett domenegodkjenning
        destroy_domain_block: Slett domenesperring
        destroy_email_domain_block: Slett e-postdomenesperring
        destroy_ip_block: Slett IP-regel
        destroy_status: Slett status
        disable_2fa_user: Skruv av 2FA
        disable_custom_emoji: Skruv av tilpassa emoji
        disable_user: Skruv av brukar
        enable_custom_emoji: Skruv på tilpassa emoji
        enable_user: Skruv på brukar
        promote_user: Forfrem brukar
        reject_user: Avvis bruker
        remove_avatar_user: Fjern avatar
        reopen_report: Opn rapport opp att
        reset_password_user: Tilbakestill passord
        resolve_report: Løs rapport
        silence_account: Demp konto
        suspend_account: Suspender kontoen
        unsuspend_account: Opphev suspensjonen av kontoen
        update_announcement: Oppdater kunngjøringen
        update_custom_emoji: Oppdater tilpassa emoji
        update_status: Oppdater tut
      actions:
<<<<<<< HEAD
=======
        approve_user_html: "%{name} godkjente registrering fra %{target}"
>>>>>>> 8c7223f4
        create_custom_emoji_html: "%{name} lastet opp ny emoji %{target}"
        create_domain_allow_html: "%{name} tillatt føderasjon med domenet %{target}"
        create_domain_block_html: "%{name} blokkert domene %{target}"
        create_email_domain_block_html: "%{name} blokkert e-post domene %{target}"
        create_ip_block_html: "%{name} opprettet regel for IP %{target}"
<<<<<<< HEAD
=======
        reject_user_html: "%{name} avslo registrering fra %{target}"
>>>>>>> 8c7223f4
        silence_account_html: "%{name} begrenset %{target} sin konto"
      deleted_status: "(sletta status)"
      empty: Ingen loggar funne.
      filter_by_action: Sorter etter handling
      filter_by_user: Sorter etter brukar
      title: Revisionslogg
    announcements:
      destroyed_msg: Kunngjøringen er slettet!
      edit:
        title: Rediger kunngjøring
      empty: Ingen kunngjøringer funnet.
      live: Direkte
      new:
        create: Lag kunngjøring
        title: Ny kunngjøring
      publish: Publiser
      published_msg: Kunngjøring publisert!
      scheduled_for: Planlagt for %{time}
      scheduled_msg: Kunngjøring planlagt for publisering!
      title: Kunngjøringer
      unpublish: Avpubliser
      unpublished_msg: Kunngjøring upublisert!
      updated_msg: Kunngjøringen er oppdatert!
    custom_emojis:
      assign_category: Vel kategori
      by_domain: Domene
      copied_msg: Laga ein lokal kopi av kjensleteiknet
      copy: Kopier
      copy_failed_msg: Klarte ikkje å kopiera emojien
      create_new_category: Lag ny kategori
      created_msg: Laga kjensleteikn!
      delete: Slett
      destroyed_msg: Kjensleteikn utsletta!
      disable: Slå av
      disabled: Slege av
      disabled_msg: Deaktiverte emoji
      emoji: Emoji
      enable: Slå på
      enabled: Slege på
      enabled_msg: Aktiverte kjensleteikn
      list: Oppfør
      listed: Oppført
      new:
        title: Legg til eige kjensleteikn
      not_permitted: Du har ikkje løyve til å utføra denne handlinga
      overwrite: Skriv over
      shortcode: Stuttkode
      shortcode_hint: Minst 2 teikn, berre tal, bokstavar og understrek
      title: Eigne kjensleteikn
      uncategorized: Ukategorisert
      unlist: Uoppfør
      unlisted: Ikkje oppført
      update_failed_msg: Klarte ikkje å oppdatera emojien
      updated_msg: Kjensleteiknet er oppdatert!
      upload: Last opp
    dashboard:
<<<<<<< HEAD
=======
      active_users: aktive brukere
      interactions: interaksjoner
      media_storage: Medialagring
      new_users: nye brukere
      opened_reports: rapporter åpnet
      resolved_reports: rapporter løst
>>>>>>> 8c7223f4
      software: Programvare
      sources: Kilder for registreringer
      space: Lagrinsplass nytta
      title: Dashbord
<<<<<<< HEAD
=======
      top_languages: Mest aktive språk
      top_servers: Mest aktive servere
      website: Nettside
>>>>>>> 8c7223f4
    domain_allows:
      add_new: Kvitlist domene
      created_msg: Domene er vorte kvitlista
      destroyed_msg: Domene er fjerna frå kvitlista
      undo: Fjern frå kvitliste
    domain_blocks:
      add_new: Lag ny
      created_msg: Domeneblokkering blir nå behandlet
      destroyed_msg: Domeneblokkering har nå blitt angret
      domain: Domene
      edit: Rediger domeneblokkering
      existing_domain_block_html: Du har allerede pålagt strengere begrensninger på %{name}, du kan være nødt til <a href="%{unblock_url}">oppheve blokkeringen av den</a> først.
      new:
        create: Lag blokkering
        hint: Domeneblokkeringen vil ikke hindre opprettelse av kontooppføringer i databasen, men vil retroaktivt og automatisk benytte spesifikke moderasjonsmetoder på de kontoene.
        severity:
          desc_html: "<strong>Målbind</strong> gjør kontoens poster usynlige for alle som ikke følger den. <strong>Utvis</strong> fjerner alt innhold, media og profildata fra kontoen. Bruk <strong>Ingen</strong> hvis du bare vil fjerne mediafiler."
          noop: Ingen
          silence: Togn
          suspend: Utvis
        title: Ny domeneblokkering
      obfuscate: Obfuskere domenenavn
      obfuscate_hint: Delvis skjule domenenavnet i listen hvis det er aktivert for å annonsere listen over domenebegrensninger
      private_comment: Privat kommentar
      private_comment_hint: Kommenter angående denne domenebegrensningen for internt bruk av moderatorene.
      public_comment: Offentleg kommentar
      public_comment_hint: Kommenter angående denne domenebegrensningen for offentligheten, hvis publisering av domenebegrensningslisten er slått på.
      reject_media: Avvis mediefiler
      reject_media_hint: Fjernar mediefiler som er lagra lokalt og nektar å lasta ned andre i framtida. Har ikkje noko å seia for utvisingar
      reject_reports: Avvis rapportar
      reject_reports_hint: Ignorer alle rapportar frå dette domenet. Har ikkje noko å seia for utvisingar
      undo: Angre
      view: Vis domeneblokkering
    email_domain_blocks:
      add_new: Lag ny
      created_msg: E-postdomenet ble lagt til i blokkeringslisten uten problemer
      delete: Slett
      domain: Domene
      new:
        create: Legg til domene
        title: Ny blokkeringsoppføring av e-postdomene
      title: Blokkerte e-postadresser
    follow_recommendations:
      description_html: "<strong>Følg anbefalinger hjelper nye brukere med å finne interessant innhold</strong>. Når en bruker ikke har kommunisert med andre nok til å danne personlig tilpassede følger anbefalinger, anbefales disse kontoene i stedet. De beregnes daglig på nytt fra en blanding av kontoer der de høyeste engasjementene er og med høyest lokal tilhenger for et gitt språk."
      language: For språk
      status: Status
      suppress: Undertrykk anbefalte følger
      suppressed: Dempet
      title: Følg anbefalinger
      unsuppress: Gjenopprett følg-anbefaling
    instances:
      back_to_all: All
      back_to_limited: Begrenset
      back_to_warning: Advarsel
      by_domain: Domene
      delivery:
        all: All
        clear: Feil ved fjerning
        restart: Starte levering
        stop: Stopp levering
<<<<<<< HEAD
        title: Levering
        unavailable: Ikke tilgjengelig
        warning: Advarsel
=======
        unavailable: Ikke tilgjengelig
>>>>>>> 8c7223f4
      delivery_available: Levering er tilgjengelig
      moderation:
        all: Alle
        limited: Avgrensa
        title: Moderasjon
      private_comment: Privat kommentar
      public_comment: Offentleg kommentar
      title: Samling
      total_blocked_by_us: Blokkert av oss
      total_followed_by_them: Fylgd av dei
      total_followed_by_us: Fylgd av oss
      total_reported: Rapportar om dei
      total_storage: Medievedlegg
    invites:
      deactivate_all: Slå av alle
      filter:
        all: Alle
        available: Tilgjengeleg
        expired: Utgått
        title: Filtrer
      title: Innbydingar
    ip_blocks:
      add_new: Opprett regel
      created_msg: La vellykket til en ny IP-regel
      delete: Slett
      expires_in:
        '1209600': 2 uker
        '15778476': 6 måneder
        '2629746': 1 måned
        '31556952': 1 år
        '86400': 1 dag
        '94670856': 3 år
      new:
        title: Opprett ny IP-regel
      no_ip_block_selected: Ingen IP-regler ble endret da ingen ble valgt
      title: IP-regler
    relationships:
      title: "%{acct} sitt forhold"
    relays:
      add_new: Legg til ny overgang
      delete: Slett
      description_html: En <strong>federert overgang</strong> er en mellomleddsserver som utveksler store mengder av offentlige tuter mellom servere som abonnerer og publiserer til den. <strong>Det kan hjelpe små og mellomstore servere til å oppdage innhold fra strømiverset</strong>, noe som ellers ville ha krevd at lokale brukere manuelt fulgte andre personer på fjerne servere.
      disable: Slå av
      disabled: Slege av
      enable: Slå på
      enable_hint: Når dette har blitt skrudd på, vil tjeneren din abonnere på alle offentlige tuter fra denne overgangen, og vil begynne å sende denne tjenerens offentlige tuter til den.
      enabled: Skrudd på
      inbox_url: Overførings-URL
      pending: Avventer overgangens godkjenning
      save_and_enable: Lagr og slå på
      setup: Sett opp en overgangsforbindelse
      signatures_not_enabled: Overganger vil ikke fungere riktig mens sikkermodus eller hvitelistingsmodus er skrudd på
      status: Status
      title: Vidaresendingar
    report_notes:
      created_msg: Rapportmerknad laga!
      destroyed_msg: Rapportmerknad sletta!
    reports:
      account:
        notes:
          one: "%{count} notis"
          other: "%{count} notiser"
      action_taken_by: Handling gjort av
      are_you_sure: Er du sikker?
      assign_to_self: Tilegn til meg
      assigned: Tilsett moderator
      by_target_domain: Domenet av rapportert bruker
      comment:
        none: Ingen
      created_at: Rapportert
      forwarded: Videresendt
      forwarded_to: Videresendt til %{domain}
      mark_as_resolved: Merk som løyst
      mark_as_unresolved: Merk som uløyst
      notes:
        create: Sett inn merknad
        create_and_resolve: Løys med merknad
        create_and_unresolve: Opn på nytt med merknad
        delete: Slett
        placeholder: Beskriv hvilke handlinger som har blitt tatt, eller andre relaterte oppdateringer...
      reopen: Opn rapport igjen
      report: 'Rapporter #%{id}'
      reported_account: Rapportert konto
      reported_by: Rapportert av
      resolved: Oppløyst
      resolved_msg: Rapporten er løyst!
      status: Status
      target_origin: Opprinnelse for innrapportert konto
      title: Rapportar
      unassign: Avset
      unresolved: Uløyst
      updated_at: Oppdatert
    rules:
      add_new: Legg til et filter
      delete: Slett
      description_html: Mens de fleste hevder å ha lest og samtykket i tjenestevilkårene, leser de vanligvis ikke gjennom før etter et problem oppstår. <strong>Gjør det enklere å se serverens regler på et øyeblikk ved å gi dem i en flat kulepunktsliste.</strong> Prøv å holde individuelle regler korte og enkelt, men prøv å ikke dele dem opp i mange separate elementer heller.
      edit: Rediger regel
      empty: Ingen serverregler har blitt definert ennå.
      title: Server regler
    settings:
      activity_api_enabled:
        desc_html: Antall lokale statusposter, aktive brukere og nye registreringer i ukentlige oppdelinger
        title: Publiser samlet statistikk om brukeraktiviteter
      bootstrap_timeline_accounts:
        desc_html: Separer flere brukernavn med komma. Kun lokale og ulåste kontoer vil kunne brukes. Dersom tomt er standarden alle lokale administratorer.
        title: Standard fylgjer for nye brukarar
      contact_information:
        email: Offentleg e-postadresse
        username: Brukarnamn for kontakt
      custom_css:
        desc_html: Modifiser utseendet med CSS lastet på hver side
        title: Eigen CSS
      default_noindex:
        desc_html: Påverkar alle brukarar som ikkje har justert denne innstillinga sjølve
        title: Velg brukere som er ute av søkemotoren indeksering som standard
      domain_blocks:
        all: Til alle
        disabled: Til ingen
        title: Vis domeneblokkeringer
        users: Til lokale brukarar som er logga inn
      domain_blocks_rationale:
        title: Vis kvifor
      hero:
        desc_html: Vises på forsiden. Minst 600×100px er anbefalt. Dersom dette ikke er valgt, faller det tilbake på tjenerens miniatyrbilde
        title: Heltebilete
      mascot:
        desc_html: Vist på flere sider. Minst 293×205px er anbefalt. Dersom det ikke er valgt, faller det tilbake til standardmaskoten
        title: Maskotbilete
      peers_api_enabled:
        desc_html: Domenenavn denne instansen har truffet på i fediverset
        title: Publiser liste over oppdaga tenarar
      preview_sensitive_media:
        desc_html: Lenkeforhåndsvisninger på andre nettsteder vil vise et miniatyrbilde selv dersom mediet er merket som sensitivt
        title: Vis sensitive medier i OpenGraph-forhåndsvisninger
      profile_directory:
        desc_html: Gjer at brukarar kan oppdagast
        title: Skru på profilmappen
      registrations:
        closed_message:
          desc_html: Vises på forsiden når registreringer er lukket<br>Du kan bruke HTML-tagger
          title: Melding for lukket registrering
        deletion:
          desc_html: Tillat alle å sletta kontoen sin
          title: Åpne kontosletting
        min_invite_role:
          disabled: Ingen
          title: Tillat innbydingar frå
        require_invite_text:
          desc_html: Når registreringer krever manuell godkjenning, må du føye «Hvorfor vil du bli med?» tekstinput obligatoriske i stedet for valgfritt
          title: Krev nye brukere for å oppgi en grunn for å delta
      registrations_mode:
        modes:
          approved: Godkjenning kreves for påmelding
          none: Ingen kan melda seg inn
          open: Kven som helst kan melda seg inn
        title: Registreringsmodus
      show_known_fediverse_at_about_page:
        desc_html: Begrenser den offentlige tidslinjen som er knyttet til landingssiden når den er deaktivert, og viser bare lokalt innhold
      show_staff_badge:
        desc_html: Vis personalmerke på ei brukarside
        title: Vis personalmerke
      site_description:
        desc_html: Vises som et avsnitt på forsiden og brukes som en meta-tagg. Du kan bruke HTML-tagger, spesielt <code>&lt;a&gt;</code> og <code>&lt;em&gt;</code>.
        title: Tenarskilding
      site_description_extended:
        desc_html: Ein god stad å setja reglar for åtferdskode, reglar, rettningsliner og andre ting som skil din tenar frå andre. Du kan nytta HTML-taggar
        title: Utvidet nettstedsinformasjon
      site_short_description:
        desc_html: Vist i sidelinjen og i metastempler. Beskriv hva Mastodon er og hva som gjør denne tjeneren spesiell i én enkelt paragraf.
        title: Stutt om tenaren
      site_terms:
        desc_html: Du kan skrive din egen personverns-strategi, bruksviklår og andre regler. Du kan bruke HTML tagger
        title: Eigne brukarvilkår
      site_title: Tenarnamn
      thumbnail:
        desc_html: Brukes ved forhandsvisning via OpenGraph og API. 1200x630px anbefales
        title: Småbilete for tenaren
      timeline_preview:
        desc_html: Vis offentlig tidslinje på landingssiden
        title: Tillat uautentisert tilgang til offentleg tidsline
      title: Sideinnstillingar
      trendable_by_default:
        desc_html: Påverkar emneknaggar som ikkje har vore tillatne tidlegare
        title: Tillat emneknaggar å verta populære utan gjennomgang på førehand
      trends:
        title: Populære emneknaggar
    site_uploads:
      delete: Slett opplasta fil
      destroyed_msg: Vellukka sletting av sideopplasting!
    statuses:
      back_to_account: Tilbake til kontosida
      deleted: Sletta
<<<<<<< HEAD
      failed_to_execute: Lét seg ikkje gjera
      media:
        title: Media
      no_media: Ingen media
=======
      media:
        title: Media
>>>>>>> 8c7223f4
      no_status_selected: Ingen statusar vart endra sidan ingen vart valde
      title: Kontostatusar
      with_media: Med media
    system_checks:
      database_schema_check:
        message_html: Det venter på databaseoverføringer. Vennligst kjør disse for å sikre at applikasjonen oppfører seg som forventet
      rules_check:
        action: Behandle serverregler
        message_html: Du har ikke definert noen serverregler.
    tags:
      review: Sjå gjennom status
      updated_msg: Emneknagginnstillingane er oppdaterte
    title: Leiing
    warning_presets:
      add_new: Legg til ny
      delete: Slett
      edit_preset: Endr åtvaringsoppsett
      title: Handsam åtvaringsoppsett
  admin_mailer:
    new_pending_account:
      body: Detaljer om den nye kontoen er nedenfor. Du kan godkjenne eller avvise denne søknaden.
      subject: Ny konto opp til vurdering på %{instance} (%{username})
    new_report:
      body: "%{reporter} har rapportert %{target}"
      body_remote: Nokon frå %{domain} har meldt %{target}
      subject: Ny rapport for %{instance} (#%{id})
  aliases:
    add_new: Lag psevdonym
    created_msg: Laga eit nytt kallenamn. No kan du setja i gang med flyttinga frå den gamle kontoen.
    deleted_msg: Fjerna kallenamnet. No vert det ikkje lenger mogeleg å flytta frå den andre kontoen til denne.
    empty: Du har inkje alias.
    hint_html: Dersom du vil flytte fra en annen konto til den, kan du lage et alias her, som er påkrevd før du kan gå videre med å flytte følgere fra den gamle kontoen til den nye. Handlingen i seg selv er <strong>harmløs og reversibel</strong>. <strong>Kontoflyttingen har blitt satt i gang fra den gamle kontoen</strong>.
    remove: Fjern aliaslenking
  appearance:
    advanced_web_interface: Avansert nettgrensesnitt
    advanced_web_interface_hint: 'Hvis du ønsker å bruke hele skjermbredden din, lar det avanserte nettgrensesnittet deg sette opp mange forskjellige kolonner for å se så mye informasjon på én gang som du vil: Hjem, varslinger, fellestidslinjen, og ethvert antall lister og emneknagger.'
    animations_and_accessibility: Animasjoner og tilgjengelighet
    confirmation_dialogs: Bekreftelsesdialoger
    discovery: Oppdaging
    localization:
      body: Mastodon er oversatt av frivillige.
      guide_link_text: Alle kan bidra.
    sensitive_content: Sensitivt innhold
    toot_layout: Tutoppsett
  application_mailer:
    notification_preferences: Endr e-post-innstillingane
    salutation: "%{name},"
    settings: 'Endr e-post-innstillingar: %{link}'
    view: 'Sjå:'
    view_profile: Sjå profil
    view_status: Sjå status
  applications:
    created: Søknad laga
    destroyed: Søknad sletta
    invalid_url: Denne lenkja er ugyldig
    regenerate_token: Lag tilgangsnykel på nytt
    token_regenerated: Tilgangsnykel laga på nytt
    warning: Ver varsam med dette datumet. Aldri del det med nokon!
    your_token: Tilgangsnykelen din
  auth:
    apply_for_account: Bed om innbyding
    change_password: Passord
    checkbox_agreement_html: Eg godtek <a href="%{rules_path}" target="_blank">tenarreglane</a> og <a href="%{terms_path}" target="_blank">tenestevilkåra</a>
    checkbox_agreement_without_rules_html: Eg godtek <a href="%{terms_path}" target="_blank">tenestevilkåra</a>
    delete_account: Slett konto
    delete_account_html: Om du vil sletta kontoen din, kan du <a href="%{path}">gå hit</a>. Du vert spurd etter stadfesting.
    description:
      prefix_invited_by_user: "@%{name} spør deg om å verta med i ein Mastodon-tenar!"
      prefix_sign_up: Meld deg på Mastodon i dag!
      suffix: Med ein konto kan du fylgja folk, skriva innlegg og veksla meldingar med brukarar frå kva som helst annan Mastodon-tenar og meir!
    didnt_get_confirmation: Fekk du ikkje stadfestingsinstruksjonar?
    dont_have_your_security_key: Har du ikke sikkerhetsnøkkelen din?
    forgot_password: Har du gløymt passordet ditt?
    invalid_reset_password_token: Tilgangsnykelen er ugyldig eller utgått. Ver venleg å beda om ein ny ein.
    link_to_otp: Skriv inn en 2-trinnskode fra din 2-trinnspåloggingsenhet eller en gjenopprettingskode
    link_to_webauth: Bruk sikkerhetsnøkkel-enheten din
    login: Innlogging
    logout: Logg ut
    migrate_account: Flytt til ein annan konto
    migrate_account_html: Hvis du ønsker å henvise denne kontoen til en annen, kan du <a href="%{path}">konfigurere det her</a>.
    or_log_in_with: Eller logg inn med
    providers:
      cas: CAS
      saml: SAML
    register: Registrer deg
    registration_closed: "%{instance} tek ikkje imot nye medlemmar"
    resend_confirmation: Send stadfestingsinstruksjonar på nytt
    reset_password: Attstill passord
    security: Tryggleik
    set_new_password: Lag nytt passord
    setup:
      email_below_hint_html: Om e-posten nedfor ikkje er rett, kan du endra han her og få ein ny stadfestings-e-post.
      email_settings_hint_html: Stadfestings-e-posten vart send til %{email}. Om den e-postadressa ikkje er rett, kan du byta adresse i kontoinnstillingane.
      title: Oppsett
    status:
      account_status: Kontostatus
      confirming: Ventar på stadfesting av e-post.
      pending: Søknaden din ventar på gjennomgang frå personalet vårt. Dette kan taka litt tid. Du får ein e-post om søknaden din vert godkjend.
      redirecting_to: Kontoen din er inaktiv fordi den for øyeblikket omdirigerer til %{acct}.
    trouble_logging_in: Får du ikkje logga inn?
    use_security_key: Bruk sikkerhetsnøkkel
  authorize_follow:
    already_following: Du fylgjer allereie denne kontoen
    already_requested: Du har allereie sendt ein fylgjespurnad til den kontoen
    error: Uheldigvis skjedde det en feil da vi prøvde å få tak i en bruker fra en annen instans
    follow: Fylg
    follow_request: 'Du har sendt ein fylgjeførespurnad til:'
    following: 'Suksess! No fylgjer du:'
    post_follow:
      close: Eller så kan du berre lukka att dette vindauget.
      return: Vis brukarprofilen
      web: Gå til nettet
    title: Fylg %{acct}
  challenge:
    confirm: Hald fram
    hint_html: "<strong>Tips:</strong> Vi skal ikkje spørja deg om passordet ditt igjen i laupet av den neste timen."
    invalid_password: Ugyldig passord
    prompt: Stadfest passord for å halda fram
  crypto:
    errors:
      invalid_key: er ikkje ein gild Ed25519 eller Curve25519 nykel
      invalid_signature: er ikkje ein gild Ed25519-signatur
  datetime:
    distance_in_words:
      about_x_hours: "%{count}t"
      about_x_months: "%{count}md."
      about_x_years: "%{count} år"
      almost_x_years: "%{count} år"
      half_a_minute: No nettopp
      less_than_x_minutes: "%{count}min"
      less_than_x_seconds: No nettopp
      over_x_years: "%{count} år"
      x_days: "%{count} dager"
      x_minutes: "%{count}min"
      x_months: "%{count}md"
      x_seconds: "%{count} sek"
  deletes:
    challenge_not_passed: Det du skreiv var ikkje rett
    confirm_password: Skriv det noverande passordet ditt for å stadfesta identiteten din
    confirm_username: Skriv inn brukarnamnet ditt for å stadfesta
    proceed: Slett konto
    success_msg: Kontoen din er sletta
    warning:
      before: 'Ver venleg og les desse punkta nøye før du held fram:'
      caches: Innhold som har blitt mellomlagret av andre tjenere kan kanskje fortsette å eksistere
      data_removal: Innlegga dine og andre data vert fjerna for alltid
      email_change_html: Du kan <a href="%{path}">byta e-postadressa di</a> utan å sletta kontoen din
      email_contact_html: Dersom det fortsatt ikke kommer, kan du sende en E-post til <a href="mailto:%{email}">%{email}</a> og be om hjelp
      email_reconfirmation_html: Dersom du ikke mottar bekreftelses-E-posten, kan du <a href="%{path}">be om den igjen</a>
      irreversible: Du kjem ikkje til å kunna gjenoppretta eller aktivera kontoen din på nytt
      more_details_html: For fleire detaljar, sjå <a href="%{terms_path}">personvernsvilkåra</a>.
      username_available: Brukarnamnet ditt vert tilgjengeleg igjen
      username_unavailable: Brukarnamnet ditt kjem til å halda seg utilgjengeleg
  directories:
    directory: Profilkatalog
    explanation: Leit fram brukarar etter interessa deira
    explore_mastodon: Utforsk %{title}
  domain_validator:
    invalid_domain: er ikkje eit gangbart domenenamn
  errors:
    '400': Søknaden du sende var ugyldig eller sett opp feil.
    '403': Du har ikkje løyve til å sjå denne sida.
    '404': Sida du leitar etter finst ikkje.
    '406': Denne sida er ikkje tilgjengeleg i dette oppsettet.
    '410': Sida du leitar etter finst ikkje her lenger.
    '422':
      content: Sikkerhetsverifisering feilet. Blokkerer du informasjonskapsler?
      title: Sikkerhetsverifisering feilet
    '429': Overfyllt
    '500':
      content: Orsak. Vi har gjort noko feil.
      title: Denne sida er ikkje rett
    '503': Siden kunne ikke vises på grunn av en midlertidig serverfeil.
    noscript_html: For å bruke Mastodon webapplikasjon må du aktivere JavaScript. Alternativt kan du forsøke en av de mange <a href="%{apps_path}">integrerte appene</a> for Mastodon til din plattform.
  existing_username_validator:
    not_found: fann ingen lokalbrukar med det namnet
    not_found_multiple: fann ikkje %{usernames}
  exports:
    archive_takeout:
      date: Dato
      download: Last ned arkivet ditt
      hint_html: Du kan be om et arkiv med dine <strong>tuter og opplastede media</strong>. Den eksporterte dataen vil være i ActivityPub-formatet, som kan leses av programmer som støtter det. Du kan be om et arkiv opptil hver 7. dag.
      in_progress: Samlar arkivet ditt...
      request: Bed om arkivet ditt
      size: Storleik
    blocks: Du blokkerer
    bookmarks: Bokmerker
    csv: CSV
    domain_blocks: Domeneblokkeringer
    lists: Lister
    mutes: Du dempar
    storage: Medielagring
  featured_tags:
    add_new: Legg til ny
    errors:
      limit: Du har allereie så mange emneknaggar som det går an å ha
    hint_html: "<strong>Hva er utvalgte emneknagger?</strong> De vises frem tydelig på din offentlige profil, og lar folk bla i dine offentlige innlegg som spesifikt har de emneknaggene. De er et bra verktøy for å holde styr på kreative verk eller langtidsprosjekter."
  filters:
    contexts:
      account: Profiler
      home: Heimeside
      notifications: Varsel
      public: Offentlege tidsliner
      thread: Samtalar
    edit:
      title: Endr filter
    errors:
      invalid_context: Ingen eller ugild kontekst gjeve
    index:
      delete: Slett
      empty: Du har ingen filtre.
      title: Filter
    new:
      title: Legg til nytt filter
  footer:
    developers: Utviklarar
    more: Meir…
    resources: Ressursar
    trending_now: Populært no
  generic:
    all: Alle
    changes_saved_msg: Alle endringane vart lagra!
    copy: Kopier
    delete: Slett
    order_by: Sorter etter
    save_changes: Lagr endringar
    today: i dag
    validation_errors:
      one: Noe er ikke helt riktig ennå. Vennligst se etter en gang til
      other: Noe er ikke helt riktig ennå. Det er ennå %{count} feil å rette på
  html_validator:
    invalid_markup: 'rommar ugild HTML-kode: %{error}'
  imports:
    modes:
      merge: Set saman
      merge_long: Hald på eksisterande data og legg til nye
      overwrite: Skriv over
    preface: Du kan henta inn data som du har eksportert frå ein annan tenar, som t.d. ei liste over folka du fylgjer eller blokkerer.
    success: Dataa dine vart lasta opp og vert no handsama så fort som mogeleg
    types:
      blocking: Blokkeringsliste
      bookmarks: Bokmerker
      domain_blocking: Liste over blokkerte domene
      following: Fylgjeliste
      muting: Dempeliste
    upload: Last opp
  in_memoriam_html: Til minne.
  invites:
    delete: Slå av
    expired: Utgått
    expires_in:
      '1800': 30 minutt
      '21600': 6 timar
      '3600': 1 time
      '43200': 12 timar
      '604800': 1 veke
      '86400': 1 dag
    expires_in_prompt: Aldri
    generate: Lag innbydingslenkje
    invited_by: 'Du vart invitert av:'
    max_uses:
      one: 1 bruk
      other: "%{count} bruk"
    max_uses_prompt: Inga grense
    prompt: Generer og del lenker med andre for å gi tilgang til denne instansen
    table:
      expires_at: Vert ugyldig
      uses: Bruk
    title: By folk inn
  lists:
    errors:
      limit: Du har nådd grensa for kor mange lister du kan ha
  login_activities:
    authentication_methods:
      password: passord
    title: Autentiseringshistorikk
  media_attachments:
    validations:
      images_and_video: Kan ikkje leggja ved video til status som allereie inneheld bilete
      too_many: Kan ikkje leggja til meir enn 4 filer
  migrations:
    acct: Flytta til
    cancel: Avbryt omdirigeringen
    cancel_explanation: Å avbryte omdirigeringen vil reaktivere din nåværende konto, men vil ikke bringe tilbake følgere som har blitt flyttet til den kontoen.
    cancelled_msg: Avbrøt omdirigeringen med suksess.
    errors:
      already_moved: er den same kontoen som du allereie har flytta til
      missing_also_known_as: er ikkje eit alias til denne kontoen
      move_to_self: kan ikkje vera denne kontoen
      not_found: fann ikkje
      on_cooldown: Du er i en nedkjølingsperiode
    followers_count: Fylgjarar då kontoen vart flytta
    incoming_migrations: Flyttar frå ein annan konto
    incoming_migrations_html: For å flytta frå ein annnan konto til denne må du fyrst <a href="%{path}">laga eit kallenamn til kontoen</a>.
    moved_msg: Kontoen din omdirigeres nå til %{acct}, og følgerne dine blir flyttet over.
    not_redirecting: Kontoen din omdirigeres ikke til noen andre kontoer for øyeblikket.
    on_cooldown: Du har nylig overført kontoen din. Denne funksjonen blir tilgjengelig igjen om %{count} dager.
    past_migrations: Tidlegare vandringar
    proceed_with_move: Flytt fylgjarar
    redirected_msg: Kontoen din omdirigerer no til %{acct}.
    redirecting_to: Kontoen din omdirigerer til %{acct}.
    set_redirect: Bestem omdirigering
    warning:
      backreference_required: Den nye kontoen må fyrst konfigurerast til å visa til denne
      before: 'Før du fortsetter, vennligst les disse notisene nøye:'
      cooldown: Etter flytting er det en nedkjølingsperiode der du ikke vil kunne flytte igjen
      disabled_account: Din nåværende konto vil ikke være fullt brukbar etterpå. Men du vil ha tilgang til dataeksportering såvel som reaktivering.
      followers: Denne handlingen vil flytte alle følgere fra den nåværende kontoen til den nye kontoen
      only_redirect_html: Alternativt kan du velge å <a href="%{path}">bare legge ut en omdirigering på profilen din</a>.
      other_data: Inkje anna data flyttast av seg sjølve
      redirect: Profilen til din nåværende konto vil bli oppdatert med en omdirigeringsnotis og bli fjernet fra søk
  moderation:
    title: Moderasjon
  move_handler:
    carry_blocks_over_text: Denne brukaren flytta frå %{acct}, som du gøymde.
    carry_mutes_over_text: Denne brukeren flyttet fra %{acct}, som du hadde dempet.
    copy_account_note_text: 'Denne brukeren flyttet fra %{acct}, her var dine tidligere notater om dem:'
  notification_mailer:
    digest:
      action: Sjå alle varsel
      body: Her er ei kort samanfatting av meldingane du gjekk glepp av sidan siste gong du var innom %{since}
      mention: "%{name} nemnde deg i:"
      new_followers_summary:
        one: Du har forresten fått deg ein ny fylgjar mens du var borte! Hurra!
        other: Du har forresten fått deg %{count} nye fylgjarar mens du var borte! Hurra!
      subject:
        one: "1 nytt varsel sidan siste gong du var innom \U0001F418"
        other: "%{count} nye varsel sidan siste gong du var innom \U0001F418"
      title: Mens du var borte...
    favourite:
      body: 'Statusen din vart merkt som favoritt av %{name}:'
      subject: "%{name} merkte statusen din som favoritt"
      title: Nye favorittar
    follow:
      body: "%{name} fylgjer deg!"
      subject: "%{name} fylgjer deg"
      title: Ny fylgjar
    follow_request:
      action: Gå gjennom førespurnader
      body: "%{name} har bedt om å fylgja deg"
      subject: 'Ventande fylgjar: %{name}'
      title: Ny fylgjeførespurnad
    mention:
      action: Svar
      body: 'Du vart nemnd av %{name} i:'
      subject: Du vart nemnd av %{name}
      title: Ny nemning
    reblog:
      body: 'Statusen din vart framheva av %{name}:'
      subject: "%{name} framheva statusen din"
      title: Ny framheving
    status:
      subject: "%{name} postet nettopp"
  notifications:
    email_events: E-postvarslinger for hendelser
    email_events_hint: 'Velg hendelser som du vil motta varslinger for:'
    other_settings: Andre varslingsinnstillinger
  number:
    human:
      decimal_units:
        format: "%n %u"
        units:
          billion: Mrd
          million: Mil
          quadrillion: Bil
          thousand: T
          trillion: Bil
  otp_authentication:
    code_hint: Skriv inn koden generert av autentiseringsappen din for å bekrefte
    description_html: Hvis du skrur på <strong>2-trinnsautentisering</strong> ved hjelp av en autentiseringsapp, vil pålogging kreve at du er i besittelse av autentiseringsenheten din, som genererer sjetonger som du skal skrive inn.
    enable: Aktiver
    instructions_html: "<strong>Skann denne QR-koden i Authy, Google Autentisering, eller en lignende TOTP-app på en av dine enheter</strong>. Fra nå av, vil den appen generere sjetonger som du vil måtte skrive inn når du logger på."
    manual_instructions: 'Hvis du ikke kan skanne QR-koden og må skrive den inn manuelt, her er tekstkoden i ren tekst:'
    setup: Sett opp
    wrong_code: Den innskrevne koden var ugyldig! Er tjenertiden og enhetstiden riktige?
  pagination:
    newer: Nyare
    next: Neste
    older: Eldre
    prev: Førre
    truncate: "&hellip;"
  polls:
    errors:
      already_voted: Du har allereie røysta i denne rundspørjinga
      duplicate_options: inneheld like element
      duration_too_long: er for langt fram i tid
      duration_too_short: er for snart
      expired: Denne rundspørjinga er allereie ferdig
      invalid_choice: Det valgte stemmealternativet eksisterer ikke
      over_character_limit: kan ikkje vera lengre enn %{max} teikn kvar
      too_few_options: må ha meir enn eitt element
      too_many_options: kan ikkje ha meir enn %{max} element
  preferences:
    other: Anna
    posting_defaults: Innleggsstandarder
    public_timelines: Offentlege tidsliner
  reactions:
    errors:
      limit_reached: Grensen for forskjellige reaksjoner nådd
      unrecognized_emoji: er ikke en gjenkjent emoji
  relationships:
    activity: Kontoaktivitet
    dormant: I dvale
    follow_selected_followers: Følg valgte tilhengere
    followers: Følgere
    following: Følginger
    invited: Invitert
    last_active: Sist aktiv
    most_recent: Sist
    moved: Flytta
    mutual: Felles
    primary: Primært
    relationship: Forhold
    remove_selected_domains: Fjern alle fylgjarar frå dei valde domena
    remove_selected_followers: Fjern valde fylgjarar
    remove_selected_follows: Slutt å fylgja desse brukarane
    status: Kontostatus
  remote_follow:
    acct: Tast inn brukernavn@domene som du vil følge fra
    missing_resource: Kunne ikke finne URLen for din konto
    no_account_html: Har du ikkje konto? Du kan <a href='%{sign_up_path}' target='_blank'>melda deg inn her</a>
    proceed: Hald fram med å fylgja
    prompt: 'Du kjem til å fylgja:'
    reason_html: "<strong>Hvorfor dette trinnet er nødvendig?</strong><code>%{instance}</code> er kanskje ikke tjeneren som du er registrert på, så vi må omdirigere deg til hjemmetjeneren din først."
  remote_interaction:
    favourite:
      proceed: Merk som favoritt
      prompt: 'Du vil merkja dette tutet som favoritt:'
    reblog:
      proceed: Framhev
      prompt: 'Du vil framheva dette tutet:'
    reply:
      proceed: Svar
      prompt: 'Du vil svara på dette tutet:'
  scheduled_statuses:
    over_daily_limit: Du har overskredet grensen på %{limit} planlagte tuter for den dagen
    over_total_limit: Du har overskredet grensen på %{limit} planlagte tuter
    too_soon: Den planlagte datoen må være i fremtiden
  sessions:
    activity: Siste aktivitet
    browser: Nettlesar
    browsers:
      alipay: AliPay
      blackberry: BlackBerry
      chrome: Chrome
      edge: Microsoft Edge
      electron: Electron
      firefox: Firefox
      generic: Ukjend lesar
      ie: Internet Explorer
      micro_messenger: Micromessenger
      nokia: Nokia S40 Ovi-lesar
      opera: Opera
      otter: Otter
      phantom_js: PhantomJS
      qq: QQ-lesar
      safari: Safari
      uc_browser: UC-lesar
      weibo: Weibo
    current_session: Noverande økt
    description: "%{browser} på %{platform}"
    explanation: Desse nettlesarane er logga inn på Mastodon-kontoen din.
    ip: IP-adresse
    platforms:
      adobe_air: Adobe Air
      android: Android
      blackberry: BlackBerry
      chrome_os: Chrome OS
      firefox_os: Firefox OS
      ios: IOS
      linux: Linux
      mac: Mac
      other: ukjend plattform
      windows: Windows
      windows_mobile: Windows Mobile
      windows_phone: Windows Phone
    revoke: Tilbakekall
    revoke_success: Økt tilbakekalt
    title: Økter
    view_authentication_history: Vis autentiseringshistorikk for kontoen din
  settings:
    account: Konto
    account_settings: Kontoinnstillingar
    aliases: Kallenamn til kontoen
    appearance: Utsjånad
    authorized_apps: Godkjende appar
    back: Tilbake til Mastodon
    delete: Kontosletting
    development: Utvikling
    edit_profile: Endr profil
    export: Dataeksport
    featured_tags: Utvalgte emneknagger
    import: Hent inn
    import_and_export: Importer og eksporter
    migrate: Kontoflytting
    notifications: Varsel
    preferences: Innstillingar
    profile: Profil
    relationships: Fylgjar og fylgjarar
    two_factor_authentication: Tostegsautorisering
    webauthn_authentication: Sikkerhetsnøkler
  statuses:
    attached:
      audio:
        one: "%{count} ljod"
        other: "%{count} ljodar"
      description: 'Vedlagt: %{attached}'
      image:
        one: "%{count} bilete"
        other: "%{count} bilete"
      video:
        one: "%{count} video"
        other: "%{count} videoer"
    boosted_from_html: Framheva av %{acct_link}
    content_warning: 'Innhaldsåtvaring: %{warning}'
    disallowed_hashtags:
      one: 'inneheldt ein emneknagg som ikkje var tillaten: %{tags}'
      other: 'inneheldt emneknaggen som ikkje var tillaten: %{tags}'
    errors:
      in_reply_not_found: Det ser ut til at tutet du freistar å svara ikkje finst.
    open_in_web: Opn på nett
    over_character_limit: øvregrensa for teikn, %{max}, er nådd
    pin_errors:
      direct: Innlegg som bare er synlige for nevnte brukere kan ikke festes
      limit: Du har allereie festa så mange tut som det går an å festa
      ownership: Du kan ikkje festa andre sine tut
      reblog: Ei framheving kan ikkje festast
    poll:
      total_people:
        one: "%{count} person"
        other: "%{count} personer"
      total_votes:
        one: "%{count} røyst"
        other: "%{count} røyster"
      vote: Røyst
    show_more: Vis meir
    show_newer: Vis nyere
    show_older: Vis eldre
    show_thread: Vis tråden
    sign_in_to_participate: Logg inn for å verta med i samtalen
    title: "%{name}: «%{quote}»"
    visibilities:
      direct: Direkte
      private: Berre fylgjarar
      private_long: Vis berre til fylgjarar
      public: Offentleg
      public_long: Alle kan sjå
      unlisted: Ikkje oppført
      unlisted_long: Alle kan sjå, men ikkje oppført på offentlege tidsliner
  stream_entries:
    pinned: Festa tut
    reblogged: framheva
    sensitive_content: Følsomt innhold
  tags:
    does_not_match_previous_name: stemmar ikkje med det førre namnet
  terms:
    body_html: |
      <h2>Privatlivsretningslinjer</h2>
      <h3 id="collect">Hva slags informasjon samler vi inn?</h3>

      <ul>
      <li><em>Grunnleggende kontoinformasjon</em>: Dersom du registrerer deg på denne tjeneren, vil du kanskje bli spurt om å skrive inn et brukernavn, en E-postadresse, og et passord. Du kan også skrive inn ytterligere profilinformasjon som f.eks. et visningsnavn og selvbiografi, og laste opp et profilbilde og toppfeltbilde. Brukernavnet, visningsnavnet, selvbiografien, profilbildet, og toppfeltbildet blir alltid vist offentlig.</li>
      <li><em>Innlegg, følging, og annen offentlig informasjon</em>: Listen over folk du følger blir vist offentlig, det samme gjelder for følgerne dine. Når du sender inn en melding, blir datoen og tidspunktet lagret såvel som programmet du sendte inn meldingen ifra. Meldinger kan inneholde mediavedlegg, som f.eks. bilder og videoer. Offentlige og uoppførte innlegg er offentlig tilgjengelige. Når du viser frem et innlegg på profilen din, er det også offentlig tilgjengelig informasjon. Dinne innlegg blir levert til dine følgere, og i noen tilfeller betyr det at blir levert til forskjellige tjenere og at kopier blir lagret der. Når du sletter innlegg, blir også det levert til dine følgere. Det å fremheve eller like et annet innlegg er alltid offentlig.</li>
      <li><em>Direkteinnlegg og innlegg som kun er for følgere</em>: Alle innlegg er lagret og behandlet på tjeneren. Innlegg som kun er for følgere, blir levert til dine følgere, og direkteinnlegg leveres kun til brukere som er nevnt i dem. I noen tilfeller betyr det at de blir levert til forskjellige tjenere og at kopier blir lagret der. Vi gjør et forsøk i god sportsånd for å begrense tilgangen til disse innleggene til kun autoriserte personer, men andre tjenere kan mislykkes med sådan. Derfor er det viktig å gå i gjennom tjenerne som følgerne dine hører til i. I innstillingene kan du veksle på en innstilling for å godkjenne og avslå nye følgere manuelt. <em>Vennligst ha i tankene at operatørene til tjeneren og enhver mottakende tjener kan se slike meldinger</em>, og at mottakere kan ta skjermklipp av, kopiere, eller på annet vis dele dem videre. <em>Ikke del noe farlig informasjon over Mastodon.</em></li>
      <li><em>IP-er og andre metadata</em>: Når du logger på, lagrer vi IP-adressen som du logget deg på fra, såvel som navnet til nettleserprogrammet ditt. Du kan gå gjennom og tilbakekalle alle påloggede økter i innstillingene. Den seneste IP-adressen du brukte, blir lagret i opptil 12 måneder. Vi vil kanskje også holde på tjenerloggføringer som inkluderer IP-adressen til alle forespørsler til tjeneren vår.</li>
      </ul>

      <hr class="spacer" />

      <h3 id="use">Hva bruker vi informasjonen din til?</h3>

      <p>Hva som helst av informasjonen som vi samler inn fra deg, kan bli brukt på de følgende måtene:</p>

      <ul>
      <li>Til å levere grunnfunksjonaliteten til Mastodon. Du kan bare samhandle med andre folks innhold og legge ut ditt eget innhold når du er logget på. For eksempel kan du følge andre folk for å se deres kombinerte innlegg i din egen personliggjorte hjemmetidslinje.</li>
      <li>Til å bistå i moderasjonen av samfunnet, for eksempel å sammenligne IP-adressen din med andre andre kjente adresser for å avgjøre saker om bannlysningsunngåelse eller andre regelbrudd.</li>
      <li>E-postadressen du oppgir kan bli brukt til å sende deg informasjon, varsler om at andre folk samhandler med innholdet ditt eller sender deg meldinger, og å svare på brukerstøttespørsmål, og/eller andre forespørsler eller spørsmål.</li>
      </ul>

      <hr class="spacer" />

      <h3 id="protect">Hvordan beskytter vi informasjonen din?</h3>

      <p>Vi implementer en rekke sikkerhetstiltak for å holde på sikkerheten til din personlige informasjon når du skriver inn, sender inn, eller besøker din personlige informasjon. Blant annet er din nettleserøkt, såvel som trafikken mellom dine apper og API-er, sikret med SSL, og passordet ditt er saltet med en kraftig énveisalgoritme. Du kan skru på 2-trinnsinnlogging for å sikre tilgangen til kontoen din ytterligere.</p>

      <hr class="spacer" />

      <h3 id="data-retention">Hva er våre databeholdingsretningslinjer?</h3>

      <p>Vi vil gjøre en innsats i god sportsånd for å</p>

      <ul>
      <li>Beholde tjenerloggføringer som inneholder IP-adressen til alle forespørsler til denne tjeneren, dersom det blir loggført i det hele tatt, i ikke mer enn 90 dager.</li>
      <li>Beholde IP-adressene som er forbundet med registrerte brukere i ikke mer enn 12 måneder.</li>
      </ul>

      <p>Du kan be om og laste ned et arkiv av innholdet ditt, inkludert dine innlegg, media, mediavedlegg, profilbilde, og toppfeltbilde.</p>

      <p>Du kan ugjenkallelig slette kontoen til enhver tid.</p>

      <hr class="spacer"/>

      <h3 id="cookies">Bruker vi infokapsler?</h3>

      <p>Ja. Infokapsler er små filer som et nettsted eller dens tjenesteleverandør overfører til harddisken på datamaskinen din gjennom nettleseren din (dersom du tillater dette). Disse infokapslene lar nettstedet kjenne igjen nettleseren din og, dersom du har en registrert konto, assosiere den med din registrerte konto.</p>

      <p>Vi benytter infokapsler for å forstå og lagre dinne innstillinger til fremtidige besøk.</p>

      <hr class="spacer" />

      <h3 id="disclose">Forteller vi om noe informasjon til utenforstående parter?</h3>

      <p>Vi hverken selger, bytter, eller på andre måter overfører din personlig identifiserbare informasjon til utenforstående parter. Dette inkluderer ikke tredjeparter som vi stoler på og som hjelper oss med å drifte nettstedet vårt, drifte våre forretninger, eller å yte tjenester til deg, så lenge disse partene sier seg enige i å holde denne informasjonen hemmelig. Vi kan også frigi informasjonen vår dersom vi mener et frigiving er passende for å møte loven, handle i tråd med vår nettstedsretningslinjer, eller å beskytte vår eller andres rettigheter, eiendom, eller trygghet.</p>

      <p>Ditt offentlige innhold kan bli lastet ned av andre tjenere i nettverket. Dine offentlige innlegg og innlegg som kun er for følgere blir levert til tjenerne der følgerne dine holder til, og direktemeldinger blir levert il mottakernes tjenere, i den grad de følgerne eller mottakerne holder på en annen tjener enn denne.</p>

      <p>Når du gir et program autorisasjon til å bruke kontoen din, avhengig av omfanget av tillatelser som du tillater, kan den få tilgang til din offentlige profilinformasjon, din følgingsliste, dine følgere, dine lister, alle dine innlegg, og dine likinger. Programmer kan aldri få tilgang til E-postadressen eller passordet ditt.</p>

      <hr class="spacer" />

      <h3 id="children">Nettstedsbruk av barn</h3>

      <p>Dersom denne tjeneren er i EU eller EØS: Vårt nettsted, produkter og tjenester er alle siktet inn mot folk som er minst 16 år gamle. Dersom du er under 16, sier GDPR (<a href="https://en.wikipedia.org/wiki/General_Data_Protection_Regulation">General Data Protection Regulation</a>) at du ikke kan bruke dette nettstedet.</p>

      <p>Dersom denne tjeneren er i USA: Vårt nettsted, produkter og tjenester er alle siktet inn mot folk som er minst 16 år gamle. Dersom du er under 16, sier COPPA (<a href="https://en.wikipedia.org/wiki/Children%27s_Online_Privacy_Protection_Act">Children's Online Privacy Protection Act</a>) at du ikke kan bruke dette nettstedet.</p>

      <p>Lovmessige krav kan være forskjellige dersom denne tjeneren befinner seg i en annen jurisdiksjon.</p>

      <hr class="spacer" />

      <h3 id="changes">Endringer i våre privatlivsretningslinjer</h3>

      <p>Dersom vi bestemmer oss for å endre våre privatlivsretningslinjer, vil vi legge ut endringene på denne siden.</p>

      <p>Dette dokumentet er lisensiert under CC BY-SA. Den engelske originalversjonen ble sist oppdatert den 7. mars 2018. Den norske oversettelsen ble sist oppdatert den 13. desember 2019.</p>

      <p>Opprinnelig modifisert utifra <a href="https://github.com/discourse/discourse">Discourse sine privatlivsretningslinjer</a>.</p>
    title: Tenestevilkår og personvernsvilkår for %{instance}
  themes:
    contrast: Mastodon (Høg kontrast)
    default: Mastodon (Mørkt)
    mastodon-light: Mastodon (Lyst)
  time:
    formats:
      default: "%d.%b %Y, %H:%M"
      month: "%b %Y"
  two_factor_authentication:
    add: Legg til
    disable: Slå av
    disabled_success: 2-trinnsautentisering ble vellykket skrudd av
    edit: Redigering
    enabled: Tostegsinnlogging er slege på
    enabled_success: Aktivering av tofaktorautentisering vellykket
    generate_recovery_codes: Generér gjenopprettingskoder
    lost_recovery_codes: Gjenopprettingskoder lar deg gjenoppnå tilgang til din konto hvis du mister din telefon. Hvis du har mistet gjenopprettingskodene, kan du regenerere dem her. Dine gamle gjenopprettingskoder vil bli ugyldige.
    methods: 2-trinnsmetoder
    otp: Autentiseringsapp
    recovery_codes: Reservekoder
    recovery_codes_regenerated: Generering av reservekoder fullført
    recovery_instructions_html: Hvis du skulle miste tilgang til telefonen din, kan du bruke en av gjenopprettingskodene nedenfor til å gjenopprette tilgang til din konto. <strong>Oppbevar gjenopprettingskodene sikkert</strong>, for eksempel ved å skrive dem ut og gjemme dem på et lurt sted bare du vet om.
    webauthn: Sikkerhetsnøkler
  user_mailer:
    backup_ready:
      explanation: Du ba om en fullstendig sikkerhetskopi av Mastodon-kontoen din. Den er nå klar for nedlasting!
      subject: Arkivet ditt er klart til å lastes ned
    sign_in_token:
      details: 'Her er forsøksdetaljane:'
      explanation: 'Vi oppdaget et forsøk på å logge på kontoen fra en ukjent IP-adresse. Hvis dette er deg, vennligst skriv inn sikkerhetskoden nedenfor på påloggingssiden:'
      further_actions: 'Om dette ikkje var deg, so venlegast endra passordet ditt og skruv på tostegsgodkjenning på kontoen din. Du kan gjera det her:'
      subject: Venlegast stadfest forsøket på å logga inn
      title: Forsøk på å logga inn
    warning:
<<<<<<< HEAD
      explanation:
        disable: Mens kontoen din er fryst, forblir dine kontodata intakt, men du kan ikke utføre noen handlinger før den har blitt tint opp.
        sensitive: De opplastede mediefilene og linket vil bli behandlet som sensitive.
        silence: Mens kontoen din er begrenset, vil bare folk som allerede følger deg se dine tuter på denne tjeneren, og du kan bli ekskludert fra diverse offentlige oppføringer. Men andre kan fortsatt følge deg manuelt.
        suspend: Kontoen din har blitt suspendert, og alle dine tuter og opplastede media har blitt ugjenkallelig fjernet fra denne tjeneren, og fra tjenere der du hadde følgere.
      get_in_touch: Du kan svare på denne E-posten for å komme i kontakt med styret i %{instance}.
      review_server_policies: Gjennomgå serverretningslinjer
      statuses: 'Spesifikt for å:'
=======
>>>>>>> 8c7223f4
      subject:
        disable: Kontoen din, %{acct}, har blitt fryst
        none: Åtvaring for %{acct}
        sensitive: Din konto %{acct} medier har blitt merket som følsom
        silence: Kontoen din, %{acct}, er vorten avgrensa
        suspend: Kontoen din, %{acct}, er vorten utvist
      title:
        disable: Konto frosen
        none: Åtvaring
        sensitive: Mediet ditt er markert som følsom
        silence: Konto avgrensa
        suspend: Konto utvist
    welcome:
      edit_profile_action: Lag til profil
      edit_profile_step: Du kan tilpasse din profil ved å laste opp en avatar, overskrift, endre ditt visningsnavn med mer. Hvis du vil godkjenne hvilke personer som får lov til å følge deg kan du låse kontoen.
      explanation: Her er nokre tips for å koma i gang
      final_action: Kom i gang med å leggja ut
      final_step: 'Byrj å skriva innlegg! Sjølv utan fylgjarar kan andre sjå dei offentlege meldingane dine, til dømes på den lokale tidslina og i emneknaggar. Du har kanskje lyst til å introdusera deg med emneknaggen #introductions.'
      full_handle: Det fulle brukarnamnet ditt
      full_handle_hint: Dette er det du fortel venene dine for at dei skal kunna senda deg meldingar eller fylgja deg frå ein annan tenar.
      review_preferences_action: Endr innstillingar
      review_preferences_step: Husk å justere dine innstillinger, som hvilke e-poster du ønsker å motta, eller hvor private du ønsker at dine poster skal være som standard. Hvis du ikke har bevegelsessyke kan du skru på automatisk avspilling av GIF-animasjoner.
      subject: Velkomen til Mastodon
      tip_federated_timeline: Den forente tidslinjen blir konstant matet med meldinger fra Mastodon-nettverket. Men den inkluderer bare personer dine naboer abbonerer på, så den er ikke komplett.
      tip_following: Du fylgjer automatisk tenaradministrator(ane). For å finna fleire forvitnelege folk kan du sjekka den lokale og fødererte tidslina.
      tip_local_timeline: Den lokale tidslinjen blir kontant matet med meldinger fra personer på %{instance}. Dette er dine nærmeste naboer!
      tip_mobile_webapp: Hvis din mobile nettleser tilbyr deg å legge Mastadon til din hjemmeskjerm kan du motta push-varslinger. Det er nesten som en integrert app på mange måter!
      tips: Tips
      title: Velkomen om bord, %{name}!
  users:
    follow_limit_reached: Du kan ikkje fylgja fleire enn %{limit} folk
    generic_access_help_html: Har du vanskar med tilgjenge til kontoen din? Tak gjerne kontakt med %{email}
    invalid_otp_token: Ugyldig tostegskode
    invalid_sign_in_token: Ugild trygdenykel
    otp_lost_help_html: Hvis du mistet tilgangen til begge deler, kan du komme i kontakt med %{email}
    seamless_external_login: Du er logga inn gjennom eit eksternt reiskap, so passord og e-postinstillingar er ikkje tilgjengelege.
    signed_in_as: 'Logga inn som:'
    suspicious_sign_in_confirmation: Det verkar ikkje som du har logga inn frå dette reiskapet før, og du har ikkje logga inn på ei stund, difor sender me deg ein trygdekode til e-post-addressa di for å stadfesta at det er deg.
  verification:
    explanation_html: 'Du kan <strong>bekrefte at du selv er eieren av lenkene i din profilmetadata</strong>. For å gjøre det, må det tillenkede nettstedet inneholde en lenke som fører tilbake til Mastodon-profilen din. Lenken tilbake <strong>må</strong> ha en <code>rel="me"</code>-attributt. Tekstinnholdet til lenken er irrelevant. Her er et eksempel:'
    verification: Stadfesting
  webauthn_credentials:
    add: Legg til ny sikkerhetsnøkkel
    create:
      success: Sikkerhetsnøkkelen din ble vellykket lagt til.
    delete: Slett
    delete_confirmation: Er du sikker på at du vil slette denne sikkerhetsnøkkelen?
    destroy:
      error: Det oppsto et problem med å slette sikkerhetsnøkkelen. Prøv igjen.
      success: Sikkerhetsnøkkelen din ble vellykket slettet.
    invalid_credential: Ugyldig sikkerhetsnøkkel
    nickname_hint: Skriv inn kallenavnet til din nye sikkerhetsnøkkel
    not_enabled: Du har ikke aktivert WebAuthn ennå
    not_supported: Denne nettleseren støtter ikke sikkerhetsnøkler
    otp_required: For å bruke sikkerhetsnøkler, må du først aktivere to-faktor autentisering.
    registered_on: Registrert den %{date}<|MERGE_RESOLUTION|>--- conflicted
+++ resolved
@@ -95,10 +95,6 @@
     accounts:
       add_email_domain_block: Gøym e-postdomene
       approve: Godtak
-<<<<<<< HEAD
-      approve_all: Godtak alle
-=======
->>>>>>> 8c7223f4
       approved_msg: Godkjent %{username} sin registreringsapplikasjon
       are_you_sure: Er du sikker?
       avatar: Bilete
@@ -169,10 +165,6 @@
       redownload: Last inn profil på nytt
       redownloaded_msg: Oppdatert %{username} sin profil fra opprinnelse
       reject: Avvis
-<<<<<<< HEAD
-      reject_all: Avvis alle
-=======
->>>>>>> 8c7223f4
       rejected_msg: Vellykket avvist %{username} sin registreringsapplikasjon
       remove_avatar: Fjern bilete
       remove_header: Fjern overskrift
@@ -210,10 +202,6 @@
       suspended: Utvist
       suspension_irreversible: Dataene fra denne kontoen har blitt ikke reverserbart slettet. Du kan oppheve suspenderingen av kontoen for å gjøre den brukbart, men den vil ikke gjenopprette alle data den tidligere har hatt.
       suspension_reversible_hint_html: Kontoen har blitt suspendert, og dataene vil bli fullstendig fjernet den %{date}. Frem til da kan kontoen gjenopprettes uten negative effekter. Hvis du ønsker å fjerne alle kontoens data umiddelbart, kan du gjøre det nedenfor.
-<<<<<<< HEAD
-      time_in_queue: Ventar i kø %{time}
-=======
->>>>>>> 8c7223f4
       title: Kontoar
       unconfirmed_email: E-post utan stadfesting
       undo_silenced: Angr målbinding
@@ -265,19 +253,13 @@
         update_custom_emoji: Oppdater tilpassa emoji
         update_status: Oppdater tut
       actions:
-<<<<<<< HEAD
-=======
         approve_user_html: "%{name} godkjente registrering fra %{target}"
->>>>>>> 8c7223f4
         create_custom_emoji_html: "%{name} lastet opp ny emoji %{target}"
         create_domain_allow_html: "%{name} tillatt føderasjon med domenet %{target}"
         create_domain_block_html: "%{name} blokkert domene %{target}"
         create_email_domain_block_html: "%{name} blokkert e-post domene %{target}"
         create_ip_block_html: "%{name} opprettet regel for IP %{target}"
-<<<<<<< HEAD
-=======
         reject_user_html: "%{name} avslo registrering fra %{target}"
->>>>>>> 8c7223f4
         silence_account_html: "%{name} begrenset %{target} sin konto"
       deleted_status: "(sletta status)"
       empty: Ingen loggar funne.
@@ -334,25 +316,19 @@
       updated_msg: Kjensleteiknet er oppdatert!
       upload: Last opp
     dashboard:
-<<<<<<< HEAD
-=======
       active_users: aktive brukere
       interactions: interaksjoner
       media_storage: Medialagring
       new_users: nye brukere
       opened_reports: rapporter åpnet
       resolved_reports: rapporter løst
->>>>>>> 8c7223f4
       software: Programvare
       sources: Kilder for registreringer
       space: Lagrinsplass nytta
       title: Dashbord
-<<<<<<< HEAD
-=======
       top_languages: Mest aktive språk
       top_servers: Mest aktive servere
       website: Nettside
->>>>>>> 8c7223f4
     domain_allows:
       add_new: Kvitlist domene
       created_msg: Domene er vorte kvitlista
@@ -413,13 +389,7 @@
         clear: Feil ved fjerning
         restart: Starte levering
         stop: Stopp levering
-<<<<<<< HEAD
-        title: Levering
         unavailable: Ikke tilgjengelig
-        warning: Advarsel
-=======
-        unavailable: Ikke tilgjengelig
->>>>>>> 8c7223f4
       delivery_available: Levering er tilgjengelig
       moderation:
         all: Alle
@@ -612,15 +582,8 @@
     statuses:
       back_to_account: Tilbake til kontosida
       deleted: Sletta
-<<<<<<< HEAD
-      failed_to_execute: Lét seg ikkje gjera
       media:
         title: Media
-      no_media: Ingen media
-=======
-      media:
-        title: Media
->>>>>>> 8c7223f4
       no_status_selected: Ingen statusar vart endra sidan ingen vart valde
       title: Kontostatusar
       with_media: Med media
@@ -1293,17 +1256,6 @@
       subject: Venlegast stadfest forsøket på å logga inn
       title: Forsøk på å logga inn
     warning:
-<<<<<<< HEAD
-      explanation:
-        disable: Mens kontoen din er fryst, forblir dine kontodata intakt, men du kan ikke utføre noen handlinger før den har blitt tint opp.
-        sensitive: De opplastede mediefilene og linket vil bli behandlet som sensitive.
-        silence: Mens kontoen din er begrenset, vil bare folk som allerede følger deg se dine tuter på denne tjeneren, og du kan bli ekskludert fra diverse offentlige oppføringer. Men andre kan fortsatt følge deg manuelt.
-        suspend: Kontoen din har blitt suspendert, og alle dine tuter og opplastede media har blitt ugjenkallelig fjernet fra denne tjeneren, og fra tjenere der du hadde følgere.
-      get_in_touch: Du kan svare på denne E-posten for å komme i kontakt med styret i %{instance}.
-      review_server_policies: Gjennomgå serverretningslinjer
-      statuses: 'Spesifikt for å:'
-=======
->>>>>>> 8c7223f4
       subject:
         disable: Kontoen din, %{acct}, har blitt fryst
         none: Åtvaring for %{acct}
