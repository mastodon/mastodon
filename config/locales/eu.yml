eu:
  about:
    about_hashtag_html: Hauek  <strong>#%{hashtag}</strong> traola duten toot publikoak
      dira. Fedibertsoko edozein kontu baduzu harremanetan jarri zaitezke.
    about_mastodon_html: Mastodon web protokolo ireki eta libreak darabiltzan gizarte
      sare bat da. E-mail sarea bezala deszentralizatua da.
    about_this: Honi buruz
    administered_by: 'Administratzailea(k):'
    closed_registrations: Harpidetza itxita dago orain instantzia honetan. Hala ere,
      beste instantzia bat aurkitu dezakezu kontua egiteko eta hona ere sarbidea izan.
    contact: Kontaktua
    contact_missing: Ezarri gabe
    contact_unavailable: E/E
    description_headline: Zer da %{domain}?
    domain_count_after: instantzia desberdinetara
    domain_count_before: Konektatuta
    extended_description_html: '<h3>Arauentzako toki egoki bat</h3>

      <p>Azalpen luzea ez da ezarri oraindik.</p>

      '
    features:
      humane_approach_body: Beste sareen akatsetatik ikasiz, Mastodon diseinu erabaki
        etikoak hartzen saiatzen da gizarte sareen erabilera okerrak borrokatzeko.
      humane_approach_title: Ikuspuntu humanoago bat
      not_a_product_body: Mastodon ez da sare komertzial bat. Ez du iragarkirik, eta
        ditu datuak mehatzen, ez da hormaz babestutako lorategi bat. Ez dago autoritate
        zentralik.
      not_a_product_title: Pertsona bat zara, ez produktu bat
      real_conversation_body: 500 karaktere dituzu eskura, edukia xehetasunez kudeatu
        daiteke eta multimediari abisuak jarri, adierazi zure burua zure erara.
      real_conversation_title: Egiazko elkarrizketarako eraikia
      within_reach_body: iOS, Android eta beste plataformetarako aplikazio ugari,
        eta garatzaileentzako erabilterraza den API ekosistema bati esker beste plataforma
        batzuetako lagunekin aritzeko aukera.
      within_reach_title: Beti eskura
    generic_description: '%{domain} sareko zerbitzari bat da'
    hosted_on: Mastodon %{domain} domeinuan ostatatua
    learn_more: Ikasi gehiago
    other_instances: Instantzien zerrenda
    source_code: Iturburu kodea
    status_count_after: mezu
    status_count_before: Idatzi dituzte
    user_count_after: erabiltzaile
    user_count_before: Baditugu
    what_is_mastodon: Zer da Mastodon?
  accounts:
    follow: Jarraitu
    followers: Jarraitzaile
    following: Jarraitzen
    media: Multimedia
    moved_html: '%{name} hona lekualdatu da %{new_profile_link}:'
    network_hidden: Informazio hau ez dago eskuragarri
    nothing_here: Ez dago ezer hemen!
    people_followed_by: '%{name}(e)k jarraitzen dituenak'
    people_who_follow: '%{name} jarraitzen dutenak'
    posts: Toot-ak
    posts_with_replies: Toot eta erantzunak
    remote_follow: Jarraitu urrunetik
    reserved_username: Erabiltzaile-izena erreserbatuta dago
    roles:
      admin: Administratzailea
      bot: Bot-a
      moderator: Moderatzailea
    unfollow: Utzi jarraitzeari
  admin:
    account_moderation_notes:
      create: Sortu oharra
      created_msg: Moderazio oharra ongi sortu da!
      delete: Ezabatu
      destroyed_msg: Moderazio ohara ongi suntsitu da!
    accounts:
      are_you_sure: Ziur zaude?
      avatar: Abatarra
      by_domain: Domeinua
      change_email:
        changed_msg: e-mail kontua ongi aldatu da!
        current_email: Uneko e-mail helbidea
        label: Aldatu e-mail helbidea
        new_email: E-mail berria
        submit: Aldatu e-mail helbidea
        title: Aldatu %{username}(r)en e-mail helbidea
      confirm: Berretsi
      confirmed: Berretsita
      confirming: Berresten
      demote: Jaitsi mailaz
      disable: Desgaitu
      disable_two_factor_authentication: Desgaitu 2FA
      disabled: Desgaituta
      display_name: Pantaila-izena
      domain: Domeinua
      edit: Editatu
      email: E-mail
      email_status: Posta elektronikoaren egoera
      enable: Gaitu
      enabled: Gaituta
      feed_url: Jarioaren URL-a
      followers: Jarraitzaileak
      followers_url: Jarraitzaileen URL-a
      follows: Jarraitzen du
      inbox_url: Sarrera ontziaren URL-a
      ip: IP
      location:
        all: Denak
        local: Lokala
        remote: Urrunekoa
        title: Kokalekua
      login_status: Saioaren egoera
      media_attachments: Multimedia eranskinak
      memorialize: Bihurtu memoriala
      moderation:
        all: Denak
        silenced: Isilarazita
        suspended: Kanporatua
        title: Moderazioa
      moderation_notes: Moderazio oharrak
      most_recent_activity: Azken jarduera
      most_recent_ip: Azken IP-a
      not_subscribed: Harpidetu gabe
      order:
        alphabetic: Alfabetikoa
        most_recent: Azkena
        title: Ordena
      outbox_url: Irteera ontziaren URL-a
      perform_full_suspension: Aplikatu kanporatze osoa
      profile_url: Profilaren URL-a
      promote: Sustatu
      protocol: Protokoloa
      public: Publikoa
      push_subscription_expires: Push harpidetzaren iraugitzea
      redownload: Freskatu abatarra
      remove_avatar: Kendu abatarra
      resend_confirmation:
        already_confirmed: Erabiltzaile hau berretsita dago
        send: Birbidali baieztapen e-maila
        success: Baieztapen e-maila ongi bidali da!
      reset: Berrezarri
      reset_password: Berrezarri pasahitza
      resubscribe: Berriro harpidetu
      role: Baimenak
      roles:
        admin: Administratzailea
        moderator: Moderatzailea
        staff: Langilea
        user: Erabiltzailea
      salmon_url: Salmon URL-a
      search: Bilatu
      shared_inbox_url: Partekatutako sarrera ontziaren URL-a
      show:
        created_reports: Kontu honek sortutako txostenak
        report: salatu
        targeted_reports: Kontu honek egindako salaketak
      silence: Isilarazi
      statuses: Mezuak
      subscribe: Harpidetu
      title: Kontuak
      unconfirmed_email: Baieztatu gabeko e-mail helbidea
      undo_silenced: Utzi isilarazteari
      undo_suspension: Desegin kanporatzea
      unsubscribe: Kendu harpidetza
      username: Erabiltzaile-izena
      web: Web
    action_logs:
      actions:
        assigned_to_self_report: '%{name}(e)k %{target} salaketa bere buruari esleitu
          dio'
        change_email_user: '%{name}(e)k %{target}(r)en e-mail helbidea aldatu du'
        confirm_user: '%{name}(e)k %{target}(r)en e-mail helbidea berretsi du'
        create_custom_emoji: '%{name}(e)k emoji berria kargatu du %{target}'
        create_domain_block: '%{name}(e)k %{target} domeinua blokeatu du'
        create_email_domain_block: '%{name}(e)k %{target} e-mail helbideen domeinua
          zerrenda beltzean sartu du'
        demote_user: '%{name}(e)k %{target} mailaz jaitsi du'
        destroy_domain_block: '%{name}(e)k %{target} domeinua desblokeatu du'
        destroy_email_domain_block: '%{name}(e)k %{target} e-mail helbideen domeinua
          zerrenda zurian sartu du'
        destroy_status: '%{name}(e)k %{target}(e)n egoera kendu du'
        disable_2fa_user: '%{name}(e)k %{target}(r)i bi faktoreetako eskaera kendu
          dio'
        disable_custom_emoji: '%{name}(e)k %{target} emoji-a desgaitu du'
        disable_user: '%{name}(e)k %{target}(r)en saioa desgaitu du'
        enable_custom_emoji: '%{name}(e)k %{target} emoji-a gaitu du'
        enable_user: '%{name}(e)k %{target} erabiltzailearen saioa gaitu du'
        memorialize_account: '%{name}(e)k %{target}(r)en kontua memoriala bihurtu
          du'
        promote_user: '%{name}(e)k %{target}(r)en kategoria igo du'
        remove_avatar_user: '%{name}(e)k %{target}(r)en abatarra kendu du'
        reopen_report: '%{name}(e)k %{target}(r)en salaketa berrireki du'
        reset_password_user: '%{name}(e)k %{target}(r)en pasahitza berrezarri du'
        resolve_report: '%{name}(e)k %{target}(r)en salaketa konpondu du'
        silence_account: '%{name}(e)k %{target}(r)en kontua isilarazi du'
        suspend_account: '%{name}(e)k %{target} kontua kanporatu du'
        unassigned_report: '%{name}(e)k %{target} txotenaren esleipena atzera bota
          du'
        unsilence_account: '%{name}(e)k %{target} isilarazteko agindua kendu du'
        unsuspend_account: '%{name}(e)k %{target} kontuaren kanporaketa atzera bota
          du'
        update_custom_emoji: '%{name}(e)k %{target} emoji-a eguneratu du'
        update_status: '%{name} (e)k %{target}(r)en mezua aldatu du'
      title: Auditoria-egunkaria
    custom_emojis:
      by_domain: Domeinua
      copied_msg: Ongi sortu da emoji-aren kopia lokala
      copy: Kopiatu
      copy_failed_msg: Ezin izan da emoji-aren kopia lokal bat sortu
      created_msg: Emoji-a ongi sortu da!
      delete: Ezabatu
      destroyed_msg: Emoji-a ongi suntsitu da!
      disable: Desgaitu
      disabled_msg: Emoji-a ongi desgaitu da
      emoji: Emoji
      enable: Gaitu
      enabled_msg: Emoji hori ongi gaitu da
      image_hint: PNG gehienez 50KB
      listed: Zerrendatua
      new:
        title: Gehitu emoji pertsonal berria
      overwrite: Gainidatzi
      shortcode: Laster-kodea
      shortcode_hint: Gutxienez 2 karaktere, alfanumerikoak eta azpimarra  besterik
        ez
      title: Emoji pertsonalak
      unlisted: Zerrendatu gabea
      update_failed_msg: Ezin izan da emoji hori eguneratu
      updated_msg: Emoji-a ongi eguneratu da!
      upload: Igo
    domain_blocks:
      add_new: Gehitu berria
      created_msg: Domeinuaren blokeoa orain prozesatzen ari da
      destroyed_msg: Domeinuaren blokeoa desegin da
      domain: Domeinua
      new:
        create: Sortu blokeoa
        hint: Domeinuaren blokeoak ez du eragotziko kontuen sarrerak sortzea datu-basean,
          baina automatikoki ezarriko zaizkie moderazio metodo bereziak iraganeko
          mezuetan ere.
        severity:
          desc_html: <strong>Isilarazi</strong>-k kontuko mezuak jarraitzaileek besterik
            ez ikustea eragingo du. <strong>Kanporatu</strong>-k kontuaren edukia,
            multimedia eta profileko datuak ezabatuko ditu. <strong>Bat ere ez</strong>
            nahi duzun guztia multimedia fitxategiak ukatzea bada.
          noop: Bat ere ez
          silence: Isilarazi
          suspend: Kanporatu
        title: Domeinu blokeo berria
      reject_media: Ukatu multimedia fitxategiak
      reject_media_hint: Lokalki gordetako multimedia fitxategiak ezabatzen ditu eta
        etorkizunean fitxategi berriak deskargatzeari uko egingo dio. Ez du garrantzirik
        kanporaketetan
      severities:
        noop: Bat ere ez
        silence: Isilarazi
        suspend: Kanporatu
      severity: Larritasuna
      show:
        affected_accounts:
          one: Datu-baseko kontu bati eragiten dio
          other: Datu-baseko %{count} kontuei eragiten die
        retroactive:
          silence: Kendu isilarazteko agindua domeinu honetako kontu guztiei
          suspend: Kendu kanporatzeko agindua domeinu honetako kontu guztiei
        title: Desegin %{domain} domeinuko blokeoa
        undo: Desegin
      title: Domeinuen blokeoak
      undo: Desegin
    email_domain_blocks:
      add_new: Gehitu berria
      created_msg: Ongi gehitu da e-mail helbidea domeinuen zerrenda beltzera
      delete: Ezabatu
      destroyed_msg: Ongi ezabatu da e-mail domeinua zerrenda beltzetik
      domain: Domeinua
      new:
        create: Gehitu domeinua
        title: Sarrera berria e-mail zerrenda beltzean
      title: E-mail zerrenda beltza
    instances:
      account_count: Kontu ezagunak
      domain_name: Domeinua
      reset: Berrezarri
      search: Bilatu
      title: Instantzia ezagunak
    invites:
      filter:
        all: Denak
        available: Eskuragarri
        expired: Iraungitua
        title: Iragazi
      title: Gonbidapenak
    report_notes:
      created_msg: Salaketa oharra ongi sortu da!
      destroyed_msg: Salaketa oharra ongi ezabatu da!
    reports:
      account:
        note: oharra
        report: salaketa
      action_taken_by: Neurrien hartzailea
      are_you_sure: Ziur zaude?
      assign_to_self: Esleitu niri
      assigned: Esleitutako moderatzailea
      comment:
        none: Bat ere ez
      created_at: Salatua
      id: ID
      mark_as_resolved: Markatu konpondutako gisa
      mark_as_unresolved: Markatu konpondu gabeko gisa
      notes:
        create: Gehitu oharra
        create_and_resolve: Konpondu ohar batekin
        create_and_unresolve: Berrireki ohar batekin
        delete: Ezabatu
        placeholder: Azaldu hartutako neurriak, edo erlazioa duten bestelako berriak...
      reopen: Berrireki salaketa
      report: 'Salaketa #%{id}'
      report_contents: Edukiak
      reported_account: Salatutako kontua
      reported_by: Salatzailea
      resolved: Konponduta
      resolved_msg: Salaketa ongi konpondu da!
      silence_account: Isilarazi kontua
      status: Mezua
      suspend_account: Kanporatu kontua
      target: Helburua
      title: Salaketak
      unassign: Kendu esleipena
      unresolved: Konpondu gabea
      updated_at: Eguneratua
      view: Ikusi
    settings:
      activity_api_enabled:
        desc_html: Lokalki bidalitako mezu kopurua, erabiltzaile aktiboak, eta izen
          emate berriak asteko
        title: Argitaratu erabiltzaile-jardueraren estatistikak
      bootstrap_timeline_accounts:
        desc_html: Banandu erabiltzaile-izenak koma bitartez. Giltzapetu gabeko kontu
          lokalekin dabil bakarrik. Hutsik dagoenean lehenetsitakoa admin lokal guztiak
          da.
        title: Lehenetsitako jarraipena erabiltzaile berrientzat
      contact_information:
        email: Laneko e-mail helbidea
        username: Kontaktuaren erabiltzaile-izena
      hero:
        desc_html: Azaleko orrian bistaratua. Gutxienez 600x100px aholkatzen da. Ezartzen
          ez bada, instantziaren irudia hartuko du
        title: Azaleko irudia
      peers_api_enabled:
        desc_html: Instantzia honek fedibertsuan aurkitutako domeinu-izenak
        title: Argitaratu aurkitutako instantzien zerrenda
      registrations:
        closed_message:
          desc_html: Azaleko orrian bistaratua izen ematea ixten denean. HTML etiketak
            erabili ditzakezu
          title: Izen emate itxiaren mezua
        deletion:
          desc_html: Baimendu edonori bere kontua ezabatzea
          title: Ireki kontu ezabaketa
        min_invite_role:
          disabled: Inor ez
          title: Baimendu hauen gobidapenak
        open:
          desc_html: Baimendu edonori kontu bat sortzea
          title: Ireki izen ematea
      show_known_fediverse_at_about_page:
        desc_html: Txandakatzean, fedibertsu ezagun osoko toot-ak bistaratuko ditu
          aurrebistan. Bestela, toot lokalak besterik ez ditu erakutsiko.
        title: Erakutsi fedibertsu ezagun osoko denbora-lerroa aurrebistan
      show_staff_badge:
        desc_html: Erakutsi langile banda erabiltzailearen orrian
        title: Erakutsi langile banda
      site_description:
        desc_html: Azaleko orrian eta meta etiketetan agertuko den sarrera paragrafoa.
          HTML etiketak erabili ditzakezu, zehazki <code>&lt;a&gt;</code> eta <code>&lt;em&gt;</code>.
        title: Instantziaren deskripzioa
      site_description_extended:
        desc_html: Zure jokabide-koderako  toki on bat, arauak, gidalerroak eta zure
          instantzia desberdin egiten duten bestelakoak. HTML etiketak erabili ditzakezu
        title: Informazio hedatu pertsonalizatua
      site_terms:
        desc_html: Zure pribatutasun politika, erabilera baldintzak eta bestelako
          testu legalak idatzi ditzakezu. HTML etiketak erabili ditzakezu
        title: Erabilera baldintza pertsonalizatuak
      site_title: Instantziaren izena
      thumbnail:
        desc_html: Aurrebistetarako erabilia OpenGraph eta API bidez. 1200x630px aholkatzen
          da
        title: Instantziaren iruditxoa
      timeline_preview:
        desc_html: Bistaratu denbora-lerro publikoa hasiera orrian
        title: Denbora-lerroaren aurrebista
      title: Gunearen ezarpenak
    statuses:
      back_to_account: Atzera kontuaren orrira
      batch:
        delete: Ezabatu
        nsfw_off: Markatu ez hunkigarri gisa
        nsfw_on: Markatu hunkigarri gisa
      failed_to_execute: Ezin izan da burutu
      media:
        title: Multimedia
      no_media: Multimediarik ez
      title: Kontuaren mezuak
      with_media: Multimediarekin
    subscriptions:
      callback_url: Itzulera URL-a
      confirmed: Berretsita
      expires_in: Iraungitzea
      last_delivery: Azken bidalketa
      title: WebSub
      topic: Mintzagaia
    title: Administrazioa
  admin_mailer:
    new_report:
      body: '%{reporter}(e)k %{target} salatu du'
      body_remote: '%{domain} domeinuko norbaitek %{target} salatu du'
      subject: Salaketa berria %{instance} instantzian (#%{id})
  application_mailer:
    notification_preferences: Aldatu e-mail hobespenak
    salutation: '%{name},'
    settings: 'Aldatu e-mail hobespenak: %{link}'
    view: 'Ikusi:'
    view_profile: Ikusi profila
    view_status: Ikusi mezua
  applications:
    created: Aplikazioa ongi sortu da
    destroyed: Aplikazioa ongi ezabatu da
    invalid_url: Emandako URL-a baliogabea da
    regenerate_token: Birsortu sarbide token-a
    token_regenerated: Sarbide token-a ongi birsortu da
    warning: Kontuz datu hauekin, ez partekatu inoiz inorekin!
    your_token: Zure sarbide token-a
  auth:
    agreement_html: Izena emanez<a href="%{rules_path}">instantziaren arauak</a> eta
      <a href="%{terms_path}">erabilera baldintzak</a> onartzen dituzu.
    change_password: Pasahitza
    confirm_email: Berretsi e-mail helbidea
    delete_account: Ezabatu kontua
    delete_account_html: Kontua ezabatu nahi baduzu, <a href="%{path}">jarraitu hemen</a>.
      Berrestea eskatuko zaizu.
    didnt_get_confirmation: Ez dituzu berresteko argibideak jaso?
    forgot_password: Pasahitza ahaztu duzu?
    invalid_reset_password_token: Pasahitza berrezartzeko token-a baliogabea da edo
      iraungitu du. Eskatu beste bat.
    login: Hasi saioa
    logout: Amaitu saioa
    migrate_account: Lekualdatu beste kontu batera
    migrate_account_html: Kontu hau beste batera birbideratu nahi baduzu, <a href="%{path}">hemen
      konfiguratu</a> dezakezu.
    or: edo
    or_log_in_with: Edo hasi saioa honekin
    providers:
      cas: CAS
      saml: SAML
    register: Eman izena
    register_elsewhere: Eman izena beste zerbitzari batean
    resend_confirmation: Birbidali berresteko argibideak
    reset_password: Berrezarri pasahitza
    security: Segurtasuna
    set_new_password: Ezarri pasahitza berria
  authorize_follow:
    already_following: Kontu hau aurretik jarraitzen duzu
    error: Zoritxarrez, urruneko kontua bilatzean errore bat gertatu da
    follow: Jarraitu
    follow_request: 'Jarraitzeko eskari bat bidali duzu hona:'
    following: 'Ongi! Orain jarraitzen duzu:'
    post_follow:
      close: Edo, leiho hau besterik gabe itxi dezakezu.
      return: Erakutsi erabiltzailearen profila
      web: Joan webera
    title: Jarraitu %{acct}
  datetime:
    distance_in_words:
      about_x_hours: '%{count}h'
      about_x_months: '%{count} hilabete'
      about_x_years: '%{count} urte'
      almost_x_years: '%{count} urte'
      half_a_minute: Oraintxe
      less_than_x_minutes: '%{count}m'
      less_than_x_seconds: Oraintxe
      over_x_years: '%{count} urte'
      x_days: '%{count} egun'
      x_minutes: '%{count}m'
      x_months: '%{count} hilabete'
      x_seconds: '%{count}s'
  deletes:
    bad_password_msg: Saiakera ona hacker! Pasahitz okerra
    confirm_password: Sartu zure oraingo pasahitza zure identitatea baieztatzeko
    description_html: Honek <strong>behin betirako eta atzera egiteko aukera gabe</strong>
      zure kontuko edukia kendu eta hau desaktibatuko du. Zure erabiltzaile-izena
      erreserbatuko da etorkizunean inork zure itxurak ez egiteko.
    proceed: Ezabatu kontua
    success_msg: Zure kontua ongi ezabatu da
    warning_html: Instantzia honetako edukiak ezabatzea besterik ezin da bermatu.
      Asko partekatu den edukiaren arrastoak geratzea izan liteke. Deskonektatuta
      dauden zerbitzariak edo zure eguneraketetatik harpidetza kendu duten zerbitzariek
      ez dituzte beraien datu-baseak eguneratuko.
    warning_title: Sakabanatutako edukiaren eskuragarritasuna
  errors:
    '403': Ez duzu orri hau ikusteko baimenik.
    '404': Bilatu duzun orria ez da existitzen.
    '410': Bilatu duzun orria ez da existitzen jada.
    '422':
      content: Segurtasun egiaztaketak huts egin du. Cookie-ak blokeatzen dituzu?
      title: Segurtasun egiaztaketak huts egin du
    '429': Itoa
    '500':
      content: Sentitzen dugu, zerbait okerra gertatu da gure aldean.
      title: Orri hau ez da zuzena
    noscript_html: Mastodon web aplikazioa erabiltzeko, gaitu JavaScript. Bestela,
      probatu Mastodon plataformarako <a href="https://github.com/tootsuite/documentation/blob/master/Using-Mastodon/Apps.md">aplikazio
      natibo</a>ren bat.
  exports:
    archive_takeout:
      date: Data
      download: Deskargatu zure artxiboa
      hint_html: Zure <strong>toot eta igotako multimedia</strong>ren artxibo bat
        eskatu dezakezu. Esportatutako datuak ActivityPub formatua izango dute, bateragarria
        den edozein programarekin irakurtzeko. Artxiboa 7 egunetan behin eska dezakezu.
      in_progress: Zure artxiboa biltzen...
      request: Eskatu zure artxiboa
      size: Tamaina
    blocks: Zuk blokeatutakoak
    csv: CSV
    follows: Zuk jarraitutakoak
    mutes: Zuk mututukoak
    storage: Multimedia biltegiratzea
  followers:
    domain: Domeinua
    explanation_html: Zure mezuen pribatutasuna bermatu nahi baduzu, nork jarraitzen
      zaituen jakin behar duzu. <strong>Zure mezu pribatuak zure jarraitzaileak dituzten
      instantzia guztietara bidaltzen dira</strong>.  Instantzia bateko langileek
      edo softwareak zure pribatutasunari dagokion begirunea ez dutela izango uste
      baduzu, berrikusi eta kendu jarraitzaileak.
    followers_count: Jarraitzaile kopurua
    lock_link: Giltzapetu zure kontua
    purge: Kendu jarraitzaileetatik
    success:
      one: Domeinu bateko jarraitzaileei blokeo leuna ezartzen...
      other: '%{count} domeinuetako jarraitzaileei blokeo leuna ezartzen...'
    true_privacy_html: Kontuan izan <strong>egiazko pribatutasuna lortzeko muturretik
      muturrerako zifratzea ezinbestekoa dela</strong>.
    unlocked_warning_html: Edonork jarraitu zaitzake eta berehala zure mezu pribatuak
      ikusi. %{lock_link} jarraitzaileak berrikusi eta ukatu ahal izateko.
    unlocked_warning_title: Zure kontua ez dago giltzapetuta
  generic:
    changes_saved_msg: Aldaketak ongi gorde dira!
<<<<<<< HEAD
    powered_by: "(e)k %{link} darabil"
=======
    powered_by: (e)k %{link} darabil
>>>>>>> bf0b8c58
    save_changes: Gorde aldaketak
    validation_errors:
      one: Zerbait ez dabil ongi! Egiaztatu beheko errorea mesedez
      other: Zerbait ez dabil ongi! Egiaztatu beheko %{count}  erroreak mesedez
  imports:
    preface: Beste instantzia bateko datuak inportatu ditzakezu, esaterako jarraitzen
      duzun edo blokeatu duzun jendearen zerrenda.
    success: Zure datuak ongi igo dira eta dagokionean prozesatuko dira
    types:
      blocking: Blokeatutakoen zerrenda
      following: Jarraitutakoen zerrenda
      muting: Mutututakoen zerrenda
    upload: Igo
  in_memoriam_html: Memoriala.
  invites:
    delete: Desaktibatu
    expired: Iraungitua
    expires_in:
      '1800': 30 minutu
      '21600': 6 ordu
      '3600': Ordu 1
      '43200': 12 ordu
      '604800': Astebete
      '86400': Egun 1
    expires_in_prompt: Inoiz ez
    generate: Sortu
    max_uses:
      one: Erabilera 1
      other: '%{count} erabilera'
    max_uses_prompt: Mugagabea
    prompt: Sortu eta partekatu estekak instantzia onetara sarbidea emateko
    table:
      expires_at: Iraungitzea
      uses: Erabilerak
    title: Gonbidatu jendea
  landing_strip_html: <strong>%{name}</strong> %{link_to_root_path} instantziako erabiltzailea
    da. Fedibertsoko edozein tokitan kontua baduzu jarraitu dezakezu eta harremanetan
    jarri.
  landing_strip_signup_html: Ez baduzu, <a href="%{sign_up_path}">hemen izena eman</a>
    dezakezu.
  lists:
    errors:
      limit: Gehieneko zerrenda kopurura heldu zara
  media_attachments:
    validations:
      images_and_video: Ezin da irudiak dituen mezu batean bideo bat erantsi
      too_many: Ezin dira 4 fitxategi baino gehiago erantsi
  migrations:
    acct: Kontu berriaren erabiltzaile@domeinua
    currently_redirecting: 'Zure profila hona birbideratzeko ezarri da:'
    proceed: Gorde
    updated_msg: Kontuaren migrazio-ezarpenak ongi eguneratu dira!
  moderation:
    title: Moderazioa
  notification_mailer:
    digest:
      action: Ikusi jakinarazpen guztiak
      body: Hona zure %{since}(e)ko azken bisitatik galdu dituzun mezuen laburpen
        bat
      mention: '%{name}(e)k aipatu zaitu:'
      new_followers_summary:
        one: Kanpoan zeundela jarraitzaile berri bat gehitu zaizu!
        other: Kanpoan zeundela %{count} jarraitzaile berri bat gehitu zaizkizu!
      subject:
        one: Jakinarazpen berri bat azken bisitatik 🐘
        other: '%{count} jakinarazpen berri azken bisitatik 🐘'
      title: Kanpoan zeundela...
    favourite:
      body: '%{name}(e)k zure mezua gogoko du:'
      subject: '%{name}(e)k zure mezua gogoko du'
      title: Gogoko berria
    follow:
      body: '%{name}(e)k jarraitzen zaitu!'
      subject: '%{name}(e)k jarraitzen zaitu'
      title: Jarraitzaile berria
    follow_request:
      action: Kudeatu jarraitzeko eskaerak
      body: '%{name}(e)k zu jarraitzeko eskaera egin du'
      subject: 'Onartzeke dagoen erabiltzailea: %{name}'
      title: Jarraitzeko eskaera berria
    mention:
      action: Erantzun
      body: '%{name}(e)k aipatu zaitu:'
      subject: '%{name}(e)k aipatu zaitu'
      title: Aipamen berria
    reblog:
      body: '%{name}(e)k bultzada eman dio zure mezuari:'
      subject: '%{name}(e)k bultzada eman dio zure mezuari'
      title: Bultzada berria
  number:
    human:
      decimal_units:
        format: '%n%u'
        units:
          billion: B
          million: M
          quadrillion: Q
          thousand: K
          trillion: T
          unit: .
  pagination:
    newer: Berriagoa
    next: Hurrengoa
    older: Zaharragoa
    prev: Aurrekoa
    truncate: '&hellip;'
  preferences:
    languages: Hizkuntzak
    other: Beste bat
    publishing: Argitaratzea
    web: Web
  remote_follow:
    acct: Sartu jarraitzeko erabili nahi duzun erabiltzaile@domeinua
    missing_resource: Ezin izan da zure konturako behar den birbideratze URL-a
    proceed: Ekin jarraitzeari
    prompt: 'Hau jarraituko duzu:'
  remote_unfollow:
    error: Errorea
    title: Izenburua
    unfollowed: Jarraitzeari utzita
  sessions:
    activity: Azken jarduera
    browser: Nabigatzailea
    browsers:
      alipay: Alipay
      blackberry: Blackberry
      chrome: Chrome
      edge: Microsoft Edge
      electron: Electron
      firefox: Firefox
      generic: Nabigatzaile ezezaguna
      ie: Internet Explorer
      micro_messenger: MicroMessenger
      nokia: Nokia S40 Ovi nabigatzailea
      opera: Opera
      otter: Otter
      phantom_js: PhantomJS
      qq: QQ nabigatzailea
      safari: Safari
      uc_browser: UCBrowser
      weibo: Weibo
    current_session: Uneko saioa
    description: '%{browser} - %{platform}'
    explanation: Zure Mastodon kontuan saioa hasita duten nabigatzaileak daude.
    ip: IP
    platforms:
      adobe_air: Adobe Air
      android: Android
      blackberry: Blackberry
      chrome_os: ChromeOS
      firefox_os: Firefox OS
      ios: iOS
      linux: Linux
      mac: Mac
      other: plataforma ezezaguna
      windows: Windows
      windows_mobile: Windows Mobile
      windows_phone: Windows Phone
    revoke: Indargabetu
    revoke_success: Saioa ongi indargabetu da
    title: Saioak
  settings:
    authorized_apps: Baimendutako aplikazioak
    back: Itzuli Mastodon-era
    delete: Kontuaren ezabaketa
    development: Garapena
    edit_profile: Aldatu profila
    export: Datuen esportazioa
    followers: Baimendutako jarraitzaileak
    import: Inportazioa
    migrate: Kontuaren migrazioa
    notifications: Jakinarazpenak
    preferences: Hobespenak
    settings: Ezarpenak
    two_factor_authentication: Bi faktoreetako autentifikazioa
    your_apps: Zure aplikazioak
  statuses:
    attached:
      description: 'Erantsita: %{attached}'
      image:
        one: irudi %{count}
        other: '%{count} irudi'
      video:
        one: bideo %{count}
        other: '%{count} bideo'
    boosted_from_html: '%{acct_link}(e)tik bultzatua'
    content_warning: 'Edukiaren abisua: %{warning}'
    disallowed_hashtags:
      one: 'debekatutako traola bat zuen: %{tags}'
      other: 'debekatutako traola hauek zituen: %{tags}'
    open_in_web: Ireki web-ean
    over_character_limit: '%{max}eko karaktere muga gaindituta'
    pin_errors:
      limit: Gehienez finkatu daitekeen toot kopurua finkatu duzu jada
      ownership: Ezin duzu beste norbaiten toot bat finkatu
      private: Ezin dira publikoak ez diren toot-ak finkatu
      reblog: Bultzada bat ezin da finkatu
    show_more: Erakutsi gehiago
    title: '%{name}: "%{quote}"'
    visibilities:
      private: Jarraitzaileak besterik ez
      private_long: Erakutsi jarraitzaileei besterik ez
      public: Publikoa
      public_long: Edonork ikusi dezake
      unlisted: Zerrendatu gabea
      unlisted_long: Edonork ikusi dezake, baina ez da denbora-lerro publikoetan agertzen
  stream_entries:
    click_to_show: Klik erakusteko
    pinned: Finkatutako toot-a
<<<<<<< HEAD
    reblogged: "(r)en bultzada"
=======
    reblogged: (r)en bultzada
>>>>>>> bf0b8c58
    sensitive_content: Eduki hunkigarria
  terms:
    body_html: "<h2>Pribatutasun politika</h2>\n<h3 id=\"collect\">Zer informazio\
      \ biltzen dugu?</h3>\n\n<ul>\n  <li><em>Kontuaren oinarrizko informazioa</em>:\
      \ Zerbitzari honetan izena ematen baduzu, erabiltzaile-izena, e-mail helbidea\
      \ eta pasahitza sartzea galdetu dakizuke.  Profilean bestelako informazioa sartu\
      \ dezakezu esaterako pantaila.-izena eta biografia, eta profileko eta goiburuko\
      \ irudiak igo ditzakezu. Erabiltzaile-izena, pantaiula-izena, biografia, profileko\
      \ irudia eta goiburuko irudia beti dira publikoak.</li>\n  <li><em>Mezuak, jarraitzea\
      \ eta beste informazioa</em>: Jarraitzen duzun jendearen zerrenda publikoa da,\
      \ baita zure jarraitzaileena.  Mezu bat bidaltzean, data eta ordua eta mezua\
      \ bidaltzeko erabilitako aplikazioa gordetzen dira. Mezuen eranskinak izan ditzakete,\
      \ esaterako irudiak eta bideoak. Mezu publikoak eta zerrendatu gabeak publikoki\
      \ ikusi daitezke. Zure profilean mezu bat sustatzen duzunean, informazio hori\
      \ ere publikoki eskuragarri dago. Zure mezuak zure jarraitzaileei bidaltzen\
      \ zaie, kasu batzuetan honek esan nahi du beste zerbitzari batzuetara bidaltzen\
      \ dela eta han kopiak gordetzen dituzte. Mezuak ezabatzen dituzunean, hau zure\
      \ jarraitzaileei bidaltzen zaie ere, beste mezu batzuk zabaltzea edo gogoko\
      \ izatea beti da informazio publikoa.</li>\n  <li><em>Mezu zuzenak eta soilik\
      \ jarraitzaileentzako mezuak</em>: Mezu guztiak zerbitzarian gorde eta prozesatzen\
      \ dira. Soilik jarraitzaileentzako diren mezuak  zure jarraitzaileei bidaltzen\
      \ zaie eta bertan aipatutako erabiltzaileei, mezu zuzenak soilik aipatutako\
      \ erabiltzaileei bidaltzen zaie. Honek esan nahi du kasu batzuetan beste zerbitzari\
      \ batzuetara bidaltzen dela mezua eta han kopiak gordetzen direla. Borondate\
      \ oneko ahalegin bat egiten dugu mezuok soilik baimena duten pertsonek ikus\
      \ ditzaten, baina beste zerbitzariek agian ez. Hortaz,  zure jarraitzaileen\
      \ zerbitzaria zein den egiaztatzea garrantzitsua da.  Jarraitzaileak eskuz onartu\
      \ eta ukatzeko aukera aldatu dezakezu. <em>Kontuan izan zerbitzariaren operadoreak\
      \ eta mezua jasotzen duen edozein zerbitzarik operadoreek mezuok ikus ditzaketela</em>\
      \ eta edonork atera dezakeela pantaila argazki bat, kopiatu edo beste modu batean\
      \ partekatu.<em>Ez partekatu informazio arriskutsua Mastodon bidez.</em></li>\n\
      \  <li><em>IP-ak eta bestelako meta-datuak</em>: Saioa hasten duzunean, zure\
      \ IP helbidea gordetzen dugu, eta erabiltzen duzun nabigatzaile edo aplikazioa.\
      \ Hasitako saio guztiak zuk ikusteko mopduan daude eta ezarpenetan indargabetu\
      \ ditzakezu. Erabilitako azken IP helbidea 12 hilabetez gordetzen da. Gure zerbitzariak\
      \ jasotako eskari guztiak eta IP-a duten zerbitzariko egunkariak gorde genitzake.</li>\n\
      </ul>\n\n<hr class=\"spacer\" />\n\n<h3 id=\"use\">Zertarako erabiltzen dugu\
      \ zure informazioa?</h3>\n\n<p>Biltzen dugun informazio guztia honela erabiltzen\
      \ da:</p>\n\n<ul>\n  <li>Mastodon zerbitzuko funtzio nagusietarako. Beste pertsonen\
      \ edukiarekin harremanetan sartzeko edo zure edukia argitaratzeko saioa hasi\
      \ behar duzu. Adibidez, beste pertsona batzuk jarraitu ditzakezu zure denbora-lerro\
      \ pertsonalizatu bat izateko.</li>\n  <li>Komunitatearen moderazioari laguntzeko,\
      \ esaterako zure IP-a ezagutzen ditugun beste batzuekin alderatu dezakegu, debekuak\
      \ ekiditea edo bestelako arau-urraketak eragozteko.</li>\n  <li>Emandako e-mail\
      \ helbidea informazioa bidaltzeko erabili genezake, beste pertsonek zure edukiekin\
      \ harremanetan jartzean jakinarazteko, edo mezu bat bidaltzen dizutenean, galderak\
      \ erantzutean eta bestelako eskari eta galderetarako.</li>\n</ul>\n\n<hr class=\"\
      spacer\" />\n\n<h3 id=\"protect\">Nola babesten dugu zure informazioa?</h3>\n\
      \n<p>Hainbat segurtasun neurri hartzen ditugu zure informazio pertsonalaren\
      \ segurtasuna babesteko, informazio pertsonala sartzen duzunean, bidaltzen duzunean\
      \ edo atzitzen duzunean. Besteak beste zure nabigatzailearen saioa eta zure\
      \ aplikazioen eta API-aren arteko trafikoa, SSL bidez babesten da, eta zure\
      \ pasahitza alde bateko algoritmo sendo batekin hash-eatzen da. Bi faktoreetako\
      \ autentifikazioa gaitu dezakezu zure kontuaren segurtasuna areagotzeko.</p>\n\
      \n<hr class=\"spacer\" />\n\n<h3 id=\"data-retention\">Zein da gure datuak biltzeko\
      \ politika?</h3>\n\n<p>Borondate oneko ahalegina egingo dugu honetarako:</p>\n\
      \n<ul>\n  <li>Zerbitzari honetara egindako eskari guztien egunkaria IP helbidearekin,\
      \ 90 egunez gehienez.</li>\n  <li>Izena eman duten erabiltzaileen eskariekin\
      \ lotutako IP helbideak, 12 hilabetez gehienez..</li>\n</ul>\n\n<p>Zure edukiaren\
      \ kopia duen artxibo bat eskatu eta deskargatu dezakezu, bertan mezuak multimedia\
      \ eranskinak, profileko irudia eta goiburuko irudia daude.</p>\n\n<p>Zure kontua\
      \ behin betirako ezabatu dezakezu nahi duzunean.</p>\n\n<hr class=\"spacer\"\
      />\n\n<h3 id=\"cookies\">Cookie-ak erabiltzen ditugu?</h3>\n\n<p>Bai. Cookie-ak\
      \ gune edo zerbitzu hornitzaile baten zure ordenagailuko disko gogorrera bidaltzen\
      \ dituen fitxategi txikiak dira (Zuk baimentzen baduzu). Cookie hauek guneari\
      \ zure nabigatzailea identifikatzea, konturik duzun jakin, eta erregistratutako\
      \ kontuarekin erlazionatzea ahalbidetzen diote.</p>\n\n<p>Cookie-ak erabiltzen\
      \ ditugu zure hobespenak ulertu eta hurrengo saioetarako gordetzeko</p>\n\n\
      <hr class=\"spacer\" />\n\n<h3 id=\"disclose\">Informazioa kanpoko inorekin\
      \ partekatzen dugu?</h3>\n\n<p>Ez dugu identifikatu zaitzakeen informazio pertsonala,\
      \ saltzen, trukatzen edo kanpora bidaltzen. Salbuespena konfidatzako hiirugarrengoak\
      \ dira, gunea martxan izaten laguntzen digutenak, negozioa aurrera eramateko\
      \ aholkua ematen digutenak edo zuri zerbitzua ematen laguntzen digutenak, hauek\
      \ informazioaren konfidentzialtasuna errespetatzea onartzen dutenean., Agian\
      \ legearekin betetzeko beharrezkoa den informazioa ere eman genezake, gunearen\
      \ politika indarrean jartzeko behar dena, edo gure eskubideak, jabetzak, edo\
      \ segurtasuna babesteko beharrezkoa dena.</p>\n\n<p>Zure eduki publikoak sareko\
      \ beste zerbitzariek deskargatu dezakete. Zure mezu publikoak eta soilik jarraitzaileentzat\
      \ diren mezuak zure jarraitzaileen zerbitzarietara bidaltzen dira, jarraitzaile\
      \ edo hartzaile horiek beste zerbitzari batean badute kontua.</p>\n\n<p>Aplikazio\
      \ bati zure kontua erabiltzeko baimena ematen diozunean, onartutako baimen esparruaren\
      \ arabera, zure profileko informazio publikoa atzitu lezake, zuk jarraitutakoen\
      \ zerrenda, zure jarraitzaileen zerrenda, zure mezu guztiak eta zure gogokoak.\
      \ Aplikazioen ezin dute inoiz zure e-mail helbidea edo pasahitza atzitu.</p>\n\
      \n<hr class=\"spacer\" />\n\n<h3 id=\"children\">Umeek gunea erabiltzea</h3>\n\
      \n<p>Zerbitzari hau Europar Batasunean edo Europako Ekonomia-Eremuan badago:\
      \ Gure gunea, produktua eta zerbitzuak 16 urte edo gehiago dituztenei zuzenduta\
      \ daude. 16 urte baino gazteagoa bazara, GDPR legearen arabera ezin duzu gune\
      \ hau erabili (<a href=\"https://en.wikipedia.org/wiki/General_Data_Protection_Regulation\"\
      >General Data Protection Regulation</a>) </p>\n\n<p>Zerbitzari hau Amerikako\
      \ Estatu Batuetan badago:  Gure gunea, produktua eta zerbitzuak 13 urte edo\
      \ gehiago dituztenei zuzenduta daude. 13 urte baino gazteagoa bazara, COPPA\
      \ legearen arabera ezin duzu gune hau erabili (<a href=\"https://en.wikipedia.org/wiki/Children%27s_Online_Privacy_Protection_Act\"\
      >Children's Online Privacy Protection Act</a>).</p>\n\n<p>Zerbitzari hau beste\
      \ eremu legal batean badago, legearen eskariak desberdinak izan daitezke.</p>\n\
      \n<hr class=\"spacer\" />\n\n<h3 id=\"changes\">Aldaketak gure pribatutasun\
      \ politikan</h3>\n\n<p>Guire pribatutasun politika aldatzea erabakitzen badugu,\
      \ aldaketak orri honetan argitaratuko ditugu.</p>\n\n<p>Dokumentu honek CC-BY-SA\
      \ lizentzia du. Eta azkenekoz 2019ko martxoak 7an eguneratu zen</p>\n\n<p>Jatorrian\
      \ <a href=\"https://github.com/discourse/discourse\">Discourse sarearen pribatutasun\
      \ politikatik</a> moldatua.</p>\n"
    title: '%{instance} instantziaren erabilera baldintzak eta pribatutasun politika'
  themes:
    contrast: Kontraste altua
    default: Mastodon
    mastodon-light: Mastodon (argia)
  time:
    formats:
      default: '%Y(e)ko %b %d, %H:%M'
  two_factor_authentication:
    code_hint: Sartu zure autentifikazio aplikazioak sortutako kodea berresteko
    description_html: <strong>Bi faktoreetako autentifikazioa</strong> gaitzen baduzu,
      saioa hasteko telefonoa eskura izan beharko duzu, honek zuk sartu behar dituzun
      kodeak sortuko dituelako.
    disable: Desgaitu
    enable: Gaitu
    enabled: Bi faktoreetako autentifikazioa gaituta dago
    enabled_success: Bi faktoreetako autentifikazioa ongi gaitu da
    generate_recovery_codes: Sortu berreskuratze kodeak
    instructions_html: <strong>Eskaneatu QR kode hau Google Authentiocator edo antzeko
      TOTTP aplikazio batekin zure telefonoan</strong>. Hortik aurrera, aplikazio
      horrek saioa hasteko sartu behar dituzun kodeak sortuko ditu.
    lost_recovery_codes: Berreskuratze kodeek telefonoa galtzen baduzu kontura sarbidea
      berreskuratzea ahalbideko dizute. Berreskuratze kodeak galdu badituzu, hemen
      birsortu ditzakezu. Zure berreskuratze kode zaharrak indargabetuko dira,.
    manual_instructions: 'Ezin baduzu QR kodea eskaneatu eta eskuz sartu behar baduzu,
      hona sekretua testu hutsean:'
    recovery_codes: Berreskuratze kodeen babes-kopia
    recovery_codes_regenerated: Berreskuratze kodeak ongi sortu dira
    recovery_instructions_html: Zure telefonora sarbidea galtzen baduzu, beheko berreskuratze
      kode bat erabili dezakezu kontura berriro sartu ahal izateko. <strong>Gore barreskuratze
      kodeak toki seguruan</strong>. Adibidez inprimatu eta dokumentu garrantzitsuekin
      batera gorde.
    setup: Ezarri
    wrong_code: Sartutako kodea baliogabea da! Zerbitzariaren eta gailuaren erlojuak
      ondo ezarrita daude?
  user_mailer:
    backup_ready:
      explanation: Zure Mastodon kontuaren babes-kopia osoa eskatu duzu. Deskargatzeko
        prest dago!
      subject: Zure artxiboa deskargatzeko prest dago
      title: Artxiboa jasotzea
    welcome:
      edit_profile_action: Ezarri profila
      edit_profile_step: Pertsonalizatu profila abatar bat igoz, goiburu bat, zure
        pantaila-izena aldatuz eta gehiago. Jarraitzaile berriak onartu aurretik gainbegiratu
        nahi badituzu, kontua giltzaperatu dezakezu.
      explanation: Hona hasteko aholku batzuk
      final_action: Hasi mezuak bidaltzen
      final_step: 'Hasi argitaratzen! Jarraitzailerik ez baduzu ere zure mezu publikoak
        besteek ikusi ditzakete, esaterako denbora-lerro lokalean eta traoletan. Zure
        burua aurkeztu nahi baduzu #aurkezpenak traola erabili zenezake.'
      full_handle: Zure erabiltzaile-izen osoa
      full_handle_hint: Hau da lagunei esango zeniena beste instantzia batetik zu
        jarraitzeko edo zuri mezuak bidaltzeko.
      review_preferences_action: Aldatu hobespenak
      review_preferences_step: Ziurtatu hobespenak ezartzen dituzula, jaso nahi dituzu
        e-mail mezuak, lehenetsitako pribatutasuna mezu berrietarako. Mareatzen ez
        bazaitu GIF-ak automatikoki abiatzea ezarri dezakezu ere.
      subject: Ongi etorri Mastodon-era
      tip_bridge_html: Twitter-etik bazatoz, Mastodon-en lagunak aurkitu ditzakezu
        <a href="%{bridge_url}">zubi aplikazioa</a> erabiliz. Beraiek ere zubi aplikazioa
        erabili badute dabil besterik ez!
      tip_federated_timeline: Federatutako denbora-lerroan Mastodon sarearen trafikoa
        ikusten da. Baina zure instantziako auzokideak jarraitutakoak besterik ez
        daude hor, ez da osoa.
      tip_following: Lehenetsita zerbitzariko administratzailea jarraitzen duzu. Jende
        interesgarri gehiago aurkitzeko, egiaztatu denbora-lerro lokala eta federatua.
      tip_local_timeline: Denbora-lerro lokalean %{instance} instantziako trafikoa
        ikusten da. Hauek zure instantziako auzokideak dira!
      tip_mobile_webapp: Zure mugikorreko nabigatzaileak Mastodon hasiera pantailan
        gehitzea eskaintzen badizu, push jakinarazpenak jaso ditzakezu. Aplikazio
        natiboaren parekoa da zentzu askotan!
      tips: Aholkuak
      title: Ongi etorri, %{name}!
  users:
    invalid_email: E-mail helbidea baliogabea da
    invalid_otp_token: Bi faktoreetako kode baliogabea
    otp_lost_help_html: 'Bietara sarbidea galdu baduzu, jarri kontaktuan hemen: %{email}'
    seamless_external_login: Kanpo zerbitzu baten bidez hasi duzu saioa, beraz pasahitza
      eta e-mail ezarpenak ez daude eskuragarri.
    signed_in_as: 'Saioa honela hasita:'<|MERGE_RESOLUTION|>--- conflicted
+++ resolved
@@ -542,11 +542,7 @@
     unlocked_warning_title: Zure kontua ez dago giltzapetuta
   generic:
     changes_saved_msg: Aldaketak ongi gorde dira!
-<<<<<<< HEAD
-    powered_by: "(e)k %{link} darabil"
-=======
     powered_by: (e)k %{link} darabil
->>>>>>> bf0b8c58
     save_changes: Gorde aldaketak
     validation_errors:
       one: Zerbait ez dabil ongi! Egiaztatu beheko errorea mesedez
@@ -756,11 +752,7 @@
   stream_entries:
     click_to_show: Klik erakusteko
     pinned: Finkatutako toot-a
-<<<<<<< HEAD
-    reblogged: "(r)en bultzada"
-=======
     reblogged: (r)en bultzada
->>>>>>> bf0b8c58
     sensitive_content: Eduki hunkigarria
   terms:
     body_html: "<h2>Pribatutasun politika</h2>\n<h3 id=\"collect\">Zer informazio\
