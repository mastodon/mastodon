eu:
  about:
    about_hashtag_html: Hauek  <strong>#%{hashtag}</strong> traola duten toot publikoak
      dira. Fedibertsoko edozein kontu baduzu harremanetan jarri zaitezke.
    about_mastodon_html: Mastodon web protokolo ireki eta libreak darabiltzan gizarte
      sare bat da. E-mail sarea bezala deszentralizatua da.
    about_this: Honi buruz
    administered_by: 'Administratzailea(k):'
<<<<<<< HEAD
    api: APIa
    closed_registrations: Harpidetza itxita dago orain instantzia honetan. Hala ere, beste instantzia bat aurkitu dezakezu kontua egiteko eta hona ere sarbidea izan.
    contact: Kontaktua
    contact_missing: Ezarri gabe
    contact_unavailable: E/E
    documentation: Dokumentazioa
    extended_description_html: |
      <h3>Arauentzako toki egoki bat</h3>
=======
    closed_registrations: Harpidetza itxita dago orain instantzia honetan. Hala ere,
      beste instantzia bat aurkitu dezakezu kontua egiteko eta hona ere sarbidea izan.
    contact: Kontaktua
    contact_missing: Ezarri gabe
    contact_unavailable: E/E
    description_headline: Zer da %{domain}?
    domain_count_after: instantzia desberdinetara
    domain_count_before: Konektatuta
    extended_description_html: '<h3>Arauentzako toki egoki bat</h3>

>>>>>>> 45bc6baa
      <p>Azalpen luzea ez da ezarri oraindik.</p>

      '
    features:
      humane_approach_body: Beste sareen akatsetatik ikasiz, Mastodon diseinu erabaki
        etikoak hartzen saiatzen da gizarte sareen erabilera okerrak borrokatzeko.
      humane_approach_title: Ikuspuntu humanoago bat
      not_a_product_body: Mastodon ez da sare komertzial bat. Ez du iragarkirik, eta
        ditu datuak mehatzen, ez da hormaz babestutako lorategi bat. Ez dago autoritate
        zentralik.
      not_a_product_title: Pertsona bat zara, ez produktu bat
      real_conversation_body: 500 karaktere dituzu eskura, edukia xehetasunez kudeatu
        daiteke eta multimediari abisuak jarri, adierazi zure burua zure erara.
      real_conversation_title: Egiazko elkarrizketarako eraikia
      within_reach_body: iOS, Android eta beste plataformetarako aplikazio ugari,
        eta garatzaileentzako erabilterraza den API ekosistema bati esker beste plataforma
        batzuetako lagunekin aritzeko aukera.
      within_reach_title: Beti eskura
    generic_description: '%{domain} sareko zerbitzari bat da'
    hosted_on: Mastodon %{domain} domeinuan ostatatua
    learn_more: Ikasi gehiago
    other_instances: Instantzien zerrenda
    privacy_policy: Pribatutasun politika
    source_code: Iturburu kodea
    status_count_after: mezu idatzi dituzte
    status_count_before: Hauek
    terms: Erabilera baldintzak
    user_count_after: erabiltzaile daude
    user_count_before: Hemen
    what_is_mastodon: Zer da Mastodon?
    api: APIa
    documentation: Dokumentazioa
    privacy_policy: Pribatutasun politika
    terms: Erabilera baldintzak
  accounts:
    follow: Jarraitu
    followers: Jarraitzaile
    following: Jarraitzen
    joined: "%{date}(e)an elkartua"
    media: Multimedia
    moved_html: '%{name} hona lekualdatu da %{new_profile_link}:'
    network_hidden: Informazio hau ez dago eskuragarri
    nothing_here: Ez dago ezer hemen!
    people_followed_by: '%{name}(e)k jarraitzen dituenak'
    people_who_follow: '%{name} jarraitzen dutenak'
    posts: Toot-ak
    posts_with_replies: Toot eta erantzunak
    reserved_username: Erabiltzaile-izena erreserbatuta dago
    roles:
      admin: Administratzailea
      bot: Bot-a
      moderator: Moderatzailea
    unfollow: Utzi jarraitzeari
    joined: '%{date}(e)an elkartua'
  admin:
    account_moderation_notes:
      create: Sortu oharra
      created_msg: Moderazio oharra ongi sortu da!
      delete: Ezabatu
      destroyed_msg: Moderazio ohara ongi suntsitu da!
    accounts:
      are_you_sure: Ziur zaude?
      avatar: Abatarra
      by_domain: Domeinua
      change_email:
        changed_msg: e-mail kontua ongi aldatu da!
        current_email: Uneko e-mail helbidea
        label: Aldatu e-mail helbidea
        new_email: E-mail berria
        submit: Aldatu e-mail helbidea
        title: Aldatu %{username}(r)en e-mail helbidea
      confirm: Berretsi
      confirmed: Berretsita
      confirming: Berresten
      demote: Jaitsi mailaz
      disable: Desgaitu
      disable_two_factor_authentication: Desgaitu 2FA
      disabled: Desgaituta
      display_name: Pantaila-izena
      domain: Domeinua
      edit: Editatu
      email: E-mail
      email_status: Posta elektronikoaren egoera
      enable: Gaitu
      enabled: Gaituta
      feed_url: Jarioaren URL-a
      followers: Jarraitzaileak
      followers_url: Jarraitzaileen URL-a
      follows: Jarraitzen du
      inbox_url: Sarrera ontziaren URL-a
      ip: IP
      location:
        all: Denak
        local: Lokala
        remote: Urrunekoa
        title: Kokalekua
      login_status: Saioaren egoera
      media_attachments: Multimedia eranskinak
      memorialize: Bihurtu memoriala
      moderation:
        all: Denak
        silenced: Isilarazita
        suspended: Kanporatua
        title: Moderazioa
      moderation_notes: Moderazio oharrak
      most_recent_activity: Azken jarduera
      most_recent_ip: Azken IP-a
      not_subscribed: Harpidetu gabe
      order:
        alphabetic: Alfabetikoa
        most_recent: Azkena
        title: Ordena
      outbox_url: Irteera ontziaren URL-a
      perform_full_suspension: Aplikatu kanporatze osoa
      profile_url: Profilaren URL-a
      promote: Sustatu
      protocol: Protokoloa
      public: Publikoa
      push_subscription_expires: Push harpidetzaren iraugitzea
      redownload: Freskatu abatarra
      remove_avatar: Kendu abatarra
      resend_confirmation:
        already_confirmed: Erabiltzaile hau berretsita dago
        send: Birbidali baieztapen e-maila
        success: Baieztapen e-maila ongi bidali da!
      reset: Berrezarri
      reset_password: Berrezarri pasahitza
      resubscribe: Berriro harpidetu
      role: Baimenak
      roles:
        admin: Administratzailea
        moderator: Moderatzailea
        staff: Langilea
        user: Erabiltzailea
      salmon_url: Salmon URL-a
      search: Bilatu
      shared_inbox_url: Partekatutako sarrera ontziaren URL-a
      show:
        created_reports: Kontu honek sortutako txostenak
        report: salatu
        targeted_reports: Kontu honek egindako salaketak
      silence: Isilarazi
      statuses: Mezuak
      subscribe: Harpidetu
      title: Kontuak
      unconfirmed_email: Baieztatu gabeko e-mail helbidea
      undo_silenced: Utzi isilarazteari
      undo_suspension: Desegin kanporatzea
      unsubscribe: Kendu harpidetza
      username: Erabiltzaile-izena
      web: Web
    action_logs:
      actions:
        assigned_to_self_report: '%{name}(e)k %{target} salaketa bere buruari esleitu
          dio'
        change_email_user: '%{name}(e)k %{target}(r)en e-mail helbidea aldatu du'
        confirm_user: '%{name}(e)k %{target}(r)en e-mail helbidea berretsi du'
        create_custom_emoji: '%{name}(e)k emoji berria kargatu du %{target}'
        create_domain_block: '%{name}(e)k %{target} domeinua blokeatu du'
        create_email_domain_block: '%{name}(e)k %{target} e-mail helbideen domeinua
          zerrenda beltzean sartu du'
        demote_user: '%{name}(e)k %{target} mailaz jaitsi du'
        destroy_domain_block: '%{name}(e)k %{target} domeinua desblokeatu du'
        destroy_email_domain_block: '%{name}(e)k %{target} e-mail helbideen domeinua
          zerrenda zurian sartu du'
        destroy_status: '%{name}(e)k %{target}(e)n egoera kendu du'
        disable_2fa_user: '%{name}(e)k %{target}(r)i bi faktoreetako eskaera kendu
          dio'
        disable_custom_emoji: '%{name}(e)k %{target} emoji-a desgaitu du'
        disable_user: '%{name}(e)k %{target}(r)en saioa desgaitu du'
        enable_custom_emoji: '%{name}(e)k %{target} emoji-a gaitu du'
        enable_user: '%{name}(e)k %{target} erabiltzailearen saioa gaitu du'
        memorialize_account: '%{name}(e)k %{target}(r)en kontua memoriala bihurtu
          du'
        promote_user: '%{name}(e)k %{target}(r)en kategoria igo du'
        remove_avatar_user: '%{name}(e)k %{target}(r)en abatarra kendu du'
        reopen_report: '%{name}(e)k %{target}(r)en salaketa berrireki du'
        reset_password_user: '%{name}(e)k %{target}(r)en pasahitza berrezarri du'
        resolve_report: '%{name}(e)k %{target}(r)en salaketa konpondu du'
        silence_account: '%{name}(e)k %{target}(r)en kontua isilarazi du'
        suspend_account: '%{name}(e)k %{target} kontua kanporatu du'
        unassigned_report: '%{name}(e)k %{target} txotenaren esleipena atzera bota
          du'
        unsilence_account: '%{name}(e)k %{target} isilarazteko agindua kendu du'
        unsuspend_account: '%{name}(e)k %{target} kontuaren kanporaketa atzera bota
          du'
        update_custom_emoji: '%{name}(e)k %{target} emoji-a eguneratu du'
        update_status: '%{name} (e)k %{target}(r)en mezua aldatu du'
      title: Auditoria-egunkaria
    custom_emojis:
      by_domain: Domeinua
      copied_msg: Ongi sortu da emoji-aren kopia lokala
      copy: Kopiatu
      copy_failed_msg: Ezin izan da emoji-aren kopia lokal bat sortu
      created_msg: Emoji-a ongi sortu da!
      delete: Ezabatu
      destroyed_msg: Emoji-a ongi suntsitu da!
      disable: Desgaitu
      disabled_msg: Emoji-a ongi desgaitu da
      emoji: Emoji
      enable: Gaitu
      enabled_msg: Emoji hori ongi gaitu da
      image_hint: PNG gehienez 50KB
      listed: Zerrendatua
      new:
        title: Gehitu emoji pertsonal berria
      overwrite: Gainidatzi
      shortcode: Laster-kodea
      shortcode_hint: Gutxienez 2 karaktere, alfanumerikoak eta azpimarra  besterik
        ez
      title: Emoji pertsonalak
      unlisted: Zerrendatu gabea
      update_failed_msg: Ezin izan da emoji hori eguneratu
      updated_msg: Emoji-a ongi eguneratu da!
      upload: Igo
    dashboard:
      backlog: aurreikusitako lanak
      config: Konfigurazioa
      feature_deletions: Kontu ezabaketak
      feature_invites: Gonbidapen estekak
      feature_registrations: Izen emateak
      feature_relay: Federazio haria
      features: Ezaugarriak
      hidden_service: Federazioa ezkutuko zerbitzuekin
      open_reports: salaketa irekiak
      recent_users: Azken erabiltzaileak
      search: Testu osoko bilaketa
      single_user_mode: Erabiltzaile bakarreko modua
      software: Software
      space: Espazio erabilera
      title: Kontrol panela
      total_users: erabiltzaile guztira
      trends: Joerak
      week_interactions: interakzio aste honetan
      week_users_active: aktibo aste honetan
      week_users_new: erabiltzaile aste honetan
    domain_blocks:
      add_new: Gehitu berria
      created_msg: Domeinuaren blokeoa orain prozesatzen ari da
      destroyed_msg: Domeinuaren blokeoa desegin da
      domain: Domeinua
      new:
        create: Sortu blokeoa
        hint: Domeinuaren blokeoak ez du eragotziko kontuen sarrerak sortzea datu-basean,
          baina automatikoki ezarriko zaizkie moderazio metodo bereziak iraganeko
          mezuetan ere.
        severity:
          desc_html: <strong>Isilarazi</strong>-k kontuko mezuak jarraitzaileek besterik
            ez ikustea eragingo du. <strong>Kanporatu</strong>-k kontuaren edukia,
            multimedia eta profileko datuak ezabatuko ditu. <strong>Bat ere ez</strong>
            nahi duzun guztia multimedia fitxategiak ukatzea bada.
          noop: Bat ere ez
          silence: Isilarazi
          suspend: Kanporatu
        title: Domeinu blokeo berria
      reject_media: Ukatu multimedia fitxategiak
      reject_media_hint: Lokalki gordetako multimedia fitxategiak ezabatzen ditu eta
        etorkizunean fitxategi berriak deskargatzeari uko egingo dio. Ez du garrantzirik
        kanporaketetan
      severities:
        noop: Bat ere ez
        silence: Isilarazi
        suspend: Kanporatu
      severity: Larritasuna
      show:
        affected_accounts:
          one: Datu-baseko kontu bati eragiten dio
          other: Datu-baseko %{count} kontuei eragiten die
        retroactive:
          silence: Kendu isilarazteko agindua domeinu honetako kontu guztiei
          suspend: Kendu kanporatzeko agindua domeinu honetako kontu guztiei
        title: Desegin %{domain} domeinuko blokeoa
        undo: Desegin
      title: Domeinuen blokeoak
      undo: Desegin
    email_domain_blocks:
      add_new: Gehitu berria
      created_msg: Ongi gehitu da e-mail helbidea domeinuen zerrenda beltzera
      delete: Ezabatu
      destroyed_msg: Ongi ezabatu da e-mail domeinua zerrenda beltzetik
      domain: Domeinua
      new:
        create: Gehitu domeinua
        title: Sarrera berria e-mail zerrenda beltzean
      title: E-mail zerrenda beltza
    instances:
      account_count: Kontu ezagunak
      domain_name: Domeinua
      reset: Berrezarri
      search: Bilatu
      title: Instantzia ezagunak
    invites:
      filter:
        all: Denak
        available: Eskuragarri
        expired: Iraungitua
        title: Iragazi
      title: Gonbidapenak
    relays:
      add_new: Gehitu hari berria
    report_notes:
      created_msg: Salaketa oharra ongi sortu da!
      destroyed_msg: Salaketa oharra ongi ezabatu da!
    reports:
      account:
        note: oharra
        report: salaketa
      action_taken_by: Neurrien hartzailea
      are_you_sure: Ziur zaude?
      assign_to_self: Esleitu niri
      assigned: Esleitutako moderatzailea
      comment:
        none: Bat ere ez
      created_at: Salatua
      id: ID
      mark_as_resolved: Markatu konpondutako gisa
      mark_as_unresolved: Markatu konpondu gabeko gisa
      notes:
        create: Gehitu oharra
        create_and_resolve: Konpondu ohar batekin
        create_and_unresolve: Berrireki ohar batekin
        delete: Ezabatu
        placeholder: Azaldu hartutako neurriak, edo erlazioa duten bestelako berriak...
      reopen: Berrireki salaketa
      report: 'Salaketa #%{id}'
      report_contents: Edukiak
      reported_account: Salatutako kontua
      reported_by: Salatzailea
      resolved: Konponduta
      resolved_msg: Salaketa ongi konpondu da!
      silence_account: Isilarazi kontua
      status: Mezua
      suspend_account: Kanporatu kontua
      target: Helburua
      title: Salaketak
      unassign: Kendu esleipena
      unresolved: Konpondu gabea
      updated_at: Eguneratua
      view: Ikusi
    settings:
      activity_api_enabled:
        desc_html: Lokalki bidalitako mezu kopurua, erabiltzaile aktiboak, eta izen
          emate berriak asteko
        title: Argitaratu erabiltzaile-jardueraren estatistikak
      bootstrap_timeline_accounts:
        desc_html: Banandu erabiltzaile-izenak koma bitartez. Giltzapetu gabeko kontu
          lokalekin dabil bakarrik. Hutsik dagoenean lehenetsitakoa admin lokal guztiak
          da.
        title: Lehenetsitako jarraipena erabiltzaile berrientzat
      contact_information:
        email: Laneko e-mail helbidea
        username: Kontaktuaren erabiltzaile-izena
      hero:
        desc_html: Azaleko orrian bistaratua. Gutxienez 600x100px aholkatzen da. Ezartzen
          ez bada, instantziaren irudia hartuko du
        title: Azaleko irudia
      peers_api_enabled:
        desc_html: Instantzia honek fedibertsuan aurkitutako domeinu-izenak
        title: Argitaratu aurkitutako instantzien zerrenda
      registrations:
        closed_message:
          desc_html: Azaleko orrian bistaratua izen ematea ixten denean. HTML etiketak
            erabili ditzakezu
          title: Izen emate itxiaren mezua
        deletion:
          desc_html: Baimendu edonori bere kontua ezabatzea
          title: Ireki kontu ezabaketa
        min_invite_role:
          disabled: Inor ez
          title: Baimendu hauen gobidapenak
        open:
          desc_html: Baimendu edonori kontu bat sortzea
          title: Ireki izen ematea
      show_known_fediverse_at_about_page:
        desc_html: Txandakatzean, fedibertsu ezagun osoko toot-ak bistaratuko ditu
          aurrebistan. Bestela, toot lokalak besterik ez ditu erakutsiko.
        title: Erakutsi fedibertsu ezagun osoko denbora-lerroa aurrebistan
      show_staff_badge:
        desc_html: Erakutsi langile banda erabiltzailearen orrian
        title: Erakutsi langile banda
      site_description:
        desc_html: Azaleko orrian eta meta etiketetan agertuko den sarrera paragrafoa.
          HTML etiketak erabili ditzakezu, zehazki <code>&lt;a&gt;</code> eta <code>&lt;em&gt;</code>.
        title: Instantziaren deskripzioa
      site_description_extended:
        desc_html: Zure jokabide-koderako  toki on bat, arauak, gidalerroak eta zure
          instantzia desberdin egiten duten bestelakoak. HTML etiketak erabili ditzakezu
        title: Informazio hedatu pertsonalizatua
      site_terms:
        desc_html: Zure pribatutasun politika, erabilera baldintzak eta bestelako
          testu legalak idatzi ditzakezu. HTML etiketak erabili ditzakezu
        title: Erabilera baldintza pertsonalizatuak
      site_title: Instantziaren izena
      thumbnail:
        desc_html: Aurrebistetarako erabilia OpenGraph eta API bidez. 1200x630px aholkatzen
          da
        title: Instantziaren iruditxoa
      timeline_preview:
        desc_html: Bistaratu denbora-lerro publikoa hasiera orrian
        title: Denbora-lerroaren aurrebista
      title: Gunearen ezarpenak
    statuses:
      back_to_account: Atzera kontuaren orrira
      batch:
        delete: Ezabatu
        nsfw_off: Markatu ez hunkigarri gisa
        nsfw_on: Markatu hunkigarri gisa
      failed_to_execute: Ezin izan da burutu
      media:
        title: Multimedia
      no_media: Multimediarik ez
      title: Kontuaren mezuak
      with_media: Multimediarekin
    subscriptions:
      callback_url: Itzulera URL-a
      confirmed: Berretsita
      expires_in: Iraungitzea
      last_delivery: Azken bidalketa
      title: WebSub
      topic: Mintzagaia
    title: Administrazioa
    dashboard:
      backlog: aurreikusitako lanak
      config: Konfigurazioa
      feature_deletions: Kontu ezabaketak
      feature_invites: Gonbidapen estekak
      feature_registrations: Izen emateak
      feature_relay: Federazio haria
      features: Ezaugarriak
      hidden_service: Federazioa ezkutuko zerbitzuekin
      open_reports: salaketa irekiak
      recent_users: Azken erabiltzaileak
      search: Testu osoko bilaketa
      single_user_mode: Erabiltzaile bakarreko modua
      software: Software
      space: Espazio erabilera
      title: Kontrol panela
      total_users: erabiltzaile guztira
      trends: Joerak
      week_interactions: interakzio aste honetan
      week_users_active: aktibo aste honetan
      week_users_new: erabiltzaile aste honetan
    relays:
      add_new: Gehitu hari berria
  admin_mailer:
    new_report:
      body: '%{reporter}(e)k %{target} salatu du'
      body_remote: '%{domain} domeinuko norbaitek %{target} salatu du'
      subject: Salaketa berria %{instance} instantzian (#%{id})
  application_mailer:
    notification_preferences: Aldatu e-mail hobespenak
    salutation: '%{name},'
    settings: 'Aldatu e-mail hobespenak: %{link}'
    view: 'Ikusi:'
    view_profile: Ikusi profila
    view_status: Ikusi mezua
  applications:
    created: Aplikazioa ongi sortu da
    destroyed: Aplikazioa ongi ezabatu da
    invalid_url: Emandako URL-a baliogabea da
    regenerate_token: Birsortu sarbide token-a
    token_regenerated: Sarbide token-a ongi birsortu da
    warning: Kontuz datu hauekin, ez partekatu inoiz inorekin!
    your_token: Zure sarbide token-a
  auth:
    agreement_html: Izena emanez<a href="%{rules_path}">instantziaren arauak</a> eta
      <a href="%{terms_path}">erabilera baldintzak</a> onartzen dituzu.
    change_password: Pasahitza
    confirm_email: Berretsi e-mail helbidea
    delete_account: Ezabatu kontua
    delete_account_html: Kontua ezabatu nahi baduzu, <a href="%{path}">jarraitu hemen</a>.
      Berrestea eskatuko zaizu.
    didnt_get_confirmation: Ez dituzu berresteko argibideak jaso?
    forgot_password: Pasahitza ahaztu duzu?
    invalid_reset_password_token: Pasahitza berrezartzeko token-a baliogabea da edo
      iraungitu du. Eskatu beste bat.
    login: Hasi saioa
    logout: Amaitu saioa
    migrate_account: Lekualdatu beste kontu batera
    migrate_account_html: Kontu hau beste batera birbideratu nahi baduzu, <a href="%{path}">hemen
      konfiguratu</a> dezakezu.
    or: edo
    or_log_in_with: Edo hasi saioa honekin
    providers:
      cas: CAS
      saml: SAML
    register: Eman izena
    register_elsewhere: Eman izena beste zerbitzari batean
    resend_confirmation: Birbidali berresteko argibideak
    reset_password: Berrezarri pasahitza
    security: Segurtasuna
    set_new_password: Ezarri pasahitza berria
  authorize_follow:
    already_following: Kontu hau aurretik jarraitzen duzu
    error: Zoritxarrez, urruneko kontua bilatzean errore bat gertatu da
    follow: Jarraitu
    follow_request: 'Jarraitzeko eskari bat bidali duzu hona:'
    following: 'Ongi! Orain jarraitzen duzu:'
    post_follow:
      close: Edo, leiho hau besterik gabe itxi dezakezu.
      return: Erakutsi erabiltzailearen profila
      web: Joan webera
    title: Jarraitu %{acct}
  datetime:
    distance_in_words:
      about_x_hours: '%{count}h'
      about_x_months: '%{count} hilabete'
      about_x_years: '%{count} urte'
      almost_x_years: '%{count} urte'
      half_a_minute: Oraintxe
      less_than_x_minutes: '%{count}m'
      less_than_x_seconds: Oraintxe
      over_x_years: '%{count} urte'
      x_days: '%{count} egun'
      x_minutes: '%{count}m'
      x_months: '%{count} hilabete'
      x_seconds: '%{count}s'
  deletes:
    bad_password_msg: Saiakera ona hacker! Pasahitz okerra
    confirm_password: Sartu zure oraingo pasahitza zure identitatea baieztatzeko
    description_html: Honek <strong>behin betirako eta atzera egiteko aukera gabe</strong>
      zure kontuko edukia kendu eta hau desaktibatuko du. Zure erabiltzaile-izena
      erreserbatuko da etorkizunean inork zure itxurak ez egiteko.
    proceed: Ezabatu kontua
    success_msg: Zure kontua ongi ezabatu da
    warning_html: Instantzia honetako edukiak ezabatzea besterik ezin da bermatu.
      Asko partekatu den edukiaren arrastoak geratzea izan liteke. Deskonektatuta
      dauden zerbitzariak edo zure eguneraketetatik harpidetza kendu duten zerbitzariek
      ez dituzte beraien datu-baseak eguneratuko.
    warning_title: Sakabanatutako edukiaren eskuragarritasuna
  errors:
    '403': Ez duzu orri hau ikusteko baimenik.
    '404': Bilatu duzun orria ez da existitzen.
    '410': Bilatu duzun orria ez da existitzen jada.
    '422':
      content: Segurtasun egiaztaketak huts egin du. Cookie-ak blokeatzen dituzu?
      title: Segurtasun egiaztaketak huts egin du
    '429': Itoa
    '500':
      content: Sentitzen dugu, zerbait okerra gertatu da gure aldean.
      title: Orri hau ez da zuzena
    noscript_html: Mastodon web aplikazioa erabiltzeko, gaitu JavaScript. Bestela,
      probatu Mastodon plataformarako <a href="https://github.com/tootsuite/documentation/blob/master/Using-Mastodon/Apps.md">aplikazio
      natibo</a>ren bat.
  exports:
    archive_takeout:
      date: Data
      download: Deskargatu zure artxiboa
      hint_html: Zure <strong>toot eta igotako multimedia</strong>ren artxibo bat
        eskatu dezakezu. Esportatutako datuak ActivityPub formatua izango dute, bateragarria
        den edozein programarekin irakurtzeko. Artxiboa 7 egunetan behin eska dezakezu.
      in_progress: Zure artxiboa biltzen...
      request: Eskatu zure artxiboa
      size: Tamaina
    blocks: Zuk blokeatutakoak
    csv: CSV
    follows: Zuk jarraitutakoak
    mutes: Zuk mututukoak
    storage: Multimedia biltegiratzea
  followers:
    domain: Domeinua
    explanation_html: Zure mezuen pribatutasuna bermatu nahi baduzu, nork jarraitzen
      zaituen jakin behar duzu. <strong>Zure mezu pribatuak zure jarraitzaileak dituzten
      instantzia guztietara bidaltzen dira</strong>.  Instantzia bateko langileek
      edo softwareak zure pribatutasunari dagokion begirunea ez dutela izango uste
      baduzu, berrikusi eta kendu jarraitzaileak.
    followers_count: Jarraitzaile kopurua
    lock_link: Giltzapetu zure kontua
    purge: Kendu jarraitzaileetatik
    success:
      one: Domeinu bateko jarraitzaileei blokeo leuna ezartzen...
      other: '%{count} domeinuetako jarraitzaileei blokeo leuna ezartzen...'
    true_privacy_html: Kontuan izan <strong>egiazko pribatutasuna lortzeko muturretik
      muturrerako zifratzea ezinbestekoa dela</strong>.
    unlocked_warning_html: Edonork jarraitu zaitzake eta berehala zure mezu pribatuak
      ikusi. %{lock_link} jarraitzaileak berrikusi eta ukatu ahal izateko.
    unlocked_warning_title: Zure kontua ez dago giltzapetuta
  generic:
    changes_saved_msg: Aldaketak ongi gorde dira!
    save_changes: Gorde aldaketak
    validation_errors:
      one: Zerbait ez dabil ongi! Egiaztatu beheko errorea mesedez
      other: Zerbait ez dabil ongi! Egiaztatu beheko %{count}  erroreak mesedez
  imports:
    preface: Beste instantzia bateko datuak inportatu ditzakezu, esaterako jarraitzen
      duzun edo blokeatu duzun jendearen zerrenda.
    success: Zure datuak ongi igo dira eta dagokionean prozesatuko dira
    types:
      blocking: Blokeatutakoen zerrenda
      following: Jarraitutakoen zerrenda
      muting: Mutututakoen zerrenda
    upload: Igo
  in_memoriam_html: Memoriala.
  invites:
    delete: Desaktibatu
    expired: Iraungitua
    expires_in:
      '1800': 30 minutu
      '21600': 6 ordu
      '3600': Ordu 1
      '43200': 12 ordu
      '604800': Astebete
      '86400': Egun 1
    expires_in_prompt: Inoiz ez
    generate: Sortu
    invited_by: 'Honek gonbidatu zaitu:'
    max_uses:
      one: Erabilera 1
      other: '%{count} erabilera'
    max_uses_prompt: Mugagabea
    prompt: Sortu eta partekatu estekak instantzia onetara sarbidea emateko
    table:
      expires_at: Iraungitzea
      uses: Erabilerak
    title: Gonbidatu jendea
  lists:
    errors:
      limit: Gehieneko zerrenda kopurura heldu zara
  media_attachments:
    validations:
      images_and_video: Ezin da irudiak dituen mezu batean bideo bat erantsi
      too_many: Ezin dira 4 fitxategi baino gehiago erantsi
  migrations:
    acct: Kontu berriaren erabiltzaile@domeinua
    currently_redirecting: 'Zure profila hona birbideratzeko ezarri da:'
    proceed: Gorde
    updated_msg: Kontuaren migrazio-ezarpenak ongi eguneratu dira!
  moderation:
    title: Moderazioa
  notification_mailer:
    digest:
      action: Ikusi jakinarazpen guztiak
      body: Hona zure %{since}(e)ko azken bisitatik galdu dituzun mezuen laburpen
        bat
      mention: '%{name}(e)k aipatu zaitu:'
      new_followers_summary:
        one: Kanpoan zeundela jarraitzaile berri bat gehitu zaizu!
        other: Kanpoan zeundela %{count} jarraitzaile berri bat gehitu zaizkizu!
      subject:
        one: Jakinarazpen berri bat azken bisitatik 🐘
        other: '%{count} jakinarazpen berri azken bisitatik 🐘'
      title: Kanpoan zeundela...
    favourite:
      body: '%{name}(e)k zure mezua gogoko du:'
      subject: '%{name}(e)k zure mezua gogoko du'
      title: Gogoko berria
    follow:
      body: '%{name}(e)k jarraitzen zaitu!'
      subject: '%{name}(e)k jarraitzen zaitu'
      title: Jarraitzaile berria
    follow_request:
      action: Kudeatu jarraitzeko eskaerak
      body: '%{name}(e)k zu jarraitzeko eskaera egin du'
      subject: 'Onartzeke dagoen erabiltzailea: %{name}'
      title: Jarraitzeko eskaera berria
    mention:
      action: Erantzun
      body: '%{name}(e)k aipatu zaitu:'
      subject: '%{name}(e)k aipatu zaitu'
      title: Aipamen berria
    reblog:
      body: '%{name}(e)k bultzada eman dio zure mezuari:'
      subject: '%{name}(e)k bultzada eman dio zure mezuari'
      title: Bultzada berria
  number:
    human:
      decimal_units:
        format: '%n%u'
        units:
          billion: B
          million: M
          quadrillion: Q
          thousand: K
          trillion: T
          unit: .
  pagination:
    newer: Berriagoa
    next: Hurrengoa
    older: Zaharragoa
    prev: Aurrekoa
    truncate: '&hellip;'
  preferences:
    languages: Hizkuntzak
    other: Beste bat
    publishing: Argitaratzea
    web: Web
  remote_follow:
    acct: Sartu jarraitzeko erabili nahi duzun erabiltzaile@domeinua
    missing_resource: Ezin izan da zure konturako behar den birbideratze URL-a
    proceed: Ekin jarraitzeari
    prompt: 'Hau jarraituko duzu:'
  remote_unfollow:
    error: Errorea
    title: Izenburua
    unfollowed: Jarraitzeari utzita
  sessions:
    activity: Azken jarduera
    browser: Nabigatzailea
    browsers:
      alipay: Alipay
      blackberry: Blackberry
      chrome: Chrome
      edge: Microsoft Edge
      electron: Electron
      firefox: Firefox
      generic: Nabigatzaile ezezaguna
      ie: Internet Explorer
      micro_messenger: MicroMessenger
      nokia: Nokia S40 Ovi nabigatzailea
      opera: Opera
      otter: Otter
      phantom_js: PhantomJS
      qq: QQ nabigatzailea
      safari: Safari
      uc_browser: UCBrowser
      weibo: Weibo
    current_session: Uneko saioa
    description: '%{browser} - %{platform}'
    explanation: Zure Mastodon kontuan saioa hasita duten nabigatzaileak daude.
    ip: IP
    platforms:
      adobe_air: Adobe Air
      android: Android
      blackberry: Blackberry
      chrome_os: ChromeOS
      firefox_os: Firefox OS
      ios: iOS
      linux: Linux
      mac: Mac
      other: plataforma ezezaguna
      windows: Windows
      windows_mobile: Windows Mobile
      windows_phone: Windows Phone
    revoke: Indargabetu
    revoke_success: Saioa ongi indargabetu da
    title: Saioak
  settings:
    authorized_apps: Baimendutako aplikazioak
    back: Itzuli Mastodon-era
    delete: Kontuaren ezabaketa
    development: Garapena
    edit_profile: Aldatu profila
    export: Datuen esportazioa
    followers: Baimendutako jarraitzaileak
    import: Inportazioa
    migrate: Kontuaren migrazioa
    notifications: Jakinarazpenak
    preferences: Hobespenak
    settings: Ezarpenak
    two_factor_authentication: Bi faktoreetako autentifikazioa
    your_apps: Zure aplikazioak
  statuses:
    attached:
      description: 'Erantsita: %{attached}'
      image:
        one: irudi %{count}
        other: '%{count} irudi'
      video:
        one: bideo %{count}
        other: '%{count} bideo'
    boosted_from_html: '%{acct_link}(e)tik bultzatua'
    content_warning: 'Edukiaren abisua: %{warning}'
    disallowed_hashtags:
      one: 'debekatutako traola bat zuen: %{tags}'
      other: 'debekatutako traola hauek zituen: %{tags}'
    language_detection: Antzeman hizkuntza automatikoki
    open_in_web: Ireki web-ean
    over_character_limit: '%{max}eko karaktere muga gaindituta'
    pin_errors:
      limit: Gehienez finkatu daitekeen toot kopurua finkatu duzu jada
      ownership: Ezin duzu beste norbaiten toot bat finkatu
      private: Ezin dira publikoak ez diren toot-ak finkatu
      reblog: Bultzada bat ezin da finkatu
    show_more: Erakutsi gehiago
    title: '%{name}: "%{quote}"'
    visibilities:
      private: Jarraitzaileak besterik ez
      private_long: Erakutsi jarraitzaileei besterik ez
      public: Publikoa
      public_long: Edonork ikusi dezake
      unlisted: Zerrendatu gabea
      unlisted_long: Edonork ikusi dezake, baina ez da denbora-lerro publikoetan agertzen
  stream_entries:
    pinned: Finkatutako toot-a
    reblogged: (r)en bultzada
    sensitive_content: Eduki hunkigarria
  terms:
    body_html: "<h2>Pribatutasun politika</h2>\n<h3 id=\"collect\">Zer informazio\
      \ biltzen dugu?</h3>\n\n<ul>\n  <li><em>Kontuaren oinarrizko informazioa</em>:\
      \ Zerbitzari honetan izena ematen baduzu, erabiltzaile-izena, e-mail helbidea\
      \ eta pasahitza sartzea galdetu dakizuke.  Profilean bestelako informazioa sartu\
      \ dezakezu esaterako pantaila.-izena eta biografia, eta profileko eta goiburuko\
      \ irudiak igo ditzakezu. Erabiltzaile-izena, pantaiula-izena, biografia, profileko\
      \ irudia eta goiburuko irudia beti dira publikoak.</li>\n  <li><em>Mezuak, jarraitzea\
      \ eta beste informazioa</em>: Jarraitzen duzun jendearen zerrenda publikoa da,\
      \ baita zure jarraitzaileena.  Mezu bat bidaltzean, data eta ordua eta mezua\
      \ bidaltzeko erabilitako aplikazioa gordetzen dira. Mezuen eranskinak izan ditzakete,\
      \ esaterako irudiak eta bideoak. Mezu publikoak eta zerrendatu gabeak publikoki\
      \ ikusi daitezke. Zure profilean mezu bat sustatzen duzunean, informazio hori\
      \ ere publikoki eskuragarri dago. Zure mezuak zure jarraitzaileei bidaltzen\
      \ zaie, kasu batzuetan honek esan nahi du beste zerbitzari batzuetara bidaltzen\
      \ dela eta han kopiak gordetzen dituzte. Mezuak ezabatzen dituzunean, hau zure\
      \ jarraitzaileei bidaltzen zaie ere, beste mezu batzuk zabaltzea edo gogoko\
      \ izatea beti da informazio publikoa.</li>\n  <li><em>Mezu zuzenak eta soilik\
      \ jarraitzaileentzako mezuak</em>: Mezu guztiak zerbitzarian gorde eta prozesatzen\
      \ dira. Soilik jarraitzaileentzako diren mezuak  zure jarraitzaileei bidaltzen\
      \ zaie eta bertan aipatutako erabiltzaileei, mezu zuzenak soilik aipatutako\
      \ erabiltzaileei bidaltzen zaie. Honek esan nahi du kasu batzuetan beste zerbitzari\
      \ batzuetara bidaltzen dela mezua eta han kopiak gordetzen direla. Borondate\
      \ oneko ahalegin bat egiten dugu mezuok soilik baimena duten pertsonek ikus\
      \ ditzaten, baina beste zerbitzariek agian ez. Hortaz,  zure jarraitzaileen\
      \ zerbitzaria zein den egiaztatzea garrantzitsua da.  Jarraitzaileak eskuz onartu\
      \ eta ukatzeko aukera aldatu dezakezu. <em>Kontuan izan zerbitzariaren operadoreak\
      \ eta mezua jasotzen duen edozein zerbitzarik operadoreek mezuok ikus ditzaketela</em>\
      \ eta edonork atera dezakeela pantaila argazki bat, kopiatu edo beste modu batean\
      \ partekatu.<em>Ez partekatu informazio arriskutsua Mastodon bidez.</em></li>\n\
      \  <li><em>IP-ak eta bestelako meta-datuak</em>: Saioa hasten duzunean, zure\
      \ IP helbidea gordetzen dugu, eta erabiltzen duzun nabigatzaile edo aplikazioa.\
      \ Hasitako saio guztiak zuk ikusteko mopduan daude eta ezarpenetan indargabetu\
      \ ditzakezu. Erabilitako azken IP helbidea 12 hilabetez gordetzen da. Gure zerbitzariak\
      \ jasotako eskari guztiak eta IP-a duten zerbitzariko egunkariak gorde genitzake.</li>\n\
      </ul>\n\n<hr class=\"spacer\" />\n\n<h3 id=\"use\">Zertarako erabiltzen dugu\
      \ zure informazioa?</h3>\n\n<p>Biltzen dugun informazio guztia honela erabiltzen\
      \ da:</p>\n\n<ul>\n  <li>Mastodon zerbitzuko funtzio nagusietarako. Beste pertsonen\
      \ edukiarekin harremanetan sartzeko edo zure edukia argitaratzeko saioa hasi\
      \ behar duzu. Adibidez, beste pertsona batzuk jarraitu ditzakezu zure denbora-lerro\
      \ pertsonalizatu bat izateko.</li>\n  <li>Komunitatearen moderazioari laguntzeko,\
      \ esaterako zure IP-a ezagutzen ditugun beste batzuekin alderatu dezakegu, debekuak\
      \ ekiditea edo bestelako arau-urraketak eragozteko.</li>\n  <li>Emandako e-mail\
      \ helbidea informazioa bidaltzeko erabili genezake, beste pertsonek zure edukiekin\
      \ harremanetan jartzean jakinarazteko, edo mezu bat bidaltzen dizutenean, galderak\
      \ erantzutean eta bestelako eskari eta galderetarako.</li>\n</ul>\n\n<hr class=\"\
      spacer\" />\n\n<h3 id=\"protect\">Nola babesten dugu zure informazioa?</h3>\n\
      \n<p>Hainbat segurtasun neurri hartzen ditugu zure informazio pertsonalaren\
      \ segurtasuna babesteko, informazio pertsonala sartzen duzunean, bidaltzen duzunean\
      \ edo atzitzen duzunean. Besteak beste zure nabigatzailearen saioa eta zure\
      \ aplikazioen eta API-aren arteko trafikoa, SSL bidez babesten da, eta zure\
      \ pasahitza alde bateko algoritmo sendo batekin hash-eatzen da. Bi faktoreetako\
      \ autentifikazioa gaitu dezakezu zure kontuaren segurtasuna areagotzeko.</p>\n\
      \n<hr class=\"spacer\" />\n\n<h3 id=\"data-retention\">Zein da gure datuak biltzeko\
      \ politika?</h3>\n\n<p>Borondate oneko ahalegina egingo dugu honetarako:</p>\n\
      \n<ul>\n  <li>Zerbitzari honetara egindako eskari guztien egunkaria IP helbidearekin,\
      \ 90 egunez gehienez.</li>\n  <li>Izena eman duten erabiltzaileen eskariekin\
      \ lotutako IP helbideak, 12 hilabetez gehienez..</li>\n</ul>\n\n<p>Zure edukiaren\
      \ kopia duen artxibo bat eskatu eta deskargatu dezakezu, bertan mezuak multimedia\
      \ eranskinak, profileko irudia eta goiburuko irudia daude.</p>\n\n<p>Zure kontua\
      \ behin betirako ezabatu dezakezu nahi duzunean.</p>\n\n<hr class=\"spacer\"\
      />\n\n<h3 id=\"cookies\">Cookie-ak erabiltzen ditugu?</h3>\n\n<p>Bai. Cookie-ak\
      \ gune edo zerbitzu hornitzaile baten zure ordenagailuko disko gogorrera bidaltzen\
      \ dituen fitxategi txikiak dira (Zuk baimentzen baduzu). Cookie hauek guneari\
      \ zure nabigatzailea identifikatzea, konturik duzun jakin, eta erregistratutako\
      \ kontuarekin erlazionatzea ahalbidetzen diote.</p>\n\n<p>Cookie-ak erabiltzen\
      \ ditugu zure hobespenak ulertu eta hurrengo saioetarako gordetzeko</p>\n\n\
      <hr class=\"spacer\" />\n\n<h3 id=\"disclose\">Informazioa kanpoko inorekin\
      \ partekatzen dugu?</h3>\n\n<p>Ez dugu identifikatu zaitzakeen informazio pertsonala,\
      \ saltzen, trukatzen edo kanpora bidaltzen. Salbuespena konfidatzako hiirugarrengoak\
      \ dira, gunea martxan izaten laguntzen digutenak, negozioa aurrera eramateko\
      \ aholkua ematen digutenak edo zuri zerbitzua ematen laguntzen digutenak, hauek\
      \ informazioaren konfidentzialtasuna errespetatzea onartzen dutenean., Agian\
      \ legearekin betetzeko beharrezkoa den informazioa ere eman genezake, gunearen\
      \ politika indarrean jartzeko behar dena, edo gure eskubideak, jabetzak, edo\
      \ segurtasuna babesteko beharrezkoa dena.</p>\n\n<p>Zure eduki publikoak sareko\
      \ beste zerbitzariek deskargatu dezakete. Zure mezu publikoak eta soilik jarraitzaileentzat\
      \ diren mezuak zure jarraitzaileen zerbitzarietara bidaltzen dira, jarraitzaile\
      \ edo hartzaile horiek beste zerbitzari batean badute kontua.</p>\n\n<p>Aplikazio\
      \ bati zure kontua erabiltzeko baimena ematen diozunean, onartutako baimen esparruaren\
      \ arabera, zure profileko informazio publikoa atzitu lezake, zuk jarraitutakoen\
      \ zerrenda, zure jarraitzaileen zerrenda, zure mezu guztiak eta zure gogokoak.\
      \ Aplikazioen ezin dute inoiz zure e-mail helbidea edo pasahitza atzitu.</p>\n\
      \n<hr class=\"spacer\" />\n\n<h3 id=\"children\">Umeek gunea erabiltzea</h3>\n\
      \n<p>Zerbitzari hau Europar Batasunean edo Europako Ekonomia-Eremuan badago:\
      \ Gure gunea, produktua eta zerbitzuak 16 urte edo gehiago dituztenei zuzenduta\
      \ daude. 16 urte baino gazteagoa bazara, GDPR legearen arabera ezin duzu gune\
      \ hau erabili (<a href=\"https://en.wikipedia.org/wiki/General_Data_Protection_Regulation\"\
      >General Data Protection Regulation</a>) </p>\n\n<p>Zerbitzari hau Amerikako\
      \ Estatu Batuetan badago:  Gure gunea, produktua eta zerbitzuak 13 urte edo\
      \ gehiago dituztenei zuzenduta daude. 13 urte baino gazteagoa bazara, COPPA\
      \ legearen arabera ezin duzu gune hau erabili (<a href=\"https://en.wikipedia.org/wiki/Children%27s_Online_Privacy_Protection_Act\"\
      >Children's Online Privacy Protection Act</a>).</p>\n\n<p>Zerbitzari hau beste\
      \ eremu legal batean badago, legearen eskariak desberdinak izan daitezke.</p>\n\
      \n<hr class=\"spacer\" />\n\n<h3 id=\"changes\">Aldaketak gure pribatutasun\
      \ politikan</h3>\n\n<p>Guire pribatutasun politika aldatzea erabakitzen badugu,\
      \ aldaketak orri honetan argitaratuko ditugu.</p>\n\n<p>Dokumentu honek CC-BY-SA\
      \ lizentzia du. Eta azkenekoz 2019ko martxoak 7an eguneratu zen</p>\n\n<p>Jatorrian\
      \ <a href=\"https://github.com/discourse/discourse\">Discourse sarearen pribatutasun\
      \ politikatik</a> moldatua.</p>\n"
    title: '%{instance} instantziaren erabilera baldintzak eta pribatutasun politika'
  themes:
    contrast: Kontraste altua
    default: Mastodon
    mastodon-light: Mastodon (argia)
  time:
    formats:
<<<<<<< HEAD
      default: "%Y(e)ko %b %d, %H:%M"
      month: "%b %Y"
=======
      default: '%Y(e)ko %b %d, %H:%M'
      month: '%b %Y'
>>>>>>> 45bc6baa
  two_factor_authentication:
    code_hint: Sartu zure autentifikazio aplikazioak sortutako kodea berresteko
    description_html: <strong>Bi faktoreetako autentifikazioa</strong> gaitzen baduzu,
      saioa hasteko telefonoa eskura izan beharko duzu, honek zuk sartu behar dituzun
      kodeak sortuko dituelako.
    disable: Desgaitu
    enable: Gaitu
    enabled: Bi faktoreetako autentifikazioa gaituta dago
    enabled_success: Bi faktoreetako autentifikazioa ongi gaitu da
    generate_recovery_codes: Sortu berreskuratze kodeak
    instructions_html: <strong>Eskaneatu QR kode hau Google Authentiocator edo antzeko
      TOTTP aplikazio batekin zure telefonoan</strong>. Hortik aurrera, aplikazio
      horrek saioa hasteko sartu behar dituzun kodeak sortuko ditu.
    lost_recovery_codes: Berreskuratze kodeek telefonoa galtzen baduzu kontura sarbidea
      berreskuratzea ahalbideko dizute. Berreskuratze kodeak galdu badituzu, hemen
      birsortu ditzakezu. Zure berreskuratze kode zaharrak indargabetuko dira,.
    manual_instructions: 'Ezin baduzu QR kodea eskaneatu eta eskuz sartu behar baduzu,
      hona sekretua testu hutsean:'
    recovery_codes: Berreskuratze kodeen babes-kopia
    recovery_codes_regenerated: Berreskuratze kodeak ongi sortu dira
    recovery_instructions_html: Zure telefonora sarbidea galtzen baduzu, beheko berreskuratze
      kode bat erabili dezakezu kontura berriro sartu ahal izateko. <strong>Gore barreskuratze
      kodeak toki seguruan</strong>. Adibidez inprimatu eta dokumentu garrantzitsuekin
      batera gorde.
    setup: Ezarri
    wrong_code: Sartutako kodea baliogabea da! Zerbitzariaren eta gailuaren erlojuak
      ondo ezarrita daude?
  user_mailer:
    backup_ready:
      explanation: Zure Mastodon kontuaren babes-kopia osoa eskatu duzu. Deskargatzeko
        prest dago!
      subject: Zure artxiboa deskargatzeko prest dago
      title: Artxiboa jasotzea
    welcome:
      edit_profile_action: Ezarri profila
      edit_profile_step: Pertsonalizatu profila abatar bat igoz, goiburu bat, zure
        pantaila-izena aldatuz eta gehiago. Jarraitzaile berriak onartu aurretik gainbegiratu
        nahi badituzu, kontua giltzaperatu dezakezu.
      explanation: Hona hasteko aholku batzuk
      final_action: Hasi mezuak bidaltzen
      final_step: 'Hasi argitaratzen! Jarraitzailerik ez baduzu ere zure mezu publikoak
        besteek ikusi ditzakete, esaterako denbora-lerro lokalean eta traoletan. Zure
        burua aurkeztu nahi baduzu #aurkezpenak traola erabili zenezake.'
      full_handle: Zure erabiltzaile-izen osoa
      full_handle_hint: Hau da lagunei esango zeniena beste instantzia batetik zu
        jarraitzeko edo zuri mezuak bidaltzeko.
      review_preferences_action: Aldatu hobespenak
      review_preferences_step: Ziurtatu hobespenak ezartzen dituzula, jaso nahi dituzu
        e-mail mezuak, lehenetsitako pribatutasuna mezu berrietarako. Mareatzen ez
        bazaitu GIF-ak automatikoki abiatzea ezarri dezakezu ere.
      subject: Ongi etorri Mastodon-era
      tip_bridge_html: Twitter-etik bazatoz, Mastodon-en lagunak aurkitu ditzakezu
        <a href="%{bridge_url}">zubi aplikazioa</a> erabiliz. Beraiek ere zubi aplikazioa
        erabili badute dabil besterik ez!
      tip_federated_timeline: Federatutako denbora-lerroan Mastodon sarearen trafikoa
        ikusten da. Baina zure instantziako auzokideak jarraitutakoak besterik ez
        daude hor, ez da osoa.
      tip_following: Lehenetsita zerbitzariko administratzailea jarraitzen duzu. Jende
        interesgarri gehiago aurkitzeko, egiaztatu denbora-lerro lokala eta federatua.
      tip_local_timeline: Denbora-lerro lokalean %{instance} instantziako trafikoa
        ikusten da. Hauek zure instantziako auzokideak dira!
      tip_mobile_webapp: Zure mugikorreko nabigatzaileak Mastodon hasiera pantailan
        gehitzea eskaintzen badizu, push jakinarazpenak jaso ditzakezu. Aplikazio
        natiboaren parekoa da zentzu askotan!
      tips: Aholkuak
      title: Ongi etorri, %{name}!
  users:
    invalid_email: E-mail helbidea baliogabea da
    invalid_otp_token: Bi faktoreetako kode baliogabea
    otp_lost_help_html: 'Bietara sarbidea galdu baduzu, jarri kontaktuan hemen: %{email}'
    seamless_external_login: Kanpo zerbitzu baten bidez hasi duzu saioa, beraz pasahitza
      eta e-mail ezarpenak ez daude eskuragarri.
    signed_in_as: 'Saioa honela hasita:'<|MERGE_RESOLUTION|>--- conflicted
+++ resolved
@@ -6,16 +6,6 @@
       sare bat da. E-mail sarea bezala deszentralizatua da.
     about_this: Honi buruz
     administered_by: 'Administratzailea(k):'
-<<<<<<< HEAD
-    api: APIa
-    closed_registrations: Harpidetza itxita dago orain instantzia honetan. Hala ere, beste instantzia bat aurkitu dezakezu kontua egiteko eta hona ere sarbidea izan.
-    contact: Kontaktua
-    contact_missing: Ezarri gabe
-    contact_unavailable: E/E
-    documentation: Dokumentazioa
-    extended_description_html: |
-      <h3>Arauentzako toki egoki bat</h3>
-=======
     closed_registrations: Harpidetza itxita dago orain instantzia honetan. Hala ere,
       beste instantzia bat aurkitu dezakezu kontua egiteko eta hona ere sarbidea izan.
     contact: Kontaktua
@@ -26,7 +16,6 @@
     domain_count_before: Konektatuta
     extended_description_html: '<h3>Arauentzako toki egoki bat</h3>
 
->>>>>>> 45bc6baa
       <p>Azalpen luzea ez da ezarri oraindik.</p>
 
       '
@@ -49,11 +38,9 @@
     hosted_on: Mastodon %{domain} domeinuan ostatatua
     learn_more: Ikasi gehiago
     other_instances: Instantzien zerrenda
-    privacy_policy: Pribatutasun politika
     source_code: Iturburu kodea
     status_count_after: mezu idatzi dituzte
     status_count_before: Hauek
-    terms: Erabilera baldintzak
     user_count_after: erabiltzaile daude
     user_count_before: Hemen
     what_is_mastodon: Zer da Mastodon?
@@ -65,7 +52,6 @@
     follow: Jarraitu
     followers: Jarraitzaile
     following: Jarraitzen
-    joined: "%{date}(e)an elkartua"
     media: Multimedia
     moved_html: '%{name} hona lekualdatu da %{new_profile_link}:'
     network_hidden: Informazio hau ez dago eskuragarri
@@ -242,27 +228,6 @@
       update_failed_msg: Ezin izan da emoji hori eguneratu
       updated_msg: Emoji-a ongi eguneratu da!
       upload: Igo
-    dashboard:
-      backlog: aurreikusitako lanak
-      config: Konfigurazioa
-      feature_deletions: Kontu ezabaketak
-      feature_invites: Gonbidapen estekak
-      feature_registrations: Izen emateak
-      feature_relay: Federazio haria
-      features: Ezaugarriak
-      hidden_service: Federazioa ezkutuko zerbitzuekin
-      open_reports: salaketa irekiak
-      recent_users: Azken erabiltzaileak
-      search: Testu osoko bilaketa
-      single_user_mode: Erabiltzaile bakarreko modua
-      software: Software
-      space: Espazio erabilera
-      title: Kontrol panela
-      total_users: erabiltzaile guztira
-      trends: Joerak
-      week_interactions: interakzio aste honetan
-      week_users_active: aktibo aste honetan
-      week_users_new: erabiltzaile aste honetan
     domain_blocks:
       add_new: Gehitu berria
       created_msg: Domeinuaren blokeoa orain prozesatzen ari da
@@ -325,8 +290,6 @@
         expired: Iraungitua
         title: Iragazi
       title: Gonbidapenak
-    relays:
-      add_new: Gehitu hari berria
     report_notes:
       created_msg: Salaketa oharra ongi sortu da!
       destroyed_msg: Salaketa oharra ongi ezabatu da!
@@ -920,13 +883,8 @@
     mastodon-light: Mastodon (argia)
   time:
     formats:
-<<<<<<< HEAD
-      default: "%Y(e)ko %b %d, %H:%M"
-      month: "%b %Y"
-=======
       default: '%Y(e)ko %b %d, %H:%M'
       month: '%b %Y'
->>>>>>> 45bc6baa
   two_factor_authentication:
     code_hint: Sartu zure autentifikazio aplikazioak sortutako kodea berresteko
     description_html: <strong>Bi faktoreetako autentifikazioa</strong> gaitzen baduzu,
