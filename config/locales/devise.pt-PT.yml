---
pt-PT:
  devise:
    confirmations:
      confirmed: O seu endereço correio electrónico foi correctamente confirmado.
      send_instructions: Vais receber um e-mail com as instruções para confirmar o teu endereço de e-mail dentro de alguns minutos. Por favor, verifica a caixa de spam se não recebeu o e-mail.
      send_paranoid_instructions: Se o teu endereço de e-mail já existir na nossa base de dados, vais receber um e-mail com as instruções de confirmação dentro de alguns minutos. Por favor, verifica a caixa de spam se não recebeu o e-mail.
    failure:
      already_authenticated: A tua sessão já está aberta.
      inactive: A tua conta ainda não está ativada.
      invalid: "%{authentication_keys} ou palavra-passe inválida."
      last_attempt: Tem só mais uma tentativa antes da sua conta ser bloqueada.
      locked: A tua conta está bloqueada.
      not_found_in_database: "%{authentication_keys} ou palavra-passe inválida."
      pending: A sua conta está ainda a aguardar revisão.
      timeout: A tua sessão expirou. Por favor, entra de novo para continuares.
      unauthenticated: Precisas de entrar na tua conta ou de te registares antes de continuar.
      unconfirmed: Tens de confirmar o teu endereço de e-mail antes de continuar.
    mailer:
      confirmation_instructions:
        action: Verificar o endereço de e-mail
        action_with_app: Confirmar e regressar a %{app}
        explanation: Criou uma conta em %{host} com este endereço de e-mail. Está a um clique de ativá-la. Se não foi você que fez este registo, por favor ignore esta mensagem.
<<<<<<< HEAD
        explanation_when_pending: Você solicitou um convite para %{host} com este endereço de e-mail. Logo que confirme o seu endereço de e-mail, iremos rever a sua inscrição. Pode iniciar sessão para alterar os seus dados ou eliminar a sua conta, mas não poderá aceder à maioria das funções até que a sua conta seja aprovada. Se a sua inscrição for rejeitada, os seus dados serão eliminados, pelo que não será necessária qualquer ação adicional da sua parte. Se não solicitou este convite, por favor, ignore este e-mail.
        extra_html: Por favor leia <a href="%{terms_path}">as regras da instância</a> e os <a href="%{policy_path}"> nossos termos de serviço</a>.
        subject: 'Instruções de confirmação %{instance}'
=======
        explanation_when_pending: Candidatou-se com um convite para %{host} com este endereço de e-mail. Logo que confirme o seu endereço de e-mail, iremos rever a sua candidatura. Pode iniciar sessão para alterar os seus dados ou eliminar a sua conta, mas não poderá aceder à maioria das funções até que a sua conta seja aprovada. Se a sua inscrição for indeferida, os seus dados serão eliminados, pelo que não será necessária qualquer ação adicional da sua parte. Se não solicitou este convite, queira ignorar este e-mail.
        extra_html: Por favor leia as <a href="%{terms_path}">regras da instância</a> e os <a href="%{policy_path}">nossos termos de serviço</a>.
        subject: 'Mastodon: Instruções de confirmação %{instance}'
>>>>>>> 363bedd0
        title: Verificar o endereço de e-mail
      email_changed:
        explanation: 'O e-mail associado à sua conta será alterado para:'
        extra: Se não alterou o seu e-mail, é possível que alguém tenha conseguido aceder à sua conta. Por favor altere a sua palavra-passe imediatamente ou entra em contacto com um administrador da instância se tiver ficado sem acesso à sua conta.
        subject: 'E-mail alterado'
        title: Novo endereço de e-mail
      password_change:
        explanation: A palavra-passe da tua conta foi alterada.
        extra: Se não alterou a sua palavra-passe, é possível que alguém tenha conseguido aceder à sua conta. Por favor altere a sua palavra-passe imediatamente ou entre em contacto com um administrador da instância se tiver ficado sem acesso à sua conta.
<<<<<<< HEAD
        subject: 'Nova palavra-passe'
        title: Palavra-passe alterada
      reconfirmation_instructions:
        explanation: Confirme o seu novo endereço para alterar o e-mail.
        extra: Se esta mudança não foi iniciada por si, por favor ignore este e-mail. O endereço de e-mail para a sua conta do Mastodon não irá mudar enquanto não aceder ao link acima.
        subject: 'Confirmação de e-mail %{instance}'
=======
        subject: 'Mastodon: palavra-passe alterada'
        title: Palavra-passe alterada
      reconfirmation_instructions:
        explanation: Confirme o seu novo endereço para alterar o e-mail.
        extra: Se esta mudança não foi iniciada por si, queira ignorar este e-mail. O endereço de correio electrónico da sua conta do Mastodon não irá mudar enquanto não aceder à hiperligação acima.
        subject: 'Mastodon: Confirmação de e-mail %{instance}'
>>>>>>> 363bedd0
        title: Validar o endereço de e-mail
      reset_password_instructions:
        action: Alterar palavra-passe
        explanation: Pediste a alteração da palavra-passe da tua conta.
<<<<<<< HEAD
        extra: Se não fez este pedido, por favor ignore este e-mail. A sua palavra-passe não irá mudar se não aceder ao link acima e criar uma nova.
        subject: 'Instruções para alterar a palavra-passe'
=======
        extra: Se não fez este pedido, queira ignorar este e-mail. A sua palavra-passe não irá mudar se não aceder à hiperligação acima e criar uma nova.
        subject: 'Mastodon: Instruções para redefinir a palavra-passe'
>>>>>>> 363bedd0
        title: Solicitar nova palavra-passe
      two_factor_disabled:
        explanation: A autenticação em duas etapas para a sua conta foi desativada. É agora possível aceder apenas com o seu endereço de e-mail e palavra-passe.
        subject: 'Autenticação de duas etapas desativada'
        title: 2FA desativado
      two_factor_enabled:
        explanation: A autenticação em duas etapas foi ativada para a sua conta. Um token, gerado pela aplicação TOTP emparelhada, será necessário para aceder.
        subject: 'Autenticação em duas etapas ativada'
        title: 2FA ativado
      two_factor_recovery_codes_changed:
        explanation: Os códigos de recuperação anteriores foram invalidados e novos foram gerados.
        subject: 'Gerados novos códigos de recuperação em duas etapas'
        title: Códigos de recuperação 2FA alterados
      unlock_instructions:
        subject: 'Instruções para desbloquear a tua conta'
      webauthn_credential:
        added:
          explanation: A seguinte chave de segurança foi adicionada à sua conta
          subject: 'Nova chave de segurança'
          title: Foi adicionada uma nova chave de segurança
        deleted:
          explanation: A seguinte chave de segurança foi eliminada da sua conta
          subject: 'Chave de segurança eliminada'
          title: Uma das suas chaves de segurança foi eliminada
      webauthn_disabled:
<<<<<<< HEAD
        explanation: A autenticação com chave de segurança foi desativada para sua conta. É agora possível aceder à sua conta utilizando apenas o token gerado pelo aplicativo TOTP pareado.
        subject: 'Autenticação com chave de segurança desativada'
=======
        explanation: A autenticação com chave de segurança foi desativada para a sua conta. Tornou-se possível aceder à sua conta usando apenas o token gerado pela aplicação TOTP emparelhada.
        subject: 'Mastodon: Autenticação com chave de segurança desativada'
>>>>>>> 363bedd0
        title: Chaves de segurança desativadas
      webauthn_enabled:
        explanation: A autenticação com chave de segurança foi ativada para sua conta. A sua chave de segurança pode agora ser utilizada para aceder à sua conta.
        subject: 'Autenticação com chave de segurança ativada'
        title: Chaves de segurança ativadas
    omniauth_callbacks:
      failure: Não foi possível autenticar %{kind} porque "%{reason}".
      success: Autenticado correctamente na conta %{kind}.
    passwords:
      no_token: Não pode aceder a esta página se não vier através da ligação enviada por e-mail para alteração da sua palavra-passe. Se de facto usou essa ligação para chegar até aqui, queira garantir de que usou o endereço URL completo.
      send_instructions: Vai receber um e-mail com instruções para alterar a palavra-passe dentro de alguns minutos.
      send_paranoid_instructions: Se o seu endereço de e-mail existir na nossa base de dados, dentro de alguns minutos irá receber uma ligação para recuperar a palavra-passe.
      updated: A tua palavra-passe foi alterada. Estás agora autenticado na tua conta.
      updated_not_active: A tua palavra-passe foi alterada.
    registrations:
      destroyed: Adeus! A tua conta foi cancelada. Esperamos ver-te em breve.
      signed_up: Seja bem-vindo! A sua conta foi correctamente registada.
      signed_up_but_inactive: A tua conta foi registada. No entanto ainda não está activa.
      signed_up_but_locked: A sua conta foi correctamente registada. Contudo, não pudemos iniciar sessão porque a sua conta está bloqueada.
      signed_up_but_pending: Foi enviada uma hiperligação de confirmação para o seu correio electrónico. Só depois de clicar na hiperligação avaliaremos a sua inscrição. Será notificado caso a sua conta seja aprovada.
      signed_up_but_unconfirmed: Foi enviada uma hiperligação de confirmação para o seu correio electrónico. Queira usar essa hiperligação para activar a sua conta.
      update_needs_confirmation: Solicitou uma alteração da informação da sua conta, mas para tal é necessário confirmá-la. Queira ver o seu correio electrónico e seguir a hiperligação para a confirmar. Se não encontrar essa mensagem, veja se está na pasta de lixo electrónico.
      updated: A sua conta foi correctamente actualizada.
    sessions:
      already_signed_out: Sessão encerrada.
      signed_in: Sessão iniciada.
      signed_out: Sessão encerrada.
    unlocks:
      send_instructions: Dentro de alguns momentos, irá receber um e-mail com instruções para desbloquear a sua conta. Consulte a sua pasta de lixo electrónico se não o encontrar.
      send_paranoid_instructions: Se a sua conta existir, dentro de momentos irá receber um e-mail com instruções para a desbloquear. Consulte a sua pasta de lixo electrónico se não o encontrar.
      unlocked: A sua conta foi correctamente desbloqueada. Queira iniciar uma nova sessão para continuar.
  errors:
    messages:
      already_confirmed: já confirmado, por favor tente iniciar sessão
      confirmation_period_expired: tem de ser confirmado durante %{period}, por favor tenta outra vez
      expired: expirou, por favor tente outra vez
      not_found: não encontrado
      not_locked: não estava bloqueada
      not_saved:
        one: 'Um erro impediu este %{resource} de ser guardado:'
        other: "%{count} erros impediram este %{resource} de ser guardado:"<|MERGE_RESOLUTION|>--- conflicted
+++ resolved
@@ -21,15 +21,9 @@
         action: Verificar o endereço de e-mail
         action_with_app: Confirmar e regressar a %{app}
         explanation: Criou uma conta em %{host} com este endereço de e-mail. Está a um clique de ativá-la. Se não foi você que fez este registo, por favor ignore esta mensagem.
-<<<<<<< HEAD
-        explanation_when_pending: Você solicitou um convite para %{host} com este endereço de e-mail. Logo que confirme o seu endereço de e-mail, iremos rever a sua inscrição. Pode iniciar sessão para alterar os seus dados ou eliminar a sua conta, mas não poderá aceder à maioria das funções até que a sua conta seja aprovada. Se a sua inscrição for rejeitada, os seus dados serão eliminados, pelo que não será necessária qualquer ação adicional da sua parte. Se não solicitou este convite, por favor, ignore este e-mail.
-        extra_html: Por favor leia <a href="%{terms_path}">as regras da instância</a> e os <a href="%{policy_path}"> nossos termos de serviço</a>.
-        subject: 'Instruções de confirmação %{instance}'
-=======
         explanation_when_pending: Candidatou-se com um convite para %{host} com este endereço de e-mail. Logo que confirme o seu endereço de e-mail, iremos rever a sua candidatura. Pode iniciar sessão para alterar os seus dados ou eliminar a sua conta, mas não poderá aceder à maioria das funções até que a sua conta seja aprovada. Se a sua inscrição for indeferida, os seus dados serão eliminados, pelo que não será necessária qualquer ação adicional da sua parte. Se não solicitou este convite, queira ignorar este e-mail.
         extra_html: Por favor leia as <a href="%{terms_path}">regras da instância</a> e os <a href="%{policy_path}">nossos termos de serviço</a>.
         subject: 'Mastodon: Instruções de confirmação %{instance}'
->>>>>>> 363bedd0
         title: Verificar o endereço de e-mail
       email_changed:
         explanation: 'O e-mail associado à sua conta será alterado para:'
@@ -39,32 +33,18 @@
       password_change:
         explanation: A palavra-passe da tua conta foi alterada.
         extra: Se não alterou a sua palavra-passe, é possível que alguém tenha conseguido aceder à sua conta. Por favor altere a sua palavra-passe imediatamente ou entre em contacto com um administrador da instância se tiver ficado sem acesso à sua conta.
-<<<<<<< HEAD
-        subject: 'Nova palavra-passe'
-        title: Palavra-passe alterada
-      reconfirmation_instructions:
-        explanation: Confirme o seu novo endereço para alterar o e-mail.
-        extra: Se esta mudança não foi iniciada por si, por favor ignore este e-mail. O endereço de e-mail para a sua conta do Mastodon não irá mudar enquanto não aceder ao link acima.
-        subject: 'Confirmação de e-mail %{instance}'
-=======
         subject: 'Mastodon: palavra-passe alterada'
         title: Palavra-passe alterada
       reconfirmation_instructions:
         explanation: Confirme o seu novo endereço para alterar o e-mail.
         extra: Se esta mudança não foi iniciada por si, queira ignorar este e-mail. O endereço de correio electrónico da sua conta do Mastodon não irá mudar enquanto não aceder à hiperligação acima.
         subject: 'Mastodon: Confirmação de e-mail %{instance}'
->>>>>>> 363bedd0
         title: Validar o endereço de e-mail
       reset_password_instructions:
         action: Alterar palavra-passe
         explanation: Pediste a alteração da palavra-passe da tua conta.
-<<<<<<< HEAD
-        extra: Se não fez este pedido, por favor ignore este e-mail. A sua palavra-passe não irá mudar se não aceder ao link acima e criar uma nova.
-        subject: 'Instruções para alterar a palavra-passe'
-=======
         extra: Se não fez este pedido, queira ignorar este e-mail. A sua palavra-passe não irá mudar se não aceder à hiperligação acima e criar uma nova.
         subject: 'Mastodon: Instruções para redefinir a palavra-passe'
->>>>>>> 363bedd0
         title: Solicitar nova palavra-passe
       two_factor_disabled:
         explanation: A autenticação em duas etapas para a sua conta foi desativada. É agora possível aceder apenas com o seu endereço de e-mail e palavra-passe.
@@ -90,13 +70,8 @@
           subject: 'Chave de segurança eliminada'
           title: Uma das suas chaves de segurança foi eliminada
       webauthn_disabled:
-<<<<<<< HEAD
-        explanation: A autenticação com chave de segurança foi desativada para sua conta. É agora possível aceder à sua conta utilizando apenas o token gerado pelo aplicativo TOTP pareado.
-        subject: 'Autenticação com chave de segurança desativada'
-=======
         explanation: A autenticação com chave de segurança foi desativada para a sua conta. Tornou-se possível aceder à sua conta usando apenas o token gerado pela aplicação TOTP emparelhada.
         subject: 'Mastodon: Autenticação com chave de segurança desativada'
->>>>>>> 363bedd0
         title: Chaves de segurança desativadas
       webauthn_enabled:
         explanation: A autenticação com chave de segurança foi ativada para sua conta. A sua chave de segurança pode agora ser utilizada para aceder à sua conta.
