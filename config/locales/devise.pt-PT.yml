---
pt-PT:
  devise:
    confirmations:
      confirmed: O seu endereço de e-mail foi corretamente confirmado.
      send_instructions: Irá receber um e-mail com instruções sobre como confirmar o seu endereço de e-mail dentro de alguns minutos. Verifique a sua pasta de spam se não recebeu este e-mail.
      send_paranoid_instructions: Se o seu endereço de e-mail existir na nossa base de dados, receberá um e-mail com instruções sobre como confirmar o seu endereço de e-mail dentro de alguns minutos. Verifique a sua pasta de spam se não recebeu este e-mail.
    failure:
      already_authenticated: Já tem sessão iniciada.
      inactive: A sua conta ainda não está ativada.
      invalid: "%{authentication_keys} ou palavra-passe inválida."
      last_attempt: Tem só mais uma tentativa antes da sua conta ser bloqueada.
      locked: A sua conta está bloqueada.
      not_found_in_database: "%{authentication_keys} ou palavra-passe inválida."
      omniauth_user_creation_failure: Erro ao criar uma conta para esta identidade.
      pending: A sua conta está ainda a aguardar revisão.
      timeout: A sua sessão expirou. Inicie sessão novamente para continuar.
      unauthenticated: É necessário iniciar sessão ou registar-se antes de continuar.
      unconfirmed: Tem de confirmar o seu endereço de e-mail antes de continuar.
    mailer:
      confirmation_instructions:
        action: Verificar o endereço de e-mail
        action_with_app: Confirmar e regressar a %{app}
        explanation: Foi criada uma conta em %{host} com este endereço de e-mail. Está a um clique de ativá-la. Se não foi você que fez este registo, por favor ignore esta mensagem.
        explanation_when_pending: Candidatou-se com um convite para %{host} com este endereço de e-mail. Logo que confirme o seu endereço de e-mail, iremos rever a sua candidatura. Pode iniciar sessão para alterar os seus dados ou eliminar a sua conta, mas não poderá aceder à maioria das funções até que a sua conta seja aprovada. Se a sua inscrição for indeferida, os seus dados serão eliminados, pelo que não será necessária qualquer ação adicional da sua parte. Se não solicitou este convite, queira ignorar este e-mail.
        extra_html: Por favor leia as <a href="%{terms_path}">regras do servidor</a> e os <a href="%{policy_path}">nossos termos de serviço</a>.
        subject: 'Mastodon: instruções de confirmação para %{instance}'
        title: Verificar o endereço de e-mail
      email_changed:
        explanation: 'O e-mail associado à sua conta será alterado para:'
<<<<<<< HEAD
        extra: Se não alterou o seu e-mail, é possível que alguém tenha conseguido aceder à sua conta. Por favor altere a sua palavra-passe imediatamente ou entra em contacto com um administrador da instância se tiver ficado sem acesso à sua conta.
        subject: 'E-mail alterado'
=======
        extra: Se não alterou o seu e-mail, é possível que alguém tenha conseguido aceder à sua conta. Por favor altere a sua palavra-passe imediatamente ou entre em contacto com um administrador do servidor se tiver ficado sem acesso à sua conta.
        subject: 'Mastodon: e-mail alterado'
>>>>>>> ab36c152
        title: Novo endereço de e-mail
      password_change:
        explanation: A palavra-passe da sua conta foi alterada.
        extra: Se não alterou a sua palavra-passe, é possível que alguém tenha conseguido aceder à sua conta. Por favor altere a sua palavra-passe imediatamente ou entre em contacto com um administrador do servidor se tiver ficado sem acesso à sua conta.
        subject: 'Mastodon: palavra-passe alterada'
        title: Palavra-passe alterada
      reconfirmation_instructions:
        explanation: Confirme o seu novo endereço para alterar o e-mail.
        extra: Se esta alteração não foi iniciada por si, ignore este e-mail. O endereço de e-mail da conta Mastodon não será alterado até aceder à hiperligação acima.
        subject: 'Mastodon: confirmação de e-mail para %{instance}'
        title: Validar o endereço de e-mail
      reset_password_instructions:
        action: Alterar palavra-passe
        explanation: Solicitou uma nova palavra-passe para a sua conta.
        extra: Se não solicitou esta alteração, ignore este e-mail. A sua palavra-passe não será alterada até aceder à hiperligação acima e criar uma nova.
        subject: 'Mastodon: instruções para redefinir a palavra-passe'
        title: Solicitar nova palavra-passe
      two_factor_disabled:
<<<<<<< HEAD
        explanation: A autenticação em duas etapas para a sua conta foi desativada. É agora possível aceder apenas com o seu endereço de e-mail e palavra-passe.
        subject: 'Autenticação de duas etapas desativada'
        title: 2FA desativado
      two_factor_enabled:
        explanation: A autenticação em duas etapas foi ativada para a sua conta. Um token, gerado pela aplicação TOTP emparelhada, será necessário para aceder.
        subject: 'Autenticação em duas etapas ativada'
        title: 2FA ativado
      two_factor_recovery_codes_changed:
        explanation: Os códigos de recuperação anteriores foram invalidados e novos foram gerados.
        subject: 'Gerados novos códigos de recuperação em duas etapas'
        title: Códigos de recuperação 2FA alterados
      unlock_instructions:
        subject: 'Instruções para desbloquear a tua conta'
      webauthn_credential:
        added:
          explanation: A seguinte chave de segurança foi adicionada à sua conta
          subject: 'Nova chave de segurança'
          title: Foi adicionada uma nova chave de segurança
        deleted:
          explanation: A seguinte chave de segurança foi eliminada da sua conta
          subject: 'Chave de segurança eliminada'
=======
        explanation: O início de sessão é agora possível utilizando apenas o endereço de e-mail e a palavra-passe.
        subject: 'Mastodon: autenticação de duas etapas desativada'
        subtitle: A autenticação de dois fatores foi desativada para a sua conta.
        title: 2FA desativado
      two_factor_enabled:
        explanation: Para iniciar sessão, será necessário um token gerado pela aplicação TOTP emparelhada.
        subject: 'Mastodon: autenticação em duas etapas ativada'
        subtitle: A autenticação de dois fatores foi ativada para a sua conta.
        title: 2FA ativado
      two_factor_recovery_codes_changed:
        explanation: Os códigos de recuperação anteriores foram invalidados e foram gerados novos códigos.
        subject: 'Mastodon: gerados novos códigos de recuperação em duas etapas'
        subtitle: Os códigos de recuperação anteriores foram invalidados e foram gerados novos códigos.
        title: Códigos de recuperação 2FA alterados
      unlock_instructions:
        subject: 'Mastodon: instruções para desbloquear'
      webauthn_credential:
        added:
          explanation: A seguinte chave de segurança foi adicionada à sua conta
          subject: 'Mastodon: nova chave de segurança'
          title: Foi adicionada uma nova chave de segurança
        deleted:
          explanation: A seguinte chave de segurança foi eliminada da sua conta
          subject: 'Mastodon: chave de segurança eliminada'
>>>>>>> ab36c152
          title: Uma das suas chaves de segurança foi eliminada
      webauthn_disabled:
        explanation: A autenticação com chaves de segurança foi desativada para sua conta.
        extra: O início de sessão é agora possível utilizando apenas o token gerado pela aplicação TOTP emparelhada.
        subject: 'Mastodon: autenticação com chave de segurança desativada'
        title: Chaves de segurança desativadas
      webauthn_enabled:
<<<<<<< HEAD
        explanation: A autenticação com chave de segurança foi ativada para sua conta. A sua chave de segurança pode agora ser utilizada para aceder à sua conta.
        subject: 'Autenticação com chave de segurança ativada'
=======
        explanation: A autenticação por chave de segurança foi ativada para a sua conta.
        extra: A sua chave de segurança pode agora ser utilizada para iniciar sessão.
        subject: 'Mastodon: autenticação com chave de segurança ativada'
>>>>>>> ab36c152
        title: Chaves de segurança ativadas
    omniauth_callbacks:
      failure: Não foi possível autenticar %{kind} porque "%{reason}".
      success: Autenticado correctamente na conta %{kind}.
    passwords:
      no_token: Não pode aceder a esta página se não vier através da hiperligação enviada por e-mail para alteração da sua palavra-passe. Se de facto usou essa hiperligação para chegar até aqui, verifique se usou o endereço URL completo.
      send_instructions: Se o seu endereço de e-mail existir na nossa base de dados, receberá uma hiperligação de recuperação da palavra-passe no seu endereço de e-mail dentro de alguns minutos. Verifique a sua pasta de spam se não recebeu esta mensagem de correio eletrónico.
      send_paranoid_instructions: Se o seu endereço de e-mail existir na nossa base de dados, receberá uma hiperligação de recuperação da palavra-passe no seu endereço de e-mail dentro de alguns minutos. Verifique a sua pasta de spam se não recebeu esta mensagem de correio eletrónico.
      updated: A sua palavra-passe foi alterada com sucesso. Está agora autenticado.
      updated_not_active: A tua palavra-passe foi alterada.
    registrations:
      destroyed: Adeus! A sua conta foi cancelada com sucesso. Esperamos voltar a vê-lo em breve.
      signed_up: Bem-vindo! A sua conta foi registada com sucesso.
      signed_up_but_inactive: Registou-se com sucesso. No entanto, não foi possível iniciar sessão porque a sua conta ainda não está ativada.
      signed_up_but_locked: Registou-se com sucesso. No entanto, não foi possível iniciar sessão porque a sua conta está bloqueada.
      signed_up_but_pending: Foi enviada uma mensagem com uma hiperligação de confirmação para o seu endereço de e-mail. Depois de clicar na hiperligação, analisaremos a sua candidatura. Será notificado se for aprovado.
      signed_up_but_unconfirmed: Foi enviada para o seu endereço de e-mail uma mensagem com uma hiperligação de confirmação. Siga a hiperligação para ativar a sua conta. Verifique a sua pasta de spam se não recebeu esta mensagem de e-mail.
      update_needs_confirmation: Atualizou a sua conta com sucesso, mas temos de verificar o seu novo endereço de e-mail. Verifique o seu e-mail e siga a hiperligação de confirmação para confirmar o seu novo endereço de e-mail. Verifique a sua pasta de spam se não recebeu esta mensagem de correio eletrónico.
      updated: A sua conta foi corretamente atualizada.
    sessions:
      already_signed_out: Sessão encerrada.
      signed_in: Sessão iniciada.
      signed_out: Sessão encerrada.
    unlocks:
      send_instructions: Receberá um e-mail com instruções sobre como desbloquear a sua conta dentro de alguns minutos. Verifique a sua pasta de spam se não recebeu este e-mail.
      send_paranoid_instructions: Se a sua conta existir, receberá um e-mail com instruções sobre como a desbloquear dentro de alguns minutos. Verifique a sua pasta de spam se não recebeu este e-mail.
      unlocked: A sua conta foi desbloqueada com sucesso. Inicie sessão para continuar.
  errors:
    messages:
      already_confirmed: já confirmado, por favor tente iniciar sessão
      confirmation_period_expired: tem de ser confirmado dentro de %{period}, por favor tente outra vez
      expired: expirou, por favor tente outra vez
      not_found: não encontrado
      not_locked: não estava bloqueada
      not_saved:
        one: 'Um erro impediu este %{resource} de ser guardado:'
        other: "%{count} erros impediram este %{resource} de ser guardado:"<|MERGE_RESOLUTION|>--- conflicted
+++ resolved
@@ -28,13 +28,8 @@
         title: Verificar o endereço de e-mail
       email_changed:
         explanation: 'O e-mail associado à sua conta será alterado para:'
-<<<<<<< HEAD
-        extra: Se não alterou o seu e-mail, é possível que alguém tenha conseguido aceder à sua conta. Por favor altere a sua palavra-passe imediatamente ou entra em contacto com um administrador da instância se tiver ficado sem acesso à sua conta.
-        subject: 'E-mail alterado'
-=======
         extra: Se não alterou o seu e-mail, é possível que alguém tenha conseguido aceder à sua conta. Por favor altere a sua palavra-passe imediatamente ou entre em contacto com um administrador do servidor se tiver ficado sem acesso à sua conta.
         subject: 'Mastodon: e-mail alterado'
->>>>>>> ab36c152
         title: Novo endereço de e-mail
       password_change:
         explanation: A palavra-passe da sua conta foi alterada.
@@ -53,29 +48,6 @@
         subject: 'Mastodon: instruções para redefinir a palavra-passe'
         title: Solicitar nova palavra-passe
       two_factor_disabled:
-<<<<<<< HEAD
-        explanation: A autenticação em duas etapas para a sua conta foi desativada. É agora possível aceder apenas com o seu endereço de e-mail e palavra-passe.
-        subject: 'Autenticação de duas etapas desativada'
-        title: 2FA desativado
-      two_factor_enabled:
-        explanation: A autenticação em duas etapas foi ativada para a sua conta. Um token, gerado pela aplicação TOTP emparelhada, será necessário para aceder.
-        subject: 'Autenticação em duas etapas ativada'
-        title: 2FA ativado
-      two_factor_recovery_codes_changed:
-        explanation: Os códigos de recuperação anteriores foram invalidados e novos foram gerados.
-        subject: 'Gerados novos códigos de recuperação em duas etapas'
-        title: Códigos de recuperação 2FA alterados
-      unlock_instructions:
-        subject: 'Instruções para desbloquear a tua conta'
-      webauthn_credential:
-        added:
-          explanation: A seguinte chave de segurança foi adicionada à sua conta
-          subject: 'Nova chave de segurança'
-          title: Foi adicionada uma nova chave de segurança
-        deleted:
-          explanation: A seguinte chave de segurança foi eliminada da sua conta
-          subject: 'Chave de segurança eliminada'
-=======
         explanation: O início de sessão é agora possível utilizando apenas o endereço de e-mail e a palavra-passe.
         subject: 'Mastodon: autenticação de duas etapas desativada'
         subtitle: A autenticação de dois fatores foi desativada para a sua conta.
@@ -100,7 +72,6 @@
         deleted:
           explanation: A seguinte chave de segurança foi eliminada da sua conta
           subject: 'Mastodon: chave de segurança eliminada'
->>>>>>> ab36c152
           title: Uma das suas chaves de segurança foi eliminada
       webauthn_disabled:
         explanation: A autenticação com chaves de segurança foi desativada para sua conta.
@@ -108,14 +79,9 @@
         subject: 'Mastodon: autenticação com chave de segurança desativada'
         title: Chaves de segurança desativadas
       webauthn_enabled:
-<<<<<<< HEAD
-        explanation: A autenticação com chave de segurança foi ativada para sua conta. A sua chave de segurança pode agora ser utilizada para aceder à sua conta.
-        subject: 'Autenticação com chave de segurança ativada'
-=======
         explanation: A autenticação por chave de segurança foi ativada para a sua conta.
         extra: A sua chave de segurança pode agora ser utilizada para iniciar sessão.
         subject: 'Mastodon: autenticação com chave de segurança ativada'
->>>>>>> ab36c152
         title: Chaves de segurança ativadas
     omniauth_callbacks:
       failure: Não foi possível autenticar %{kind} porque "%{reason}".
