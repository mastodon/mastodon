--- conflicted
+++ resolved
@@ -1,20 +1,6 @@
 ---
 fi:
   about:
-<<<<<<< HEAD
-    about_hashtag_html: Nämä ovat hashtagilla <strong>#%{hashtag}</strong> merkittyjä julkisia tuuttauksia. Voit vastata niihin, jos sinulla on tili jossain päin fediversumia.
-    about_mastodon_html: Mastodon on sosiaalinen verkosto. Se on toteutettu avoimilla verkkoprotokollilla ja vapailla, avoimen lähdekoodin ohjelmistoilla, ja se toimii hajautetusti samaan tapaan kuin sähköposti.
-    about_this: Tietoja tästä palvelimesta
-    active_count_after: aktiivinen
-    active_footnote: Kuukausittaiset aktiiviset käyttäjät (MAU)
-    administered_by: 'Ylläpitäjä:'
-    api: Rajapinta
-    apps: Mobiili sovellukset
-    apps_platforms: Käytä Mastodonia iOS:llä, Androidilla tai muilla alustoilla
-    browse_directory: Selaa profiilihakemistoa ja suodata kiinnostuksen kohteiden mukaan
-    browse_local_posts: Selaa suoratoistoja julkisista viesteistä tältä palvelimelta
-    browse_public_posts: Selaa suoratoistoja julkisista viesteistä Mastodonissa
-=======
     about_hashtag_html: Nämä julkiset julkaisut on merkitty hastagilla <strong>#%{hashtag}</strong>. Voit vastata niihin, jos sinulla on tili jossain päin fediversumia.
     about_mastodon_html: 'Tulevaisuuden sosiaalinen verkosto: Ei mainoksia, ei valvontaa, toteutettu avoimilla protokollilla ja hajautettu! Pidä tietosi ominasi Mastodonilla!'
     about_this: Tietoa tästä palvelimesta
@@ -27,7 +13,6 @@
     browse_directory: Selaa profiilihakemistoa
     browse_local_posts: Selaa julkisia julkaisuja tältä palvelimelta
     browse_public_posts: Selaa julkisia julkaisuja Mastodonissa
->>>>>>> 8c7223f4
     contact: Ota yhteyttä
     contact_missing: Ei asetettu
     contact_unavailable: Ei saatavilla
@@ -41,13 +26,9 @@
       Tämä on virtuaalitili, joka edustaa itse palvelinta eikä yksittäistä käyttäjää.
       Sitä käytetään yhdistämistarkoituksiin, eikä sitä saa estää, ellet halua estää koko palvelinta, jolloin sinun on käytettävä verkkotunnuksen estoa.
     learn_more: Lisätietoja
-<<<<<<< HEAD
-    privacy_policy: Tietosuojaseloste
-=======
     logged_in_as_html: Olet kirjautunut sisään nimellä %{username}.
     logout_before_registering: Olet jo kirjautunut sisään.
     privacy_policy: Tietosuojakäytäntö
->>>>>>> 8c7223f4
     rules: Palvelimen säännöt
     rules_html: 'Alla on yhteenveto säännöistä, joita sinun on noudatettava, jos haluat olla tili tällä Mastodonin palvelimella:'
     see_whats_happening: Näe mitä tapahtuu
@@ -119,10 +100,6 @@
     accounts:
       add_email_domain_block: Estä sähköpostidomain
       approve: Hyväksy
-<<<<<<< HEAD
-      approve_all: Hyväksy kaikki
-=======
->>>>>>> 8c7223f4
       approved_msg: Käyttäjän %{username} liittymishakemus hyväksyttiin
       are_you_sure: Oletko varma?
       avatar: Profiilikuva
@@ -137,10 +114,7 @@
       confirm: Vahvista
       confirmed: Vahvistettu
       confirming: Vahvistetaan
-<<<<<<< HEAD
-=======
       custom: Mukautettu
->>>>>>> 8c7223f4
       delete: Poista tiedot
       deleted: Poistettu
       demote: Alenna
@@ -198,10 +172,6 @@
       redownload: Päivitä profiilikuva
       redownloaded_msg: Käyttäjän %{username} profiilin päivittäminen alkuperästä onnistui
       reject: Hylkää
-<<<<<<< HEAD
-      reject_all: Hylkää kaikki
-=======
->>>>>>> 8c7223f4
       rejected_msg: Käyttäjän %{username} rekisteröitymishakemus hylättiin
       remove_avatar: Poista profiilikuva
       remove_header: Poista otsakekuva
@@ -242,10 +212,6 @@
       suspended: Jäähyllä
       suspension_irreversible: Tämän tilin tiedot on poistettu peruuttamattomasti. Voit peruuttaa tilin jäädyttämisen, jolloin siitä tulee käyttökelpoinen, mutta toiminto ei palauta sillä aiemmin olleita tietoja.
       suspension_reversible_hint_html: Tili on jäädytetty, ja tiedot poistetaan kokonaan %{date}. Siihen asti tili voidaan palauttaa ilman haitallisia vaikutuksia. Jos haluat poistaa kaikki tilin tiedot välittömästi, voit tehdä sen alla.
-<<<<<<< HEAD
-      time_in_queue: Odottaa jonossa %{time}
-=======
->>>>>>> 8c7223f4
       title: Tilit
       unblock_email: Poista sähköpostiosoitteen esto
       unblocked_email_msg: Käyttäjän %{username} sähköpostiosoitteen esto kumottiin
@@ -256,22 +222,15 @@
       unsilenced_msg: "%{username} -tilin rajoituksen kumoaminen onnistui"
       unsubscribe: Lopeta tilaus
       unsuspended_msg: "%{username} -tilin keskeytyksen kumoaminen onnistui"
-<<<<<<< HEAD
-      username: Käyttäjänimi
-=======
       username: Käyttäjätunnus
->>>>>>> 8c7223f4
       view_domain: Näytä verkkotunnuksen yhteenveto
       warn: Varoita
       web: Verkko
       whitelisted: Sallittu liittämiselle
     action_logs:
       action_types:
-<<<<<<< HEAD
-=======
         approve_appeal: Hyväksy valitus
         approve_user: Hyväksy käyttäjä
->>>>>>> 8c7223f4
         assigned_to_self_report: Määritä raportti
         change_email_user: Vaihda sähköposti käyttäjälle
         confirm_user: Vahvista käyttäjä
@@ -289,14 +248,9 @@
         destroy_domain_allow: Salli verkkotunnuksen poisto
         destroy_domain_block: Poista verkkotunnuksen esto
         destroy_email_domain_block: Poista sähköpostipalvelimen esto
-<<<<<<< HEAD
-        destroy_ip_block: Poista IP-sääntö
-        destroy_status: Poista tilapäivitys
-=======
         destroy_instance: Tyhjennä verkkotunnus
         destroy_ip_block: Poista IP-sääntö
         destroy_status: Poista julkaisu
->>>>>>> 8c7223f4
         destroy_unavailable_domain: Poista ei-saatavilla oleva verkkotunnus
         disable_2fa_user: Poista kaksivaiheinen tunnistautuminen käytöstä
         disable_custom_emoji: Estä mukautettu emoji
@@ -317,10 +271,7 @@
         silence_account: Hiljennä tili
         suspend_account: Jäädytä tili
         unassigned_report: Peruuta raportin määritys
-<<<<<<< HEAD
-=======
         unblock_email_account: Poista sähköpostiosoitteen esto
->>>>>>> 8c7223f4
         unsensitive_account: Kumoa pakotus arkaluontoiseksi tiliksi
         unsilence_account: Peruuta tilin rajoitus
         unsuspend_account: Peruuta tilin jäädytys
@@ -329,11 +280,8 @@
         update_domain_block: Päivitä verkkotunnuksen esto
         update_status: Päivitä viesti
       actions:
-<<<<<<< HEAD
-=======
         approve_appeal_html: "%{name} hyväksyi moderointipäätöksen muutoksenhaun lähettäjältä %{target}"
         approve_user_html: "%{name} hyväksyi käyttäjän rekisteröitymisen kohteesta %{target}"
->>>>>>> 8c7223f4
         assigned_to_self_report_html: "%{name} otti raportin %{target} tehtäväkseen"
         change_email_user_html: "%{name} vaihtoi käyttäjän %{target} sähköpostiosoitteen"
         confirm_user_html: "%{name} vahvisti käyttäjän %{target} sähköpostiosoitteen"
@@ -351,10 +299,7 @@
         destroy_domain_allow_html: "%{name} esti yhdistämisen verkkotunnuksella %{target}"
         destroy_domain_block_html: "%{name} poisti verkkotunnuksen %{target} eston"
         destroy_email_domain_block_html: "%{name} poisti verkkotunnuksen %{target} eston"
-<<<<<<< HEAD
-=======
         destroy_instance_html: "%{name} tyhjensi verkkotunnuksen %{target}"
->>>>>>> 8c7223f4
         destroy_ip_block_html: "%{name} poisti IP-säännön %{target}"
         destroy_status_html: "%{name} poisti viestin %{target}"
         destroy_unavailable_domain_html: "%{name} jatkoi toimitusta verkkotunnukseen %{target}"
@@ -367,11 +312,8 @@
         enable_user_html: "%{name} salli kirjautumisen käyttäjälle %{target}"
         memorialize_account_html: "%{name} muutti käyttäjän %{target} tilin muistosivuksi"
         promote_user_html: "%{name} ylensi käyttäjän %{target}"
-<<<<<<< HEAD
-=======
         reject_appeal_html: "%{name} hylkäsi moderointipäätöksen muutoksenhaun %{target}"
         reject_user_html: "%{name} hylkäsi käyttäjän rekisteröitymisen kohteesta %{target}"
->>>>>>> 8c7223f4
         remove_avatar_user_html: "%{name} poisti käyttäjän %{target} profiilikuvan"
         reopen_report_html: "%{name} avasi uudelleen raportin %{target}"
         reset_password_user_html: "%{name} palautti käyttäjän %{target} salasanan"
@@ -380,10 +322,7 @@
         silence_account_html: "%{name} rajoitti %{target} tilin"
         suspend_account_html: "%{name} siirsi käyttäjän %{target} jäähylle"
         unassigned_report_html: "%{name} peruutti raportin määrityksen %{target}"
-<<<<<<< HEAD
-=======
         unblock_email_account_html: "%{name} poisti %{target} sähköpostiosoitteen eston"
->>>>>>> 8c7223f4
         unsensitive_account_html: "%{name} poisti merkinnän %{target} arkaluonteinen media"
         unsilence_account_html: "%{name} ei tehnyt rajoitusta %{target} tilille"
         unsuspend_account_html: "%{name} perui käyttäjän %{target} jäähyn"
@@ -391,11 +330,7 @@
         update_custom_emoji_html: "%{name} päivitti emojin %{target}"
         update_domain_block_html: "%{name} päivitti verkkotunnuksen %{target}"
         update_status_html: "%{name} päivitti viestin %{target}"
-<<<<<<< HEAD
-      deleted_status: "(poistettu tilapäivitys)"
-=======
       deleted_status: "(poistettu julkaisu)"
->>>>>>> 8c7223f4
       empty: Lokeja ei löytynyt.
       filter_by_action: Suodata tapahtuman mukaan
       filter_by_user: Suodata käyttäjän mukaan
@@ -450,8 +385,6 @@
       updated_msg: Emojin päivitys onnistui!
       upload: Lähetä
     dashboard:
-<<<<<<< HEAD
-=======
       active_users: aktiiviset käyttäjät
       interactions: vuorovaikutukset
       media_storage: Median tallennustila
@@ -470,13 +403,10 @@
         one: "<strong>%{count}</strong> odottava käyttäjä"
         other: "<strong>%{count}</strong> odottavat käyttäjät"
       resolved_reports: raportit ratkaistu
->>>>>>> 8c7223f4
       software: Ohjelmisto
       sources: Rekisteröitymisen lähteet
       space: Tilankäyttö
       title: Hallintapaneeli
-<<<<<<< HEAD
-=======
       top_languages: Aktiiviset kielet
       top_servers: Aktiiviset palvelimet
       website: Sivusto
@@ -484,7 +414,6 @@
       appeals:
         empty: Valituksia ei löytynyt.
         title: Valitukset
->>>>>>> 8c7223f4
     domain_allows:
       add_new: Salli liitto verkkotunnuksella
       created_msg: Verkkotunnus on onnistuneesti sallittu federaatiolle
@@ -516,23 +445,6 @@
       reject_media_hint: Poistaa paikallisesti tallennetut mediatiedostot eikä lataa niitä enää jatkossa. Ei merkitystä jäähyn kohdalla
       reject_reports: Hylkää raportit
       reject_reports_hint: Ohita kaikki tästä verkkotunnuksesta tulevat raportit. Erottamisen kannalta ei merkitystä
-<<<<<<< HEAD
-      rejecting_media: mediatiedostojen hylkääminen
-      rejecting_reports: raporttien hylkääminen
-      severity:
-        silence: hiljennetty
-        suspend: jäähyllä
-      show:
-        affected_accounts:
-          one: Vaikuttaa yhteen tiliin tietokannassa
-          other: Vaikuttaa %{count} tiliin tietokannassa
-        retroactive:
-          silence: Peru kaikkien tässä verkkotunnuksessa jo olemassa olevien tilien hiljennys
-          suspend: Peru kaikkien tässä verkkotunnuksessa jo olemassa olevien tilien jäähy
-        title: Peru verkkotunnuksen %{domain} esto
-        undo: Peru
-=======
->>>>>>> 8c7223f4
       undo: Peru
       view: Näytä verkkotunnuksen esto
     email_domain_blocks:
@@ -546,8 +458,6 @@
         types:
           mx: MX tietue
       domain: Verkkotunnus
-      empty: Sähköpostiosoitteita ei ole tällä hetkellä estetty.
-      from_html: käyttäjältä %{domain}
       new:
         create: Lisää verkkotunnus
         resolve: Ratkaise verkkotunnus
@@ -559,11 +469,7 @@
     follow_recommendations:
       description_html: "<strong>Suositusten noudattaminen auttaa uusia käyttäjiä löytämään nopeasti mielenkiintoista sisältöä.</strong>. Jos käyttäjä ei ole ollut vuorovaikutuksessa tarpeeksi muiden kanssa luodakseen henkilökohtaisia seuraajia, näitä muita tilejä suositellaan sen sijaan. Ne lasketaan uudelleen päivittäin yhdistelmästä tilejä, joilla on korkein viimeaikainen käyttö ja korkein paikallinen seuraajien määrä tietyllä kielellä."
       language: Kielelle
-<<<<<<< HEAD
-      status: Tilanne
-=======
       status: Tila
->>>>>>> 8c7223f4
       suppress: Peitä noudata suosituksia
       suppressed: Rajoitettu
       title: Noudata suosituksia
@@ -573,30 +479,17 @@
       back_to_limited: Rajoitettu
       back_to_warning: Varoitus
       by_domain: Verkkotunnus
-<<<<<<< HEAD
-=======
       confirm_purge: Oletko varma, että haluat pysyvästi poistaa tiedot tältä verkkotunnukselta?
->>>>>>> 8c7223f4
       delivery:
         all: Kaikki
         clear: Tyhjennä toimitusvirheet
         restart: Käynnistä toimitus uudelleen
         stop: Lopeta toimitus
-<<<<<<< HEAD
-        title: Toimitus
-        unavailable: Ei saatavilla
-        unavailable_message: Toimitus ei käytettävissä
-        warning: Varoitus
-      delivery_available: Toimitus on saatavilla
-      delivery_error_days: Toimitusvirheen päivät
-      delivery_error_hint: Jos toimitus ei ole mahdollista %{count} päivän aikana, se merkitään automaattisesti toimittamattomaksi.
-=======
         unavailable: Ei saatavilla
       delivery_available: Toimitus on saatavilla
       delivery_error_days: Toimitusvirheen päivät
       delivery_error_hint: Jos toimitus ei ole mahdollista %{count} päivän aikana, se merkitään automaattisesti toimittamattomaksi.
       destroyed_msg: Tiedot %{domain} on nyt jonossa välitöntä poistoa varten.
->>>>>>> 8c7223f4
       empty: Verkkotunnuksia ei löytynyt.
       moderation:
         all: Kaikki
@@ -634,11 +527,6 @@
         title: Luo uusi IP-sääntö
       no_ip_block_selected: IP-sääntöjä ei muutettu, koska yhtään ei ole valittuna
       title: IP-säännöt
-<<<<<<< HEAD
-    pending_accounts:
-      title: Vireillä olevat tilit (%{count})
-=======
->>>>>>> 8c7223f4
     relationships:
       title: "%{acct}n suhteet"
     relays:
@@ -681,19 +569,13 @@
       assign_to_self: Ota tehtäväksi
       assigned: Määritetty valvoja
       by_target_domain: Ilmoitetun tilin verkkotunnus
-<<<<<<< HEAD
-=======
       category: Kategoria
       category_description_html: Syy, miksi tämä tili ja/tai sisältö ilmoitettiin, mainitaan yhteydenotossa ilmoitettuun tiliin
->>>>>>> 8c7223f4
       comment:
         none: Ei mitään
       comment_description_html: 'Antaakseen lisätietoja %{name} kirjoitti:'
       created_at: Raportoitu
-<<<<<<< HEAD
-=======
       delete_and_resolve: Poista viestejä
->>>>>>> 8c7223f4
       forwarded: Välitetty
       forwarded_to: Välitetty %{domain}
       mark_as_resolved: Merkitse ratkaistuksi
@@ -718,20 +600,14 @@
       resolved_msg: Raportti onnistuneesti ratkaistu!
       skip_to_actions: Siirry toimintoihin
       status: Tila
-<<<<<<< HEAD
-=======
       statuses: Raportoitu sisältö
       statuses_description_html: Loukkaava sisältö mainitaan ilmoitetun tilin yhteydessä
->>>>>>> 8c7223f4
       target_origin: Raportoidun tilin alkuperä
       title: Raportit
       unassign: Määrittämätön
       unresolved: Ratkaisemattomat
       updated_at: Päivitetty
-<<<<<<< HEAD
-=======
       view_profile: Näytä profiili
->>>>>>> 8c7223f4
     rules:
       add_new: Lisää sääntö
       delete: Poista
@@ -838,15 +714,6 @@
         remove_from_report: Poista raportista
         report: Raportti
       deleted: Poistettu
-<<<<<<< HEAD
-      failed_to_execute: Suoritus epäonnistui
-      media:
-        title: Media
-      no_media: Ei mediaa
-      no_status_selected: Viestejä ei muutettu, koska yhtään ei ole valittuna
-      title: Tilin tilat
-      with_media: Sisältää mediaa
-=======
       media:
         title: Media
       no_status_selected: Viestejä ei muutettu, koska yhtään ei ole valittuna
@@ -863,7 +730,6 @@
         suspend: "%{name} keskeytti käyttäjän %{target} tilin"
       appeal_approved: Valitti
       appeal_pending: Valitus vireillä
->>>>>>> 8c7223f4
     system_checks:
       database_schema_check:
         message_html: Tietokannan siirto on vireillä. Suorita ne varmistaaksesi, että sovellus toimii odotetulla tavalla
@@ -873,23 +739,7 @@
       sidekiq_process_check:
         message_html: Ei ole Sidekiq-prosessia käynnissä jonossa %{value}. Tarkista Sidekiq-asetukset
     tags:
-<<<<<<< HEAD
-      accounts_today: Tämän päivän käyttö
-      accounts_week: Tämän viikon käyttö
-      breakdown: Tämän päivän käyttö lähteen mukaan
-      last_active: Aktiivinen viimeksi
-      most_popular: Suosituimmat
-      most_recent: Viimeisimmät
-      name: Aihetunniste
       review: Tarkista tila
-      reviewed: Tarkistetut
-      title: Aihetunnisteet
-      trending_right_now: Trendaa juuri nyt
-      unique_uses_today: "%{count} postausta tänään"
-      unreviewed: Ei tarkistettu
-=======
-      review: Tarkista tila
->>>>>>> 8c7223f4
       updated_msg: Hashtagin asetukset päivitetty onnistuneesti
     title: Ylläpito
     trends:
@@ -949,8 +799,6 @@
       empty: Et ole vielä määrittänyt yhtään varoitusesiasetusta.
       title: Hallinnoi varoitusesiasetuksia
   admin_mailer:
-<<<<<<< HEAD
-=======
     new_appeal:
       actions:
         delete_statuses: poistaa heidän viestit
@@ -963,7 +811,6 @@
       body: "%{target} on valittanut valvojan päätöksestä %{action_taken_by} aika %{date}, joka oli %{type}. He kirjoittivat:"
       next_steps: Voit hyväksyä vetoomuksen ja kumota päätöksen tai jättää sen huomiotta.
       subject: "%{username} valittaa valvojan päätöksestä, joka koskee %{instance}"
->>>>>>> 8c7223f4
     new_pending_account:
       body: Uuden tilin tiedot ovat alla. Voit hyväksyä tai hylätä tämän hakemuksen.
       subject: Uusi tili tarkastettavana %{instance} (%{username})
@@ -971,11 +818,6 @@
       body: "%{reporter} on raportoinut kohteen %{target}"
       body_remote: Joku osoitteesta %{domain} on raportoinut kohteen %{target}
       subject: Uusi raportti instanssista %{instance} (nro %{id})
-<<<<<<< HEAD
-    new_trending_tag:
-      body: 'Aihetunniste #%{name} on nousussa tänään, mutta sitä ei ole aiemmin tarkistettu. Sitä ei näytetä julkisesti, ellet salli sitä. Siitä ei ilmoiteta uudelleen, jos pelkästään tallennat lomakkeen sellaisenaan.'
-      subject: Uusi aihetunniste tarkistettavaksi %{instance} (#%{name})
-=======
     new_trends:
       body: 'Seuraavat kohteet on tarkistettava ennen kuin ne voidaan näyttää julkisesti:'
       new_trending_links:
@@ -991,7 +833,6 @@
         requirements: 'Mikä tahansa näistä ehdokkaista voisi ylittää #%{rank} hyväksytyn trendikkään hashtagin, joka on tällä hetkellä #%{lowest_tag_name} arvosanalla %{lowest_tag_score}.'
         title: Suositut hashtagit
       subject: Uusia trendejä tarkistettavaksi %{instance}
->>>>>>> 8c7223f4
   aliases:
     add_new: Luo alias
     created_msg: Uusi alias luotiin onnistuneesti. Voit nyt aloittaa siirron vanhasta tilistä.
@@ -1029,11 +870,7 @@
   auth:
     apply_for_account: Pyydä kutsu
     change_password: Salasana
-<<<<<<< HEAD
-    checkbox_agreement_html: Hyväksyn <a href="%{rules_path}" target="_blank">palvelinsäännöt</a> ja <a href="%{terms_path}" target="_blank">käyttöehdot</a>
-=======
     checkbox_agreement_html: Hyväksyn <a href="%{rules_path}" target="_blank">palvelimen käytännöt</a> ja <a href="%{terms_path}" target="_blank">käyttöehdot</a>
->>>>>>> 8c7223f4
     checkbox_agreement_without_rules_html: Hyväksyn <a href="%{terms_path}" target="_blank">käyttöehdot</a>
     delete_account: Poista tili
     delete_account_html: Jos haluat poistaa tilisi, <a href="%{path}">paina tästä</a>. Poisto on vahvistettava.
@@ -1047,10 +884,7 @@
     invalid_reset_password_token: Salasananpalautustunnus on virheellinen tai vanhentunut. Pyydä uusi.
     link_to_otp: Syötä puhelimesi kaksivaiheinen koodi tai palautuskoodi
     link_to_webauth: Käytä suojausavaintasi
-<<<<<<< HEAD
-=======
     log_in_with: Kirjaudu käyttäen
->>>>>>> 8c7223f4
     login: Kirjaudu sisään
     logout: Kirjaudu ulos
     migrate_account: Muuta toiseen tiliin
@@ -1075,10 +909,7 @@
       functional: Tilisi on täysin toimiva.
       pending: Hakemuksesi odottaa henkilökuntamme tarkastusta. Tämä voi kestää jonkin aikaa. Saat sähköpostiviestin, jos hakemuksesi on hyväksytty.
       redirecting_to: Tilisi ei ole aktiivinen, koska se ohjaa tällä hetkellä kohteeseen %{acct}.
-<<<<<<< HEAD
-=======
       view_strikes: Näytä tiliäsi koskevia aiempia varoituksia
->>>>>>> 8c7223f4
     too_fast: Lomake lähetettiin liian nopeasti, yritä uudelleen.
     trouble_logging_in: Ongelmia kirjautumisessa?
     use_security_key: Käytä suojausavainta
@@ -1142,8 +973,6 @@
     directory: Profiilihakemisto
     explanation: Löydä käyttäjiä heidän kiinnostustensa mukaan
     explore_mastodon: Tutki %{title}ia
-<<<<<<< HEAD
-=======
   disputes:
     strikes:
       action_taken: Toteutetut toimet
@@ -1172,7 +1001,6 @@
       your_appeal_approved: Valituksesi on hyväksytty
       your_appeal_pending: Olet lähettänyt valituksen
       your_appeal_rejected: Valituksesi on hylätty
->>>>>>> 8c7223f4
   domain_validator:
     invalid_domain: ei ole kelvollinen toimialueen nimi
   errors:
@@ -1241,11 +1069,7 @@
     changes_saved_msg: Muutosten tallennus onnistui!
     copy: Kopioi
     delete: Poista
-<<<<<<< HEAD
-    no_batch_actions_available: Tällä sivulla ei ole erätoimintoja
-=======
     none: Ei mitään
->>>>>>> 8c7223f4
     order_by: Järjestä
     save_changes: Tallenna muutokset
     today: tänään
@@ -1254,29 +1078,6 @@
       other: Kaikki ei ole aivan oikein! Tarkasta alla olevat %{count} virhettä
   html_validator:
     invalid_markup: 'sisältää virheellisen HTML-merkinnän: %{error}'
-<<<<<<< HEAD
-  identity_proofs:
-    active: Aktiivinen
-    authorize: Kyllä, valtuuta
-    authorize_connection_prompt: Sallitaanko tämä salausyhteys?
-    errors:
-      failed: Salausyhteys epäonnistui. Yritä uudelleen %{provider}.
-      keybase:
-        invalid_token: Keybase-tunnukset ovat allekirjoituksia ja niiden on oltava 66 hex-merkkiä
-        verification_failed: Keybase ei tunnista tätä tunnusta Keybase käyttäjän %{kb_username} allekirjoituksena. Yritä uudelleen Keybasesta.
-      wrong_user: Todistusta käyttäjälle %{proving} ei voida luoda kirjautuessa %{current}. Kirjaudu sisään käyttäjänä %{proving} ja yritä uudelleen.
-    explanation_html: Täällä voit salata muita identiteettejäsi muista alustoista, kuten Keybase. Näin muut ihmiset voivat lähettää sinulle salattuja viestejä kyseisillä alustoilla ja he voivat luottaa siihen, että lähettämäsi sisältö tulee sinulta.
-    i_am_html: Olen %{username} %{service}.
-    identity: Identiteetti
-    inactive: Passiivinen
-    publicize_checkbox: 'Ja toot tämä:'
-    publicize_toot: 'Se on todistettu! Olen %{username} %{service}: %{url}'
-    remove: Poista todiste tililtä
-    removed: Todisteen poistaminen tililtä onnistui
-    status: Vahvistuksen tila
-    view_proof: Näytä todiste
-=======
->>>>>>> 8c7223f4
   imports:
     errors:
       over_rows_processing_limit: sisältää yli %{count} riviä
@@ -1513,19 +1314,13 @@
       chrome: Chrome
       edge: Microsoft Edge
       electron: Electron
-<<<<<<< HEAD
-=======
       firefox: Firefox
->>>>>>> 8c7223f4
       generic: Tuntematon selain
       ie: Internet Explorer
       micro_messenger: MicroMessenger
       nokia: Nokia S40 Ovi -selain
-<<<<<<< HEAD
-=======
       opera: Opera
       otter: Otter
->>>>>>> 8c7223f4
       phantom_js: PhantomJS
       qq: QQ Browser
       safari: Safari
@@ -1632,13 +1427,9 @@
     ignore_favs: Ohita suosikit
     ignore_reblogs: Ohita tehostukset
     interaction_exceptions: Poikkeukset, jotka perustuvat vuorovaikutukseen
-<<<<<<< HEAD
-    keep_direct: Säilytä suorat viestit
-=======
     interaction_exceptions_explanation: Huomaa, että ei ole takeita viestien poistamiselle, jos ne alittavat suosikki- tai tehostusrajan sen jälkeen, kun ne on kerran ylitetty.
     keep_direct: Säilytä suorat viestit
     keep_direct_hint: Ei poista mitään sinun suoria viestejä
->>>>>>> 8c7223f4
     keep_media: Säilytä viestit, joissa on liitetiedostoja
     keep_media_hint: Ei poista viestejä, joissa on liitteitä
     keep_pinned: Pidä kiinnitettyt viestit
@@ -1653,12 +1444,6 @@
       '1209600': 2 viikkoa
       '15778476': 6 kuukautta
       '2629746': 1 kuukausi
-<<<<<<< HEAD
-      '31556952': 1 year
-      '5259492': 2 months
-      '63113904': 2 years
-      '7889238': 3 months
-=======
       '31556952': 1 vuosi
       '5259492': 2 kuukautta
       '604800': 1 viikko
@@ -1669,7 +1454,6 @@
     min_favs_hint: Ei poista yhtään julkaisuasi, jotka ovat saaneet vähintään tämän määrän tykkäyksiä. Jätä tyhjäksi, jos haluat poistaa julkaisuja tykkäyksien määrästä riippumatta
     min_reblogs: Pidä viestit tehostettuna vähintään
     min_reblogs_hint: Ei poista yhtään viestiäsi, jota on tehostettu vähintään näin monta kertaa. Jätä tyhjäksi poistaaksesi viestejä riippumatta niiden tehosteiden määrästä
->>>>>>> 8c7223f4
   stream_entries:
     pinned: Kiinnitetty tuuttaus
     reblogged: buustasi
@@ -1716,10 +1500,6 @@
       explanation: Pyysit täydellistä varmuuskopiota Mastodon-tilistäsi. Voit nyt ladata sen!
       subject: Arkisto on valmiina ladattavaksi
       title: Arkiston tallennus
-<<<<<<< HEAD
-    warning:
-      title:
-=======
     sign_in_token:
       details: 'Tässä yrityksen yksityiskohtia:'
       explanation: 'Tunnistimme sisäänkirjautumisyrityksen tunnistamattomasta IP-osoitteesta. Jos se olit sinä, syötä alla oleva turvakoodi sisäänkirjautumissivulle:'
@@ -1755,7 +1535,6 @@
         mark_statuses_as_sensitive: Viestit on merkitty arkaluonteisiksi
         none: Varoitus
         sensitive: Tili on merkitty arkaluonteiseksi
->>>>>>> 8c7223f4
         silence: Rajoitettu tili
         suspend: Tilin käyttäminen keskeytetty
     welcome:
