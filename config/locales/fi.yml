---
fi:
  about:
    about_mastodon_html: 'Tulevaisuuden sosiaalinen verkosto: Ei mainoksia, ei valvontaa, toteutettu avoimilla protokollilla ja hajautettu! Pidä tietosi ominasi Mastodonilla!'
    contact_missing: Ei asetettu
    contact_unavailable: Ei saatavilla
    hosted_on: Mastodon palvelimella %{domain}
    title: Tietoja
  accounts:
    follow: Seuraa
    followers:
      one: seuraaja
      other: seuraajaa
    following: seurattu(a)
    instance_actor_flash: Tämä tili on virtuaalinen toimija, jota käytetään edustamaan itse palvelinta eikä yksittäistä käyttäjää. Sitä käytetään federointitarkoituksiin, eikä sitä tule jäädyttää.
    last_active: viimeksi aktiivinen
    link_verified_on: Tämän linkin omistus on tarkastettu %{date}
    nothing_here: Täällä ei ole mitään!
    pin_errors:
      following: Sinun täytyy seurata henkilöä jota haluat tukea
    posts:
      one: Julkaisu
      other: viestiä
<<<<<<< HEAD
=======
    posts_tab_heading: Julkaisut
>>>>>>> 340f1a68
  admin:
    account_actions:
      action: Suorita toimenpide
      title: Suorita valvontatoimi käyttäjälle %{acct}
    account_moderation_notes:
      create: Jätä muistiinpano
      created_msg: Valvontamerkinnän luonti onnistui!
      destroyed_msg: Valvontamerkinnän poisto onnistui!
    accounts:
      add_email_domain_block: Estä sähköpostidomain
      approve: Hyväksy
      approved_msg: Käyttäjän %{username} liittymishakemus hyväksyttiin
      are_you_sure: Oletko varma?
      avatar: Profiilikuva
      by_domain: Verkkotunnus
      change_email:
        changed_msg: Sähköpostin vaihto onnistui!
        current_email: Nykyinen sähköposti
        label: Vaihda sähköposti
        new_email: Uusi sähköposti
        submit: Vaihda sähköposti
        title: Vaihda käyttäjän %{username} sähköposti-osoite
      change_role:
        changed_msg: Rooli vaihdettu onnistuneesti!
        label: Vaihda roolia
        no_role: Ei roolia
        title: Vaihda käyttäjän %{username} roolia
      confirm: Vahvista
      confirmed: Vahvistettu
      confirming: Vahvistetaan
      custom: Mukautettu
      delete: Poista tiedot
      deleted: Poistettu
      demote: Alenna
      destroyed_msg: Käyttäjän %{username} tiedot ovat nyt jonossa poistettavaksi välittömästi
      disable: Poista käytöstä
      disable_sign_in_token_auth: Poista sähköpostitunnuksen todennus käytöstä
      disable_two_factor_authentication: Poista 2FA käytöstä
      disabled: Poistettu käytöstä
      display_name: Näyttönimi
      domain: Verkkotunnus
      edit: Muokkaa
      email: Sähköposti
      email_status: Sähköpostin tila
      enable: Ota käyttöön
      enable_sign_in_token_auth: Ota sähköpostitunnuksen todennus käyttöön
      enabled: Käytössä
      enabled_msg: Käyttäjän %{username} tili palautettu onnistuneesti käyttöön
      followers: Seuraajat
      follows: Seuratut
      header: Otsakekuva
      inbox_url: Saapuvan postilaatikon osoite
      invite_request_text: Syitä liittymiseen
      invited_by: Kutsuja
      ip: IP
      joined: Liittynyt
      location:
        all: Kaikki
        local: Paikalliset
        remote: Etätilit
        title: Sijainti
      login_status: Sisäänkirjautumisen tila
      media_attachments: Medialiitteet
      memorialize: Muuta muistosivuksi
      memorialized: Muutettu muistotiliksi
      memorialized_msg: Käyttäjän %{username} tili muutettu onnistuneesti muistotiliksi
      moderation:
        active: Aktiivinen
        all: Kaikki
        disabled: Ei käytössä
        pending: Odottavat
        silenced: Rajoitettu
        suspended: Jäädytetty
        title: Valvonta
      moderation_notes: Valvontamerkinnät
      most_recent_activity: Viimeisin toiminta
      most_recent_ip: Viimeisin IP
      no_account_selected: Yhtään tiliä ei muutettu, koska mitään ei valittu
      no_limits_imposed: Rajoituksia ei ole asetettu
      no_role_assigned: Roolia ei ole määritetty
      not_subscribed: Ei tilaaja
      pending: Odottaa tarkistusta
      perform_full_suspension: Jäädytä
      previous_strikes: Aiemmat varoitukset
      previous_strikes_description_html:
        one: Tällä tilillä on <strong>yksi</strong> varoitus.
        other: Tällä tilillä on <strong>%{count}</strong> varoitusta.
      promote: Ylennä
      protocol: Protokolla
      public: Julkinen
      push_subscription_expires: PuSH-tilaus vanhenee
      redownload: Päivitä profiilikuva
      redownloaded_msg: Käyttäjän %{username} profiilin päivittäminen alkuperästä onnistui
      reject: Hylkää
      rejected_msg: Käyttäjän %{username} rekisteröitymishakemus hylättiin
      remote_suspension_irreversible: Tämän tilin tiedot on poistettu peruuttamattomasti.
      remote_suspension_reversible_hint_html: Tili on jäädytetty heidän palvelimellaan, ja kaikki tiedot poistetaan %{date}. Sitä ennen etäpalvelin voi palauttaa tilin ongelmitta. Jos haluat poistaa kaikki tilin tiedot heti, onnistuu se alta.
      remove_avatar: Poista profiilikuva
      remove_header: Poista otsakekuva
      removed_avatar_msg: Käyttäjän %{username} avatar-kuva poistettu onnistuneesti
      removed_header_msg: Käyttäjän %{username} otsakekuva poistettiin onnistuneesti
      resend_confirmation:
        already_confirmed: Tämä käyttäjä on jo vahvistettu
        send: Lähetä vahvistuslinkki uudelleen
        success: Vahvistuslinkki on lähetetty!
      reset: Palauta
      reset_password: Palauta salasana
      resubscribe: Tilaa uudelleen
      role: Rooli
      search: Hae
      search_same_email_domain: Muut käyttäjät, joilla on sama sähköpostin verkkotunnus
      search_same_ip: Muut käyttäjät, joilla on sama IP-osoite
      security: Turvallisuus
      security_measures:
        only_password: Vain salasana
        password_and_2fa: Salasana ja kaksivaiheinen tunnistautuminen
      sensitive: Pakotus arkaluonteiseksi
      sensitized: Merkitty arkaluonteiseksi
      shared_inbox_url: Jaetun saapuvan postilaatikon osoite
      show:
        created_reports: Tämän tilin luomat raportit
        targeted_reports: Tästä tilistä tehdyt raportit
      silence: Rajoita
      silenced: Rajoitettu
      statuses: Julkaisut
      strikes: Aiemmat varoitukset
      subscribe: Tilaa
      suspend: Jäädytä
      suspended: Jäädytetty
      suspension_irreversible: Tämän tilin tiedot on poistettu peruuttamattomasti. Voit kumota tilin jäädytyksen, jolloin siitä tulee käyttökelpoinen, mutta toiminto ei palauta sillä aiemmin olleita tietoja.
      suspension_reversible_hint_html: Tili on jäädytetty, ja tiedot poistetaan kokonaan %{date}. Siihen asti tili voidaan palauttaa ongelmitta. Jos haluat poistaa kaikki tilin tiedot heti, onnistuu se alta.
      title: Tilit
      unblock_email: Poista sähköpostiosoitteen esto
      unblocked_email_msg: Käyttäjän %{username} sähköpostiosoitteen esto kumottiin
      unconfirmed_email: Sähköpostia ei vahvistettu
      undo_sensitized: Kumoa pakotus arkaluonteiseksi tiliksi
      undo_silenced: Kumoa rajoitus
      undo_suspension: Peru jäähy
      unsilenced_msg: Tilin %{username} rajoituksen kumoaminen onnistui
      unsubscribe: Lopeta tilaus
      unsuspended_msg: Tilin %{username} jäädytyksen kumoaminen onnistui
      username: Käyttäjätunnus
      view_domain: Näytä verkkotunnuksen yhteenveto
      warn: Varoita
      web: Verkko
      whitelisted: Sallittu federoimaan
    action_logs:
      action_types:
        approve_appeal: Hyväksy valitus
        approve_user: Hyväksy käyttäjä
        assigned_to_self_report: Määritä raportti
        change_email_user: Vaihda sähköposti käyttäjälle
        change_role_user: Muuta käyttäjän roolia
        confirm_user: Vahvista käyttäjä
        create_account_warning: Luo varoitus
        create_announcement: Luo tiedote
        create_canonical_email_block: Luo sähköpostin esto
        create_custom_emoji: Luo mukautettu emoji
        create_domain_allow: Luo verkkotunnuksen salliminen
        create_domain_block: Luo verkkotunnuksen esto
        create_email_domain_block: Luo sähköpostin verkkotunnuksen esto
        create_ip_block: Luo IP-sääntö
        create_unavailable_domain: Luo ei-saatavilla oleva verkkotunnus
        create_user_role: Luo rooli
        demote_user: Alenna käyttäjä
        destroy_announcement: Poista tiedote
        destroy_canonical_email_block: Poista sähköpostin esto
        destroy_custom_emoji: Poista mukautettu emoji
        destroy_domain_allow: Poista verkkotunnuksen salliminen
        destroy_domain_block: Poista verkkotunnuksen esto
        destroy_email_domain_block: Poista sähköpostin verkkotunnuksen esto
        destroy_instance: Tyhjennä verkkotunnus
        destroy_ip_block: Poista IP-sääntö
        destroy_status: Poista julkaisu
        destroy_unavailable_domain: Poista ei-saatavilla oleva verkkotunnus
        destroy_user_role: Hävitä rooli
        disable_2fa_user: Poista kaksivaiheinen tunnistautuminen käytöstä
        disable_custom_emoji: Poista mukautettu emoji käytöstä
        disable_sign_in_token_auth_user: Estä käyttäjältä sähköpostitunnuksen todennus
        disable_user: Poista tili käytöstä
        enable_custom_emoji: Käytä mukautettuja emojeita
        enable_sign_in_token_auth_user: Salli käyttäjälle sähköpostitunnuksen todennus
        enable_user: Ota tili käyttöön
        memorialize_account: Muuta muistotiliksi
        promote_user: Käyttäjä ylennetty
        reject_appeal: Hylkää valitus
        reject_user: Hylkää käyttäjä
        remove_avatar_user: Profiilikuvan poisto
        reopen_report: Uudelleenavaa raportti
        resend_user: Lähetä vahvistusviesti uudelleen
        reset_password_user: Nollaa salasana
        resolve_report: Selvitä raportti
        sensitive_account: Pakotus arkaluontoiseksi tiliksi
        silence_account: Rajoita tiliä
        suspend_account: Jäädytä tili
        unassigned_report: Peruuta raportin määritys
        unblock_email_account: Poista sähköpostiosoitteen esto
        unsensitive_account: Kumoa pakotus arkaluontoiseksi tiliksi
        unsilence_account: Kumoa tilin rajoitus
        unsuspend_account: Kumoa tilin jäädytys
        update_announcement: Päivitä tiedote
        update_custom_emoji: Päivitä mukautettu emoji
        update_domain_block: Päivitä verkkotunnuksen esto
        update_ip_block: Päivitä IP-sääntö
        update_status: Päivitä julkaisu
        update_user_role: Päivitä rooli
      actions:
        approve_appeal_html: "%{name} hyväksyi valvontapäätöksen valituksen käyttäjältä %{target}"
        approve_user_html: "%{name} hyväksyi käyttäjän rekisteröitymisen kohteesta %{target}"
        assigned_to_self_report_html: "%{name} otti raportin %{target} tehtäväkseen"
        change_email_user_html: "%{name} vaihtoi käyttäjän %{target} sähköpostiosoitteen"
        change_role_user_html: "%{name} muutti käyttäjän %{target} roolia"
        confirm_user_html: "%{name} vahvisti käyttäjän %{target} sähköpostiosoitteen"
        create_account_warning_html: "%{name} lähetti varoituksen käyttäjälle %{target}"
        create_announcement_html: "%{name} loi uuden tiedotteen %{target}"
        create_canonical_email_block_html: "%{name} esti sähköpostin hashilla %{target}"
        create_custom_emoji_html: "%{name} lähetti uuden emojin %{target}"
        create_domain_allow_html: "%{name} salli federoinnin verkkotunnuksen %{target} kanssa"
        create_domain_block_html: "%{name} esti verkkotunnuksen %{target}"
        create_email_domain_block_html: "%{name} esti sähköpostin %{target}"
        create_ip_block_html: "%{name} loi IP-säännön %{target}"
        create_unavailable_domain_html: "%{name} pysäytti toimituksen verkkotunnukseen %{target}"
        create_user_role_html: "%{name} loi roolin %{target}"
        demote_user_html: "%{name} alensi käyttäjän %{target}"
        destroy_announcement_html: "%{name} poisti tiedotteen %{target}"
        destroy_canonical_email_block_html: "%{name} poisti sähköpostieston hashilla %{target}"
        destroy_custom_emoji_html: "%{name} poisti emojin %{target}"
        destroy_domain_allow_html: "%{name} kielsi federoinnin verkkotunnuksen %{target} kanssa"
        destroy_domain_block_html: "%{name} poisti verkkotunnuksen %{target} eston"
        destroy_email_domain_block_html: "%{name} poisti sähköpostin verkkotunnuksen %{target} eston"
        destroy_instance_html: "%{name} tyhjensi verkkotunnuksen %{target}"
        destroy_ip_block_html: "%{name} poisti IP-säännön %{target}"
        destroy_status_html: "%{name} poisti käyttäjän %{target} julkaisun"
        destroy_unavailable_domain_html: "%{name} jatkoi toimitusta verkkotunnukseen %{target}"
        destroy_user_role_html: "%{name} poisti roolin %{target}"
        disable_2fa_user_html: "%{name} poisti käyttäjältä %{target} vaatimuksen kaksivaiheisen todentamiseen"
        disable_custom_emoji_html: "%{name} poisti käytöstä emojin %{target}"
        disable_sign_in_token_auth_user_html: "%{name} poisti sähköpostitunnuksen %{target} todennuksen käytöstä"
        disable_user_html: "%{name} poisti kirjautumisen käyttäjältä %{target}"
        enable_custom_emoji_html: "%{name} otti käyttöön emojin %{target}"
        enable_sign_in_token_auth_user_html: "%{name} aktivoi sähköpostitunnuksen käyttäjälle %{target}"
        enable_user_html: "%{name} salli kirjautumisen käyttäjälle %{target}"
        memorialize_account_html: "%{name} muutti käyttäjän %{target} tilin muistosivuksi"
        promote_user_html: "%{name} ylensi käyttäjän %{target}"
        reject_appeal_html: "%{name} hylkäsi valvontapäätöksen valituksen käyttäjältä %{target}"
        reject_user_html: "%{name} hylkäsi käyttäjän rekisteröitymisen kohteesta %{target}"
        remove_avatar_user_html: "%{name} poisti käyttäjän %{target} profiilikuvan"
        reopen_report_html: "%{name} avasi uudelleen raportin %{target}"
        resend_user_html: "%{name} lähetti vahvistussähköpostiviestin uudelleen käyttäjälle %{target}"
        reset_password_user_html: "%{name} palautti käyttäjän %{target} salasanan"
        resolve_report_html: "%{name} ratkaisi raportin %{target}"
        sensitive_account_html: "%{name} merkitsi käyttäjän %{target} median arkaluonteiseksi"
        silence_account_html: "%{name} rajoitti käyttäjän %{target} tiliä"
        suspend_account_html: "%{name} jäädytti käyttäjän %{target} tilin"
        unassigned_report_html: "%{name} peruutti raportin määrityksen %{target}"
        unblock_email_account_html: "%{name} poisti käyttäjän %{target} sähköpostiosoitteen eston"
        unsensitive_account_html: "%{name} poisti käyttäjän %{target} median arkaluonteisen merkinnän"
        unsilence_account_html: "%{name} kumosi käyttäjän %{target} rajoituksen"
        unsuspend_account_html: "%{name} kumosi käyttäjän %{target} tilin jäädytyksen"
        update_announcement_html: "%{name} päivitti tiedotteen %{target}"
        update_custom_emoji_html: "%{name} päivitti emojin %{target}"
        update_domain_block_html: "%{name} päivitti verkkotunnuksen %{target} eston"
        update_ip_block_html: "%{name} muutti sääntöä IP-osoitteelle %{target}"
        update_status_html: "%{name} päivitti käyttäjän %{target} julkaisun"
        update_user_role_html: "%{name} muutti roolia %{target}"
      deleted_account: poisti tilin
      empty: Lokeja ei löytynyt.
      filter_by_action: Suodata tapahtuman mukaan
      filter_by_user: Suodata käyttäjän mukaan
      title: Auditointiloki
    announcements:
      destroyed_msg: Tiedote poistettu onnistuneesti!
      edit:
        title: Muokkaa tiedotetta
      empty: Tiedotteita ei löytynyt.
      live: Julki
      new:
        create: Luo tiedote
        title: Uusi tiedote
      publish: Julkaise
      published_msg: Tiedote julkaistu onnistuneesti!
      scheduled_for: Ajoitettu %{time}
      scheduled_msg: Tiedotteen julkaisu ajoitettu!
      title: Tiedotteet
      unpublish: Lopeta julkaisu
      unpublished_msg: Tiedotteen julkaisu lopetettu onnistuneesti!
      updated_msg: Tiedote päivitetty onnistuneesti!
    critical_update_pending: Kriittinen päivitys odottaa
    custom_emojis:
      assign_category: Aseta luokka
      by_domain: Verkkotunnus
      copied_msg: Emojin paikallisen kopion luonti onnistui
      copy: Kopioi
      copy_failed_msg: Emojista ei voitu tehdä paikallista kopiota
      create_new_category: Luo uusi luokka
      created_msg: Emojin luonti onnistui!
      delete: Poista
      destroyed_msg: Emojon poisto onnistui!
      disable: Poista käytöstä
      disabled: Ei käytössä
      disabled_msg: Emojin käytöstäpoisto onnistui
      emoji: Emoji
      enable: Ota käyttöön
      enabled: Käytössä
      enabled_msg: Emojin käyttöönotto onnistui
      image_hint: PNG tai GIF, enintään %{size}
      list: Lisää listalle
      listed: Listalla
      new:
        title: Lisää uusi mukautettu emoji
      no_emoji_selected: Emojeita ei muutettu, koska yhtään ei valittu
      not_permitted: Sinulla ei ole oikeutta suorittaa tätä toimintoa
      overwrite: Korvaa
      shortcode: Lyhennekoodi
      shortcode_hint: Vähintään kaksi merkkiä, vain kirjaimia, numeroita ja alaviivoja
      title: Mukautetut emojit
      uncategorized: Luokittelemattomat
      unlist: Poista listalta
      unlisted: Ei listalla
      update_failed_msg: Emojin päivitys epäonnistui
      updated_msg: Emojin päivitys onnistui!
      upload: Lähetä
    dashboard:
      active_users: aktiiviset käyttäjät
      interactions: vuorovaikutukset
      media_storage: Median tallennustila
      new_users: uudet käyttäjät
      opened_reports: avatut raportit
      pending_appeals_html:
        one: "<strong>%{count}</strong> vireillä oleva valitus"
        other: "<strong>%{count}</strong> vireillä olevaa valitusta"
      pending_reports_html:
        one: "<strong>%{count}</strong> odottava raportti"
        other: "<strong>%{count}</strong> odottavaa raporttia"
      pending_tags_html:
        one: "<strong>%{count}</strong> odottava aihetunniste"
        other: "<strong>%{count}</strong> odottavaa aihetunnistetta"
      pending_users_html:
        one: "<strong>%{count}</strong> odottava käyttäjä"
        other: "<strong>%{count}</strong> odottavaa käyttäjää"
      resolved_reports: ratkaistut raportit
      software: Ohjelmisto
      sources: Rekisteröitymisen lähteet
      space: Tilankäyttö
      title: Hallintapaneeli
      top_languages: Aktiivisimmat kielet
      top_servers: Aktiivisimmat palvelimet
      website: Sivusto
    disputes:
      appeals:
        empty: Valituksia ei löytynyt.
        title: Valitukset
    domain_allows:
      add_new: Salli liitto verkkotunnuksella
      created_msg: Verkkotunnus on onnistuneesti sallittu federoinnille
      destroyed_msg: Verkkotunnusta on kielletty federoimasta
      export: Vie
      import: Tuo
      undo: Estä liitto verkkotunnukselle
    domain_blocks:
      add_new: Lisää uusi
      confirm_suspension:
        cancel: Peruuta
        confirm: Jäädytä
        permanent_action: Jäädytyksen kumoaminen ei palauta mitään tietoja tai suhteita.
        preamble_html: Olet jäädyttämässä verkkotunnuksen <strong>%{domain}</strong> ja sen aliverkkotunnukset.
        remove_all_data: Tämä toiminto poistaa palvelimeltasi kaiken sisällön, median ja profiilitiedot tämän palvelun tileiltä.
        stop_communication: Palvelimesi lopettaa viestinnän näiden palvelinten kanssa.
        title: Vahvista verkkotunnuksen %{domain} esto
        undo_relationships: Tämä kumoaa näiden palvelimien ja sinun tilien välisen seurannan.
      created_msg: Verkkotunnuksen estoa käsitellään
      destroyed_msg: Verkkotunnuksen esto on peruttu
      domain: Verkkotunnus
      edit: Muokkaa verkkotunnuksen estoa
      existing_domain_block: Olet jo asettanut tiukemmat rajoitukset käyttäjälle %{name}.
      existing_domain_block_html: Olet jo asettanut tiukemmat rajoitukset käyttäjälle %{name}, joten sinun täytyy <a href="%{unblock_url}">poistaa sen esto</a> ensin.
      export: Vie
      import: Tuo
      new:
        create: Luo esto
        hint: Verkkotunnuksen esto ei estä tilien lisäämistä tietokantaan, mutta se soveltaa näihin tileihin takautuvasti ja automaattisesti tiettyjä valvontatoimia.
        severity:
          desc_html: Valinta <strong>Rajoita</strong> piilottaa tässä verkkotunnuksessa sijaitsevien tilien julkaisut kaikilta, jotka eivät seuraa näitä tilejä. Valinta <strong>Jäädytä</strong> poistaa palvelimeltasi kaikkien tässä verkkotunnuksessa sijaitsevien tilien sisällön, median ja profiilitiedot. Käytä valintaa <strong>Ei mitään</strong>, jos haluat vain hylätä mediatiedostot.
          noop: Ei mitään
          silence: Rajoita
          suspend: Jäädytä
        title: Uusi verkkotunnuksen esto
      no_domain_block_selected: Verkkoalue-estoihin ei tehty muutoksia, koska valintoja ei tehty
      not_permitted: Nykyiset käyttöoikeutesi eivät kata tätä toimintoa
      obfuscate: Peitä verkkotunnuksen nimi
      obfuscate_hint: Peitä verkkotunnus osittain luettelossa, jos julkinen verkkotunnusten rajoitusluettelo on käytössä
      private_comment: Yksityinen kommentti
      private_comment_hint: Kommentoi tätä verkkotunnuksen rajoitusta, valvojien sisäiseen käyttöön.
      public_comment: Julkinen kommentti
      public_comment_hint: Kommentoi tätä verkkotunnuksen rajoitusta suurelle yleisölle, jos julkinen verkkotunnusten rajoitusluettelo on käytössä.
      reject_media: Hylkää mediatiedostot
      reject_media_hint: Poistaa paikallisesti tallennetut mediatiedostot eikä lataa niitä enää jatkossa. Ei merkitystä jäähyn kohdalla
      reject_reports: Hylkää raportit
      reject_reports_hint: Ohita kaikki tästä verkkotunnuksesta tulevat raportit. Erottamisen kannalta ei merkitystä
      undo: Peru
      view: Näytä verkkotunnuksen esto
    email_domain_blocks:
      add_new: Lisää uusi
      attempts_over_week:
        one: "%{count} yritystä viimeisen viikon aikana"
        other: "%{count} rekisteröitymisyritystä viimeisen viikon aikana"
      created_msg: Sähköpostiverkkotunnuksen lisäys estolistalle onnistui
      delete: Poista
      dns:
        types:
          mx: MX-tietue
      domain: Verkkotunnus
      new:
        create: Lisää verkkotunnus
        resolve: Ratkaise verkkotunnus
        title: Uusi sähköpostiestolistan merkintä
      no_email_domain_block_selected: Sähköpostin verkkotunnuksia ei muutettu, koska yhtään ei valittu
      not_permitted: Ei sallittu
      resolved_dns_records_hint_html: Verkkotunnuksen nimi määräytyy seuraaviin MX-verkkotunnuksiin, jotka ovat viime kädessä vastuussa sähköpostin vastaanottamisesta. MX-verkkotunnuksen estäminen estää kirjautumisen mistä tahansa sähköpostiosoitteesta, joka käyttää samaa MX-verkkotunnusta, vaikka näkyvä verkkotunnuksen nimi olisikin erilainen. <strong>Varo estämästä suuria sähköpostin palveluntarjoajia.</strong>
      resolved_through_html: Ratkaistu %{domain} kautta
      title: Sähköpostiestolista
    export_domain_allows:
      new:
        title: Tuo sallitut verkkoalueet
      no_file: Yhtäkään tiedostoa ei ole valittu
    export_domain_blocks:
      import:
        description_html: Olet tuomassa verkkotunnusten estoluetteloa. Tarkista luettelo huolella – etenkin, jos et ole laatinut sitä itse.
        existing_relationships_warning: Olemassa olevat seuraussuhteet
        private_comment_description_html: 'Tuodun estolistan alkuperän selvillä pitämiseksi, lisätään tietojen yhteyteen seuraava yksityinen kommentti: <q>%{comment}</q>'
        private_comment_template: Tuotu lähteestä %{source}, pvm %{date}
        title: Tuo luettelo verkkoalue-estoista
      invalid_domain_block: 'Yksi tai useampi verkkotunnuksen lohko ohitettiin seuraavien virheiden vuoksi: %{error}'
      new:
        title: Tuo luettelo verkkoalue-estoista
      no_file: Yhtäkään tiedostoa ei ole valittu
    follow_recommendations:
      description_html: "<strong>Seuraamissuositukset auttavat uusia käyttäjiä löytämään nopeasti kiinnostavaa sisältöä</strong>. Kun käyttäjä ei ole ollut tarpeeksi vuorovaikutuksessa muiden kanssa, jotta hänelle olisi muodostunut henkilökohtaisia seuraamissuosituksia, suositellaan niiden sijaan näitä tilejä. Ne lasketaan päivittäin uudelleen yhdistelmästä tilejä, jotka ovat viime aikoina olleet aktiivisimmin sitoutuneita ja joilla on suurimmat paikalliset seuraajamäärät tietyllä kielellä."
      language: Kielelle
      status: Tila
      suppress: Hylkää seuraamissuositus
      suppressed: Hylätty
      title: Seuraamissuositukset
      unsuppress: Palauta seuraamissuositus
    instances:
      availability:
        description_html:
          one: Jos toimitus verkkotunnukseen epäonnistuu <strong>%{count} päivä</strong> ilman onnistumista, uusia yrityksiä ei tehdä ennen kuin toimitus <em>alkaen</em> verkkotunnukselta on vastaanotettu.
          other: Jos toimitus verkkotunnukselle, epäonnistuu <strong>%{count} eri päivänä</strong> ilman onnistumista, uusia yrityksiä ei tehdä ennen kuin toimitus <em>alkaen</em> verkkotunnuselta on vastaanotettu.
        failure_threshold_reached: Epäonnistumisen kynnys saavutettu %{date}.
        failures_recorded:
          one: Epäonnistuneita yrityksiä %{count} päivässä.
          other: Epäonnistuneita yrityksiä %{count} päivää.
        no_failures_recorded: Ei epäonnistumisia kirjattu.
        title: Saatavuus
        warning: Viimeisin yritys yhdistää yhteys tähän palvelimeen on epäonnistunut
      back_to_all: Kaikki
      back_to_limited: Rajoitettu
      back_to_warning: Varoitus
      by_domain: Verkkotunnus
      confirm_purge: Oletko varma, että haluat pysyvästi poistaa tiedot tältä verkkotunnukselta?
      content_policies:
        comment: Sisäinen huomautus
        description_html: Voit määrittää sisältökäytännöt, joita sovelletaan kaikkiin tämän verkkotunnuksen ja sen aliverkkotunnuksien tileihin.
        limited_federation_mode_description_html: Voit valita sallitaanko federointi tällä verkkotunnuksella.
        policies:
          reject_media: Hylkää media
          reject_reports: Hylkää raportit
          silence: Rajoita
          suspend: Jäädytä
        policy: Käytännöt
        reason: Julkinen syy
        title: Sisällön toimintatavat
      dashboard:
        instance_accounts_dimension: Seuratuimmat tilit
        instance_accounts_measure: tallennetut tilit
        instance_followers_measure: seuraajamme siellä
        instance_follows_measure: heidän seuraajansa täällä
        instance_languages_dimension: Suosituimmat kielet
        instance_media_attachments_measure: tallennetut median liitteet
        instance_reports_measure: niitä koskevat raportit
        instance_statuses_measure: tallennetut julkaisut
      delivery:
        all: Kaikki
        clear: Tyhjennä toimitusvirheet
        failing: Epäonnistuminen
        restart: Käynnistä toimitus uudelleen
        stop: Lopeta toimitus
        unavailable: Ei saatavilla
      delivery_available: Toimitus on saatavilla
      delivery_error_days: Toimitusvirheen päivät
      delivery_error_hint: Jos toimitus ei ole mahdollista %{count} päivän aikana, se merkitään automaattisesti toimittamattomaksi.
      destroyed_msg: Tiedot %{domain} on nyt jonossa välitöntä poistoa varten.
      empty: Verkkotunnuksia ei löytynyt.
      known_accounts:
        one: "%{count} tunnettu tili"
        other: "%{count} tunnettua tiliä"
      moderation:
        all: Kaikki
        limited: Rajoitettu
        title: Valvonta
      private_comment: Yksityinen kommentti
      public_comment: Julkinen kommentti
      purge: Tyhjennä
      purge_description_html: Jos uskot, että tämä verkkotunnus on offline-tilassa tarkoituksella, voit poistaa kaikki verkkotunnuksen tilitietueet ja niihin liittyvät tiedot tallennustilastasi. Tämä voi kestää jonkin aikaa.
      title: Federointi
      total_blocked_by_us: Estetty meidän toimesta
      total_followed_by_them: Heidän seuraama
      total_followed_by_us: Meidän seuraama
      total_reported: Niitä koskevat raportit
      total_storage: Medialiitteet
      totals_time_period_hint_html: Alla näkyvät yhteenlasketut tiedot sisältävät koko ajan.
    invites:
      deactivate_all: Poista kaikki käytöstä
      filter:
        all: Kaikki
        available: Saatavilla
        expired: Vanhentunut
        title: Suodata
      title: Kutsut
    ip_blocks:
      add_new: Luo sääntö
      created_msg: Lisätty uusi IP-sääntö onnistuneesti
      delete: Poista
      expires_in:
        '1209600': 2 viikkoa
        '15778476': 6 kuukautta
        '2629746': 1 kuukausi
        '31556952': 1 vuosi
        '86400': 1 päivä
        '94670856': 3 vuotta
      new:
        title: Luo uusi IP-sääntö
      no_ip_block_selected: IP-sääntöjä ei muutettu, koska yhtään ei ole valittuna
      title: IP-säännöt
    relationships:
      title: "%{acct}n suhteet"
    relays:
      add_new: Lisää uusi välittäjä
      delete: Poista
      description_html: "<strong>Federointivälittäjä</strong> on välityspalvelin, joka siirtää suuria määriä julkisia julkaisuja siihen liittyneiden palvelinten välillä. <strong>Se voi auttaa pieniä ja keskisuuria palvelimia löytämään fediversumin sisältöä</strong>, mikä muutoin vaatisi paikallisia käyttäjiä seuraamaan etäpalvalinten käyttäjiä manuaalisesti."
      disable: Poista käytöstä
      disabled: Poissa käytöstä
      enable: Ota käyttöön
      enable_hint: Kun tämä on otettu käyttöön, palvelimesi tilaa välittäjältä kaikki sen välittämät julkiset julkaisut ja alkaa lähettää omansa sille.
      enabled: Käytössä
      inbox_url: Välittäjän URL
      pending: Odotetaan välittäjän hyväksyntää
      save_and_enable: Tallenna ja ota käyttöön
      setup: Määritä yhteys välittäjään
      signatures_not_enabled: Välittäjät eivät toimi oikein, kun turvallinen tai rajoitettu federaatio -tila on käytössä
      status: Tila
      title: Välittäjät
    report_notes:
      created_msg: Muistiinpano onnistuneesti lisätty raporttiin!
      destroyed_msg: Muistiinpano onnistuneesti poistettu raportista!
    reports:
      account:
        notes:
          one: "%{count} ilmoitus"
          other: "%{count} ilmoitusta"
      action_log: Tarkastusloki
      action_taken_by: Toimenpiteen tekijä
      actions:
        delete_description_html: Raportoidut julkaisut poistetaan ja kirjataan varoitus, joka auttaa suhtautumaan vakavammin saman tilin tuleviin rikkomuksiin.
        mark_as_sensitive_description_html: Raportoitujen julkaisujen media merkitään arkaluonteiseksi ja kirjataan varoitus, joka auttaa suhtautumaan vakavammin saman tilin tuleviin rikkomuksiin.
        other_description_html: Katso lisää vaihtoehtoja tilin käytöksen hallitsemiseksi ja raportoidulle tilille kohdistuvan viestinnän mukauttamiseksi.
        resolve_description_html: Ilmoitettua tiliä kohtaan ei ryhdytä toimiin, varoitusta ei kirjata ja raportti suljetaan.
        silence_description_html: Tili näkyy vain niille, jotka jo seuraavat sitä tai etsivät sen manuaalisesti, mikä rajoittaa merkittävästi sen tavoitettavuutta. Voidaan perua milloin vain. Sulkee kaikki tilin vastaiset raportit.
        suspend_description_html: Tili ja mikään sen sisältö eivät ole käytettävissä, ja lopulta ne poistetaan, ja vuorovaikutus tilin kanssa on mahdotonta. Peruttavissa 30 päivän ajan. Sulkee kaikki tämän tilin vastaiset raportit.
      actions_description_html: Päätä, mihin toimiin ryhdyt tämän raportin ratkaisemiseksi. Jos ryhdyt rangaistustoimeen ilmoitettua tiliä kohtaan, hänelle lähetetään sähköposti-ilmoitus, paitsi jos <strong>Roskaposti</strong>-luokka on valittuna.
      actions_description_remote_html: Päätä, mihin toimiin ryhdyt tämän raportin ratkaisemiseksi. Tämä vaikuttaa vain siihen, miten <strong>palvelimesi</strong> kommunikoi tämän etätilin kanssa ja käsittelee sen sisältöä.
      add_to_report: Lisää raporttiin
      are_you_sure: Oletko varma?
      assign_to_self: Ota tehtäväksi
      assigned: Määritetty valvoja
      by_target_domain: Ilmoitetun tilin verkkotunnus
      cancel: Peruuta
      category: Luokka
      category_description_html: Syy siihen, miksi tämä tili ja/tai sisältö raportoitiin, mainitaan ilmoitetun tilin kanssa viestiessä
      comment:
        none: Ei mitään
      comment_description_html: 'Antaakseen lisätietoja %{name} kirjoitti:'
      confirm: Vahvista
      confirm_action: Vahvista valvontatoimi käyttäjää @%{acct} kohtaan
      created_at: Raportoitu
      delete_and_resolve: Poista julkaisut
      forwarded: Välitetty
      forwarded_to: Välitetty %{domain}
      mark_as_resolved: Merkitse ratkaistuksi
      mark_as_sensitive: Merkitse arkaluonteiseksi
      mark_as_unresolved: Merkitse ratkaisemattomaksi
      no_one_assigned: Ei kukaan
      notes:
        create: Lisää muistiinpano
        create_and_resolve: Ratkaise ja lisää muistiinpano
        create_and_unresolve: Avaa uudelleen ja lisää muistiinpano
        delete: Poista
        placeholder: Kuvaile mitä toimia on tehty tai muita päivityksiä tähän raporttiin…
        title: Merkinnät
      notes_description_html: Tarkastele ja jätä merkintöjä muille valvojille ja itsellesi tulevaisuuteen
      processed_msg: 'Raportti #%{id} käsitelty'
      quick_actions_description_html: 'Suorita nopea toiminto tai vieritä alas nähdäksesi raportoitu sisältö:'
      remote_user_placeholder: etäkäyttäjä instanssista %{instance}
      reopen: Avaa raportti uudestaan
      report: Raportti nro %{id}
      reported_account: Raportoitu tili
      reported_by: Raportoija
      resolved: Ratkaistut
      resolved_msg: Raportti onnistuneesti ratkaistu!
      skip_to_actions: Siirry toimintoihin
      status: Tila
      statuses: Raportoitu sisältö
      statuses_description_html: Loukkaava sisältö mainitaan ilmoitetun tilin yhteydessä
      summary:
        action_preambles:
          delete_html: 'Olet aikeissa <strong>poistaa</strong> käyttäjän <strong>@%{acct}</strong> julkaisuja. Tästä seuraa:'
          mark_as_sensitive_html: 'Olet aikeissa <strong>merkitä</strong> käyttäjän <strong>@%{acct}</strong> julkaisuja <strong>arkaluonteisiksi</strong>. Tästä seuraa:'
          silence_html: 'Olet aikeissa <strong>rajoittaa</strong> käyttäjän <strong>@%{acct}</strong> tiliä. Tästä seuraa:'
          suspend_html: 'Olet aikeissa <strong>jäädyttää</strong> käyttäjän <strong>@%{acct}</strong> tilin. Tästä seuraa:'
        actions:
          delete_html: Poista loukkaavat julkaisut
          mark_as_sensitive_html: Merkitse loukkaavien julkaisujen media arkaluonteiseksi
          silence_html: Rajoita merkittävästi käyttäjän <strong>@%{acct}</strong> tavoitettavuutta tekemällä profiilista ja sen sisällöstä näkyviä vain niille, jotka jo seuraavat tiliä tai etsivät sen manuaalisesti
          suspend_html: Jäädytä <strong>@%{acct}</strong>, jolloin hänen profiilinsa ja sisältönsä ei ole käytettävissä ja hänen kanssaan on mahdotonta olla vuorovaikutuksessa
        close_report: 'Merkitse raportti #%{id} selvitetyksi'
        close_reports_html: Merkitse <strong>kaikki</strong> käyttäjään <strong>@%{acct}</strong> kohdistuvat raportit ratkaistuiksi
        delete_data_html: Poista käyttäjän <strong>@%{acct}</strong> profiili ja sen sisältö 30 päivän kuluttua, ellei jäädytystä sillä välin kumota
        preview_preamble_html: "<strong>@%{acct}</strong> saa varoituksen, jonka sisältö on seuraava:"
        record_strike_html: Tallenna varoitus <strong>@%{acct}</strong> vastaan, joka auttaa sinua selvittämään tulevia rikkomuksia tältä tililtä
        send_email_html: Lähetä käyttäjälle <strong>@%{acct}</strong> varoitus sähköpostitse
        warning_placeholder: Valinnaiset lisäperustelut valvontatoimelle.
      target_origin: Raportoidun tilin alkuperä
      title: Raportit
      unassign: Määrittämätön
      unknown_action_msg: 'Tuntematon toiminto: %{action}'
      unresolved: Ratkaisemattomat
      updated_at: Päivitetty
      view_profile: Näytä profiili
    roles:
      add_new: Lisää rooli
      assigned_users:
        one: "%{count} käyttäjä"
        other: "%{count} käyttäjää"
      categories:
        administration: Ylläpito
        devops: DevOps
        invites: Kutsut
        moderation: Valvonta
        special: Erikois
      delete: Poista
      description_html: Käyttäjän <strong>roolit</strong>, voit muokata toimintoja ja alueita mitä sinun Mastodon käyttäjät voivat käyttää.
      edit: Muokkaa "%{name}" roolia
      everyone: Oletus käyttöoikeudet
      everyone_full_description_html: Tämä on <strong>perusrooli</strong> joka vaikuttaa <strong>kaikkiin käyttäjiin</strong>, jopa ilman määrättyä roolia. Kaikki muut roolit perivät sen käyttöoikeudet.
      permissions_count:
        one: "%{count} käyttöoikeus"
        other: "%{count} käyttöoikeutta"
      privileges:
        administrator: Ylläpitäjä
        administrator_description: Käyttäjät, joilla on tämä käyttöoikeus, ohittavat jokaisen käyttöoikeuden
        delete_user_data: Poista käyttäjän tiedot
        delete_user_data_description: Salli käyttäjien poistaa muiden käyttäjien tiedot viipymättä
        invite_users: Kutsu käyttäjiä
        invite_users_description: Sallii käyttäjien kutsua uusia ihmisiä palvelimelle
        manage_announcements: Hallitse tiedotteita
        manage_announcements_description: Sallii käyttäjien hallita tiedotteita palvelimella
        manage_appeals: Hallitse valituksia
        manage_appeals_description: Sallii käyttäjien tarkistaa valvontatoimia koskevia valituksia
        manage_blocks: Hallitse estoja
        manage_blocks_description: Sallii käyttäjien estää sähköpostipalveluntarjoajia ja IP-osoitteita
        manage_custom_emojis: Hallitse mukautettuja emojeita
        manage_custom_emojis_description: Sallii käyttäjien hallita mukautettuja emojeita palvelimella
        manage_federation: Hallitse federointia
        manage_federation_description: Sallii käyttäjien estää tai sallia federointi muiden verkkotunnusten kanssa ja hallita toimitusta
        manage_invites: Hallitse kutsuja
        manage_invites_description: Sallii käyttäjien selata ja poistaa kutsulinkkejä käytöstä
        manage_reports: Hallitse raportteja
        manage_reports_description: Sallii käyttäjien tarkistaa raportteja ja suorittaa valvontatoimia niitä vastaan
        manage_roles: Hallitse rooleja
        manage_roles_description: Sallii käyttäjien hallita ja määrittää rooleja heidän alapuolellaan
        manage_rules: Hallitse sääntöjä
        manage_rules_description: Sallii käyttäjien muuttaa palvelimen sääntöjä
        manage_settings: Hallitse asetuksia
        manage_settings_description: Sallii käyttäjien muuttaa sivuston asetuksia
        manage_taxonomies: Hallitse luokittelua
        manage_taxonomies_description: Sallii käyttäjien tarkistaa nousussa olevan sisällön ja päivittää aihetunnisteiden asetuksia
        manage_user_access: Hallitse käyttäjäoikeuksia
        manage_user_access_description: Sallii käyttäjien poistaa muiden käyttäjien kaksivaiheinen todennus käytöstä, vaihtaa heidän sähköpostiosoitteensa ja nollata heidän salasanansa
        manage_users: Hallitse käyttäjiä
        manage_users_description: Sallii käyttäjien tarkastella muiden käyttäjien tietoja ja suorittaa valvontatoimia heitä kohtaan
        manage_webhooks: Hallitse webhookeja
        manage_webhooks_description: Sallii käyttäjien luoda webhookeja hallinnollisiin tapahtumiin
        view_audit_log: Katsoa valvontalokia
        view_audit_log_description: Sallii käyttäjien nähdä palvelimen hallinnollisten toimien historian
        view_dashboard: Näytä koontinäyttö
        view_dashboard_description: Sallii käyttäjien käyttää kojelautaa ja erilaisia mittareita
        view_devops: DevOps
        view_devops_description: Sallii käyttäjille oikeuden käyttää Sidekiq ja pgHero dashboardeja
      title: Roolit
    rules:
      add_new: Lisää sääntö
      delete: Poista
      description_html: Vaikka useimmat väittävät, että ovat lukeneet ja hyväksyneet käyttöehdot, niin yleensä ihmiset eivät lue niitä läpi ennen kuin ilmenee ongelma. <strong>Helpota palvelimen sääntöjen näkemistä yhdellä silmäyksellä tarjoamalla ne tiiviissä luettelossa.</strong> Yritä pitää säännöt lyhyinä ja yksinkertaisina, mutta yritä olla jakamatta niitä useisiin erillisiin kohtiin.
      edit: Muokkaa sääntöä
      empty: Palvelimen sääntöjä ei ole vielä määritelty.
      title: Palvelimen säännöt
    settings:
      about:
        manage_rules: Hallitse palvelimen sääntöjä
        preamble: Anna perusteellista tietoa siitä, miten palvelinta käytetään, valvotaan, rahoitetaan.
        rules_hint: On olemassa erityinen alue sääntöjä, joita käyttäjien odotetaan noudattavan.
        title: Tietoja
      appearance:
        preamble: Muokkaa Mastodonin web-käyttöliittymää.
        title: Ulkoasu
      branding:
        preamble: Palvelimesi brändäys erottaa sen muista verkon palvelimista. Nämä tiedot voivat näkyä monissa eri ympäristöissä, kuten Mastodonin web-käyttöliittymässä, natiivisovelluksissa, linkkien esikatseluissa muilla sivustoilla, viestintäsovelluksissa ja niin edelleen. Siksi nämä tiedot kannattaa pitää selkeinä, lyhyinä ja ytimekkäinä.
        title: Brändäys
      captcha_enabled:
        desc_html: Tämä perustuu ulkoisiin skripteihin hCaptchasta, mikä voi olla turvallisuus- ja yksityisyysongelma. Lisäksi <strong>tämä voi tehdä rekisteröinnin ihmisille huomattavasti (erityisesti vammaisten) helpommaksi</strong>. Harkitse vaihtoehtoisia toimenpiteitä, kuten hyväksymisperusteista tai kutsupohjaista rekisteröintiä.
        title: Vaadi uusia käyttäjiä vahvistaamaan tilinsä ratkaisemalla CAPTCHA-vahvistus
      content_retention:
        preamble: Määritä, miten käyttäjän luoma sisältö tallennetaan Mastodoniin.
        title: Sisällön säilyttäminen
      default_noindex:
        desc_html: Vaikuttaa kaikkiin käyttäjiin, jotka eivät ole muuttaneet tätä asetusta itse
        title: Jätä käyttäjät oletusarvoisesti hakukoneindeksoinnin ulkopuolelle
      discovery:
        follow_recommendations: Seuraamissuositukset
        preamble: Mielenkiintoisen sisällön esille tuominen auttaa saamaan uusia käyttäjiä, jotka eivät ehkä tunne ketään Mastodonista. Määrittele, kuinka erilaiset etsintäominaisuudet toimivat palvelimellasi.
        profile_directory: Profiilihakemisto
        public_timelines: Julkiset aikajanat
        publish_discovered_servers: Julkaise löydetyt palvelimet
        publish_statistics: Julkaise tilastot
        title: Löytäminen
        trends: Trendit
      domain_blocks:
        all: Kaikille
        disabled: Ei kenellekkään
        users: Kirjautuneille paikallisille käyttäjille
      registrations:
        preamble: Määritä, kuka voi luoda tilin palvelimellesi.
        title: Rekisteröinnit
      registrations_mode:
        modes:
          approved: Rekisteröinti vaatii hyväksynnän
          none: Kukaan ei voi rekisteröityä
          open: Kaikki voivat rekisteröityä
      security:
        authorized_fetch: Vaadi todennus yhdistetyiltä palvelimilta
        authorized_fetch_hint: Todennuksen vaatiminen federoiduilta palvelimilta mahdollistaa sekä käyttäjä- että palvelintason estojen tiukemman valvonnan. Tämä tapahtuu kuitenkin suorituskyvyn kustannuksella, vähentää vastauksiesi tavoittavuutta ja voi aiheuttaa yhteensopivuusongelmia joidenkin federoitujen palvelujen kanssa. Tämä ei myöskään estä omistautuneita toimijoita hakemasta julkisia julkaisujasi ja tilejäsi.
        authorized_fetch_overridden_hint: Et voi tällä hetkellä muuttaa tätä asetusta, koska se on ohitettu ympäristömuuttujalla.
        federation_authentication: Yhdistettyjen palvelinten todentamisen täytäntöönpano
      title: Palvelimen asetukset
    site_uploads:
      delete: Poista ladattu tiedosto
      destroyed_msg: Sivuston lataus onnistuneesti poistettu!
    software_updates:
      critical_update: Kriittinen – päivitä viivyttelemättä
      description: On suositeltavaa pitää Mastodon-asennus ajantasaisena ja siten hyödyntää uusimpia korjauksia sekä ominaisuuksia. Lisäksi joskus on ratkaisevan tärkeää päivittää Mastodon ajoissa tietoturvaongelmien välttämiseksi. Näistä syistä Mastodon tarkistaa päivitykset 30 minuutin välein, ja ilmoittaa sinulle sähköposti-ilmoitusasetustesi mukaisesti.
      documentation_link: Lue lisää
      release_notes: Julkaisutiedot
      title: Saatavilla olevat päivitykset
      type: Tyyppi
      types:
        major: Pääversiojulkaisu
        minor: Väliversiojulkaisu
        patch: Korjausjulkaisu — korjauksia virheisiin sekä yksinkertaisia muutoksia
      version: Versio
    statuses:
      account: Tekijä
      application: Sovellus
      back_to_account: Takaisin tilin sivulle
      back_to_report: Takaisin raporttisivulle
      batch:
        remove_from_report: Poista raportista
        report: Raportti
      deleted: Poistettu
      favourites: Suosikit
      history: Versiohistoria
      in_reply_to: Vastaa
      language: Kieli
      media:
        title: Media
      metadata: Metadata
      no_status_selected: Julkaisuja ei muutettu, koska yhtään ei ole valittuna
      open: Avaa julkaisu
      original_status: Alkuperäinen julkaisu
      reblogs: Edelleen jako
      status_changed: Julkaisua muutettu
      title: Tilin tilat
      trending: Nousussa
      visibility: Näkyvyys
      with_media: Sisältää mediaa
    strikes:
      actions:
        delete_statuses: "%{name} poisti käyttäjän %{target} julkaisut"
        disable: "%{name} jäädytti %{target} tilin"
        mark_statuses_as_sensitive: "%{name} merkitsi käyttäjän %{target} julkaisut arkaluonteisiksi"
        none: "%{name} lähetti varoituksen henkilölle %{target}"
        sensitive: "%{name} merkitsi käyttäjän %{target} tilin arkaluonteiseksi"
        silence: "%{name} rajoitti käyttäjän %{target} tiliä"
        suspend: "%{name} jäädytti käyttäjän %{target} tilin"
      appeal_approved: Valitti
      appeal_pending: Valitus vireillä
      appeal_rejected: Muutoksenhaku hylättiin
    system_checks:
      database_schema_check:
        message_html: Tietokannan siirto on vireillä. Suorita ne varmistaaksesi, että sovellus toimii odotetulla tavalla
      elasticsearch_health_red:
        message_html: Elasticsearch-klusteri on vikatilassa (punainen tila); hakuominaisuudet eivät ole käytettävissä
      elasticsearch_health_yellow:
        message_html: Elasticsearch-klusteri on häiriötilassa (keltainen tila), joten suosittelemme tutkimaan syyn
      elasticsearch_index_mismatch:
        message_html: Elasticsearch-indeksin sidokset ovat vanhentuneet. Suorita <code>tootctl search deploy --only=%{value}</code>
      elasticsearch_preset:
        action: Katso käyttöohjeet
        message_html: Elasticsearch-klusterissa on useampi kuin yksi solmu, mutta Mastodonia ei ole määritetty käyttämään niitä.
      elasticsearch_preset_single_node:
        action: Katso käyttöohjeet
        message_html: Elasticsearch-klusterissa on vain yksi solmu, <code>ES_PRESET</code> tulisi asettaa arvoon <code>single_node_cluster</code>.
      elasticsearch_reset_chewy:
        message_html: Elasticsearch-järjestelmäindeksi on vanhentunut asetusmuutoksen vuoksi. Suorita <code>tootctl search deploy --reset-chewy</code> päivittääksesi sen.
      elasticsearch_running_check:
        message_html: Ei saatu yhteyttä Elasticsearch. Tarkista, että se on käynnissä tai poista kokotekstihaku käytöstä
      elasticsearch_version_check:
        message_html: 'Yhteensopimaton Elasticsearch versio: %{value}'
        version_comparison: Elasticsearch %{running_version} on käynnissä, kun %{required_version} vaaditaan
      rules_check:
        action: Hallitse palvelimen sääntöjä
        message_html: Et ole määrittänyt mitään palvelimen sääntöä.
      sidekiq_process_check:
        message_html: Ei ole Sidekiq-prosessia käynnissä jonossa %{value}. Tarkista Sidekiq-asetukset
      software_version_critical_check:
        action: Näytä saatavilla olevat päivitykset
        message_html: Kriittinen Mastodon-päivitys on saatavilla. Tee päivitys mahdollisimman ripeästi.
      software_version_patch_check:
        action: Näytä saatavilla olevat päivitykset
        message_html: Mastodonin virhekorjauspäivitys on saatavilla.
      upload_check_privacy_error:
        action: Katso täältä lisätietoja
        message_html: "<strong>Verkkopalvelimesi on määritetty virheellisesti, ja käyttäjiesi yksityisyys on vaarassa.</strong>"
      upload_check_privacy_error_object_storage:
        action: Katso täältä lisätietoja
        message_html: "<strong>Objektivarastosi on määritetty virheellisesti, ja käyttäjiesi yksityisyys on vaarassa.</strong>"
    tags:
      review: Tarkista tila
      updated_msg: Aihetunnisteen asetukset päivitetty onnistuneesti
    title: Ylläpito
    trends:
      allow: Salli
      approved: Hyväksytty
      disallow: Estä
      links:
        allow: Salli linkki
        allow_provider: Salli julkaisija
        description_html: Nämä ovat linkkejä, joita jaetaan tällä hetkellä paljon tileillä, joilta palvelimesi näkee viestejä. Se voi auttaa käyttäjiäsi saamaan selville, mitä maailmassa tapahtuu. Linkkejä ei näytetä julkisesti, ennen kuin hyväksyt julkaisijan. Voit myös sallia tai hylätä yksittäiset linkit.
        disallow: Hylkää linkki
        disallow_provider: Estä julkaisija
        no_link_selected: Yhtään linkkiä ei muutettu, koska yhtään ei valittu
        publishers:
          no_publisher_selected: Julkaisijoita ei muutettu, koska yhtään ei valittu
        shared_by_over_week:
          one: Yksi henkilö jakanut viimeisen viikon aikana
          other: Jakanut %{count} henkilöä viimeisen viikon aikana
        title: Suositut linkit
        usage_comparison: Jaettu %{today} kertaa tänään verrattuna eilen %{yesterday}
      not_allowed_to_trend: Ei saa trendata
      only_allowed: Vain sallittu
      pending_review: Odottaa tarkistusta
      preview_card_providers:
        allowed: Tämän julkaisijan linkit voivat trendata
        description_html: Nämä ovat verkkotunnuksia, joiden linkkejä jaetaan usein palvelimellasi. Linkit eivät trendaa julkisesti, ellei linkin verkkotunnusta ole hyväksytty. Hyväksyntäsi (tai hylkäys) ulottuu aliverkkotunnuksiin.
        rejected: Tämän julkaisijan linkit eivät voi trendata
        title: Julkaisijat
      rejected: Hylätty
      statuses:
        allow: Salli julkaisu
        allow_account: Salli tekijä
        description_html: Nämä ovat julkaisuja, joita palvelimesi tietää jaettavan ja lisättävän suosikkeihin paljon tällä hetkellä. Listaus voi auttaa uusia ja palaavia käyttäjiäsi löytämään lisää seurattavia. Julkaisut eivät näy julkisesti ennen kuin hyväksyt niiden julkaisijan ja julkaisija sallii tilinsä ehdottamisen. Voit myös sallia tai hylätä yksittäisiä julkaisuja.
        disallow: Kiellä julkaisu
        disallow_account: Estä tekijä
        no_status_selected: Suosittuja julkaisuja ei muutettu, koska yhtään ei ole valittuna
        not_discoverable: Tekijä ei ole ilmoittanut olevansa löydettävissä
        shared_by:
          one: Jaettu tai lisätty suosikkeihin kerran
          other: Jaettu tai merkitty suosikiksi %{friendly_count} kertaa
        title: Suositut julkaisut
      tags:
        current_score: Nykyinen tulos %{score}
        dashboard:
          tag_accounts_measure: uniikit käyttötarkoitukset
          tag_languages_dimension: Suosituimmat kielet
          tag_servers_dimension: Suosituimmat palvelimet
          tag_servers_measure: eri palvelimet
          tag_uses_measure: käyttökerrat
        description_html: Nämä ovat aihetunnisteita, jotka näkyvät tällä hetkellä monissa julkaisuissa, jotka palvelimesi näkee. Tämä voi auttaa käyttäjiäsi selvittämään, mistä ihmiset puhuvat eniten tällä hetkellä. Mitään aihetunnisteita ei näytetä julkisesti, ennen kuin hyväksyt ne.
        listable: Voidaan ehdottaa
        no_tag_selected: Yhtään tagia ei muutettu, koska yhtään ei valittu
        not_listable: Ei tulla ehdottamaan
        not_trendable: Ei näy trendien alla
        not_usable: Ei voida käyttää
        peaked_on_and_decaying: Saavutti huipun %{date}, nyt hiipuu
        title: Suositut aihetunnisteet
        trendable: Voi näkyä trendien alla
        trending_rank: 'Nousussa #%{rank}'
        usable: Voidaan käyttää
        usage_comparison: Käytetty %{today} kertaa tänään, verrattuna %{yesterday} eiliseen
        used_by_over_week:
          one: Yhden henkilön käyttämä viime viikon aikana
          other: Käyttänyt %{count} henkilöä viimeisen viikon aikana
      title: Trendit
      trending: Nousussa
    warning_presets:
      add_new: Lisää uusi
      delete: Poista
      edit_preset: Muokkaa varoituksen esiasetusta
      empty: Et ole vielä määrittänyt yhtäkään varoitusten esiasetusta.
      title: Hallitse varoitusten esiasetuksia
    webhooks:
      add_new: Lisää päätepiste
      delete: Poista
      description_html: "<strong>Webhook</strong> mahdollistaa Mastodonin työntää <strong>reaaliaikaisia ilmoituksia</strong> valituista tapahtumista omaan sovellukseesi, joten sovelluksesi voi <strong>laukaista automaattisesti reaktioita</strong>."
      disable: Poista käytöstä
      disabled: Ei käytössä
      edit: Muokkaa päätepistettä
      empty: Sinulla ei ole vielä määritetty webhook-päätepisteitä.
      enable: Ota käyttöön
      enabled: Aktiivinen
      enabled_events:
        one: 1 aktivoitu tapahtuma
        other: "%{count} aktivoitua tapahtumaa"
      events: Tapahtumat
      new: Uusi webhook
      rotate_secret: Vaihda salaus
      secret: Salainen tunnus
      status: Tila
      title: Webhookit
      webhook: Webhook
  admin_mailer:
    new_appeal:
      actions:
        delete_statuses: poistaa hänen julkaisunsa
        disable: jäädyttää heidän tilinsä
        mark_statuses_as_sensitive: merkitä hänen julkaisunsa arkaluonteisiksi
        none: varoitus
        sensitive: merkitä heidän tilinsä arkaluonteiseksi
        silence: rajoittaa hänen tiliään
        suspend: jäädyttää hänen tilinsä
      body: "%{target} valittaa valvojan %{action_taken_by} päätöksestä %{date}, joka oli %{type}. Hän kirjoitti:"
      next_steps: Voit hyväksyä valituksen, jolloin valvontapäätös kumoutuu, tai sivuuttaa sen.
      subject: "%{username} valittaa valvontapäätöksestä, joka koskee instanssia %{instance}"
    new_critical_software_updates:
      body: Mastodonin uusia kriittisen tärkeitä versioita on julkaistu, joten saatat haluta päivittää niin pian kuin mahdollista!
      subject: Kriittisiä Mastodon-päivityksiä on saatavilla instanssille %{instance}!
    new_pending_account:
      body: Uuden tilin tiedot ovat alla. Voit hyväksyä tai hylätä tämän hakemuksen.
      subject: Uusi tili tarkastettavana instanssissa %{instance} (%{username})
    new_report:
      body: "%{reporter} on raportoinut kohteen %{target}"
      body_remote: Joku palvelimelta %{domain} raportoi käyttäjän %{target}
      subject: Uusi raportti instanssista %{instance} (nro %{id})
    new_software_updates:
      body: Uusia Mastodon-versioita on julkaistu, joten saatat haluta päivittää!
      subject: Uusia Mastodon-versioita ovat saatavilla instanssille %{instance}!
    new_trends:
      body: 'Seuraavat kohteet on tarkistettava ennen kuin ne voidaan näyttää julkisesti:'
      new_trending_links:
        title: Suositut linkit
      new_trending_statuses:
        title: Suositut julkaisut
      new_trending_tags:
        no_approved_tags: Tällä hetkellä ei ole hyväksyttyjä trendikkäitä aihetunnisteita.
        requirements: 'Mikä tahansa näistä ehdokkaista voisi ylittää #%{rank} hyväksytyn trendikkään aihetunnisteen, joka on tällä hetkellä #%{lowest_tag_name} arvosanalla %{lowest_tag_score}.'
        title: Suositut aihetunnisteet
      subject: Uusia trendejä tarkistettavaksi instanssissa %{instance}
  aliases:
    add_new: Luo alias
    created_msg: Uusi alias luotiin onnistuneesti. Voit nyt aloittaa siirron vanhasta tilistä.
    deleted_msg: Alias poistettiin onnistuneesti. Siirtyminen tuolta tililtä tähän ei ole enää mahdollista.
    empty: Sinulla ei ole aliaksia.
    hint_html: Jos haluat siirtyä toisesta tilistä tähän tiliin, voit luoda aliasin, joka on pakollinen, ennen kuin voit siirtää seuraajia vanhasta tilistä tähän tiliin. Tämä toiminto on itsessään <strong>vaaraton ja palautuva</strong>. <strong>Tilin siirtyminen aloitetaan vanhalta tililtä</strong>.
    remove: Poista aliaksen linkitys
  appearance:
    advanced_web_interface: Edistynyt selainkäyttöliittymä
    advanced_web_interface_hint: 'Jos haluat hyödyntää näytön koko leveyttä, edistyneen webkäyttöliittymän avulla voit määrittää useita erilaisia sarakkeita, niin näet kerralla niin paljon tietoa kuin haluat: kotisyöte, ilmoitukset, yleinen aikajana, mikä tahansa määrä listoja ja aihetunnisteita.'
    animations_and_accessibility: Animaatiot ja saavutettavuus
    confirmation_dialogs: Vahvistusvalinnat
    discovery: Löytäminen
    localization:
      body: Mastodonin ovat kääntäneet vapaaehtoiset.
      guide_link: https://crowdin.com/project/mastodon
      guide_link_text: Kaikki voivat osallistua.
    sensitive_content: Arkaluonteinen sisältö
  application_mailer:
    notification_preferences: Muuta sähköpostiasetuksia
    salutation: "%{name},"
    settings: 'Muuta sähköpostiasetuksia: %{link}'
    unsubscribe: Lopeta tilaus
    view: 'Näytä:'
    view_profile: Näytä profiili
    view_status: Näytä tila
  applications:
    created: Sovelluksen luonti onnistui
    destroyed: Sovelluksen poisto onnistui
    logout: Kirjaudu ulos
    regenerate_token: Luo pääsytunnus uudelleen
    token_regenerated: Pääsytunnuksen uudelleenluonti onnistui
    warning: Säilytä tietoa hyvin. Älä milloinkaan jaa sitä muille!
    your_token: Pääsytunnus
  auth:
    apply_for_account: Pyydä tiliä
    captcha_confirmation:
      help_html: Jos kohtaat ongelmia CAPTCHAn ratkaisemisessa, voit pyytää meiltä apua osoitteella %{email}.
      hint_html: Vielä yksi juttu! Meidän on vahvistettava, että olet ihminen (tämän avulla pidämme roskapostin poissa!). Ratkaise alla oleva CAPTCHA-vahvistus ja paina "Jatka".
      title: Turvatarkastus
    confirmations:
      wrong_email_hint: Jos sähköpostiosoite ei ole oikein, voit muuttaa sen tilin asetuksista.
    delete_account: Poista tili
    delete_account_html: Jos haluat poistaa tilisi, <a href="%{path}">paina tästä</a>. Poisto on vahvistettava.
    description:
      prefix_invited_by_user: "@%{name} kutsuu sinut liittymään tälle Mastodonin palvelimelle!"
      prefix_sign_up: Liity Mastodoniin tänään!
      suffix: Tilillä voit seurata ihmisiä, julkaista päivityksiä ja lähetellä viestejä muille käyttäjille miltä palvelimelta tahansa ja paljon muuta!
    didnt_get_confirmation: Etkö saanut vahvistuslinkkiä?
    dont_have_your_security_key: Eikö sinulla ole suojausavainta?
    forgot_password: Unohditko salasanasi?
    invalid_reset_password_token: Salasanan palautustunnus on virheellinen tai vanhentunut. Pyydä uusi.
    link_to_otp: Syötä puhelimesi kaksivaiheinen koodi tai palautuskoodi
    link_to_webauth: Käytä suojausavaintasi
    log_in_with: Kirjaudu käyttäen
    login: Kirjaudu sisään
    logout: Kirjaudu ulos
    migrate_account: Muuta toiseen tiliin
    migrate_account_html: Jos haluat ohjata tämän tilin toiseen tiliin, voit <a href="%{path}">asettaa toisen tilin tästä</a>.
    or_log_in_with: Tai käytä kirjautumiseen
    privacy_policy_agreement_html: Olen lukenut ja hyväksynyt <a href="%{privacy_policy_path}" target="_blank">tietosuojakäytännön</a>
    progress:
      confirm: Vahvista sähköpostiosoite
      details: Omat tietosi
      review: Arviomme
      rules: Hyväksy säännöt
    providers:
      cas: CAS
      saml: SAML
    register: Rekisteröidy
    registration_closed: "%{instance} ei hyväksy uusia jäseniä"
    resend_confirmation: Lähetä vahvistuslinkki uudelleen
    reset_password: Palauta salasana
    rules:
      accept: Hyväksy
      back: Takaisin
      invited_by: 'Seuraavalta käyttäjältä vastaanottamasi kutsun ansiosta voit liittyä palvelimelle %{domain}:'
      preamble: Palvelimen %{domain} valvojat määrittävät ja valvovat sääntöjä.
      preamble_invited: Ennen kuin jatkat, ota huomioon palvelimen %{domain} valvojien asettamat perussäännöt.
      title: Joitakin perussääntöjä.
      title_invited: Sinut on kutsuttu.
    security: Tunnukset
    set_new_password: Aseta uusi salasana
    setup:
      email_below_hint_html: Tarkista roskapostikansiosi tai pyydä uusi viesti. Voit korjata sähköpostiosoitteesi, jos se oli väärin.
      email_settings_hint_html: Napsauta lähettämäämme linkkiä vahvistaaksesi osoitteen %{email}. Odotamme täällä.
      link_not_received: Etkö saanut linkkiä?
      new_confirmation_instructions_sent: Saat uuden vahvistuslinkin sisältävän sähköpostiviestin muutamassa minuutissa!
      title: Tarkista sähköpostilaatikkosi
    sign_in:
      preamble_html: Kirjaudu <strong>%{domain}</strong>-tunnuksellasi. Jos tilisi sijaitsee eri palvelimella, et voi kirjautua täällä.
      title: Kirjaudu palvelimelle %{domain}
    sign_up:
      manual_review: Palvelimen %{domain} valvojat tarkistavat rekisteröitymiset käsin. Helpottaaksesi rekisteröitymisesi käsittelyä kerro hieman itsestäsi ja miksi haluat luoda käyttäjätilin palvelimelle %{domain}.
      preamble: Kun sinulla on tili tällä Mastodon-palvelimella, voit seurata kaikkia muita verkossa olevia henkilöitä riippumatta siitä, missä heidän tilinsä on.
      title: Otetaan sinulle käyttöön %{domain}.
    status:
      account_status: Tilin tila
      confirming: Odotetaan sähköpostivahvistuksen valmistumista.
      functional: Tilisi on täysin toiminnassa.
      pending: Hakemuksesi odottaa henkilökuntamme tarkastusta. Tämä voi kestää jonkin aikaa. Saat sähköpostiviestin, jos hakemuksesi hyväksytään.
      redirecting_to: Tilisi ei ole aktiivinen, koska se ohjaa tällä hetkellä tilille %{acct}.
      view_strikes: Näytä tiliäsi koskevia aiempia varoituksia
    too_fast: Lomake lähetettiin liian nopeasti, yritä uudelleen.
    use_security_key: Käytä suojausavainta
  challenge:
    confirm: Jatka
    hint_html: "<strong>Vihje:</strong> Emme pyydä sinulta salasanaa uudelleen seuraavan tunnin aikana."
    invalid_password: Virheellinen salasana
    prompt: Vahvista salasanasi jatkaaksesi
  crypto:
    errors:
      invalid_key: ei ole kelvollinen Ed25519- tai Curve25519-avain
      invalid_signature: ei ole kelvollinen Ed25519-allekirjoitus
  date:
    formats:
      default: "%b %d, %Y"
      with_month_name: "%B %d, %Y"
  datetime:
    distance_in_words:
      about_x_hours: "%{count} t"
      about_x_months: "%{count} kk"
      about_x_years: "%{count} v"
      almost_x_years: "%{count} v"
      half_a_minute: Nyt
      less_than_x_minutes: "%{count} min"
      less_than_x_seconds: Nyt
      over_x_years: "%{count} v"
      x_days: "%{count} pv"
      x_minutes: "%{count} min"
      x_months: "%{count} kk"
      x_seconds: "%{count} s"
  deletes:
    challenge_not_passed: Antamasi tiedot eivät olleet oikeat
    confirm_password: Tunnistaudu syöttämällä nykyinen salasanasi
    confirm_username: Vahvista toimenpide antamalla käyttäjänimesi
    proceed: Poista tili
    success_msg: Tilin poisto onnistui
    warning:
      before: 'Ennen kuin jatkat, lue nämä huomautukset huolellisesti:'
      caches: Muiden palvelimien välimuistiin tallentamaa sisältöä voi vielä löytyä
      data_removal: Julkaisusi ja muut tietosi poistetaan pysyvästi
      email_change_html: Voit <a href="%{path}">muuttaa sähköpostiosoitettasi</a> poistamatta tiliäsi
      email_contact_html: Jos ei saavu perille, voit pyytää apua sähköpostilla <a href="mailto:%{email}">%{email}</a>
      email_reconfirmation_html: Jos et saa vahvistuksen sähköpostia, niin voit <a href="%{path}">pyytää sitä uudelleen</a>
      irreversible: Et voi palauttaa tiliäsi tai aktivoida sitä uudelleen
      more_details_html: Lisätietoja saat <a href="%{terms_path}">tietosuojakäytännöstämme</a>.
      username_available: Käyttäjänimesi tulee saataville uudestaan
      username_unavailable: Käyttäjänimesi ei tule saataville enää uudestaan
  disputes:
    strikes:
      action_taken: Toteutetut toimet
      appeal: Vetoomus
      appeal_approved: Tähän valitukseen on haettu muutosta, eikä se ole enää voimassa
      appeal_rejected: Valitus on hylätty
      appeal_submitted_at: Valitus lähetetty
      appealed_msg: Valituksesi on lähetetty. Jos se hyväksytään, sinulle ilmoitetaan.
      appeals:
        submit: Lähetä valitus
      approve_appeal: Hyväksy valitus
      associated_report: Liittyvä raportti
      created_at: Päivätty
      description_html: Nämä ovat tiliäsi koskevia toimia ja varoituksia, jotka instanssin %{instance} henkilökunta on lähettänyt sinulle.
      recipient: Osoitettu
      reject_appeal: Hylkää valitus
      status: 'Julkaisu #%{id}'
      status_removed: Julkaisu on jo poistettu järjestelmästä
      title: "%{action} alkaen %{date}"
      title_actions:
        delete_statuses: Julkaisun poisto
        disable: Tilin jäädyttäminen
        mark_statuses_as_sensitive: Julkaisujen merkitseminen arkaluonteisiksi
        none: Varoitus
        sensitive: Tilin merkitseminen arkaluonteiseksi
        silence: Tilin rajoittaminen
        suspend: Tilin jäädytys
      your_appeal_approved: Valituksesi on hyväksytty
      your_appeal_pending: Olet lähettänyt valituksen
      your_appeal_rejected: Valituksesi on hylätty
  domain_validator:
    invalid_domain: ei ole kelvollinen toimialueen nimi
  edit_profile:
    basic_information: Perustiedot
    hint_html: "<strong>Mukauta, mitä ihmiset näkevät julkisessa profiilissasi ja julkaisujesi vieressä.</strong> Ihmiset seuraavat sinua takaisin ja ovat kanssasi vuorovaikutuksessa todennäköisemmin, kun sinulla on täytetty profiili ja profiilikuva."
    other: Muut
  errors:
    '400': Lähettämäsi pyyntö oli virheellinen tai muotoiltu virheellisesti.
    '403': Sinulla ei ole lupaa nähdä tätä sivua.
    '404': Etsimääsi sivua ei ole olemassa.
    '406': Tämä sivu ei ole saatavilla pyydetyssä muodossa.
    '410': Etsimääsi sivua ei ole enää olemassa.
    '422':
      content: Turvallisuusvahvistus epäonnistui. Oletko estänyt evästeet?
      title: Turvallisuusvahvistus epäonnistui
    '429': Rajoitettu
    '500':
      content: Valitettavasti jokin meni pieleen meidän päässämme.
      title: Sivu ei ole oikein
    '503': Sivua ei voitu näyttää palvelimen väliaikaisen vian vuoksi.
    noscript_html: Käyttääksesi Mastodon-verkkopalvelua, ota JavaScript käyttöön. Vaihtoehtoisesti voit kokeilla myös jotakin juuri käyttämällesi alustalle kehitettyä Mastodon-<a href="%{apps_path}">sovellusta</a>.
  existing_username_validator:
    not_found: paikallista käyttäjää ei löydy kyseisellä käyttäjänimellä
    not_found_multiple: "%{usernames} ei löytynyt"
  exports:
    archive_takeout:
      date: Päiväys
      download: Lataa arkisto
      hint_html: Voit pyytää arkistoa omista <strong>julkaisuista ja mediasta</strong>. Viedyt tiedot ovat ActivityPub-muodossa, ja ne voi lukea millä tahansa yhteensopivalla ohjelmalla. Voit pyytää arkistoa 7 päivän välein.
      in_progress: Arkistoa kootaan...
      request: Pyydä arkisto
      size: Koko
    blocks: Estot
    bookmarks: Kirjanmerkit
    csv: CSV
    domain_blocks: Verkkotunnusten estot
    lists: Listat
    mutes: Mykistetyt
    storage: Media-arkisto
  featured_tags:
    add_new: Lisää uusi
    errors:
      limit: Olet jo nostanut esille enimmäismäärän aihetunnisteita
    hint_html: "<strong>Mitä ovat näkyvillä olevat hashtagit eli aihetunnisteet?</strong> Ne ovat näkyvissä julkisessa profiilissasi ja niiden avulla ihmiset voivat selata julkisia viestejäsi nimenomaan näiden aihetunnisteiden alla. Ne auttavat esimerkiksi luovan työn tai pitkäaikaisten projektien seurannassa."
  filters:
    contexts:
      account: Profiilit
      home: Kotisyöte ja listat
      notifications: Ilmoitukset
      public: Julkiset aikajanat
      thread: Keskustelut
    edit:
      add_keyword: Lisää avainsana
      keywords: Avainsanat
      statuses: Yksittäiset julkaisut
      statuses_hint_html: Tämä suodatin koskee yksittäisten julkaisujen valintaa riippumatta siitä, vastaavatko ne alla olevia avainsanoja. <a href="%{path}">Tarkista tai poista julkaisut suodattimesta</a>.
      title: Muokkaa suodatinta
    errors:
      deprecated_api_multiple_keywords: Näitä parametreja ei voi muuttaa tästä sovelluksesta, koska ne koskevat useampaa kuin yhtä suodattimen avainsanaa. Käytä uudempaa sovellusta tai selainkäyttöliittymää.
      invalid_context: Ei sisältöä tai se on virheellinen
    index:
      contexts: Suodattimet %{contexts}
      delete: Poista
      empty: Sinulla ei ole suodattimia.
      expires_in: Vanhenee %{distance}
      expires_on: Vanhenee %{date}
      keywords:
        one: "%{count} avainsana"
        other: "%{count} avainsanaa"
      statuses:
        one: "%{count} julkaisu"
        other: "%{count} julkaisua"
      statuses_long:
        one: "%{count} yksittäinen julkaisu piilotettu"
        other: "%{count} yksittäistä julkaisua piilotettu"
      title: Suodattimet
    new:
      save: Tallenna uusi suodatin
      title: Lisää uusi suodatin
    statuses:
      back_to_filter: Takaisin suodattimeen
      batch:
        remove: Poista suodattimista
      index:
        hint: Tämä suodatin koskee yksittäisten julkaisujen valintaa muista kriteereistä riippumatta. Voit lisätä lisää julkaisuja tähän suodattimeen web-käyttöliittymästä.
        title: Suodatetut julkaisut
  generic:
    all: Kaikki
    all_items_on_page_selected_html:
      one: "<strong>%{count}</strong> kohde tällä sivulla on valittu."
      other: Kaikki <strong>%{count}</strong> kohdetta tällä sivulla on valittu.
    all_matching_items_selected_html:
      one: "<strong>%{count}</strong> kohde, joka vastaa hakuasi."
      other: Kaikki <strong>%{count}</strong> kohdetta, jotka vastaavat hakuasi.
    cancel: Peruuta
    changes_saved_msg: Muutosten tallennus onnistui!
    confirm: Vahvista
    copy: Kopioi
    delete: Poista
    deselect: Poista kaikki valinnat
    none: Ei mitään
    order_by: Järjestä
    save_changes: Tallenna muutokset
    select_all_matching_items:
      one: Valitse %{count} kohde, joka vastaa hakuasi.
      other: Valitse kaikki %{count} kohdetta, jotka vastaavat hakuasi.
    today: tänään
    validation_errors:
      one: Kaikki ei ole aivan oikein! Tarkasta alla oleva virhe
      other: Kaikki ei ole aivan oikein! Tarkasta alla olevat %{count} virhettä
  imports:
    errors:
      empty: Tyhjä CSV-tiedosto
      incompatible_type: Yhteensopimaton valitun tuontilajin kanssa
      invalid_csv_file: 'Epäkelpo CSV-tiedosto. Virhe: %{error}'
      over_rows_processing_limit: sisältää yli %{count} riviä
      too_large: Tiedosto on liian suuri
    failures: Virheet
    imported: Tuodut
    mismatched_types_warning: Vaikuttaa siltä, ettei tuontityypin valinta ole oikea. Ole hyvä ja tarkista asia.
    modes:
      merge: Yhdistä
      merge_long: Säilytä olemassa olevat tietueet ja lisää uusia
      overwrite: Korvaa
      overwrite_long: Korvaa nykyiset tietueet uusilla
    overwrite_preambles:
      blocking_html: Olet aikeissa <strong>korvata estoluettelosi</strong> kaikkiaan <strong>%{total_items} tilillä</strong> tiedostosta <strong>%{filename}</strong>.
      bookmarks_html: Olet aikeissa <strong>korvata kirjanmerkkisi</strong> kaikkiaan <strong>%{total_items} julkaisulla</strong> tiedostosta <strong>%{filename}</strong>.
      domain_blocking_html: Olet aikeissa <strong>korvata verkkotunnusten estoluettelosi</strong> kaikkiaan <strong>%{total_items} verkkotunnuksella</strong> tiedostosta <strong>%{filename}</strong>.
      following_html: Olet aikeissa <strong>seurata</strong> kaikkiaan <strong>%{total_items} tiliä</strong> tiedostosta <strong>%{filename}</strong> ja <strong>lopettaa kaikkien muiden seuraamisen</strong>.
      lists_html: Olet aikeissa <strong>korvata listojasi</strong> tiedoston <strong>%{filename}</strong> sisällöllä. Uusiin listoihin lisätään kaikkiaan <strong>%{total_items} tiliä</strong>.
      muting_html: Olet aikeissa <strong>korvata mykistettyjen tilien luettelosi</strong> kaikkiaan <strong>%{total_items} tilillä</strong> tiedostosta <strong>%{filename}</strong>.
    preambles:
      blocking_html: Olet aikeissa <strong>estää</strong> kaikkiaan <strong>%{total_items} tiliä</strong> tiedostosta <strong>%{filename}</strong>.
      bookmarks_html: Olet lisäämässä kaikkiaan <strong>%{total_items} julkaisua</strong> tiedostosta <strong>%{filename}</strong><strong>kirjanmerkkeihisi</strong>.
      domain_blocking_html: Olet aikeissa <strong>estää</strong> kaikkiaan <strong>%{total_items} verkkotunnusta</strong> tiedostosta <strong>%{filename}</strong>.
      following_html: Olet aikeissa <strong>seurata</strong> kaikkiaan <strong>%{total_items} tiliä</strong> tiedostosta <strong>%{filename}</strong>.
      lists_html: Olet lisäämässä <strong>listoihisi</strong> kaikkiaan <strong>%{total_items} tiliä</strong> tiedostosta <strong>%{filename}</strong>. Uusia listoja luodaan, jos sopivaa kohdelistaa ei ole olemassa.
      muting_html: Olet aikeissa <strong>mykistää</strong> kaikkiaan <strong>%{total_items} tiliä</strong> tiedostosta <strong>%{filename}</strong>.
    preface: Voit tuoda toiselta palvelimelta viemiäsi tietoja, kuten seuraamiesi tai estämiesi henkilöiden luettelon.
    recent_imports: Viimeksi tuotu
    states:
      finished: Valmis
      in_progress: Toiminto käynnissä
      scheduled: Ajoitettu
      unconfirmed: Varmistamaton
    status: Tila
    success: Tietojen lähettäminen onnistui, ja ne käsitellään kohtapuoliin
    time_started: Aloitettu
    titles:
      blocking: Tuodaan estettyjä tilejä
      bookmarks: Tuodaan kirjanmerkkejä
      domain_blocking: Tuodaan estettyjä verkkotunnuksia
      following: Tuodaan seurattuja tilejä
      lists: Listojen tuonti
      muting: Tuodaan hiljennettyjä tilejä
    type: Tuonnin tyyppi
    type_groups:
      constructive: Seuratut ja kirjanmerkit
      destructive: Estot ja mykistykset
    types:
      blocking: Estoluettelo
      bookmarks: Kirjanmerkit
      domain_blocking: Verkkotunnuksen estoluettelo
      following: Seurattujen luettelo
      lists: Listat
      muting: Mykistettyjen luettelo
    upload: Lähetä
  invites:
    delete: Poista käytöstä
    expired: Vanhentunut
    expires_in:
      '1800': 30 minuuttia
      '21600': 6 tuntia
      '3600': 1 tunti
      '43200': 12 tuntia
      '604800': 1 viikko
      '86400': 1 vuorokausi
    expires_in_prompt: Ei koskaan
    generate: Luo
    invited_by: 'Sinut kutsui:'
    max_uses:
      one: kertakäyttöinen
      other: "%{count} käyttökertaa"
    max_uses_prompt: Ei rajoitusta
    prompt: Luo linkkejä ja jaa niiden avulla muille pääsyoikeus tähän instanssiin
    table:
      expires_at: Vanhenee
      uses: Käytetty
    title: Kutsu ihmisiä
  lists:
    errors:
      limit: Sinulla on enimmäismäärä listoja
  login_activities:
    authentication_methods:
      otp: kaksivaiheinen todennussovellus
      password: salasana
      sign_in_token: sähköpostin turvakoodi
      webauthn: suojausavaimet
    description_html: Jos näet toimintaa, jota et tunnista, harkitse salasanan vaihtamista ja kaksivaiheisen todennuksen ottamista käyttöön.
    empty: Todennushistoriaa ei ole saatavilla
    failed_sign_in_html: Kirjautumisyritys epäonnistui %{method} - %{ip} (%{browser})
    successful_sign_in_html: Kirjautuminen onnistui %{method} - %{ip} (%{browser})
    title: Todennushistoria
  mail_subscriptions:
    unsubscribe:
      action: Kyllä, peru tilaus
      complete: Tilaus lopetettiin
      confirmation_html: Haluatko varmasti lopettaa Mastodonin sähköposti-ilmoitusten vastaanottamisen aiheesta %{type} palvelimelta %{domain} osoitteeseesi %{email}? Voit tilata ilmoitusviestejä milloin tahansa uudelleen <a href="%{settings_path}">sähköposti-ilmoitusten asetuksista</a>.
      emails:
        notification_emails:
          favourite: sähköpostit ilmoituksille
          follow: seuraa sähköpostin ilmoituksia
          follow_request: seuraa pyyntöjä sähköpostiin
          mention: mainitse sähköpostin ilmoitukset
          reblog: tehosta sähköpostien ilmoituksia
      resubscribe_html: Jos olet perunut tilauksen erehdyksessä, voit tilata ilmoitusviestejä uudelleen <a href="%{settings_path}">sähköposti-ilmoitusten asetuksista</a>.
      success_html: Sinulle ei vastedes lähetetä %{type} -aihepiirin Mastodon-sähköposti-ilmoituksia palvelimelta %{domain} osoitteeseen %{email}.
      title: Lopeta tilaus
  media_attachments:
    validations:
      images_and_video: Videota ei voi liittää tilapäivitykseen, jossa on jo kuvia
      not_ready: Ei voi liittää tiedostoja, joiden käsittely on kesken. Yritä hetken kuluttua uudelleen!
      too_many: Tiedostoja voi liittää enintään 4
  migrations:
    acct: uuden tilin käyttäjätunnus@verkkotunnus
    cancel: Peruuta uudelleenohjaus
    cancel_explanation: Uudelleenohjauksen peruuttaminen aktivoi uudelleen nykyisen tilisi, mutta ei palauta seuraajia, jotka on siirretty kyseiselle tilille.
    cancelled_msg: Uudelleenohjaus peruttu onnistuneesti.
    errors:
      already_moved: on sama tili, jonka olet jo siirtänyt
      missing_also_known_as: ei ole tämän tilin alias
      move_to_self: ei voi olla nykyinen tili
      not_found: ei voitu löytää
      on_cooldown: Sinä olet jäähyllä
    followers_count: Seuraajat muuton aikana
    incoming_migrations: Siirtyminen toiselta tililtä
    incoming_migrations_html: Siirtääksesi toisesta tilistä tähän tiliin, sinun täytyy ensin <a href="%{path}">luoda tilin alias</a>.
    moved_msg: Tilisi ohjaa nyt kohteeseen %{acct} ja seuraajiasi siirretään.
    not_redirecting: Tilisi ei ohjaa tällä hetkellä mihinkään muuhun tiliin.
    on_cooldown: Olet siirtänyt tilisi äskettäin. Tämä toiminto tulee saataville uudelleen %{count} päivän kuluttua.
    past_migrations: Edelliset migraatiot
    proceed_with_move: Siirrä seuraajat
    redirected_msg: 'Tilisi uudelleenohjaa nyt kohteeseen: %{acct}.'
    redirecting_to: 'Tilisi uudelleenohjaa nyt kohteeseen: %{acct}.'
    set_redirect: Aseta uudelleenohjaus
    warning:
      backreference_required: Uusi tili on ensin määritettävä viittaamaan tähän tiliin
      before: 'Ennen jatkamista, lue nämä huomautukset huolellisesti:'
      cooldown: Muuton jälkeen on odotusaika, jonka aikana et pysty enää liikkumaan
      disabled_account: Nykyinen tilisi ei ole täysin käytettävissä jälkikäteen. Sinulla on kuitenkin pääsy tietojen vientiin ja uudelleenaktivointiin.
      followers: Tämä toiminto siirtää kaikki seuraajat nykyisestä tilistä uudelle tilille
      only_redirect_html: Vaihtoehtoisesti voit <a href="%{path}">asettaa vain uudelleenohjauksen profiiliisi</a>.
      other_data: Muita tietoja ei siirretä automaattisesti
      redirect: Nykyinen tilisi profiili päivitetään, ohjataan uudelleen ja jätetään pois hausta
  moderation:
    title: Valvonta
  move_handler:
    carry_blocks_over_text: Tämä käyttäjä siirtyi paikasta %{acct}, jonka olit estänyt.
    carry_mutes_over_text: Tämä käyttäjä siirtyi paikasta %{acct}, jonka mykistit.
    copy_account_note_text: 'Tämä käyttäjä siirtyi paikasta %{acct}, tässä olivat aiemmat muistiinpanosi niistä:'
  navigation:
    toggle_menu: Avaa/sulje valikko
  notification_mailer:
    admin:
      report:
        subject: "%{name} lähetti raportin"
      sign_up:
        subject: "%{name} rekisteröityi"
    favourite:
      body: "%{name} lisäsi julkaisusi suosikkeihinsa:"
      subject: "%{name} lisäsi julkaisusi suosikkeihinsa"
      title: Uusi suosikkeihin lisäys
    follow:
      body: "%{name} seuraa nyt sinua!"
      subject: "%{name} seuraa nyt sinua"
      title: Uusi seuraaja
    follow_request:
      action: Hallitse seuraamispyyntöjä
      body: "%{name} haluaa seurata sinua"
      subject: 'Odottava seuraamispyyntö: %{name}'
      title: Uusi seuraamispyyntö
    mention:
      action: Vastaa
      body: "%{name} mainitsi sinut:"
      subject: "%{name} mainitsi sinut"
      title: Uusi maininta
    poll:
      subject: Äänestys käyttäjältä %{name} on päättynyt
    reblog:
      body: "%{name} tehosti julkaisuasi:"
      subject: "%{name} tehosti julkaisuasi"
      title: Uusi tehostus
    status:
      subject: "%{name} julkaisi juuri"
    update:
      subject: "%{name} muokkasi julkaisua"
  notifications:
    administration_emails: Ylläpitäjän sähköposti-ilmoitukset
    email_events: Sähköposti-ilmoitusten tapahtumat
    email_events_hint: 'Valitse tapahtumat, joista haluat saada ilmoituksia:'
    other_settings: Muut ilmoitusasetukset
  number:
    human:
      decimal_units:
        format: "%n %u"
        units:
          billion: Mrd
          million: M
          quadrillion: Brd
          thousand: k
          trillion: B
  otp_authentication:
    code_hint: Anna todennussovelluksen luoma koodi vahvistaaksesi
    description_html: Jos otat käyttöön <strong>kaksivaiheisen todentamisen</strong>, käyttämällä todennussovellusta, kirjautumiseen vaaditaan puhelin, jolla voidaan luoda kirjautumistunnuksia.
    enable: Ota käyttöön
    instructions_html: "<strong>Lue tämä QR-koodi puhelimen Google Authenticator- tai vastaavalla TOTP-sovelluksella</strong>. Sen jälkeen sovellus luo tunnuksia, joita tarvitset kun kirjaudut sisään."
    manual_instructions: 'Jos et voi lukea QR-koodia ja haluat syöttää sen käsin, tässä on salainen koodi tekstinä:'
    setup: Asetusten määritys
    wrong_code: Annettu koodi oli virheellinen! Ovatko palvelimen aika ja laitteen aika oikein?
  pagination:
    newer: Uudemmat
    next: Seuraava
    older: Vanhemmat
    prev: Edellinen
    truncate: "&hellip;"
  polls:
    errors:
      already_voted: Olet jo äänestänyt tässä äänestyksessä
      duplicate_options: sisältää kaksoiskappaleita
      duration_too_long: on liian kaukana tulevaisuudessa
      duration_too_short: on liian aikainen
      expired: Äänestys on jo loppunut
      invalid_choice: Valittua äänestysvaihtoehtoa ei ole
      over_character_limit: voi olla enintään %{max} merkkiä
      self_vote: Et voi äänestää omissa äänestyksissäsi
      too_few_options: on oltava useampi kuin yksi
      too_many_options: ei voi sisältää enempää kuin %{max} kohdetta
  preferences:
    other: Muut
    posting_defaults: Julkaisun oletusasetukset
    public_timelines: Julkiset aikajanat
  privacy:
    hint_html: "<strong>Määritä, kuinka haluat profiilisi ja julkaisujesi löytyvän.</strong> Mastodonissa on monia ominaisuuksia, joiden käyttöönotto voi auttaa sinua tavoittamaan laajemman yleisön. Käytä hetki tarkistaaksesi, sopivatko nämä asetukset käyttöösi."
    privacy: Yksityisyys
    privacy_hint_html: Määritä, kuinka paljon muita avustavia tietoja haluat paljastaa. Käyttäjät löytävät kiinnostavia profiileja ja hienoja sovelluksia, kun he selaavat toisten seuraamia käyttäjiä ja kun he näkevät, millä sovelluksilla nämä julkaisevat. Saatat kuitenkin haluta piilottaa nämä tiedot.
    reach: Tavoittavuus
    reach_hint_html: Määritä, haluatko tulla uusien käyttäjien löytämäksi ja seuraamaksi. Haluatko julkaisujesi näkyvän Selaa-sivulla? Haluatko muiden käyttäjien näkevän sinut seuraamissuosituksissaan? Haluatko hyväksyä kaikki uudet seuraajat automaattisesti vai päättää jokaisesta erikseen?
    search: Haku
    search_hint_html: Määritä, kuinka haluat tulla löydetyksi. Haluatko, että ihmiset löytävät sinut julkisten julkaisujesi perusteella? Haluatko, että ihmiset Mastodonin ulkopuolella löytävät profiilisi tehdessään hakuja verkossa? Otathan huomioon, ettei julkisten tietojen täyttä kaikista hakukoneista poisjäämistä voi taata.
    title: Yksityisyys ja tavoittavuus
  privacy_policy:
    title: Tietosuojakäytäntö
  reactions:
    errors:
      limit_reached: Erilaisten reaktioiden raja saavutettu
      unrecognized_emoji: ei ole tunnistettu emoji
  relationships:
    activity: Tilin aktiivisuus
    confirm_follow_selected_followers: Haluatko varmasti seurata valittuja seuraajia?
    confirm_remove_selected_followers: Haluatko varmasti poistaa valitut seuraajat?
    confirm_remove_selected_follows: Haluatko varmasti poistaa valitut seuraamiset?
    dormant: Horroksessa
    follow_failure: Joitain valittuja tilejä ei voitu seurata.
    follow_selected_followers: Seuraa valittuja seuraajia
    followers: Seuraajat
    following: Seuratut
    invited: Kutsutut
    last_active: Viimeksi aktiivinen
    most_recent: Viimeisin
    moved: Muuttanut
    mutual: Molemmat
    primary: Ensisijainen
    relationship: Suhde
    remove_selected_domains: Poista kaikki seuraajat valituista verkkotunnuksista
    remove_selected_followers: Poista valitut seuraajat
    remove_selected_follows: Lopeta valittujen käyttäjien seuraaminen
    status: Tilin tila
  remote_follow:
    missing_resource: Vaadittavaa uudelleenohjaus-URL:ää tiliisi ei löytynyt
  reports:
    errors:
      invalid_rules: ei viittaa voimassa oleviin sääntöihin
  rss:
    content_warning: 'Sisältövaroitus:'
    descriptions:
      account: Julkiset julkaisut tililtä @%{acct}
      tag: 'Julkiset julkaisut aihetunnisteella #%{hashtag}'
  scheduled_statuses:
    over_daily_limit: Olet ylittänyt %{limit} ajoitetun julkaisun rajan tälle päivälle
    over_total_limit: Olet ylittänyt %{limit} ajoitetun julkaisun rajan
    too_soon: Ajoitetun päiväyksen pitää olla tulevaisuudessa
  sessions:
    activity: Viimeisin toiminta
    browser: Selain
    browsers:
      alipay: Alipay
      blackberry: BlackBerry
      chrome: Chrome
      edge: Microsoft Edge
      electron: Electron
      firefox: Firefox
      generic: Tuntematon selain
      huawei_browser: Huawei-selain
      ie: Internet Explorer
      micro_messenger: MicroMessenger
      nokia: Nokia S40 Ovi -selain
      opera: Opera
      otter: Otter
      phantom_js: PhantomJS
      qq: QQ Browser
      safari: Safari
      uc_browser: UC Browser
      unknown_browser: Tuntematon selain
      weibo: Weibo
    current_session: Nykyinen istunto
    description: "%{browser} alustalla %{platform}"
    explanation: Nämä verkkoselaimet ovat tällä hetkellä kirjautuneet Mastodon-tilillesi.
    ip: IP-osoite
    platforms:
      adobe_air: Adobe AIR
      android: Android
      blackberry: BlackBerry
      chrome_os: ChromeOS
      firefox_os: Firefox OS
      ios: iOS
      kai_os: KaiOS
      linux: Linux
      mac: macOS
      unknown_platform: Tuntematon alusta
      windows: Windows
      windows_mobile: Windows Mobile
      windows_phone: Windows Phone
    revoke: Hylkää
    revoke_success: Istunnon hylkäys onnistui
    title: Istunnot
    view_authentication_history: Näytä tilisi todennushistoria
  settings:
    account: Tili
    account_settings: Tilin asetukset
    aliases: Tilin aliakset
    appearance: Ulkoasu
    authorized_apps: Valtuutetut sovellukset
    back: Takaisin Mastodoniin
    delete: Tilin poisto
    development: Kehitys
    edit_profile: Muokkaa profiilia
    export: Vie tietoja
    featured_tags: Esiteltävät aihetunnisteet
    import: Tuo
<<<<<<< HEAD
=======
    import_and_export: Tuonti ja vienti
>>>>>>> 340f1a68
    migrate: Tilin muutto muualle
    notifications: Ilmoitukset
    preferences: Ominaisuudet
    profile: Julkinen profiili
    relationships: Seuratut ja seuraajat
    statuses_cleanup: Autom. julkaisujen poisto
    strikes: Valvontavaroitukset
    two_factor_authentication: Kaksivaiheinen todentaminen
    webauthn_authentication: Suojausavaimet
  statuses:
    attached:
      audio:
        one: "%{count} ääni"
        other: "%{count} ääntä"
      description: 'Liitetty: %{attached}'
      image:
        one: "%{count} kuva"
        other: "%{count} kuvaa"
      video:
        one: "%{count} video"
        other: "%{count} videota"
    boosted_from_html: Tehosti lähteestä %{acct_link}
    content_warning: 'Sisältövaroitus: %{warning}'
    default_language: Sama kuin käyttöliittymän kieli
    disallowed_hashtags:
      one: 'sisälsi kielletyn aihetunnisteen: %{tags}'
      other: 'sisälsi kiellettyjä aihetunnisteita: %{tags}'
    edited_at_html: Muokattu %{date}
    errors:
      in_reply_not_found: Julkaisua, johon yrität vastata, ei näytä olevan olemassa.
    open_in_web: Avaa selaimessa
    over_character_limit: merkkimäärän rajoitus %{max} ylitetty
    pin_errors:
      direct: Vain mainituille käyttäjille näkyviä julkaisuja ei voi kiinnittää
      limit: Olet jo kiinnittänyt enimmäismäärän julkaisuja
      ownership: Muiden julkaisuja ei voi kiinnittää
      reblog: Tehostusta ei voi kiinnittää
    poll:
      total_people:
        one: "%{count} henkilö"
        other: "%{count} henkilöä"
      total_votes:
        one: "%{count} ääni"
        other: "%{count} ääntä"
      vote: Äänestä
    show_more: Näytä lisää
    show_newer: Näytä uudemmat
    show_older: Näytä vanhempi
    show_thread: Näytä ketju
    title: "%{name}: ”%{quote}”"
    visibilities:
      direct: Suoraan
      private: Vain seuraajille
      private_long: Näytä vain seuraajille
      public: Julkinen
      public_long: Kaikki voivat nähdä
      unlisted: Listaamaton
      unlisted_long: Kaikki voivat nähdä, mutta ei näytetä julkisilla aikajanoilla
  statuses_cleanup:
    enabled: Poista vanhat julkaisut automaattisesti
    enabled_hint: Poistaa julkaisusi automaattisesti, kun ne saavuttavat valitun ikärajan, ellei jokin alla olevista poikkeuksista tule kyseeseen
    exceptions: Poikkeukset
    explanation: Koska julkaisujen poistaminen on raskas toimi, se tapahtuu hitaasti ajan mittaan, kun palvelin ei ole muutoin ruuhkainen. Siksi viestejäsi voi poistua vasta tovi sen jälkeen, kun ne ovat saavuttaneet ikärajan.
    ignore_favs: Ohita suosikit
    ignore_reblogs: Ohita tehostukset
    interaction_exceptions: Poikkeukset, jotka perustuvat vuorovaikutukseen
    interaction_exceptions_explanation: Huomaa, ettei julkaisujen poistumisesta ole varmuutta, jos ne alittavat suosikki- tai tehostusrajan sen jälkeen kun ne on kerran ylitetty.
    keep_direct: Säilytä yksityisviestit
    keep_direct_hint: Ei poista yksityisviestejäsi
    keep_media: Säilytä julkaisut, joissa on medialiitteitä
    keep_media_hint: Ei poista julkaisujasi, joissa on medialiitteitä
    keep_pinned: Säilytä kiinnitetyt julkaisut
    keep_pinned_hint: Ei poista kiinnitettyjä julkaisujasi
    keep_polls: Säilytä äänestykset
    keep_polls_hint: Ei poista yhtäkään äänestystä
    keep_self_bookmark: Säilytä kirjanmerkkeihin lisäämäsi julkaisut
    keep_self_bookmark_hint: Ei poista julkaisujasi, jos olet lisännyt ne kirjanmerkkeihin
    keep_self_fav: Säilytä suosikkeihin lisäämäsi julkaisut
    keep_self_fav_hint: Ei poista julkaisujasi, jos olet lisännyt ne suosikkeihin
    min_age:
      '1209600': 2 viikkoa
      '15778476': 6 kuukautta
      '2629746': 1 kuukausi
      '31556952': 1 vuosi
      '5259492': 2 kuukautta
      '604800': 1 viikko
      '63113904': 2 vuotta
      '7889238': 3 kuukautta
    min_age_label: Ikäraja
    min_favs: Säilytä julkaisut, joilla on suosikiksi lisäyksiä vähintään
    min_favs_hint: Ei poista julkaisujasi, joita on lisätty suosikeihin vähintään näin monta kertaa. Jätä tyhjäksi, jos haluat poistaa julkaisuja riippumatta suosikkeihin lisäysmääristä
    min_reblogs: Säilytä julkaisut, joilla on tehostuksia vähintään
    min_reblogs_hint: Ei poista julkaisujasi, joita on tehostettu vähintään näin monta kertaa. Jätä tyhjäksi, jos haluat poistaa julkaisuja riippumatta niiden tehostusten määrästä
  stream_entries:
    sensitive_content: Arkaluonteista sisältöä
  strikes:
    errors:
      too_late: On liian myöhäistä vedota tähän varoitukseen
  tags:
    does_not_match_previous_name: ei vastaa edellistä nimeä
  themes:
    contrast: Mastodon (Korkea kontrasti)
    default: Mastodon (Tumma)
    mastodon-light: Mastodon (Vaalea)
  time:
    formats:
      default: "%d.%m.%Y klo %H.%M"
      month: "%b %Y"
      time: "%H.%M"
      with_time_zone: "%d.%m.%Y klo %H.%M %Z"
  translation:
    errors:
      quota_exceeded: Palvelimen käännöspalvelun käyttökiintiö on ylitetty.
      too_many_requests: Käännöspalvelulle on hiljattain esitetty liian monta pyyntöä.
  two_factor_authentication:
    add: Lisää
    disable: Poista käytöstä
    disabled_success: Kaksivaiheinen todennus on poistettu käytöstä
    edit: Muokkaa
    enabled: Kaksivaiheinen todentaminen käytössä
    enabled_success: Kaksivaiheisen todentamisen käyttöönotto onnistui
    generate_recovery_codes: Luo palautuskoodit
    lost_recovery_codes: Palautuskoodien avulla voit käyttää tiliä, jos menetät puhelimesi. Jos olet hukannut palautuskoodit, voit luoda uudet tästä. Vanhat palautuskoodit poistetaan käytöstä.
    methods: Kaksivaiheisen tunnistautumisen menetelmät
    otp: Todennussovellus
    recovery_codes: Varapalautuskoodit
    recovery_codes_regenerated: Uusien palautuskoodien luonti onnistui
    recovery_instructions_html: Jos menetät puhelimesi, voit kirjautua tilillesi jollakin alla olevista palautuskoodeista. <strong>Pidä palautuskoodit hyvässä tallessa</strong>. Voit esimerkiksi tulostaa ne ja säilyttää muiden tärkeiden papereiden joukossa.
    webauthn: Suojausavaimet
  user_mailer:
    appeal_approved:
      action: Siirry tilillesi
      explanation: Valitus tiliäsi koskevasta varoituksesta %{strike_date} jonka lähetit %{appeal_date} on hyväksytty. Tilisi on jälleen hyvässä kunnossa.
      subject: Valituksesi %{date} on hyväksytty
      title: Valitus hyväksytty
    appeal_rejected:
      explanation: Valitus tiliäsi koskevasta varoituksesta %{strike_date} jonka lähetit %{appeal_date} on hylätty.
      subject: Valituksesi %{date} on hylätty
      title: Valitus hylätty
    backup_ready:
      explanation: Pyysit täydellistä varmuuskopiota Mastodon-tilistäsi. Voit nyt ladata sen!
      subject: Arkisto on valmiina ladattavaksi
      title: Arkiston tallennus
    suspicious_sign_in:
      change_password: vaihda salasanasi
      details: 'Tässä on tiedot kirjautumisesta:'
      explanation: Olemme havainneet kirjautumisen tilillesi uudesta IP-osoitteesta.
      further_actions_html: Jos tämä et ollut sinä, suosittelemme että %{action} välittömästi ja ota kaksivaiheinen todennus käyttöön säilyttääksesi tilisi turvallisena.
      subject: Tiliäsi on käytetty uudesta IP-osoitteesta
      title: Uusi kirjautuminen
    warning:
      appeal: Lähetä valitus
      appeal_description: Jos uskot, että tämä on virhe, voit hakea muutosta instanssin %{instance} henkilökunnalta.
      categories:
        spam: Roskaposti
        violation: Sisältö rikkoo seuraavia yhteisön sääntöjä
      explanation:
        delete_statuses: Joidenkin julkaisuistasi on havaittu rikkovan ainakin yhtä yhteisön sääntöä, ja instanssin %{instance} valvojat ovat poistaneet ne.
        disable: Et voi enää käyttää tiliäsi, mutta profiilisi ja muut tiedot pysyvät muuttumattomina. Voit pyytää varmuuskopiota tiedoistasi, vaihtaa tilin asetuksia tai poistaa tilisi.
        mark_statuses_as_sensitive: Palvelimen %{instance} valvojat ovat merkinneet osan julkaisuistasi arkaluonteisiksi. Tämä tarkoittaa sitä, että ihmisten täytyy napauttaa mediaa ennen kuin sen esikatselu näytetään. Voit merkitä median itse arkaluonteiseksi, kun julkaiset tulevaisuudessa.
        sensitive: Tästä lähtien kaikki ladatut mediatiedostot merkitään arkaluonteisiksi ja piilotetaan napsautusvaroituksen taakse.
        silence: Voit edelleen käyttää tiliäsi, mutta vain sinua jo seuraavat käyttäjät näkevät julkaisusi tällä palvelimella ja sinut voidaan sulkea pois eri löytämisominaisuuksista. Toiset voivat kuitenkin edelleen seurata sinua manuaalisesti.
        suspend: Et voi enää käyttää tiliäsi, eivätkä profiilisi ja muut tiedot ole enää käytettävissä. Voit silti kirjautua sisään pyytääksesi tietojesi varmuuskopiota, kunnes tiedot on poistettu kokonaan noin 30 päivän kuluttua. Säilytämme kuitenkin joitain perustietoja, jotka estävät sinua kiertämästä jäädytystä.
      reason: 'Syy:'
      statuses: 'Julkaisuja lainattu:'
      subject:
        delete_statuses: Julkaisusi tilillä %{acct} on poistettu
        disable: Tilisi %{acct} on jäädytetty
        mark_statuses_as_sensitive: Julkaisusi tilillä %{acct} on merkitty arkaluonteisiksi
        none: Varoitus %{acct}
        sensitive: Julkaisusi tilillä %{acct} merkitään arkaluonteisiksi tästä lähtien
        silence: Tiliäsi %{acct} on rajoitettu
        suspend: Tilisi %{acct} on jäädytetty
      title:
        delete_statuses: Julkaisut poistettu
        disable: Tili jäädytetty
        mark_statuses_as_sensitive: Julkaisut merkitty arkaluonteisiksi
        none: Varoitus
        sensitive: Tili on merkitty arkaluonteiseksi
        silence: Tiliä rajoitettu
        suspend: Tili jäädytetty
    welcome:
      edit_profile_action: Määritä profiili
      edit_profile_step: Voit mukauttaa profiiliasi mm. profiilikuvalla ja uudella näyttönimellä. Voit myös valita haluatko tarkastaa ja hyväksyä uudet seuraajat itse.
      explanation: Näillä vinkeillä pääset alkuun
      final_action: Ala julkaista
      final_step: 'Ala julkaista! Vaikkei sinulla olisi seuraajia, voivat muut nähdä julkisia julkaisujasi esimerkiksi paikallisella aikajanalla tai aihetunnisteissa. Kannattaa myös esitellä itsensä aihetunnisteella #esittely.'
      full_handle: Koko käyttäjätunnuksesi
      full_handle_hint: Kerro tämä kavereillesi, niin he voivat lähettää sinulle viestejä tai seurata sinua toiselta palvelimelta.
      subject: Tervetuloa Mastodoniin
      title: Tervetuloa mukaan, %{name}!
  users:
    follow_limit_reached: Et voi seurata yli %{limit} henkilöä
    go_to_sso_account_settings: Avaa identiteettitarjoajasi tiliasetukset
    invalid_otp_token: Virheellinen kaksivaiheisen todentamisen koodi
    otp_lost_help_html: Jos sinulla ei ole pääsyä kumpaankaan, voit ottaa yhteyttä osoitteeseen %{email}
    seamless_external_login: Olet kirjautunut ulkoisen palvelun kautta, joten salasana- ja sähköpostiasetukset eivät ole käytettävissä.
    signed_in_as: 'Kirjautunut tilillä:'
  verification:
    extra_instructions_html: <strong>Vinkki:</strong> Tämä linkitys verkkosivustollasi voidaan toteuttaa myös näkymättömänä. Tärkeä osuus on <code>rel="me"</code> -määre, jolla ehkäistään valeprofiilikäyttötarkoituksia sivustoilla, joiden sisältö perustuu käyttäjiensä julkaisuihin. Voit siis käyttää linkkiviittauselementtiä <code>link</code> HTML-lähdekoodin otsakeosassa (head) sen sijaan, että käyttäisit näkyvää hyperlinkkielementtiä <code>a</code>. HTML-lähdekoodin tulee tuolta osin kuitenkin olla JavaScriptistä riippumatonta.
    here_is_how: Näin voit tehdä sen
    hint_html: "<strong>Mastodonissa henkilöllisyyden vahventaminen on jokaisen käyttäjän ulottuvilla.</strong> Tämä perustuu avoimiin standardeihin, maksuttomasti nyt ja aina. Kaikki mitä tarvitset on henkilökohtainen verkkosivusto, jonka avulla sinut voidaan tunnistaa. Kun Mastodon-profiilistasi on linkki kyseiselle verkkosivustollesi, ja sieltä löytyy vastaviittaus tai -linkitys profiiliisi, näkyy profiilissasi vahvistustunniste."
    instructions_html: Kopioi ja liitä alla oleva koodi verkkosivusi HTML-lähdekoodiin. Lisää sitten verkkosivustosi osoite johonkin ylimääräisistä kentistä profiiliasetuksissa, "Muokkaa profiilia" -välilehdestä, ja tallenna muutokset.
    verification: Vahvistus
    verified_links: Vahvistetut linkkisi
  webauthn_credentials:
    add: Lisää uusi suojausavain
    create:
      error: Suojausavaimen lisäämisessä tapahtui ongelma. Yritä uudelleen.
      success: Sinun suojausavaimen lisääminen onnistui.
    delete: Poista
    delete_confirmation: Haluatko varmasti poistaa tämän suojausavaimen?
    description_html: Jos otat <strong>suojausavaimen todennuksen</strong> käyttöön, kirjautuminen edellyttää jonkin suojausavaimen käyttämistä.
    destroy:
      error: Suojausavaimen poistamisessa tapahtui ongelma. Yritä uudelleen.
      success: Sinun suojausavaimen poistaminen onnistui.
    invalid_credential: Virheellinen suojausavain
    nickname_hint: Anna nimimerkki uudelle suojausavaimelle
    not_enabled: Et ole vielä ottanut käyttöön WebAuthn-ohjelmaa
    not_supported: Tämä selain ei tue suojausavaimia
    otp_required: Jos haluat käyttää suojausavaimia, ota ensin käyttöön kaksivaiheinen todennus.
    registered_on: Rekisteröity %{date}<|MERGE_RESOLUTION|>--- conflicted
+++ resolved
@@ -21,10 +21,6 @@
     posts:
       one: Julkaisu
       other: viestiä
-<<<<<<< HEAD
-=======
-    posts_tab_heading: Julkaisut
->>>>>>> 340f1a68
   admin:
     account_actions:
       action: Suorita toimenpide
@@ -1631,10 +1627,6 @@
     export: Vie tietoja
     featured_tags: Esiteltävät aihetunnisteet
     import: Tuo
-<<<<<<< HEAD
-=======
-    import_and_export: Tuonti ja vienti
->>>>>>> 340f1a68
     migrate: Tilin muutto muualle
     notifications: Ilmoitukset
     preferences: Ominaisuudet
