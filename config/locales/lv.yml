---
lv:
  about:
    about_mastodon_html: 'Nākotnes sabiedriskais tīkls: bez reklāmām, bez korporatīvās novērošanas, ētiska projektēšana un decentralizēšana. Pārvaldi savus datus ar Mastodon!'
    contact_missing: Nav uzstādīts
    contact_unavailable: N/A
    hosted_on: Decodon mitināts %{domain}
    title: Par
  accounts:
    followers:
      one: Sekotājs
      other: Sekotāji
      zero: Sekotāju
    following: Seko
    instance_actor_flash: Šis konts ir virtuāls aktieris, ko izmanto, lai pārstāvētu pašu serveri, nevis atsevišķu lietotāju. To izmanto federācijas nolūkos, un to nevajadzētu apturēt.
    last_active: pēdējā aktivitāte
    link_verified_on: Šīs saites piederība tika pārbaudīta %{date}
    nothing_here: Šeit nekā nav.
    pin_errors:
      following: Tev ir jāseko personai, kuru vēlies atbalstīt
    posts:
      one: Ziņa
      other: Ziņas
      zero: Ziņu
    posts_tab_heading: Ziņas
  admin:
    account_actions:
      action: Veikt darbību
      already_silenced: Šis konts jau ir ierobežots.
      already_suspended: Šis konts jau ir aizturēts.
      title: Veikt moderācijas darbību %{acct}
    account_moderation_notes:
      create: Atstāt piezīmi
      created_msg: Moderācijas piezīme ir veiksmīgi izveidota!
      destroyed_msg: Moderācijas piezīme ir veiksmīgi iznīcināta!
    accounts:
      add_email_domain_block: Liegt e-pasta domēnu
      approve: Apstiprināt
      approved_msg: Veiksmīgi apstiprināts %{username} reģistrēšanās pieteikums
      are_you_sure: Vai esi pārliecināts?
      avatar: Profila attēls
      by_domain: Domēns
      change_email:
        changed_msg: E-pasts veiksmīgi nomainīts!
        current_email: Pašreizējais e-pasts
        label: Mainīt e-pastu
        new_email: Jaunā e-pasta adrese
        submit: Mainīt e-pastu
        title: Mainīt e-pastu %{username}
      change_role:
        changed_msg: Loma veiksmīgi nomainīta!
        edit_roles: Pārvaldīt lietotāju lomas
        label: Mainīt lomu
        no_role: Nav lomas
        title: Mainīt lomu %{username}
      confirm: Apstiprināt
      confirmed: Apstiprināts
      confirming: Apstiprina
      custom: Pielāgot
      delete: Dzēst datus
      deleted: Dzēsts
      demote: Pazemināt
      destroyed_msg: Lietotāja %{username} dati tagad ievietoti rindā, lai tos nekavējoties izdzēstu
      disable: Iesaldēt
      disable_sign_in_token_auth: Atspējot autentificēšanos ar e-pasta pilnvaru
      disable_two_factor_authentication: Atspējot 2FA
      disabled: Iesaldēts
      display_name: Parādāmais vārds
      domain: Domēns
      edit: Labot
      email: E-pasts
      email_status: E-pasta statuss
      enable: Atsaldēt
      enable_sign_in_token_auth: Iespējot autentificēšanos ar e-pasta pilnvaru
      enabled: Iespējots
      enabled_msg: Veiksmīgi atsaldēts %{username} konts
      followers: Sekotāji
      follows: Seko
      header: Galvene
      inbox_url: Iesūtnes URL
      invite_request_text: Pievienošanās iemesli
      invited_by: Uzaicināja
      ip: IP
      joined: Pievienojies
      location:
        all: Visi
        local: Vietējie
        remote: Attālinātie
        title: Atrašanās vieta
      login_status: Pieteikšanās statuss
      media_attachments: Multivides pielikumi
      memorialize: Pārvērst atmiņās
      memorialized: Piemiņa saglabāta
      memorialized_msg: "%{username} veiksmīgi pārvērsts par piemiņas kontu"
      moderation:
        active: Aktīvie
        all: Visi
        disabled: Atspējots
        pending: Gaida
        silenced: Ierobežotie
        suspended: Apturētie
        title: Moderācija
      moderation_notes: Moderācijas piezīmes
      most_recent_activity: Pati pēdējā darbība
      most_recent_ip: Pati pēdējā IP
      no_account_selected: Neviens konts netika mainīts, jo neviens netika atlasīts
      no_limits_imposed: Nav noteikti ierobežojumi
      no_role_assigned: Loma nav piešķirta
      not_subscribed: Nav abonēts
      pending: Gaida pārskatīšanu
      perform_full_suspension: Apturēt
      previous_strikes: Iepriekšējie brīdinājumi
      previous_strikes_description_html:
        one: Šim kontam ir <strong>viens</strong> brīdinājums.
        other: Šim kontam ir <strong>%{count}</strong> brīdinājumi.
        zero: Šim kontam ir <strong>%{count}</strong> brīdinājumi.
      promote: Veicināt
      protocol: Protokols
      public: Publisks
      push_subscription_expires: PuSH abonements beidzas
      redownload: Atsvaidzināt profilu
      redownloaded_msg: Veiksmīgi atsvaidzināts %{username} profils no izcelsmes
      reject: Noraidīt
      rejected_msg: Veiksmīgi noraidīts %{username} reģistrēšanās pieteikums
      remote_suspension_irreversible: Šī konta dati ir neatgriezeniski dzēsti.
      remote_suspension_reversible_hint_html: Konts ir apturēts viņu serverī, un dati tiks pilnībā noņemti %{date}. Līdz tam attālais serveris var atjaunot šo kontu bez jebkādām negatīvām sekām. Ja vēlaties nekavējoties noņemt visus konta datus, varat to izdarīt tālāk.
      remove_avatar: Noņemt profila attēlu
      remove_header: Noņemt galveni
      removed_avatar_msg: Veiksmīgi noņemts %{username} profila attēls
      removed_header_msg: Veiksmīgi noņemts %{username} galvenes attēls
      resend_confirmation:
        already_confirmed: Šis lietotājs jau ir apstiprināts
        send: Atkārtoti nosūtīt apstiprinājuma saiti
        success: Apstiprinājuma saite veiksmīgi nosūtīta!
      reset: Atiestatīt
      reset_password: Atiestatīt paroli
      resubscribe: Pieteikties vēlreiz
      role: Loma
      search: Meklēt
      search_same_email_domain: Citi lietotāji ar tādu pašu e-pasta domēnu
      search_same_ip: Citi lietotāji ar tādu pašu IP
      security: Drošība
      security_measures:
        only_password: Tikai parole
        password_and_2fa: Parole un 2FA
      sensitive: Sensitīvs
      sensitized: Atzīmēts kā sensitīvs
      shared_inbox_url: Koplietotās iesūtnes URL
      show:
        created_reports: Sastādītie ziņojumi
        targeted_reports: Ziņojuši citi
      silence: Ierobežot
      silenced: Ierobežots
      statuses: Ziņas
      strikes: Iepriekšējie streiki
      subscribe: Abonēt
      suspend: Apturēt
      suspended: Apturēts
      suspension_irreversible: Šī konta dati ir neatgriezeniski izdzēsti. Tu vari atcelt konta darbības apturēšanu, lai tas būtu izmantojams, taču tas neatjaunos iepriekšējos datus.
      suspension_reversible_hint_html: Konta darbība ir apturēta, un dati tiks pilnībā noņemti %{date}. Līdz tam kontu var atjaunot bez jebkādām nelabvēlīgām sekām. Ja vēlies nekavējoties noņemt visus konta datus, to vari izdarīt zemāk.
      title: Konti
      unblock_email: Atbloķēt e-pasta adresi
      unblocked_email_msg: Veiksmīgi atbloķēta %{username} e-pasta adrese
      unconfirmed_email: Neapstiprināts e-pasts
      undo_sensitized: Atcelt sensitivizēšanu
      undo_silenced: Atsaukt ierobežojumu
      undo_suspension: Atsaukt apturēšanu
      unsilenced_msg: Veiksmīgi atsaukts %{username} konta ierobežojums
      unsubscribe: Anulēt abonementu
      unsuspended_msg: Veiksmīgi neapturēts %{username} konts
      username: Lietotājvārds
      view_domain: Skatīt domēna kopsavilkumu
      warn: Brīdināt
      web: Web
      whitelisted: Atļauts federācijai
    action_logs:
      action_types:
        approve_appeal: Apstiprināt Apelāciju
        approve_user: Apstiprināt lietotāju
        assigned_to_self_report: Piešķirt Pārskatu
        change_email_user: Mainīt lietotāja e-pasta adresi
        change_role_user: Mainīt lietotāja lomu
        confirm_user: Apstiprināt lietotāju
        create_account_warning: Izveidot Brīdinājumu
        create_announcement: Izveidot Paziņojumu
        create_canonical_email_block: Izveidot e-pasta liegumu
        create_custom_emoji: Izveidot pielāgotu emocijzīmi
        create_domain_allow: Izveidot Domēna Atļauju
        create_domain_block: Izveidot Domēna Bloku
        create_email_domain_block: Izveidot e-pasta domēna liegumu
        create_ip_block: Izveidot IP noteikumu
        create_unavailable_domain: Izveidot Nepieejamu Domēnu
        create_user_role: Izveidot lomu
        demote_user: Pazemināt Lietotāju
        destroy_announcement: Dzēst Paziņojumu
        destroy_canonical_email_block: Izdzēst e-pasta liegumu
        destroy_custom_emoji: Dzēst pielāgoto emocijzīmi
        destroy_domain_allow: Dzēst Domēna Atļauju
        destroy_domain_block: Dzēst Domēna Bloku
        destroy_email_domain_block: Izdzēst e-pasta domēna liegumu
        destroy_instance: Attīrīt domēnu
        destroy_ip_block: Dzēst IP noteikumu
        destroy_status: Izdzēst Rakstu
        destroy_unavailable_domain: Dzēst Nepieejamu Domēnu
        destroy_user_role: Iznīcināt lomu
        disable_2fa_user: Atspējot 2FA
        disable_custom_emoji: Atspējot pielāgotu emocijzīmi
        disable_user: Atspējot Lietotāju
        enable_custom_emoji: Iespējot pielāgotu emocijzīmi
        enable_user: Ieslēgt Lietotāju
        memorialize_account: Saglabāt Kontu Piemiņai
        promote_user: Izceltt Lietotāju
        reject_appeal: Noraidīt Apelāciju
        reject_user: Noraidīt lietotāju
        remove_avatar_user: Noņemt profila attēlu
        reopen_report: Atkārtoti Atvērt Ziņojumu
        resend_user: Atkārtoti nosūtīt Apstiprinājuma Pastu
        reset_password_user: Atiestatīt Paroli
        resolve_report: Atrisināt Ziņojumu
        sensitive_account: Piespiedu sensitīvizēt kontu
        silence_account: Ierobežot Kontu
        suspend_account: Apturēt Kontu
        unassigned_report: Atcelt Pārskata Piešķiršanu
        unblock_email_account: Atbloķēt e-pasta adresi
        unsensitive_account: Atsaukt Konta Piespiedu Sensitivizēšanu
        unsilence_account: Atcelt Konta Ierobežošanu
        unsuspend_account: Atcelt konta apturēšanu
        update_announcement: Atjaunināt Paziņojumu
        update_custom_emoji: Atjaunināt pielāgoto emocijzīmi
        update_domain_block: Atjaunināt Domēna Bloku
        update_ip_block: Atjaunināt IP noteikumu
        update_report: Atjaunināt atskaiti
        update_status: Atjaunināt ziņu
        update_user_role: Atjaunināt lomu
      actions:
        approve_appeal_html: "%{name} apstiprināja moderācijas lēmuma apelāciju no %{target}"
        approve_user_html: "%{name} apstiprināja reģistrēšanos no %{target}"
        assigned_to_self_report_html: "%{name} piešķīra pārskatu %{target} sev"
        change_email_user_html: "%{name} nomainīja lietotāja %{target} e-pasta adresi"
        change_role_user_html: "%{name} nomainīja lomu uz %{target}"
        confirm_user_html: "%{name} apstiprināja lietotāja %{target} e-pasta adresi"
        create_account_warning_html: "%{name} nosūtīja brīdinājumu %{target}"
        create_announcement_html: "%{name} izveidoja jaunu paziņojumu %{target}"
        create_custom_emoji_html: "%{name} augšupielādēja jaunu emocijzīmi %{target}"
        create_domain_allow_html: "%{name} atļāva federāciju ar domēnu %{target}"
        create_domain_block_html: "%{name} bloķēja domēnu %{target}"
        create_ip_block_html: "%{name} izveidoja nosacījumu priekš IP %{target}"
        create_unavailable_domain_html: "%{name} apturēja piegādi uz domēnu %{target}"
        create_user_role_html: "%{name} nomainīja %{target} lomu"
        demote_user_html: "%{name} pazemināja lietotāju %{target}"
        destroy_announcement_html: "%{name} izdzēsa paziņojumu %{target}"
        destroy_custom_emoji_html: "%{name} izdzēsa emocijzīmi %{target}"
        destroy_domain_allow_html: "%{name} neatļāva federāciju ar domēnu %{target}"
        destroy_domain_block_html: "%{name} atbloķēja domēnu %{target}"
        destroy_instance_html: "%{name} attīrija domēnu %{target}"
        destroy_ip_block_html: "%{name} izdzēsa nosacījumu priekš IP %{target}"
        destroy_status_html: "%{name} noņēma ziņu %{target}"
        destroy_unavailable_domain_html: "%{name} atjaunoja piegādi uz domēnu %{target}"
        destroy_user_role_html: "%{name} izdzēsa %{target} lomu"
        disable_2fa_user_html: "%{name} atspējoja divpakāpju prasības lietotājam %{target}"
        disable_custom_emoji_html: "%{name} atspējoja emocijzīmi %{target}"
        disable_user_html: "%{name} atspējoja pieteikšanos lietotājam %{target}"
        enable_custom_emoji_html: "%{name} iespējoja emocijzīmi %{target}"
        enable_user_html: "%{name} iespējoja pieteikšanos lietotājam %{target}"
        memorialize_account_html: "%{name} pārvērta %{target} kontu par atmiņas lapu"
        promote_user_html: "%{name} paaugstināja lietotāju %{target}"
        reject_appeal_html: "%{name} noraidīja moderācijas lēmuma apelāciju no %{target}"
        reject_user_html: "%{name} noraidīja reģistrēšanos no %{target}"
        remove_avatar_user_html: "%{name} noņēma %{target} profila attēlu"
        reopen_report_html: "%{name} atkārtoti atvēra ziņojumu %{target}"
        resend_user_html: "%{name} atkārtoti nosūtīja %{target} apstiprinājuma e-pasta ziņojumu"
        reset_password_user_html: "%{name} atiestatīja paroli lietotājam %{target}"
        resolve_report_html: "%{name} atrisināja ziņojumu %{target}"
        sensitive_account_html: "%{name} atzīmēja %{target} multividi kā sensitīvu"
        silence_account_html: "%{name} ierobežoja %{target} kontu"
        suspend_account_html: "%{name} apturēja %{target} kontu"
        unassigned_report_html: "%{name} nepiešķīra ziņojumu %{target}"
        unblock_email_account_html: "%{name} atbloķēja %{target} e-pasta adresi"
        unsensitive_account_html: "%{name} atmarķēja %{target} multividi kā sensitīvu"
        unsilence_account_html: "%{name} atcēla ierobežojumu %{target} kontam"
        unsuspend_account_html: "%{name} neapturēja %{target} kontu"
        update_announcement_html: "%{name} atjaunināja paziņojumu %{target}"
        update_custom_emoji_html: "%{name} atjaunināja emocijzīmi %{target}"
        update_domain_block_html: "%{name} atjaunināja domēna bloku %{target}"
        update_ip_block_html: "%{name} mainīja nosacījumu priekš IP %{target}"
        update_report_html: "%{name} atjaunināja %{target} pārskatu"
        update_status_html: "%{name} atjaunināja ziņu %{target}"
        update_user_role_html: "%{name} nomainīja %{target} lomu"
      deleted_account: dzēsts konts
      empty: Žurnāli nav atrasti.
      filter_by_action: Filtrēt pēc darbības
      filter_by_user: Filtrēt pēc lietotāja
      title: Auditācijas pieraksti
      unavailable_instance: "(domēna vārds nav pieejams)"
    announcements:
      destroyed_msg: Paziņojums ir veiksmīgi izdzēsts!
      edit:
        title: Labot paziņojumu
      empty: Neviens paziņojums netika atrasts.
      live: Dzīvajā
      new:
        create: Izveidot paziņojumu
        title: Jauns paziņojums
      publish: Publicēt
      published_msg: Paziņojums ir veiksmīgi publicēts!
      scheduled_for: Plānots uz %{time}
      scheduled_msg: Paziņojums ieplānots publicēšanai!
      title: Paziņojumi
      unpublish: Atcelt publicēšanu
      unpublished_msg: Paziņojuma publicēšana veiksmīgi atcelta!
      updated_msg: Paziņojums ir veiksmīgi atjaunināts!
    critical_update_pending: Gaida kritisko atjauninājumu
    custom_emojis:
      assign_category: Piešķirt kategoriju
      by_domain: Domēns
      copied_msg: Emocijas vietējā kopija ir veiksmīgi izveidota
      copy: Kopēt
      copy_failed_msg: Nevarēja izveidot šīs emocijzīmes vietējo kopiju
      create_new_category: Izveidot jaunu kategoriju
      created_msg: Emocijzīme veiksmīgi izveidota!
      delete: Dzēst
      destroyed_msg: Emocijzīme ir veiksmīgi iznīcināta!
      disable: Atspējot
      disabled: Atspējots
      disabled_msg: Šī emocijzīme ir veiksmīgi atspējota
      emoji: Emocijzīmes
      enable: Iespējot
      enabled: Iespējots
      enabled_msg: Šī emocijzīme ir veiksmīgi iespējota
      image_hint: PNG vai GIF līdz %{size}
      list: Saraksts
      listed: Uzrakstītas
      new:
        title: Pievienojiet jaunas pielāgotās emocijzīmes
      no_emoji_selected: Neviena emocijzīme netika mainīta, jo neviena netika atlasīta
      not_permitted: Tev nav atļauts veikt šo darbību
      overwrite: Pārrakstīt
      shortcode: Īskods
      shortcode_hint: Vismaz 2 rakstzīmes, tikai burtciparu rakstzīmes un pasvītrojumi
      title: Pielāgotās emocijzīmes
      uncategorized: Nekategorizētās
      unlist: Izslēgt
      unlisted: Neminētie
      update_failed_msg: Nevarēja atjaunināt šo emocijzīmi
      updated_msg: Emocijzīme veiksmīgi atjaunināta!
      upload: Augšupielādēt
    dashboard:
      active_users: aktīvie lietotāji
      interactions: mijiedarbības
      media_storage: Multividesu krātuve
      new_users: jauni lietotāji
      opened_reports: atvērtie ziņojumi
      pending_appeals_html:
        one: "<strong>%{count}</strong> izskatāmā apelācija"
        other: "<strong>%{count}</strong> izskatāmās apelācijas"
        zero: "<strong>%{count}</strong> izskatāmo apelāciju"
      pending_reports_html:
        one: "<strong>%{count}</strong>ziņojums gaida"
        other: "<strong>%{count}</strong>ziņojumi gaida"
        zero: "<strong>%{count}</strong>ziņojumi gaida"
      pending_tags_html:
        one: "<strong>%{count}</strong>tēmturis gaida"
        other: "<strong>%{count}</strong>tēmturi gaida"
        zero: "<strong>%{count}</strong>tēmturi gaida"
      pending_users_html:
        one: "<strong>%{count}</strong>lietotājs gaida"
        other: "<strong>%{count}</strong>lietotāji gaida"
        zero: "<strong>%{count}</strong>lietotāji gaida"
      resolved_reports: ziņojumi atrisināti
      software: Programmatūra
      sources: Reģistrēšanās avoti
      space: Vietas izmantošana
      title: Panelis
      top_languages: Aktīvākās valodas
      top_servers: Aktīvākie serveri
      website: Tīmekļa vietne
    disputes:
      appeals:
        empty: Apelācijas netika atrastas.
        title: Apelācijas
    domain_allows:
      add_new: Atļaut federāciju ar domēnu
      created_msg: Domēns ir veiksmīgi atļauts federācijai
      destroyed_msg: Domēns ir aizliegts federācijai
      export: Eksportēt
      import: Importēt
      undo: Aizliegt federāciju ar domēnu
    domain_blocks:
      add_new: Pievienot jaunu domēna bloku
      confirm_suspension:
        cancel: Atcelt
        confirm: Apturēt
        permanent_action: Apturēšanas atsaukšana neatjaunos nekādus datus vai attiecības.
        preamble_html: Tu gatavojies apturēt domēna <strong>%{domain}</strong> un tā apakšdomēnu darbību.
        remove_all_data: Tādējādi no tava servera tiks noņemts viss šī domēna kontu saturs, multivide un profila dati.
        stop_communication: Jūsu serveris pārtrauks sazināties ar šiem serveriem.
        title: Apstiprināt domēna %{domain} bloķēšanu
        undo_relationships: Tādējādi tiks atsauktas jebkuras sekošanas attiecības starp šo un tavu serveru kontiem.
      created_msg: Domēna bloķēšana tagad tiek apstrādāta
      destroyed_msg: Domēna bloķēšana ir atsaukta
      domain: Domēns
      edit: Labot domēna aizturēšanu
      existing_domain_block: Tu jau esi noteicis stingrākus ierobežojumus %{name}.
      existing_domain_block_html: Tu jau esi noteicis stingrākus ierobežojumus %{name}, vispirms tev <a href="%{unblock_url}">jāatbloķē</a>.
      export: Eksportēt
      import: Importēt
      new:
        create: Izveodot bloku
        hint: Domēna bloķēšana netraucēs izveidot kontu ierakstus datu bāzē, bet ar atpakaļejošu datumu un automātiski tiks piemērotas noteiktas moderēšanas metodes šajos kontos.
        severity:
          desc_html: "<strong>Ierobežojums</strong> padarīs ziņas no šī domēna kontiem neredzamas ikvienam, kas tiem neseko. <strong>Apturēšana</strong> no tava servera noņems visu šī domēna kontu saturu, multividi un profila datus. Izmanto <strong>Nav</strong>, ja vēlies vienkārši noraidīt multivides failus."
          noop: Neviens
          silence: Ierobežot
          suspend: Apturēt
        title: Jauns domēna bloks
      no_domain_block_selected: Neviens e-pasta domēna bloks netika mainīts, jo neviens netika atlasīts
      not_permitted: Tev nav atļauts veikt šo darbību
      obfuscate: Apslēpt domēna vārdu
      obfuscate_hint: Daļēji apslēpt domēna nosaukumu sarakstā, ja ir iespējota domēna ierobežojumu saraksta reklamēšana
      private_comment: Privāts komentārs
      private_comment_hint: Atstāj komentāru par šo domēna ierobežojumu moderatoru iekšējai lietošanai.
      public_comment: Publisks komentārs
      public_comment_hint: Atstāj komentāru par šo domēna ierobežojumu plašai sabiedrībai, ja ir iespējota domēnu ierobežojumu saraksta reklamēšana.
      reject_media: Noraidīt multivides failus
      reject_media_hint: Noņem lokāli saglabātos multivides failus un atsaka tos lejupielādēt nākotnē. Nav nozīmes apturēšanai
      reject_reports: Noraidīt ziņojumus
      reject_reports_hint: Ignorēt visus ziņojumus, kas nāk no šī domēna. Nav nozīmes apturēšanai
      undo: Atsaukt domēna bloķēšanu
      view: Skatīt domēna bloķēšanu
    email_domain_blocks:
      add_new: Pievienot jaunu
      allow_registrations_with_approval: Atļaut reģistrāciju ar apstiprināšanu
      attempts_over_week:
        one: "%{count} mēģinājums pagājušajā nedēļā"
        other: "%{count} reģistrēšanās mēģinājumi pagājušajā nedēļā"
        zero: "%{count} mēģinājumu pagājušajā nedēļā"
      delete: Dzēst
      dns:
        types:
          mx: MX ieraksts
      domain: Domēns
      new:
        create: Pievienot domēnu
        resolve: Atrisināt domēnu
      not_permitted: Nav atļauta
      resolved_through_html: Atrisināts, izmantojot %{domain}
    export_domain_allows:
      new:
        title: Importēt domēnu atļaujas
      no_file: Nav atlasīts neviens fails
    export_domain_blocks:
      import:
        description_html: Tu gatavojies importēt domēna bloku sarakstu. Lūdzu, ļoti rūpīgi pārskati šo sarakstu, it īpaši, ja tu pats neesi to veidojis.
        existing_relationships_warning: Esošās sekošanas attiecības
        private_comment_description_html: 'Lai palīdzētu tev izsekot, no kurienes nāk importētie bloki, tiks izveidoti importētie bloki ar šādu privātu komentāru: <q>%{comment}</q>'
        private_comment_template: Importēt no %{source} %{date}
        title: Importēt bloķētos domēnus
      invalid_domain_block: 'Viens vai vairāki domēna bloķi tika izlaisti šādas kļūdas(-u) dēļ: %{error}'
      new:
        title: Importēt bloķētos domēnus
      no_file: Nav atlasīts neviens fails
    follow_recommendations:
      description_html: "<strong>Sekošanas ieteikumi palīdz jauniem lietotājiem ātri arast saistošu saturu</strong>. Kad lietotājs nav pietiekami mijiedarbojies ar citiem, lai veidotos pielāgoti sekošanas iteikumi, tiek ieteikti šie konti. Tie tiek pārskaitļoti ik dienas, izmantojot kontu, kuriem ir augstākās nesenās iesaistīšanās un lielākais vietējo sekotāju skaits norādītajā valodā."
      language: Valodai
      status: Statuss
      suppress: Apspiest sekošanas rekomendāciju
      suppressed: Apspiestie
      title: Sekošanas ieteikumi
      unsuppress: Atjaunot sekošanas rekomendāciju
    instances:
      audit_log:
        title: Nesenie pārbaudes žurnāli
        view_all: Skatīt pilnus pārbaudes žurnālus
      availability:
        description_html:
          one: Ja piegāde uz domēnu neizdodas <strong>%{count} dienu</strong> bez panākumiem, turpmāki piegādes mēģinājumi netiks veikti, ja vien netiks saņemta piegāde <em>no</em> domēna.
          other: Ja piegāde uz domēnu neizdodas <strong>%{count} dažādas dienās</strong>, un tas neizdodas, turpmāki piegādes mēģinājumi netiks veikti, ja vien netiks saņemta piegāde <em>no</em> domēna.
          zero: Ja piegāde uz domēnu neizdodas <strong>%{count} dažādas dienās</strong>, un tas neizdodas, turpmāki piegādes mēģinājumi netiks veikti, ja vien netiks saņemta piegāde <em>no</em> domēna.
        failure_threshold_reached: Kļūmju slieksnis sasniegts %{date}.
        failures_recorded:
          one: Neizdevies mēģinājums %{count} dienā.
          other: Neizdevušies mēģinājumi %{count} dienās.
          zero: Neizdevušies mēģinājumi %{count} dienās.
        no_failures_recorded: Nav reģistrētu kļūdu.
        title: Pieejamība
        warning: Pēdējais mēģinājums izveidot savienojumu ar šo serveri ir bijis neveiksmīgs
      back_to_all: Visas
      back_to_limited: Ierobežotās
      back_to_warning: Brīdinājums
      by_domain: Domēns
      confirm_purge: Vai tiešām vēlies neatgriezeniski izdzēst datus no šī domēna?
      content_policies:
        comment: Iekšējā piezīme
        description_html: Tu vari definēt satura politikas, kas tiks piemērotas visiem kontiem no šī domēna un jebkura tā apakšdomēna.
        limited_federation_mode_description_html: Tu vari izvēlēties, vai atļaut federāciju ar šo domēnu.
        policies:
          reject_media: Noraidīt multividi
          reject_reports: Noraidīt ziņojumus
          silence: Ierobežot
          suspend: Apturēt
        policy: Politika
        reason: Publisks iemesls
        title: Satura politikas
      dashboard:
        instance_accounts_dimension: Visvairāk sekotie konti
        instance_accounts_measure: saglabātie konti
        instance_followers_measure: mūsu sekotāji tur
        instance_follows_measure: viņu sekotāji šeit
        instance_languages_dimension: Populārākās valodas
        instance_media_attachments_measure: saglabātie multivides pielikumi
        instance_reports_measure: ziņojumi par viņiem
        instance_statuses_measure: saglabātās ziņas
      delivery:
        all: Visas
        clear: Notīrīt piegādes kļūdas
        failing: Neizdošanās
        restart: Pārstartēt piegādi
        stop: Apturēt piegādi
        unavailable: Nav pieejams
      delivery_available: Piegāde ir iespējama
      delivery_error_days: Piegādes kļūdu dienas
      delivery_error_hint: Ja piegāde nav iespējama %{count} dienas, tā tiks automātiski atzīmēta kā nepiegādājama.
      destroyed_msg: Dati no %{domain} tagad ir gaidīšanas rindā, lai tos drīzumā dzēstu.
      empty: Domēni nav atrasti.
      known_accounts:
        one: "%{count} zināms konts"
        other: "%{count} zināmi konti"
        zero: "%{count} zināmu kontu"
      moderation:
        all: Visas
        limited: Ierobežotās
        title: Moderācija
      private_comment: Privāts komentārs
      public_comment: Publisks komentārs
      purge: Iztīrīt
      purge_description_html: Ja uzskati, ka šis domēns uz visiem laikiem ir bezsaistē, tu vari no savas krātuves dzēst visus konta ierakstus un saistītos datus no šī domēna. Tas var aizņemt kādu laiku.
      title: Federācija
      total_blocked_by_us: Mūsu bloķēta
      total_followed_by_them: Viņiem seko
      total_followed_by_us: Mums seko
      total_reported: Ziņojumi par viņiem
      total_storage: Multividesu pielikumi
      totals_time_period_hint_html: Tālāk redzamajās summās ir iekļauti dati par visu laiku.
      unknown_instance: Pašlaik šajā serverī nav ierakstu par šo domēnu.
    invites:
      deactivate_all: Deaktivēt visu
      filter:
        all: Visus
        available: Pieejams
        expired: Derīguma termiņš beidzies
        title: Filtrēt
      title: Uzaicinājumi
    ip_blocks:
      add_new: Izveidot noteikumu
      created_msg: Veiksmīgi pievienots jauns IP noteikums
      delete: Dzēst
      expires_in:
        '1209600': 2 nedēļas
        '15778476': 6 mēneši
        '2629746': 1 mēnesis
        '31556952': 1 gads
        '86400': 1 diena
        '94670856': 3 gadi
      new:
        title: Izveidot jaunu IP noteikumu
      no_ip_block_selected: Neviens IP noteikums netika mainīts, jo netika atlasīts
      title: IP noteikumi
    relationships:
      title: "%{acct} attiecības"
    relays:
      add_new: Pievienot jaunu releju
      delete: Dzēst
      description_html: "<strong>Federācijas pārraidītājs</strong> ir starpniekserveris, kas apmainās ar lielu publisko ierakstu apjomu starp serveriem, kas to abonē un publicē tajā. <strong>Tas var palīdzēt maziem un vidējiem serveriem atklāt saturu fediversā</strong>, pretējā gadījumā vietējiem lietotājiem būtu pasrocīgi jāseko citiem cilvēkiem attālos serveros."
      disable: Atspējot
      disabled: Atspējots
      enable: Iespējot
      enable_hint: Kad tas būs iespējots, tavs serveris abonēs visas publiskās ziņas no šī releja un sāks tam sūtīt šī servera publiskās ziņas.
      enabled: Iespējots
      inbox_url: Releja URL
      pending: Gaida apstiprinājumu no releja
      save_and_enable: Saglabāt un iespējot
      setup: Iestatīt releja savienojumu
      signatures_not_enabled: Releji nedarbosies pareizi, kamēr ir iespējots drošais režīms vai ierobežotas federācijas režīms
      status: Statuss
      title: Releji
    report_notes:
      created_msg: Ziņojuma piezīme ir veiksmīgi izveidota!
      destroyed_msg: Ziņojuma piezīme ir veiksmīgi izdzēsta!
    reports:
      account:
        notes:
          one: "%{count} piezīme"
          other: "%{count} piezīmes"
          zero: "%{count} piezīmju"
      action_log: Auditācijas pieraksti
      action_taken_by: Veiktā darbība
      actions:
        delete_description_html: Raksti, par kurām ziņots, tiks dzēsti, un tiks reģistrēts brīdinājums, lai palīdzētu tev izvērst turpmākos pārkāpumus saistībā ar to pašu kontu.
        mark_as_sensitive_description_html: Multividesu faili ziņojumos, par kuriem ziņots, tiks atzīmēti kā sensitīvi, un tiks reģistrēts brīdinājums, lai palīdzētu tev izvērst turpmākus pārkāpumus saistībā ar to pašu kontu.
        other_description_html: Skatīt vairāk iespēju kontrolēt konta uzvedību un pielāgot saziņu ar paziņoto kontu.
        resolve_description_html: Pret norādīto kontu netiks veiktas nekādas darbības, netiks reģistrēts brīdinājums, un ziņojums tiks slēgts.
        silence_description_html: Konts būs redzams tikai tiem, kas tam jau seko vai meklē to manuāli, ievērojami ierobežojot tā sasniedzamību. To vienmēr var atgriezt. Tiek aizvērti visi šī konta pārskati.
        suspend_description_html: Konts un viss tā saturs nebūs pieejams un galu galā tiks izdzēsts, un mijiedarbība ar to nebūs iespējama. Atgriežams 30 dienu laikā. Tiek aizvērti visi šī konta pārskati.
      actions_description_html: Izlem, kādas darbības jāveic, lai atrisinātu šo ziņojumu. Ja tiks pieņemti sodoši mēri pret kontu, par kuru ziņots, tam e-pastā tiks nosūtīts paziņojums, izņemot gadījumus, kad ir atlasīta kategorija <strong>Mēstules</strong>.
      actions_description_remote_html: Izlem, kādas darbības jāveic, lai atrisinātu šo ziņojumu. Tas ietekmēs tikai to, kā <strong>tavs</strong> serveris sazinās ar šo attālo kontu un apstrādā tā saturu.
      actions_no_posts: Šim ziņojumam nav saistītu ierakstu, kurus izdzēst
      add_to_report: Pievienot varāk paziņošanai
      are_you_sure: Vai esi pārliecināts?
      assign_to_self: Piešķirt man
      assigned: Piešķirtais moderators
      by_target_domain: Ziņotā konta domēns
      cancel: Atcelt
      category: Kategorija
      category_description_html: Iemesls kāpēc šis konts un / vai saturs tika ziņots, tiks minēts saziņā ar paziņoto kontu
      comment:
        none: Neviens
      comment_description_html: 'Lai sniegtu vairāk informācijas, %{name} rakstīja:'
      confirm: Apstiprināt
      confirm_action: Apstipriniet regulēšanas darbību pret @%{acct}
      created_at: Ziņoti
      delete_and_resolve: Izdzēst rakstus
      forwarded: Pārsūtīti
      forwarded_replies_explanation: Šis ziņojums ir no attāla lietotāja un par attālu saturu. Tas tika pārvirzīts šeit, jo saturs, par kuru tika ziņots, ir atbilde vienam no šī servera lietotājiem.
      forwarded_to: Pārsūtīti %{domain}
      mark_as_resolved: Atzīmēt kā atrisinātu
      mark_as_sensitive: Atzīmēt kā sensitīvu
      mark_as_unresolved: Atzīmēt kā neatrisinātu
      no_one_assigned: Neviena
      notes:
        create: Pievienot piezīmi
        create_and_resolve: Atrisināt ar piezīmi
        create_and_unresolve: Atvērt atkārtoti ar piezīmi
        delete: Dzēst
        placeholder: Apraksti veiktās darbības vai citus saistītus atjauninājumus...
        title: Piezīmes
      notes_description_html: Skati un atstāj piezīmes citiem moderatoriem un sev nākotnei
      processed_msg: 'Pārskats #%{id} veiksmīgi apstrādāts'
      quick_actions_description_html: 'Veic ātro darbību vai ritini uz leju, lai skatītu saturu, par kuru ziņots:'
      remote_user_placeholder: attālais lietotājs no %{instance}
      reopen: Atkārtoti atvērt ziņojumu
      report: 'Ziņojums #%{id}'
      reported_account: Ziņotais konts
      reported_by: Ziņoja
      reported_with_application: Ziņots no lietotnes
      resolved: Atrisināts
      resolved_msg: Ziņojums veiksmīgi atrisināts!
      skip_to_actions: Pāriet uz darbībām
      status: Statuss
      statuses: Ziņotais saturs
      statuses_description_html: Pārkāpuma saturs tiks minēts saziņā ar paziņoto kontu
      summary:
        action_preambles:
          delete_html: 'Jūs gatavojaties <strong>noņemt</strong> dažas no lietotāja <strong>@%{acct}</strong> ziņām. Tas:'
          mark_as_sensitive_html: 'Jūs gatavojaties <strong>atzīmēt</strong> dažas no lietotāja <strong>@%{acct}</strong> ziņām kā <strong>sensitīvas</strong>. Tas:'
          silence_html: 'Jūs gatavojaties <strong>ierobežot</strong> <strong>@%{acct}</strong> kontu. Tas:'
          suspend_html: 'Jūs gatavojaties <strong>apturēt</strong> <strong>@%{acct}</strong> kontu. Tas:'
        actions:
          delete_html: Noņemt aizskarošās ziņas
          mark_as_sensitive_html: Atzīmēt aizskarošo ziņu multivides saturu kā sensitīvu
          silence_html: Ievērojami ierobežo <strong>@%{acct}</strong> sasniedzamību, padarot viņa profilu un saturu redzamu tikai cilvēkiem, kas jau seko tam vai pašrocīgi uzmeklē profilu
          suspend_html: Apturēt <strong>@%{acct}</strong>, padarot viņu profilu un saturu nepieejamu un neiespējamu mijiedarbību ar
        close_report: 'Atzīmēt ziņojumu #%{id} kā atrisinātu'
        close_reports_html: Atzīmējiet <strong>visus</strong> pārskatus par <strong>@%{acct}</strong> kā atrisinātus
        delete_data_html: Dzēsiet lietotāja <strong>@%{acct}</strong> profilu un saturu pēc 30 dienām, ja vien to darbība pa šo laiku netiks atcelta
        preview_preamble_html: "<strong>@%{acct}</strong> saņems brīdinājumu ar šādu saturu:"
        record_strike_html: Ierakstiet brīdinājumu pret <strong>@%{acct}</strong>, lai palīdzētu jums izvērst turpmākus pārkāpumus no šī konta
        warning_placeholder: Izvēles papildu pamatojums regulēšanas darbībai.
      target_origin: Ziņotā konta izcelsme
      title: Ziņojumi
      unassign: Atsaukt
      unknown_action_msg: 'Nezināms konts: %{action}'
      unresolved: Neatrisinātie
      updated_at: Atjaunināts
      view_profile: Skatīt profilu
    roles:
      add_new: Pievienot lomu
      assigned_users:
        one: "%{count} lietotājs"
        other: "%{count} lietotāji"
        zero: "%{count} lietotāju"
      categories:
        administration: Administrēšana
        devops: DevOps
        invites: Uzaicinājumi
        moderation: Moderācija
        special: Īpašās
      delete: Dzēst
      description_html: Izmantojot <strong>lietotāju lomas</strong>, vari pielāgot, kurām Mastodon funkcijām un apgabaliem var piekļūt tavi lietotāji.
      edit: Labot lomu '%{name}'
      everyone: Noklusētās atļaujas
      everyone_full_description_html: Šī ir <strong>pamata loma</strong>, kas ietekmē <strong>visus lietotājus</strong>, pat tos, kuriem nav piešķirta loma. Visas pārējās lomas manto atļaujas no šīs.
      permissions_count:
        one: "%{count} atļauja"
        other: "%{count} atļaujas"
        zero: "%{count} atļauju"
      privileges:
        administrator: Administrators
        administrator_description: Lietotāji ar šo atļauju apies visas atļaujas
        delete_user_data: Dzēst Lietotāja Datus
        delete_user_data_description: Ļauj lietotājiem bez kavēšanās dzēst citu lietotāju datus
        invite_users: Uzaicināt Lietotājus
        invite_users_description: Ļauj lietotājiem uzaicināt jaunus cilvēkus uz šo serveri
        manage_announcements: Pārvaldīt Paziņojumus
        manage_announcements_description: Ļauj lietotājiem pārvaldīt paziņojumus serverī
        manage_appeals: Pārvaldīt Pārsūdzības
        manage_appeals_description: Ļauj lietotājiem izskatīt apelācijas pret regulēšanas darbībām
        manage_blocks: Pārvaldīt Bloķus
        manage_custom_emojis: Pārvaldīt Pielāgotās Emocijzīmes
        manage_custom_emojis_description: Ļauj lietotājiem pārvaldīt pielāgotās emocijzīmes serverī
        manage_federation: Pārvaldīt Federāciju
        manage_federation_description: Ļauj lietotājiem bloķēt vai atļaut federāciju ar citiem domēniem un kontrolēt piegādi
        manage_invites: Pārvaldīt Uzaicinājumus
        manage_invites_description: Ļauj lietotājiem pārlūkot un deaktivizēt uzaicinājuma saites
        manage_reports: Pārvaldīt Pārskatus
        manage_reports_description: Ļauj lietotājiem pārskatīt pārskatus un veikt pret tiem regulēšanas darbības
        manage_roles: Pārvaldīt Lomas
        manage_roles_description: Ļauj lietotājiem pārvaldīt un piešķirt lomas, kas ir zemākas par viņu lomu
        manage_rules: Pārvaldīt Noteikumus
        manage_rules_description: Ļauj lietotājiem mainīt servera noteikumus
        manage_settings: Pārvaldīt Iestatījumus
        manage_settings_description: Ļauj lietotājiem mainīt vietnes iestatījumus
        manage_taxonomies: Pārvaldīt Taksonomijas
        manage_taxonomies_description: Ļauj lietotājiem pārskatīt aktuālāko saturu un atjaunināt atsauces iestatījumus
        manage_user_access: Pārvaldīt Lietotāju Piekļuves
        manage_users: Pārvaldīt Lietotājus
        manage_users_description: Ļauj lietotājiem skatīt citu lietotāju informāciju un veikt pret viņiem regulēšanas darbības
        manage_webhooks: Pārvaldīt Tīmekļa Aizķeres
        manage_webhooks_description: Ļauj lietotājiem iestatīt tīmekļa aizķeres administratīviem pasākumiem
        view_audit_log: Skatīt Audita Žurnālu
        view_audit_log_description: Ļauj lietotājiem redzēt serverī veikto administratīvo darbību vēsturi
        view_dashboard: Skatīt Informācijas Paneli
        view_dashboard_description: Ļauj lietotājiem piekļūt informācijas panelim un dažādiem rādītājiem
        view_devops: DevOps
        view_devops_description: Ļauj lietotājiem piekļūt Sidekiq un pgHero informācijas paneļiem
      title: Lomas
    rules:
      add_new: Pievienot noteikumu
      delete: Dzēst
      description_html: Lai gan lielākā daļa apgalvo, ka ir izlasījuši pakalpojumu sniegšanas noteikumus un piekrīt tiem, parasti cilvēki to izlasa tikai pēc problēmas rašanās. <strong>Padariet vienkāršāku sava servera noteikumu uztveršanu, veidojot tos vienkāršā sarakstā pa punktiem.</strong> Centieties, lai atsevišķi noteikumi būtu īsi un vienkārši, taču arī nesadaliet tos daudzos atsevišķos vienumos.
      edit: Labot nosacījumu
      empty: Servera noteikumi vēl nav definēti.
      title: Servera noteikumi
    settings:
      about:
        manage_rules: Pārvaldīt servera nosacījumus
        preamble: Sniedz padziļinātu informāciju par to, kā serveris tiek darbināts, moderēts un finansēts.
        rules_hint: Noteikumiem, kas taviem lietotājiem ir jāievēro, ir īpaša sadaļa.
        title: Par
      appearance:
        preamble: Pielāgo Mastodon tīmekļa saskarni.
        title: Izskats
      branding:
        preamble: Tava servera zīmols to atšķir no citiem tīkla serveriem. Šī informācija var tikt parādīta dažādās vidēs, piemēram, Mastodon tīmekļa saskarnē, vietējās lietojumprogrammās, saišu priekšskatījumos citās vietnēs un ziņojumapmaiņas lietotnēs un tā tālāk. Šī iemesla dēļ vislabāk ir saglabāt šo informāciju skaidru, īsu un kodolīgu.
        title: Zīmola veidošana
      captcha_enabled:
        desc_html: Tas balstās uz ārējiem skriptiem no hCaptcha, kas var radīt bažas par drošību un privātumu. Turklāt <strong>tas var padarīt reģistrācijas procesu ievērojami mazāk pieejamu dažiem cilvēkiem (īpaši invalīdiem)</strong>. Šo iemeslu dēļ, lūdzu, apsver alternatīvus pasākumus, piemēram, reģistrāciju, kas balstīta uz apstiprinājumu vai uzaicinājumu.
        title: Pieprasīt jaunajiem lietotājiem atrisināt CAPTCHA, lai apstiprinātu savu kontu
      content_retention:
        danger_zone: Bīstama sadaļa
        preamble: Kontrolē, kā Mastodon tiek glabāts lietotāju ģenerēts saturs.
        title: Satura saglabāšana
      default_noindex:
        desc_html: Ietekmē visus lietotājus, kuri paši nav mainījuši šo iestatījumu
        title: Pēc noklusējuma lietotāji būs atteikušies no meklētājprogrammu indeksēšanas
      discovery:
        follow_recommendations: Sekotšanas rekomendācijas
        preamble: Interesanta satura parādīšana palīdz piesaistīt jaunus lietotājus, kuri, iespējams, nepazīst nevienu Mastodon. Kontrolē, kā tavā serverī darbojas dažādi atklāšanas līdzekļi.
        profile_directory: Profila direktorija
        public_timelines: Publiskās ziņu lentas
        publish_discovered_servers: Publicēt atklātos serverus
        publish_statistics: Publicēt statistiku
        title: Atklāt
        trends: Tendences
      domain_blocks:
        all: Visiem
        disabled: Nevienam
        users: Vietējiem reģistrētiem lietotājiem
      registrations:
        preamble: Kontrolē, kurš var izveidot kontu tavā serverī.
        title: Reģistrācijas
      registrations_mode:
        modes:
          approved: Reģistrācijai nepieciešams apstiprinājums
          none: Neviens nevar reģistrēties
          open: Jebkurš var reģistrēties
      security:
        authorized_fetch: Pieprasīt autentifikāciju no federētajiem serveriem
        authorized_fetch_hint: Pieprasot autentifikāciju no federētajiem serveriem, tiek nodrošināta stingrāka gan lietotāja līmeņa, gan servera līmeņa bloku izpilde. Tomēr tas ir saistīts ar izpildes sodu, samazina tavu atbilžu sasniedzamību un var radīt saderības problēmas ar dažiem federētajiem pakalpojumiem. Turklāt tas netraucēs īpašiem dalībniekiem ienest tavas publiskās ziņas un kontus.
        authorized_fetch_overridden_hint: Tu pašlaik nevari mainīt šo iestatījumu, jo to aizstāj vides mainīgais.
        federation_authentication: Federācijas autentifikācijas izpilde
      title: Servera iestatījumi
    site_uploads:
      delete: Dzēst augšupielādēto failu
      destroyed_msg: Vietnes augšupielāde ir veiksmīgi izdzēsta!
    software_updates:
      critical_update: Kritiski - lūdzu, ātri atjaunini
      documentation_link: Uzzināt vairāk
      release_notes: Laidiena piezīmes
      title: Pieejamie atjauninājumi
      type: Veids
      types:
        major: Galvenais laidiens
        minor: Neliels laidiens
        patch: Ielāpa laidiens - kļūdu labojumi un viegli piemērojamas izmaiņas
      version: Versija
    statuses:
      account: Autors
      application: Lietotne
      back_to_account: Atpakaļ uz konta lapu
      back_to_report: Atpakaļ uz paziņojumu lapu
      batch:
        remove_from_report: Noņemt no ziņojuma
        report: Ziņojums
      deleted: Dzēstie
      favourites: Izlase
      history: Versiju vēsture
      in_reply_to: Atbildot uz
      language: Valoda
      media:
        title: Multivide
      metadata: Metadati
      no_status_selected: Neviena ziņa netika mainīta, jo neviena netika atlasīta
      open: Atvērt ziņu
      original_status: Oriģinālā ziņa
      reblogs: Reblogi
      status_changed: Ziņa mainīta
      title: Konta ziņas
      trending: Aktuāli
      visibility: Redzamība
      with_media: Ar multividi
    strikes:
      actions:
        delete_statuses: "%{name} izdzēsa %{target} publikācijas"
        disable: "%{name} iesaldēja %{target} kontu"
        mark_statuses_as_sensitive: "%{name} atzīmēja %{target} ziņu kā sensitīvu"
        none: "%{name} nosūtīja brīdinājumu %{target}"
        sensitive: "%{name} atzīmēja %{target} kontu kā sensitīvu"
        silence: "%{name} ierobežoja %{target} kontu"
        suspend: "%{name} apturēja %{target} kontu"
      appeal_approved: Pārsūdzēts
      appeal_pending: Apelācija tiek izskatīta
      appeal_rejected: Apelācija noraidīta
    system_checks:
      database_schema_check:
        message_html: Notiek datubāzu migrācijas. Lūdzu, palaid tās, lai nodrošinātu, ka lietojumprogramma darbojas, kā paredzēts
      elasticsearch_health_red:
        message_html: Elasticsearch klasteris ir neveselīgs (sarkans statuss), meklēšanas līdzekļi nav pieejami
      elasticsearch_health_yellow:
        message_html: Elasticsearch klasteris ir neveselīgs (dzeltens statuss), tu varētu vēlēties meklēt iemeslu
      elasticsearch_index_mismatch:
        message_html: Elasticsearch indeksa kartējumi ir novecojuši. Lūdzu, palaid <code>tootctl search deploy --only=%{value}</code>
      elasticsearch_preset:
        action: Skatīt dokumentāciju
        message_html: Tavam Elasticsearch klasterim ir vairāk nekā viens mezgls, taču Mastodon nav konfigurēts to lietošanai.
      elasticsearch_preset_single_node:
        action: Skatīt dokumentāciju
        message_html: Tavam Elasticsearch klasterim ir tikai viens mezgls, <code>ES_PRESET</code> ir jāiestata uz <code>single_node_cluster</code>.
      elasticsearch_reset_chewy:
        message_html: Tavas Elasticsearch sistēmas indekss ir novecojis iestatījuma izmaiņu dēļ. Lūdzu, palaid <code>tootctl search deploy --reset-chewy</code>, lai to atjauninātu.
      elasticsearch_running_check:
        message_html: Nevarēja izveidot savienojumu ar Elasticsearch. Lūdzu, pārbaudi, vai tā darbojas, vai atspējo pilna teksta meklēšanu
      elasticsearch_version_check:
        message_html: 'Nesaderīga Elasticsearch versija: %{value}'
        version_comparison: Darbojas Elasticsearch %{running_version}, tomēr ir nepieciešama %{required_version}
      rules_check:
        action: Pārvaldīt servera nosacījumus
        message_html: Tu neesi definējis nevienu servera nosacījumu.
      sidekiq_process_check:
        message_html: Rindā(s) %{value} nedarbojas neviens Sidekiq process. Lūdzu, pārskati savu Sidekiq konfigurāciju
      software_version_critical_check:
        action: Skatīt pieejamos atjauninājumus
        message_html: Ir pieejams kritisks Mastodon atjauninājums. Lūdzu, atjaunini to pēc iespējas ātrāk.
      software_version_patch_check:
        action: Skatīt pieejamos atjauninājumus
        message_html: Ir pieejams Mastodon kļūdu labojums.
      upload_check_privacy_error:
        action: Pārbaudi šeit, lai iegūtu plašāku informāciju
        message_html: "<strong>Tavs tīmekļa serveris ir nepareizi konfigurēts. Tavu lietotāju privātums ir apdraudēts.</strong>"
      upload_check_privacy_error_object_storage:
        action: Pārbaudi šeit, lai iegūtu plašāku informāciju
        message_html: "<strong>Tava objektu krātuve ir nepareizi konfigurēta. Tavu lietotāju privātums ir apdraudēts.</strong>"
    tags:
      moderation:
        not_usable: Nav izmantojams
        pending_review: Gaida pārskatīšanu
        review_requested: Pieprasīta pārskatīšana
        reviewed: Pārskatīts
        title: Stāvoklis
      name: Nosaukums
      newest: Jaunākie
      oldest: Vecākie
      reset: Atiestatīt
      review: Pārskatīt stāvokli
      search: Meklēt
      title: Tēmturi
      updated_msg: Tēmtura iestatījumi ir veiksmīgi atjaunināti
    title: Administrēšana
    trends:
      allow: Atļaut
      approved: Apstiprināts
      disallow: Neatļaut
      links:
        allow: Atļaut saiti
        allow_provider: Atļaut publicētāju
        description_html: Šīs ir saites, kuras pašlaik bieži koplieto konti, no kuriem Tavs serveris redz ziņas. Tas var palīdzēt Taviem lietotājiem uzzināt, kas notiek pasaulē. Neviena saite netiek publiski rādīta, līdz tu apstiprini izdevēju. Tu vari arī atļaut vai noraidīt atsevišķas saites.
        disallow: Neatļaut saiti
        disallow_provider: Neatļaut publicētāju
        no_link_selected: Neviena saite netika mainīta, jo neviena netika atlasīta
        publishers:
          no_publisher_selected: Neviens publicētājs netika mainīts, jo neviens netika atlasīts
        shared_by_over_week:
          one: Pēdējās nedēļas laikā kopīgoja viens cilvēks
          other: Pēdējās nedēļas laikā kopīgoja %{count} cilvēki
          zero: Pēdējās nedēļas laikā kopīgoja %{count} cilvēku
        title: Populārākās saites
        usage_comparison: Šodien kopīgots %{today} reizes, salīdzinot ar %{yesterday} vakar
      not_allowed_to_trend: Popularizešana nav atļauta
      only_allowed: Tikai atļautās
      pending_review: Gaida pārskatīšanu
      preview_card_providers:
        allowed: Šī publicētāja saites var mainīties
        description_html: Tie ir domēni, no kuriem tavā serverī bieži tiek koplietotas saites. Saites nebūs publiski pieejamas, ja vien saites domēns netiks apstiprināts. Tavs apstiprinājums (vai noraidījums) attiecas arī uz apakšdomēniem.
        rejected: Saites no šī publicētāja nebūs tendence
        title: Publicētāji
      rejected: Noraidīts
      statuses:
        allow: Ļaut veikt ierakstus
        allow_account: Atļaut autoru
        description_html: Šie ir ieraksti, par kuriem zina Tavs serveris un kuri pašlaik tiek daudz kopīgoti un pievienoti izlasēm. Tas var palīdzēt jaunajiem lietotājiem un tiem, kuri atgriežas, atrast vairāk cilvēku, kam sekot. Neviens ieraksts netiek publiski rādīts, līdz apstiprināsi autoru un ja autors ļauj savu kontu ieteikt citiem. Tu vari arī atļaut vai noraidīt atsevišķus ierakstus.
        disallow: Neļaut veikt ierakstus
        disallow_account: Neatļaut autoru
        no_status_selected: Neviena populāra ziņa netika mainīta, jo neviena netika atlasīta
        not_discoverable: Autors nav izvēlējies būt atklājams
        shared_by:
          one: Vienreiz kopīgots vai pievienots izlasei
          other: Kopīgots un pievienots izlasei %{friendly_count} reizes
          zero: "%{friendly_count} reižu kopīgots vai pievienots izlasei"
        title: Populārākās ziņas
      tags:
        current_score: Pašreizējais rezultāts %{score}
        dashboard:
          tag_accounts_measure: unikāli lietojumi
          tag_languages_dimension: Populārākās valodas
          tag_servers_dimension: Populārākie serveri
          tag_servers_measure: dažādi serveri
          tag_uses_measure: lietojumi pavisam
        description_html: Šie ir tēmturi, kas pašlaik parādās daudzos ierakstos, kurus redz Tavs serveris. Tas var palīdzēt Taviem lietotājiem uzzināt, par ko cilvēki šobrīd runā visvairāk. Neviens tēmturis netiek publiski parādīts, līdz apstiprināsi tos.
        listable: Var tikt ieteikts
        no_tag_selected: Neviena atzīme netika mainīta, jo neviena netika atlasīta
        not_listable: Nevar tikt ieteikts
        not_trendable: Neparādīsies pie tendencēm
        not_usable: Nevar tikt lietots
        peaked_on_and_decaying: Sasniedza maksimumu %{date}, tagad samazinās
        title: Izplatīti tēmturi
        trendable: Var parādīsies pie tendencēm
        trending_rank: 'Populārākie #%{rank}'
        usable: Var tikt lietots
        usage_comparison: Šodien izmantots %{today} reizes, salīdzinot ar %{yesterday} vakar
        used_by_over_week:
          one: Pēdējās nedēļas laikā izmantoja viens cilvēks
          other: Pēdējās nedēļas laikā izmantoja %{count} cilvēki
          zero: Pēdējās nedēļas laikā izmantoja %{count} cilvēku
      trending: Populārākie
    warning_presets:
      add_new: Pievienot jaunu
      delete: Dzēst
      edit_preset: Labot iepriekš iestatītus brīdinājumus
      empty: Tu vēl neesi definējis iepriekš iestatītos brīdinājumus.
      title: Brīdinājumu priekšiestatījums
    webhooks:
      add_new: Pievienot galapunktu
      delete: Dzēst
      description_html: Izmantojot <strong>tīmekļa aizķeri</strong>, Mastodon var nosūtīt jūsu lietojumprogrammai <strong>reāllaika paziņojumus</strong> par izvēlētajiem notikumiem, lai tava lietojumprogramma varētu <strong>automātiski izraisīt reakcijas</strong>.
      disable: Atspējot
      disabled: Atspējots
      edit: Labot galapunktu
      empty: Tev vēl nav konfigurēts neviens tīmekļa aizķeres galapunkts.
      enable: Iespējot
      enabled: Aktīvie
      enabled_events:
        one: 1 iespējots notikums
        other: "%{count} iespējoti notikumi"
        zero: "%{count} iespējotu notikumu"
      events: Notikumi
      new: Jauna tīmekļa aizķere
      rotate_secret: Pagriezt noslēpumu
      secret: Paraksta noslēpums
      status: Statuss
      title: Tīmekļa āķi
      webhook: Tīmekļa āķis
  admin_mailer:
    new_appeal:
      actions:
        delete_statuses: lai izdzēstu viņu ierakstus
        disable: lai iesaldētu viņu kontu
        mark_statuses_as_sensitive: lai atzīmētu viņu ziņas kā sensitīvas
        none: brīdinājums
        sensitive: lai atzīmētu viņu kontu kā sensitīvu
        silence: lai ierobežotu viņu kontu
        suspend: lai apturētu viņu kontu
      body: "%{target} pārsūdzēja %{action_taken_by} moderēšanas lēmumu no %{date}, kas bija %{type}. Viņi rakstīja:"
      next_steps: Varat apstiprināt apelāciju, lai atsauktu regulēšanas lēmumu, vai ignorēt to.
      subject: "%{username} pārsūdz moderēšanas lēmumu par %{instance}"
    new_critical_software_updates:
      body: Ir izlaistas jaunas Mastodon svarīgās versijas, iespējams, vēlēsies to atjaunināt pēc iespējas ātrāk!
      subject: "%{instance} ir pieejami svarīgi Mastodon atjauninājumi!"
    new_pending_account:
      body: Sīkāka informācija par jauno kontu ir sniegta zemāk. Tu vari apstiprināt vai noraidīt šo pieteikumu.
      subject: Jauns konts pārskatīšanai %{instance} (%{username})
    new_report:
      body: "%{reporter} ziņoja par %{target}"
      body_remote: Kāds no %{domain} ziņoja par %{target}
      subject: Jauns ziņojums par %{instance} (#%{id})
    new_software_updates:
      body: Ir izlaistas jaunas Mastodon versijas, iespējams, vēlēsies atjaunināt!
      subject: "%{instance} ir pieejamas jaunas Mastodon versijas!"
    new_trends:
      body: 'Tālāk norādītie vienumi ir jāpārskata, lai tos varētu parādīt publiski:'
      new_trending_links:
        title: Populārākās saites
      new_trending_statuses:
        title: Populārākās ziņas
      new_trending_tags:
        title: Izplatīti tēmturi
      subject: Tiek pārskatītas jaunas tendences %{instance}
  aliases:
    add_new: Izveidot aizstājvārdu
    created_msg: Veiksmīgi izveidots jauns aizstājvārds. Tagad vari sākt pārvietošanu no vecā konta.
    deleted_msg: Aizstājvārds tika veiksmīgi noņemts. Pāreja no šī konta uz šo vairs nebūs iespējama.
    empty: Tev nav aizstājvārdu.
    hint_html: Ja vēlies pāriet no cita konta uz šo, šeit vari izveidot aizstājvārdu, kas ir nepieciešams, lai varētu turpināt sekotāju pārvietošanu no vecā konta uz šo. Šī darbība pati par sevi ir <strong>nekaitīga un atgriezeniska</strong>. <strong>Konta migrācija tiek sākta no vecā konta</strong>.
    remove: Atsaistīt aizstājvārdu
  appearance:
    advanced_web_interface: Paplašinātā tīmekļa saskarne
    advanced_web_interface_hint: 'Ja vēlies izmantot visu ekrāna platumu, uzlabotā tīmekļa saskarne ļauj konfigurēt daudzas dažādas kolonnas, lai vienlaikus redzētu tik daudz informācijas, cik vēlies: Sākums, paziņojumi, apvienotā ziņu lenta, neierobežots skaits sarakstu un tēmturu.'
    animations_and_accessibility: Animācijas un pieejamība
    confirmation_dialogs: Apstiprināšanas dialogi
    discovery: Atklāšana
    localization:
      body: Mastodon ir tulkojuši brīvprātīgie.
      guide_link: https://crowdin.com/project/mastodon
      guide_link_text: Ikviens var piedalīties.
    sensitive_content: Sensitīvs saturs
  application_mailer:
    notification_preferences: Mainīt e-pasta uztādījumus
    salutation: "%{name},"
    settings: 'Mainīt e-pasta uztādījumus: %{link}'
    unsubscribe: Atcelt abonēšanu
    view: 'Skatīt:'
    view_profile: Skatīt profilu
    view_status: Skatīt ziņu
  applications:
    created: Lietojumprogramma ir veiksmīgi izveidota
    destroyed: Lietojumprogramma ir veiksmīgi dzēsta
    logout: Iziet
    regenerate_token: Atjaunot piekļuves marķieri
    token_regenerated: Piekļuves marķieris veiksmīgi atjaunots
    warning: Esi ļoti uzmanīgs ar šiem datiem. Nekad nedalies ne ar vienu ar tiem!
    your_token: Tavs piekļuves marķieris
  auth:
    apply_for_account: Pieprasīt kontu
    captcha_confirmation:
      help_html: Ja Tev ir sarežģījumi ar CAPTCHA risināšanu, Tu vari sazināties ar mums e-pasta adresē %{email}, un mēs varēsim Tev palīdzēt.
      hint_html: Vēl tikai viena lieta! Mums ir jāapstiprina, ka tu esi cilvēks (tas ir tāpēc, lai mēs varētu nepieļaut surogātpasta izsūtīšanu!). Atrisini tālāk norādīto CAPTCHA un noklikšķini uz "Turpināt".
      title: Drošības pārbaude
    confirmations:
      awaiting_review: E-pasta adrese ir apstiprināta. %{domain} darbinieki tagad pārskata reģistrāciju. Tiks saņemts e-pasta ziņojums, ja viņi apstiprinās kontu.
      awaiting_review_title: Tava reģistrācija tiek izskatīta
      clicking_this_link: klikšķinot šo saiti
      login_link: pieteikties
      proceed_to_login_html: Tagad vari doties uz %{login_link}.
      redirect_to_app_html: Tev vajadzētu būt novirzītam uz lietotni <strong>%{app_name}</strong>. Ja tas nenotika, mēģini %{clicking_this_link} vai manuāli atgriezieties lietotnē.
      registration_complete: Tava reģistrācija domēnā %{domain} tagad ir pabeigta!
      welcome_title: Laipni lūdzam, %{name}!
      wrong_email_hint: Ja šī e-pasta adrese nav pareiza, to var mainīt konta iestatījumos.
    delete_account: Dzēst kontu
    delete_account_html: Ja vēlies dzēst savu kontu, tu vari <a href="%{path}">turpināt šeit</a>. Tev tiks lūgts apstiprinājums.
    description:
      prefix_invited_by_user: "@%{name} aicina tevi pievienoties šim Mastodon serverim!"
      prefix_sign_up: Reģistrējies Mastodon jau šodien!
      suffix: Izmantojot kontu, tu varēsi sekot cilvēkiem, publicēt atjauninājumus un apmainīties ar ziņojumiem ar lietotājiem no jebkura Mastodon servera un daudz ko citu!
    didnt_get_confirmation: Vai nesaņēmi apstiprinājuma saiti?
    dont_have_your_security_key: Vai tev nav drošības atslēgas?
    forgot_password: Aizmirsi paroli?
    invalid_reset_password_token: Paroles atiestatīšanas pilnvara nav derīga, vai tai ir beidzies derīgums. Lūdzu, pieprasi jaunu.
    link_to_otp: Jāievada divpakāpju kods no tālruņa vai atkopšanas kods
    link_to_webauth: Lieto savu drošības atslēgas iekārtu
    log_in_with: Pieslēgties ar
    login: Pieteikties
    logout: Iziet
    migrate_account: Pāriešana uz citu kontu
    migrate_account_html: Ja vēlies novirzīt šo kontu uz citu, tu vari <a href="%{path}">to konfigurēt šeit</a>.
    or_log_in_with: Vai piesakies ar
    privacy_policy_agreement_html: Esmu izlasījis un piekrītu <a href="%{privacy_policy_path}" target="_blank">privātuma politikai</a>
    progress:
      confirm: Apstiprināt e-pasta adresi
      details: Tavi dati
      review: Mūsu apskats
      rules: Pieņemt noteikumus
    providers:
      cas: CAS
      saml: SAML
    register: Reģistrēties
    registration_closed: "%{instance} nepieņem jaunus dalībniekus"
    resend_confirmation: Atkārtoti nosūtīt apstiprinājuma saiti
    reset_password: Atiestatīt paroli
    rules:
      accept: Pieņemt
      back: Atpakaļ
      invited_by: 'Tu vari pievienoties %{domain}, pateicoties uzaicinājumam, ko saņēmi no:'
      preamble: Tos iestata un ievieš %{domain} moderatori.
      preamble_invited: Pirms turpināt, lūdzu, apsver galvenos noteikumus, ko noteikuši %{domain} moderatori.
      title: Daži pamatnoteikumi.
      title_invited: Tu esi uzaicināts.
    security: Drošība
    set_new_password: Iestatīt jaunu paroli
    setup:
      email_below_hint_html: Jāpārbauda sava surogātpasta mape vai jāpieprasa vēl vienu! Savu e-pasta adresi var labot, ja tā ir nepareiza.
      email_settings_hint_html: Noklikšķini uz saites, kuru mēs tev nosūtījām, lai apstiprinātu %{email}. Mēs tepat pagaidīsim.
      link_not_received: Vai nesaņēmi sati?
      new_confirmation_instructions_sent: Pēc dažām minūtēm saņemsi jaunu e-pasta ziņojumu ar apstiprinājuma saiti.
      title: Pārbaudi savu iesūtni
    sign_in:
<<<<<<< HEAD
      preamble_html: Piesakies ar saviem <strong>%{domain}</strong> akreditācijas datiem. Ja tavs konts ir mitināts citā serverī, tu nevarēsi pieteikties šeit.
=======
      preamble_html: Jāpiesakās ar saviem <strong>%{domain}</strong> piekļuves datiem. Ja konts tiek mitināts citā serverī, šeit nevarēs pieteikties.
>>>>>>> ab36c152
      title: Pierakstīties %{domain}
    sign_up:
      manual_review: Reģistrācijas domēnā %{domain} manuāli pārbauda mūsu moderatori. Lai palīdzētu mums apstrādāt tavu reģistrāciju, uzraksti mazliet par sevi un to, kāpēc vēlies kontu %{domain}.
      preamble: Ar kontu šajā Mastodon serverī varēsi sekot jebkuram citam tīklā esošam cilvēkam neatkarīgi no tā, kur tiek mitināts viņa konts.
      title: Atļauj tevi iestatīt %{domain}.
    status:
      account_status: Konta statuss
      confirming: Gaida e-pasta adreses apstiprināšanas pabeigšanu.
      functional: Tavs konts ir pilnā darba kārtībā.
      redirecting_to: Tavs konts ir neaktīvs, jo pašlaik tas tiek novirzīts uz %{acct}.
      self_destruct: Tā kā %{domain} tiek slēgts, tu iegūsi tikai ierobežotu piekļuvi savam kontam.
      view_strikes: Skati iepriekšējos brīdinājumus par savu kontu
    too_fast: Veidlapa ir iesniegta pārāk ātri, mēģini vēlreiz.
    use_security_key: Lietot drošības atslēgu
  author_attribution:
    example_title: Parauga teksts
    more_from_html: Vairāk no %{name}
    s_blog: "%{name} emuāri"
    title: Autora attiecinājums
  challenge:
    confirm: Turpināt
    hint_html: "<strong>Padoms:</strong> Nākamās stundas laikā mēs tev vairs neprasīsim paroli."
    invalid_password: Nepareiza parole
    prompt: Lai turpinātu, jāapstiprina parole
  crypto:
    errors:
      invalid_key: nav derīga Ed25519 vai Curve25519 atslēga
  date:
    formats:
      default: "%b %d, %Y"
      with_month_name: "%B %d, %Y"
  datetime:
    distance_in_words:
      about_x_hours: "%{count}st"
      about_x_months: "%{count}mēn"
      about_x_years: "%{count}g"
      almost_x_years: "%{count}g"
      half_a_minute: Tikko
      less_than_x_minutes: "%{count}min"
      less_than_x_seconds: Tikko
      over_x_years: "%{count}g"
      x_days: "%{count}d"
      x_minutes: "%{count}min"
      x_months: "%{count}mēn"
      x_seconds: "%{count}s"
  deletes:
    challenge_not_passed: Tevis ievadītā informācija nebija pareiza
    confirm_password: Ievadi savu pašreizējo paroli, lai pārbaudītu savu identitāti
    confirm_username: Ievadi savu lietotājvārdu, lai apstiprinātu procedūru
    proceed: Dzēst kontu
    success_msg: Tavs konts tika veiksmīgi dzēsts
    warning:
      before: 'Pirms turpināšanas lūgums uzmanīgi izlasīt šīs piezīmes:'
      caches: Citu serveru kešatmiņā saglabātais saturs var saglabāties
      data_removal: Tavas ziņas un citi dati tiks neatgriezeniski noņemti
      email_change_html: Savu <a href="%{path}">e-pasta adresi var mainīt</a> bez sava konta izdzēšanas
      email_contact_html: Ja tas joprojām nav saņemts, var nosūtīt e-pastu uz <a href="mailto:%{email}">%{email}</a>, lai saņemtu palīdzību
      email_reconfirmation_html: Ja netiek saņemts apstiprinājuma e-pasta ziņojums, to var <a href="%{path}">pieprasīt vēlreiz</a>
      irreversible: Tu nevarēsi atjaunot vai atkārtoti aktivizēt savu kontu
      more_details_html: Plašāku informāciju skatīt <a href="%{terms_path}">privātuma politika</a>.
      username_available: Tavs lietotājvārds atkal būs pieejams
      username_unavailable: Tavs lietotājvārds paliks nepieejams
  disputes:
    strikes:
      action_taken: Veiktā darbība
      appeal: Apelācija
      appeal_approved: Šis brīdinājums ir veiksmīgi pārsūdzēts un vairs nav spēkā
      appeal_rejected: Apelācija ir noraidīta
      appeal_submitted_at: Apelācija iesniegta
      appealed_msg: Jūsu apelācija ir iesniegta. Ja tā tiks apstiprināta, jums tiks paziņots.
      appeals:
        submit: Iesniegt apelāciju
      approve_appeal: Apstiprināt apelāciju
      associated_report: Saistītais ziņojums
      created_at: Datēts
      description_html: Šīs ir darbības, kas veiktas pret Tavu kontu, un brīdinājumi, kurus Tev ir nosūtījuši %{instance} darbinieki.
      recipient: Adresēts
      reject_appeal: Noraidīt apelāciju
      status: 'Publikācija #%{id}'
      status_removed: Publikācija jau ir noņemta no sistēmas
      title: "%{action} kopš %{date}"
      title_actions:
        delete_statuses: Ziņas noņemšana
        disable: Konta iesaldēšana
        mark_statuses_as_sensitive: Ziņu atzīmēšana kā sensitīvas
        none: Brīdinājums
        sensitive: Konta atzīmēšana kā sensitīvs
        silence: Konta ierobežošana
        suspend: Konta apturēšana
      your_appeal_approved: Jūsu apelācija ir apstiprināta
      your_appeal_pending: Jūs esat iesniedzis apelāciju
      your_appeal_rejected: Jūsu apelācija ir noraidīta
  edit_profile:
    basic_information: Pamata informācija
    hint_html: "<strong>Pielāgo, ko cilvēki redz Tavā publiskajā profilā un blakus Taviem ierakstiem.</strong> Ir lielāka iespējamība, ka citi clivēki sekos Tev un mijiedarbosies ar Tevi, ja Tev ir aizpildīts profils un profila attēls."
    other: Cits
  errors:
    '400': Tevis iesniegtais pieprasījums bija nederīgs vai nepareizi izveidots.
    '403': Tev nav atļauts aplūkot šo lapu.
    '404': Tevis meklētās lapas šeit nav.
    '406': Šī lapa nav pieejama pieprasītajā formātā.
    '410': Tevis meklētā lapa šeit vairs nepastāv.
    '422':
      content: Drošības pārbaude neizdevās. Vai tu bloķē sīkfailus?
      title: Drošības pārbaude neizdevās
    '429': Pārāk daudz pieprasījumu
    '500':
      content: Atvainojamies, bet mūsu pusē kaut kas nogāja greizi.
      title: Šī lapa nav pareiza
    '503': Lapu nevarēja apkalpot īslaicīgas servera kļūmes dēļ.
    noscript_html: Lai izmantotu Mastodon web lietojumu, lūdzu, iespējo JavaScript. Vai arī izmēģini kādu no <a href="%{apps_path}">vietējām lietotnēm</a> Mastodon savai platformai.
  existing_username_validator:
    not_found: nevarēja atrast lokālo lietotāju ar šādu lietotājvārdu
    not_found_multiple: nevarēja atrast %{usernames}
  exports:
    archive_takeout:
      date: Dati
      download: Lejupielādē savu arhīvu
      hint_html: Tu vari pieprasīt savu <strong>ziņu un augšupielādēto multividi</strong> arhīvu. Eksportētie dati būs ActivityPub formātā, ko varēs nolasīt ar jebkuru saderīgu programmatūru. Tu vari pieprasīt arhīvu ik pēc 7 dienām.
      in_progress: Notiek tava arhīva apkopošana...
      request: Pieprasi savu arhīvu
      size: Izmērs
    blocks: Bloķētie konti
    bookmarks: Grāmatzīmes
    csv: CSV
    domain_blocks: Bloķētie domēni
    lists: Saraksti
    mutes: Apklusinātie konti
    storage: Multividesu krātuve
  featured_tags:
    add_new: Pievienot jaunu
    errors:
      limit: Tu jau esi piedāvājis maksimālo tēmturu skaitu
    hint_html: "<strong>Izcel savus vissvarīgākos tēmturus savā profilā!</strong> Lielisks rīks, lai izsekotu saviem radošajiem darbiem un ilgtermiņa projektiem, izceltie tēmturi tiek attēloti pamanāmi attēloti Tavā profilā un ļauj ātru piekļuvi saviem ierakstiem."
  filters:
    contexts:
      account: Profili
      home: Sākums un saraksti
      notifications: Paziņojumi
      public: Publiskās ziņu lentas
      thread: Sarunas
    edit:
      add_keyword: Pievienot atslēgvārdu
      keywords: Atslēgvārdi
      statuses: Individuālās ziņas
      statuses_hint_html: Šis filtrs attiecas uz atsevišķām ziņām neatkarīgi no tā, vai tās atbilst tālāk norādītajiem atslēgvārdiem. <a href="%{path}">Pārskatīt vai noņemt ziņas no filtra</a>.
      title: Labot atlasi
    errors:
      deprecated_api_multiple_keywords: Šos parametrus šajā lietojumprogrammā nevar mainīt, jo tie attiecas uz vairāk nekā vienu filtra atslēgvārdu. Izmanto jaunāku lietojumprogrammu vai tīmekļa saskarni.
      invalid_context: Nav, vai piegādāts nederīgs konteksts
    index:
      contexts: Filtri %{contexts}
      delete: Dzēst
      empty: Tev nav filtru.
      expires_in: Beidzas %{distance}
      expires_on: Beidzas %{date}
      keywords:
        one: "%{count} atsēgvārds"
        other: "%{count} atslēgvārdi"
        zero: "%{count} atslēgvārdu"
      statuses:
        one: "%{count} ziņa"
        other: "%{count} ziņas"
        zero: "%{count} ziņu"
      statuses_long:
        one: paslēpta %{count} individuālā ziņa
        other: slēptas %{count} individuālās ziņas
        zero: "%{count} paslēptu ziņu"
      title: Filtri
    new:
      save: Saglabāt jauno filtru
      title: Pievienot jaunu filtru
    statuses:
      back_to_filter: Atpakaļ pie filtra
      batch:
        remove: Noņemt no filtra
      index:
        hint: Šis filtrs attiecas uz atsevišķu ziņu atlasi neatkarīgi no citiem kritērijiem. Šim filtram tu vari pievienot vairāk ziņu, izmantojot tīmekļa saskarni.
        title: Filtrētās ziņas
  generic:
    all: Visi
    all_items_on_page_selected_html:
      one: Šajā lapā ir atlasīts <strong>%{count}</strong> vienums.
      other: Šajā lapā ir atlasīti <strong>%{count}</strong> vienumi.
      zero: Šajā lapā ir atlasīts <strong>%{count}</strong> vienumu.
    all_matching_items_selected_html:
      one: Atlasīts <strong>%{count}</strong> vienums, kas atbilst tavam meklēšanas vaicājumam.
      other: Atlasīti visi <strong>%{count}</strong> vienumi, kas atbilst tavam meklēšanas vaicājumam.
      zero: Atlasīts <strong>%{count}</strong> vienumu, kas atbilst tavam meklēšanas vaicājumam.
    cancel: Atcelt
    changes_saved_msg: Izmaiņas veiksmīgi saglabātas!
    confirm: Apstiprināt
    copy: Kopēt
    delete: Dzēst
    deselect: Atcelt visu atlasi
    none: Neviens
    order_by: Kārtot pēc
    save_changes: Saglabāt izmaiņas
    select_all_matching_items:
      one: Atlasi %{count} vienumu, kas atbilst tavam meklēšanas vaicājumam.
      other: Atlasi visus %{count} vienumus, kas atbilst tavam meklēšanas vaicājumam.
      zero: Atlasi %{count} vienumu, kas atbilst tavam meklēšanas vaicājumam.
    today: šodien
    validation_errors:
      one: Kaut kas vēl nav īsti kārtībā! Lūdzu, pārskati zemāk norādīto kļūdu
      other: Kaut kas vēl nav īsti kārtībā! Lūdzu, pārskati %{count} kļūdas zemāk
      zero: "%{count} kļūdu"
  imports:
    errors:
      empty: Tukšs CSV fails
      incompatible_type: Nesavietojams ar izvēlēto importēšanas veidu
      invalid_csv_file: 'Nederīgs CSV fails. Kļūda: %{error}'
      over_rows_processing_limit: satur vairāk, nekā %{count} rindas
      too_large: Fails ir pārāk liels
    failures: Kļūmes
    imported: Importēti
    mismatched_types_warning: Izskatās, ka varētu būt atlasīts nepareizs veids šai ievietošanai. Lūgums pārbaudīt vēlreiz.
    modes:
      merge: Apvienot
      merge_long: Saglabāt esošos ierakstus un pievienot jaunus
      overwrite: Pārrakstīt
      overwrite_long: Nomainīt pašreizējos ierakstus ar jauniem
    overwrite_preambles:
      blocking_html: Tu gatavojies <strong>aizstāt savu bloķēto sarakstu</strong> ar līdz pat <strong>%{total_items} kontiem</strong> no <strong>%{filename}</strong>.
      bookmarks_html: Tu gatavojies <strong>aizstāt savas bloķētās izlases</strong> ar līdz pat <strong>%{total_items} ziņām</strong> no <strong>%{filename}</strong>.
      domain_blocking_html: Tu gatavojies <strong>aizstāt savu bloķēto domēnu sarakstu</strong> ar līdz pat <strong>%{total_items} domēniem</strong> no <strong>%{filename}</strong>.
      following_html: Tu gatavojies <strong>sekot</strong> līdz pat <strong>%{total_items} kontiem</strong> no <strong>%{filename}</strong> un <strong>pārtrauksi sekot citiem</strong>.
      lists_html: Tu gatavojies <strong>aizstāt savus sarakstus</strong> ar <strong>%{filename}</strong> saturu. Līdz <strong>%{total_items} kontiem</strong> tiks pievienoti jauni saraksti.
      muting_html: Tu gatavojies <strong>aizstāt savu noklusināto kontu sarakstu</strong> ar līdz pat <strong>%{total_items} kontiem</strong> no <strong>%{filename}</strong>.
    preambles:
      blocking_html: Tu gatavojies <strong>bloķēt</strong> līdz pat <strong>%{total_items} kontiem</strong> no <strong>%{filename}</strong>.
      bookmarks_html: Tu gatavojies pievienot līdz pat <strong>%{total_items} ziņām</strong> no <strong>%{filename}</strong> savām <strong>grāmatzīmēm</strong>.
      domain_blocking_html: Tu gatavojies <strong>bloķēt</strong> līdz pat <strong>%{total_items} domēniem</strong> no <strong>%{filename}</strong>.
      following_html: Tu gatavojies <strong>sekot</strong> līdz pat <strong>%{total_items} kontiem</strong> no <strong>%{filename}</strong>.
      lists_html: Tu gatavojies pievienot līdz pat <strong>%{total_items} kontiem</strong> no <strong>%{filename}</strong> saviem <strong>sarakstiem</strong>. Jauni saraksti tiks izveidoti, ja nav saraksta, ko pievienot.
      muting_html: Tu gatavojies <strong>noklusināt</strong> līdz pat <strong>%{total_items} kontiem</strong> no <strong>%{filename}</strong>.
    preface: Tu vari ievietot datus, kurus esi izguvis no cita servera, kā, piemēram, cilvēku sarakstu, kuriem Tu seko vai kurus bloķē.
    recent_imports: Nesen importēts
    states:
      finished: Pabeigts
      in_progress: Procesā
      scheduled: Ieplānots
      unconfirmed: Neapstiprināti
    status: Statuss
    success: Tavi dati tika veiksmīgi augšupielādēti un tiks apstrādāti noteiktajā laikā
    time_started: Sākuma laiks
    titles:
      blocking: Importē bloķētos kontus
      bookmarks: Importē grāmatzīmes
      domain_blocking: Importē bloķētos domēnus
      following: Importē sekotos kontus
      lists: Importē sarakstus
      muting: Importē noklusinātos kontus
    type: Importa veids
    type_groups:
      constructive: Seko un Grāmatzīmes
      destructive: Bloķētie un noklusinātie
    types:
      blocking: Bloķēšanas saraksts
      bookmarks: Grāmatzīmes
      domain_blocking: Bloķēto domēnu saraksts
      following: Turpmākais saraksts
      lists: Saraksti
      muting: Apklusināto lietotāju saraksts
    upload: Augšupielādēt
  invites:
    delete: Deaktivizēt
    expired: Beigušies
    expires_in:
      '1800': 30 minūtes
      '21600': 6 stundas
      '3600': 1 stunda
      '43200': 12 stundas
      '604800': 1 nedēļa
      '86400': 1 diena
    expires_in_prompt: Nekad
    generate: Ģenerēt uzaicinājuma saiti
    invalid: Šis uzaicinājums nav derīgs
    invited_by: 'Tevi uzaicināja:'
    max_uses:
      one: 1 lietojums
      other: "%{count} lietojumi"
      zero: "%{count} lietojumu"
    max_uses_prompt: Nav ierobežojuma
    prompt: Izveido un kopīgo saites ar citiem, lai piešķirtu piekļuvi šim serverim
    table:
      expires_at: Beidzas
      uses: Lieto
    title: Uzaicināt cilvēkus
  lists:
    errors:
      limit: Jūs esat sasniedzis maksimālo sarakstu skaitu
  login_activities:
    authentication_methods:
      otp: divpakāpju autentifikācijas lietotne
      password: parole
      sign_in_token: e-pasta drošības kods
      webauthn: drošības atslēgas
    description_html: Ja pamani darbības, kuras neatpazīsti, jāapsver iespēja nomainīt savu paroli un iespējot divpakāpju autentifikāciju.
    empty: Nav pieejama autentifikācijas vēsture
    failed_sign_in_html: Neizdevies pierakstīšanās mēģinājums ar %{method} no %{ip} (%{browser})
    successful_sign_in_html: Veiksmīga pierakstīšanās ar %{method} no %{ip} (%{browser})
    title: Autentifikācijas vēsture
  mail_subscriptions:
    unsubscribe:
      action: Jā, atcelt abonēšanu
      complete: Anulēts
      title: Atcelt abonēšanu
  media_attachments:
    validations:
      images_and_video: Nevar pievienot videoklipu tādai ziņai, kura jau satur attēlus
      not_ready: Nevar pievienot failus, kuru apstrāde nav pabeigta. Pēc brīža mēģini vēlreiz!
      too_many: Nevar pievienot vairāk kā 4 failus
  migrations:
    acct: Pārcēlās uz
    cancel: Atcelt novirzīšanu
    cancel_explanation: Atceļot novirzīšanu, tavs pašreizējais konts tiks atkārtoti aktivizēts, taču netiks atgriezti sekotāji, kas ir pārvietoti uz šo kontu.
    cancelled_msg: Novirzīšana sekmīgi atcelta.
    errors:
      already_moved: ir tas pats konts, uz kuru jau esi pārcēlies
      missing_also_known_as: nav šī konta aizstājvārds
      move_to_self: nevar būt šis pats konts
      not_found: nevarēja atrast
      on_cooldown: Tu esi atpūtā
    followers_count: Sekotāji pārvietošanās brīdī
    incoming_migrations: Pārnākšana no cita konta
    incoming_migrations_html: Lai pārnāktu no cita konta uz šo, vispirms tev <a href="%{path}">jāizveido konta aizstājvārds</a>.
    moved_msg: Tavs konts tagad tiek novirzīts uz %{acct}, un tavi sekotāji tiek pārvietoti.
    not_redirecting: Tavs konts pašlaik netiek novirzīts uz jebkādu citu kontu.
    on_cooldown: Tu nesen migrēji savu kontu. Šī funkcija atkal būs pieejama pēc %{count} dienām.
    past_migrations: Pagātnes migrācijas
    proceed_with_move: Pārvietot sekotājus
    redirected_msg: Tavs konts tagad tiek novirzīts uz %{acct}.
    redirecting_to: Tavs konts tiek novirzīts uz %{acct}.
    set_redirect: Iestatīt novirzīšanu
    warning:
      backreference_required: Jaunais konts vispirms ir jākonfigurē, lai tas atsauktos uz šo kontu
      before: 'Pirms turpināšanas lūgums uzmanīgi izlasīt šīs piezīmes:'
      cooldown: Pēc pārcelšanās ir gaidīšanas periods, kura laikā tu vairs nevarēsi pārvietoties
      disabled_account: Tavs pašreizējais konts pēc tam nebūs pilnībā lietojams. Tomēr tev būs piekļuve datu eksportēšanai, kā arī atkārtotai aktivizēšanai.
      followers: Veicot šo darbību, visi sekotāji tiks pārvietoti no pašreizējā konta uz jauno kontu
      only_redirect_html: Citādāk tu vari arī <a href="%{path}">savā profilā ievietot tikai novirzīšanu</a>.
      other_data: Nekādi citi dati netiks automātiski pārvietoti
      redirect: Tava pašreizējā konta profils tiks atjaunināts ar novirzīšanas paziņojumu un tiks izslēgts no meklēšanas
  moderation:
    title: Moderācija
  move_handler:
    carry_blocks_over_text: Šis lietotājs pārcēlās no %{acct}, kuru tu biji bloķējis.
    carry_mutes_over_text: Šis lietotājs pārcēlās no %{acct}, kuru tu biji apklusinājis.
    copy_account_note_text: 'Šis lietotājs pārcēlās no %{acct}, šeit bija tavas iepriekšējās piezīmes par viņu:'
  navigation:
    toggle_menu: Pārslēgt izvēlni
  notification_mailer:
    admin:
      report:
        subject: "%{name} iesniedza ziņojumu"
      sign_up:
        subject: "%{name} pierakstījās"
    favourite:
      body: 'Tavu ziņu izlasei pievienoja %{name}:'
      subject: "%{name} pievienoja tavu ziņu izlasei"
      title: Jauna izlase
    follow:
      body: "%{name} tagad tev seko!"
      subject: "%{name} tagad tev seko"
      title: Jauns sekotājs
    follow_request:
      action: Pārvaldīt sekošanas pieprasījumus
      body: "%{name} vēlas tev sekot"
      subject: 'Gaidošs sekotājs: %{name}'
      title: Jauns sekotāja pieprasījums
    mention:
      action: Atbildēt
      body: 'Tevi pieminēja %{name}:'
      subject: Tevi pieminēja %{name}
      title: Jauna pieminēšana
    poll:
      subject: "%{name} aptauja ir beigusies"
    reblog:
      body: 'Tavu ziņu izcēla %{name}:'
      subject: "%{name} izcēla tavu ziņu"
      title: Jauns izcēlums
    status:
      subject: "%{name} tikko publicēja"
    update:
      subject: "%{name} laboja ierakstu"
  notifications:
    email_events_hint: 'Atlasi notikumus, par kuriem vēlies saņemt paziņojumus:'
  number:
    human:
      decimal_units:
        format: "%n%u"
        units:
          billion: B
          million: M
          quadrillion: Q
          thousand: K
          trillion: T
  otp_authentication:
    code_hint: Lai apstiprinātu, ievadi autentifikācijas lietotnes ģenerēto kodu
    description_html: Jā iespējo <strong>divpakāpju autentifikāciju</strong> ar autentificēšanas lietotni, pieteikšanās laikā būs nepieciešams tālrunis, kurā tiks izveidoti ievadāmie kodi.
    enable: Iespējot
    instructions_html: "<strong>Skenē šo QR kodu Google Authenticator vai līdzīgā TOTP lietotnē savā tālrunī</strong>. No šī brīža šī lietotne ģenerēs marķierus, kas tev būs jāievada, piesakoties."
    manual_instructions: 'Ja nevari noskenēt QR kodu un tas ir jāievada manuāli, šeit ir noslēpums vienkāršā tekstā:'
    setup: Iestatīt
    wrong_code: Ievadītais kods bija nederīgs. Vai servera un ierīces laiks ir pareizs?
  pagination:
    newer: Jaunāks
    next: Nākamais
    older: Vecāks
    prev: Iepr
    truncate: "&hellip;"
  polls:
    errors:
      already_voted: Šajā aptaujā tu esi jau balsojis
      duplicate_options: satur dublētus vienumus
      duration_too_long: ir pārāk tālu nākotnē
      duration_too_short: ir par agru
      expired: Aptauja jau ir beigusies
      invalid_choice: Izvēlētā balsošanas iespēja nepastāv
      over_character_limit: katrs nedrīkst būt garāks par %{max} rakstzīmēm
      self_vote: Tu nevari balsot pats savā aptaujā
      too_few_options: jābūt vairāk nekā vienam vienumam
      too_many_options: nevar saturēt vairāk par %{max} vienumiem
  preferences:
    other: Citi
    posting_defaults: Publicēšanas noklusējuma iestatījumi
    public_timelines: Publiskās ziņu lentas
  privacy:
    hint_html: "<strong>Pielāgo, kā vēlies atrast savu profilu un ziņas.</strong> Dažādas Mastodon funkcijas var palīdzēt sasniegt plašāku auditoriju, ja tās ir iespējotas. Velti laiku, lai pārskatītu šos iestatījumus, lai pārliecinātos, ka tie atbilst tavam lietošanas gadījumam."
    privacy: Privātums
    privacy_hint_html: Kontrolē, cik daudz vēlies izpaust citu labā. Cilvēki atklāj interesantus profilus un lieliskas lietotnes, pārlūkojot citu cilvēku sekotājus un redzot, no kurām lietotnēm viņi izliek ziņas, taču tu, iespējams, vēlēsies to slēpt.
    reach: Sasniedzamība
    reach_hint_html: Kontrolē, vai vēlies, lai tevi atklātu un sekotu jauni cilvēki. Vai vēlies, lai tavas ziņas tiktu parādītas ekrānā Izpēte? Vai vēlies, lai citi cilvēki tevi redzētu savos ieteikumos? Vai vēlies automātiski pieņemt visus jaunos sekotājus vai arī tev ir pilnīga kontrole pār katru?
    search: Meklēt
    search_hint_html: Kontrolē, kā vēlies tikt atrasts. Vai vēlies, lai cilvēki tevi atrod pēc tā, ko esi publiski publicējis? Vai vēlies, lai cilvēki ārpus Mastodon atrastu tavu profilu, meklējot tīmeklī? Lūdzu, ņem vērā, ka nevar garantēt publiskas informācijas pilnīgu izslēgšanu no visām meklētājprogrammām.
    title: Privātums un sasniedzamība
  privacy_policy:
    title: Privātuma Politika
  reactions:
    errors:
      limit_reached: Sasniegts dažādu reakciju limits
      unrecognized_emoji: nav atpazīta emocijzīme
  relationships:
    activity: Konta aktivitāte
    confirm_follow_selected_followers: Vai tiešām vēlies sekot atlasītajiem sekotājiem?
    confirm_remove_selected_followers: Vai tiešām vēlies noņemt atlasītos sekotājus?
    confirm_remove_selected_follows: Vai tiešām vēlies noņemt atlasītos sekojumus?
    dormant: Snaudošie
    follow_failure: Nevarēja sekot dažiem atlasītajiem kontiem.
    follow_selected_followers: Sekot atlasītajiem sekotājiem
    followers: Sekotāji
    following: Seko
    invited: Uzaicinātie
    last_active: Pēdējā aktivitāte
    most_recent: Jaunākais
    moved: Pārvietots
    mutual: Savstarpējs
    primary: Primārais
    relationship: Attiecības
    remove_selected_domains: Noņemt visus sekotājus no atlasītajiem domēniem
    remove_selected_followers: Noņemt atlasītos sekotājus
    remove_selected_follows: Pārtraukt sekošanu atlasītajiem lietotājiem
    status: Konta statuss
  remote_follow:
    missing_resource: Nevarēja atrast tavam kontam nepieciešamo novirzīšanas URL
  reports:
    errors:
      invalid_rules: neatsaucas uz derīgiem noteikumiem
  rss:
    content_warning: 'Satura brīdinājums:'
    descriptions:
      account: Publiskas ziņas no @%{acct}
      tag: 'Publiskas ziņas ar atzīmi #%{hashtag}'
  scheduled_statuses:
    over_daily_limit: Tu esi pārsniedzis šodien ieplānoto %{limit} ziņu ierobežojumu
    over_total_limit: Tu esi pārsniedzis ieplānoto %{limit} ziņu ierobežojumu
    too_soon: Ieplānotajam datumam ir jābūt nākotnē
  self_destruct:
    lead_html: Diemžēl domēns <strong>%{domain}</strong> tiek neatgriezeniski slēgts. Ja tev tur bija konts, tu nevarēsi turpināt to lietot, taču joprojām vari pieprasīt savu datu kopiju.
    title: Šis serveris tiek slēgts
  sessions:
    activity: Pēdējā aktivitāte
    browser: Pārlūks
    browsers:
      alipay: Alipay
      blackberry: BlackBerry
      chrome: Chrome
      edge: Microsoft Edge
      electron: Electron
      firefox: Firefox
      generic: Nezināms pārlūks
      huawei_browser: Huawei Browser
      ie: Internet Explorer
      micro_messenger: MicroMessenger
      nokia: Nokia S40 Ovi Browser
      opera: Opera
      otter: Otter
      phantom_js: PhantomJS
      qq: QQ Browser
      safari: Safari
      uc_browser: UC Browser
      unknown_browser: Nezināms Pārlūks
      weibo: Weibo
    current_session: Pašreizējā sesija
    date: Datums
    description: "%{browser} uz %{platform}"
    explanation: Šie ir tīmekļa pārlūki, kuros šobrīd esi pieteicies savā Mastodon kontā.
    ip: IP
    platforms:
      adobe_air: Adobe Air
      android: Android
      blackberry: BlackBerry
      chrome_os: ChromeOS
      firefox_os: Firefox OS
      ios: iOS
      kai_os: KaiOS
      linux: Linux
      mac: macOS
      unknown_platform: Nezināma Platforma
      windows: Windows
      windows_mobile: Windows Mobile
      windows_phone: Windows Phone
    revoke: Atsaukt
    revoke_success: Sesija veiksmīgi atsaukta
    title: Sesijas
    view_authentication_history: Skatīt sava konta autentifikācijas vēsturi
  settings:
    account: Konts
    account_settings: Konta iestatījumi
    aliases: Konta aizstājvārdi
    appearance: Izskats
    authorized_apps: Autorizētās lietotnes
    back: Atgriezties Mastodon
    delete: Konta dzēšana
    development: Izstrāde
    edit_profile: Labot profilu
    featured_tags: Piedāvātie tēmturi
    import: Imports
    import_and_export: Imports un eksports
    migrate: Konta migrācija
    notifications: E-pasta paziņojumi
    preferences: Iestatījumi
    profile: Profils
    relationships: Sekojamie un sekotāji
    severed_relationships: Pārtrauktās attiecības
    statuses_cleanup: Automātiska ziņu dzēšana
    strikes: Moderācijas aizrādījumi
    two_factor_authentication: Divpakāpju autentifikācija
    webauthn_authentication: Drošības atslēgas
  severed_relationships:
    download: Lejupielādēt (%{count})
    lost_followers: Zaudētie sekotāji
    lost_follows: Zaudētie sekojumi
    type: Notikums
  statuses:
    attached:
      audio:
        one: "%{count} audio"
        other: "%{count} audio"
        zero: "%{count} audio"
      description: 'Pievienots: %{attached}'
      image:
        one: "%{count} attēls"
        other: "%{count} attēli"
        zero: "%{count} attēlu"
      video:
        one: "%{count} video"
        other: "%{count} video"
        zero: "%{count} video"
    boosted_from_html: Izcēla %{acct_link}
    content_warning: 'Satura brīdinājums: %{warning}'
    default_language: Tāda, kā saskarnes valoda
    disallowed_hashtags:
      one: 'saturēja neatļautu tēmturi: %{tags}'
      other: 'saturēja neatļautus tēmturus: %{tags}'
      zero: 'neatļauti tēmturi: %{tags}'
    edited_at_html: Labots %{date}
    errors:
      in_reply_not_found: Šķiet, ka ziņa, uz kuru tu mēģini atbildēt, nepastāv.
    over_character_limit: pārsniegts %{max} rakstzīmju ierobežojums
    pin_errors:
      direct: Ziņojumus, kas ir redzami tikai minētajiem lietotājiem, nevar piespraust
      limit: Tu jau esi piespraudis maksimālo ziņu skaitu
      ownership: Kāda cita ierakstu nevar piespraust
      reblog: Izceltu ierakstu nevar piespraust
    title: "%{name}: “%{quote}”"
    visibilities:
      direct: Tiešs
      private: Tikai sekotājiem
      private_long: Rādīt tikai sekotājiem
      public: Publisks
      public_long: Visi var redzēt
      unlisted: Nerindota
      unlisted_long: Redzama visiem, bet nav iekļauta publiskajās ziņu lentās
  statuses_cleanup:
    enabled: Automātiski dzēst vecās ziņas
    enabled_hint: Automātiski izdzēš tavas ziņas, tiklīdz tās sasniedz noteiktu vecuma slieksni, ja vien tās neatbilst kādam no tālāk norādītajiem izņēmumiem
    exceptions: Izņēmumi
    explanation: Tā kā ziņu dzēšana ir dārga darbība, tā tiek veikta lēnām laika gaitā, kad serveris nav citādi aizņemts. Šī iemesla dēļ tavas ziņas var tikt izdzēstas kādu laiku pēc vecuma sliekšņa sasniegšanas.
    ignore_favs: Ignorēt izlasi
    ignore_reblogs: Ignorēt izcēlumus
    interaction_exceptions: Izņēmumi, kuru pamatā ir mijiedarbība
    interaction_exceptions_explanation: Ņemiet vērā, ka nav garantijas, ka ziņas tiks dzēstas, ja tās pārsniegs izlases vai izcēluma slieksni.
    keep_direct: Saglabāt tiešos ziņojumus
    keep_direct_hint: Nedzēš nevienu tavu tiešo ziņojumu
    keep_media: Saglabāt ziņas ar multivides pielikumiem
    keep_media_hint: Neizdzēš nevienu no tavām ziņām, kurām ir multivides pielikumi
    keep_pinned: Saglabāt piespraustās ziņas
    keep_pinned_hint: Nedzēš nevienu tavis piesprausto ziņu
    keep_polls: Saglabāt aptaujas
    keep_polls_hint: Nedzēš nevienu tavu aptauju
    keep_self_bookmark: Saglabāt ziņas, kuras esi pievienojis grāmatzīmēm
    keep_self_bookmark_hint: Neizdzēš tavas ziņas, ja esi tās pievienojis grāmatzīmēm
    keep_self_fav: Saglabāt ziņas, kuras esi pievienojis izlasei
    keep_self_fav_hint: Neizdzēš tavas ziņas, ja esi tās pievienojis izlasei
    min_age:
      '1209600': 2 nedēļas
      '15778476': 6 mēneši
      '2629746': 1 mēnesis
      '31556952': 1 gads
      '5259492': 2 mēneši
      '604800': 1 nedēļa
      '63113904': 2 gadi
      '7889238': 3 mēneši
    min_age_label: Vecuma slieksnis
    min_favs: Saglabāt ziņas izlsasē vismaz
    min_favs_hint: Nedzēš nevienu jūsu ziņu, kas ir saņēmusi vismaz tik daudz izcēlumu. Atstājiet tukšu, lai dzēstu ziņas neatkarīgi no to izcēlumu skaita
    min_reblogs: Saglabāt ziņas izceltas vismaz
    min_reblogs_hint: Neizdzēš nevienu no tavām ziņām, kas ir izceltas vismaz tik reižu. Atstāj tukšu, lai dzēstu ziņas neatkarīgi no to izcēlumu skaita
  stream_entries:
    sensitive_content: Sensitīvs saturs
  strikes:
    errors:
      too_late: Brīdinājuma apstrīdēšanas laiks ir nokavēts
  tags:
    does_not_match_previous_name: nesakrīt ar iepriekšējo nosaukumu
  themes:
    contrast: Mastodon (Augsts kontrasts)
    default: Mastodon (Tumšs)
    mastodon-light: Mastodon (Gaišs)
  time:
    formats:
      default: "%b %d, %Y, %H:%M"
      month: "%b %Y"
      time: "%H:%M"
      with_time_zone: "%b %d, %Y, %H:%M %Z"
  translation:
    errors:
      quota_exceeded: Ir pārsniegta tulkošanas pakalpojuma izmantošanas kvota visā serverī.
      too_many_requests: Pēdējā laikā tulkošanas pakalpojumā ir saņemts pārāk daudz pieprasījumu.
  two_factor_authentication:
    add: Pievienot
    disable: Atspējot 2FA
    disabled_success: Divpakāpju autentifikācija veiksmīgi atspējota
    edit: Labot
    enabled: Divpakāpju autentifikācija ir iespējota
    enabled_success: Divpakāpju autentifikācija veiksmīgi iespējota
    generate_recovery_codes: Ģenerēt atkopšanas kodus
    lost_recovery_codes: Atkopšanas kodi ļauj atgūt piekļuvi tavam kontam, ja pazaudē tālruni. Ja esi pazaudējis atkopšanas kodus, tu vari tos ģenerēt šeit. Tavi vecie atkopšanas kodi tiks anulēti.
    methods: Divpakāpju veidi
    otp: Autentifikātora lietotne
    recovery_codes: Veidot atkopšanas kodu rezerves kopijas
    recovery_codes_regenerated: Atkopšanas kodi veiksmīgi atjaunoti
    recovery_instructions_html: Ja kādreiz zaudēsi piekļuvi savam tālrunim, vari izmantot kādu no tālāk norādītajiem atkopšanas kodiem, lai atgūtu piekļuvi savam kontam. <strong>Glabā atkopšanas kodus drošībā</strong>. Piemēram, tu vari tos izdrukāt un uzglabāt kopā ar citiem svarīgiem dokumentiem.
    webauthn: Drošības atslēgas
  user_mailer:
    appeal_approved:
      action: Konta iestatījumi
      explanation: Apelācija par brīdinājumu jūsu kontam %{strike_date}, ko iesniedzāt %{appeal_date}, ir apstiprināta. Jūsu konts atkal ir labā stāvoklī.
      subject: Jūsu %{date} apelācija ir apstiprināta
      title: Apelācija apstiprināta
    appeal_rejected:
      explanation: Apelācija par brīdinājumu jūsu kontam %{strike_date}, ko iesniedzāt %{appeal_date}, ir noraidīta.
      subject: Jūsu %{date} apelācija ir noraidīta
      title: Apelācija noraidīta
    backup_ready:
      subject: Tavs arhīvs ir gatavs lejupielādei
      title: Arhīva līdzņemšana
    suspicious_sign_in:
      change_password: mainīt paroli
      details: 'Šeit ir detalizēta informācija par pierakstīšanos:'
      explanation: Esam konstatējuši pierakstīšanos tavā kontā no jaunas IP adreses.
      further_actions_html: Ja tas nebiji tu, iesakām nekavējoties %{action} un iespējot divu faktoru autentifikāciju, lai tavs konts būtu drošībā.
      subject: Tavam kontam ir piekļūts no jaunas IP adreses
      title: Jauna pierakstīšanās
    warning:
      appeal: Iesniegt apelāciju
      appeal_description: Ja uzskatāt, ka tā ir kļūda, varat iesniegt apelāciju %{instance} darbiniekiem.
      categories:
        spam: Spams
        violation: Saturs pārkāpj šādas kopienas pamatnostādnes
      explanation:
        delete_statuses: Tika konstatēts, ka dažas no tavām ziņām pārkāpj vienu vai vairākas kopienas vadlīnijas, un rezultātā %{instance} moderatori tās noņēma.
        disable: Tu vairs nevari izmantot savu kontu, taču tavs profils un citi dati paliek neskarti. Tu vari pieprasīt savu datu dublējumu, mainīt konta iestatījumus vai dzēst kontu.
        mark_statuses_as_sensitive: "%{instance} moderatori dažus no Taviem ierakstiem ir atzīmējuši kā jutīgus. Tas nozīmē, ka cilvēkiem būs jāpiesit ierakstos esošajiem informāijas nesējiem, pirms tiek attēlots priekšskatījums. Tu arī pats vari atzīmēt informācijas nesēju kā jutīgu, kad nākotnē tādu ievietosi."
        sensitive: No šī brīža visi augšupielādētie multivides faili tiks atzīmēti kā sensitīvi un paslēpti aiz klikšķa brīdinājuma.
        silence: Tu joprojām vari izmantot savu kontu, taču tikai tie cilvēki, kuri jau tev seko, redzēs tavas ziņas šajā serverī, un tev var tikt liegtas dažādas atklāšanas funkcijas. Tomēr citi joprojām var tev manuāli sekot.
        suspend: Tu vairs nevari izmantot savu kontu, un tavs profils un citi dati vairs nav pieejami. Tu joprojām vari pieteikties, lai pieprasītu savu datu dublēšanu, līdz dati tiks pilnībā noņemti aptuveni 30 dienu laikā, taču mēs saglabāsim dažus pamata datus, lai neļautu tev izvairīties no apturēšanas.
      reason: 'Iemesls:'
      statuses: 'Citētās ziņas:'
      subject:
        delete_statuses: Tavas ziņas %{acct} tika noņemtas
        disable: Tavs konts %{acct} tika iesaldēts
        mark_statuses_as_sensitive: Tavas ziņas vietnē %{acct} ir atzīmētas kā sensitīvas
        none: Brīdinājums par %{acct}
        sensitive: Tavas ziņas vietnē %{acct} turpmāk tiks atzīmētas kā sensitīvas
        silence: Tavs konts %{acct} tika ierobežots
        suspend: Tava konta %{acct} darbība ir apturēta
      title:
        delete_statuses: Izdzēstās ziņas
        disable: Konts iesaldēts
        mark_statuses_as_sensitive: Ziņas ir atzīmēts kā sensitīvas
        none: Brīdinājums
        sensitive: Konts ir atzīmēts kā sensitīvs
        silence: Konts ierobežots
        suspend: Konts apturēts
    welcome:
      apps_android_action: Iegūt to Google Play
      apps_ios_action: Lejupielādēt no App Store
      apps_step: Lejupielādēt mūsu oficiālās lietotnes.
      apps_title: Mastodon lietotnes
      edit_profile_action: Pielāgot
      edit_profile_title: Pielāgo savu profilu
      explanation: Šeit ir daži padomi, kā sākt darbu
      feature_action: Uzzināt vairāk
      feature_creativity: Mastodon nodrošina skaņas, video un attēlu ierakstus, pieejamības aprakstus, aptaujas, satura brīdinājumus, animētus profila attēlus, pielāgotas emocijzīmes, sīktēlu apgriešanas vadīklas un vēl, lai palīdzētu Tev sevi izpaust tiešsaistē. Vai Tu izplati savu mākslu, mūziku vai aplādes, Mastodon ir šeit ar Tevi.
      feature_moderation_title: Moderēšana, kādai tai būtu jābūt
      follow_action: Sekot
      follow_step: Sekošana aizraujošiem cilvēkiem ir viss, par ko ir Mastodon.
      follow_title: Pielāgo savu mājas barotni
      follows_subtitle: Seko labi zināmiem kontiem
      follows_title: Kam sekot
      follows_view_more: Rādīt vairāk cilvēku, kuriem sekot
      hashtags_recent_count:
        one: "%{people} cilvēks pēdējās 2 dienās"
        other: "%{people} cilvēki pēdējās 2 dienās"
        zero: "%{people} cilvēku pēdējās divās dienās"
      hashtags_subtitle: Izpēti, kas pēdējās divās dienāš ir piesasitījis cilvēku uzmanību
      hashtags_title: Izplatīti tēmturi
      hashtags_view_more: Skatīt vairāk izplatītu tēmturu
      post_action: Rakstīt
      post_step: Pasveicini pasauli ar tekstu, fotoattēliem, video vai aptaujām!
      post_title: Izveido savu pirmo ierakstu
      share_action: Kopīgot
      share_step: Dari saviem draugiem zināmu, kā Tevi atrast Mastodon!
      share_title: Kopīgo savu Mastodon profilu
      sign_in_action: Pieteikties
      subject: Laipni lūgts Mastodon
      title: Laipni lūgts uz borta, %{name}!
  users:
    follow_limit_reached: Tu nevari sekot vairāk par %{limit} cilvēkiem
    go_to_sso_account_settings: Dodies uz sava identitātes nodrošinātāja konta iestatījumiem
    invalid_otp_token: Nederīgs divfaktora kods
    otp_lost_help_html: Ja esi zaudējis piekļuvi abiem, tu vari sazināties ar %{email}
    rate_limited: Pārāk daudz autentifikācijas mēģinājumu, vēlāk jāmēģina vēlreiz.
    seamless_external_login: Tu esi pieteicies caur ārēju pakalpojumu, tāpēc paroles un e-pasta iestatījumi nav pieejami.
    signed_in_as: 'Pieteicies kā:'
  verification:
    extra_instructions_html: <strong>Padoms:</strong> saite Tavā vietnē var būt neredzama. Svarīga daļa ir <code>rel="me"</code>, kas novērš uzdošanos vietnēs ar lietotāju izveidotu saturu. Tu pat vari lapas galvenē izmantot tagu <code>link</code>, nevis <code>a</code>, taču HTML ir jābūt pieejamam bez JavaScript izpildīšanas.
    here_is_how: Lūk, kā
    hint_html: "<strong>Ikviens var apliecināt savu identitāti Mastodon.</strong> Balstīts uz atvērtiem tīmekļa standartiem, tagad un uz visiem laikiem bez maksas. Viss, kas Tev nepieciešams, ir personīga vietne, pēc kuras cilvēki Tevi atpazīst. Kad savā profilu sasaistīsi ar šo tīmekļvietni, mēs pārbaudīsim, vai tīmekļvietnei ir saite uz Tavu profilu, un tajā tiks parādīts redzama norāde."
    instructions_html: Ievieto starpliktuvē un ielīmē tālāk norādīto kodu savas tīmekļvietnes HTML! Tad pievieno savas tīmekļvietnes adresi vienā no papildu laukiem savā profila cilnē "Labot profilu" un saglabā izmaiņas!
    verification: Pārbaude
    verified_links: Tavas verifikācijas saites
    website_verification: Tīmekļvietnes apliecināšana
  webauthn_credentials:
    add: Pievienot jaunu drošības atslēgu
    create:
      error: Pievienojot drošības atslēgu, radās problēma. Lūdzu mēģini vēlreiz.
      success: Tava drošības atslēga tika veiksmīgi pievienota.
    delete: Dzēst
    delete_confirmation: Vai tiešām vēlies dzēst šo drošības atslēgu?
    description_html: Ja iespējosi <strong>drošības atslēgas autentifikāciju</strong>, piesakoties būs jāizmanto viena no tavām drošības atslēgām.
    destroy:
      error: Dzēšot tavu drošības atslēgu, radās problēma. Lūdzu mēģini vēlreiz.
      success: Tava drošības atslēga tika veiksmīgi izdēsta.
    invalid_credential: Nederīga drošības atslēga
    nickname_hint: Ievadi savas jaunās drošības atslēgas segvārdu
    not_enabled: Tu vel neesi iespējojis WebAuthn
    not_supported: Šī pārlūkprogramma neatbalsta drošības atslēgas
    otp_required: Lai izmantotu drošības atslēgas, lūgums vispirms iespējot divpakāpju autentifikāciju.
    registered_on: Reģistrēts %{date}<|MERGE_RESOLUTION|>--- conflicted
+++ resolved
@@ -4,7 +4,7 @@
     about_mastodon_html: 'Nākotnes sabiedriskais tīkls: bez reklāmām, bez korporatīvās novērošanas, ētiska projektēšana un decentralizēšana. Pārvaldi savus datus ar Mastodon!'
     contact_missing: Nav uzstādīts
     contact_unavailable: N/A
-    hosted_on: Decodon mitināts %{domain}
+    hosted_on: Mastodon mitināts %{domain}
     title: Par
   accounts:
     followers:
@@ -1121,11 +1121,7 @@
       new_confirmation_instructions_sent: Pēc dažām minūtēm saņemsi jaunu e-pasta ziņojumu ar apstiprinājuma saiti.
       title: Pārbaudi savu iesūtni
     sign_in:
-<<<<<<< HEAD
-      preamble_html: Piesakies ar saviem <strong>%{domain}</strong> akreditācijas datiem. Ja tavs konts ir mitināts citā serverī, tu nevarēsi pieteikties šeit.
-=======
       preamble_html: Jāpiesakās ar saviem <strong>%{domain}</strong> piekļuves datiem. Ja konts tiek mitināts citā serverī, šeit nevarēs pieteikties.
->>>>>>> ab36c152
       title: Pierakstīties %{domain}
     sign_up:
       manual_review: Reģistrācijas domēnā %{domain} manuāli pārbauda mūsu moderatori. Lai palīdzētu mums apstrādāt tavu reģistrāciju, uzraksti mazliet par sevi un to, kāpēc vēlies kontu %{domain}.
