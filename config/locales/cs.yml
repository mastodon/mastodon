--- conflicted
+++ resolved
@@ -167,14 +167,9 @@
       search: Hledat
       shared_inbox_url: URL sdílené schránky
       show:
-<<<<<<< HEAD
-        created_reports: Nahlášení vytvořené z tohoto účtu
-        targeted_reports: Nahlášení vytvořena o tomto účtu
-=======
         created_reports: Nahlášení vytvořená z tohoto účtu
         report: nahlášení
         targeted_reports: Nahlášení vytvořená o tomto účtu
->>>>>>> e7f5a81a
       silence: Utišit
       silenced: Utišen/a
       statuses: Příspěvky
@@ -740,18 +735,12 @@
         návštěvy %{since}
       mention: '%{name} vás zmínil/a v:'
       new_followers_summary:
-<<<<<<< HEAD
-        few: Navíc jste získal/a %{count} nové sledovatele, zatímco jste byl/a pryč! Skvělé!
-        one: Navíc jste získal/a jednoho nového sledovatele, zatímco jste byl/a pryč! Hurá!
-        other: Navíc jste získal/a %{count} nových sledovatelů, zatímco jste byl/a pryč! Úžasné!
-=======
         few: Navíc jste získal/a %{count} nové sledovatele, zatímco jste byl/a pryč!
           Hurá!
         one: Navíc jste získal/a jednoho nového sledovatele, zatímco jste byl/a pryč!
           Hurá!
         other: Navíc jste získal/a %{count} nových sledovatelů, zatímco jste byl/a
           pryč! Úžasné!
->>>>>>> e7f5a81a
       subject:
         few: '%{count} nová oznámení od vaší poslední návštěvy 🐘'
         one: 1 nové oznámení od vaší poslední návštěvy 🐘
