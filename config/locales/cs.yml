cs:
  about:
    about_hashtag_html: Tohle jsou veřejné tooty označené hashtagem <strong>#%{hashtag}</strong>.
      Pokud máte účet kdekoliv na fediverse, můžete s nimi interagovat.
    about_mastodon_html: Mastodon je sociální síť založená na otevřených webových
      protokolech a svobodném, otevřeném softwaru. Je decentralizovaná jako e-mail.
    about_this: O tomto serveru
    administered_by: 'Server spravuje:'
    api: API
    apps: Mobilní aplikace
    closed_registrations: Registrace na tomto serveru jsou momentálně uzavřené. Ale
      pozor! Můžete si najít jiný server, vytvořit si na něm účet a získat z něj přístup
      do naprosto stejné sítě.
    contact: Kontakt
    contact_missing: Nenastaveno
    contact_unavailable: Neuvedeno
    documentation: Dokumentace
    extended_description_html: '<h3>Dobré místo pro pravidla</h3>

      <p>Rozšířený popis ještě nebyl nastaven.</p>

      '
    features:
      humane_approach_body: Mastodon se učí z chyb jiných sociálních sítí a volením
        etických rozhodnutí při designu se snaží bojovat s jejich zneužíváním.
      humane_approach_title: Lidštější přístup
      not_a_product_body: Mastodon není komerční síť. Žádné reklamy, žádné dolování
        dat, žádné hranice. Žádná centrální autorita.
      not_a_product_title: Jste osoba, ne produkt
      real_conversation_body: S 500 znaky k vaší dispozici a podporou pro varování
        o obsahu a médiích se můžete vyjadřovat tak, jak chcete.
      real_conversation_title: Vytvořen pro opravdovou konverzaci
      within_reach_body: Několik aplikací pro iOS, Android a jiné platformy vám díky
        jednoduchému API ekosystému dovolují držet krok s vašimi přáteli, ať už jste
        kdekoliv.
      within_reach_title: Vždy v dosahu
    generic_description: '%{domain} je jedním ze serverů v síti'
    hosted_on: Server Mastodon na adrese %{domain}
    learn_more: Zjistit více
    other_instances: Seznam serverů
    privacy_policy: Zásady soukromí
    source_code: Zdrojový kód
    status_count_after:
      few: příspěvky
      one: příspěvek
      other: příspěvků
    status_count_before: Kteří napsali
    terms: Podmínky používání
    user_count_after:
      few: uživatelů
      one: uživatele
      other: uživatelů
    user_count_before: Domov
    what_is_mastodon: Co je Mastodon?
  accounts:
    choices_html: 'Volby uživatele %{name}:'
    follow: Sledovat
    followers:
      few: Sledující
      one: Sledující
      other: Sledujících
    following: Sledovaných
    joined: Připojil/a se v %{date}
    last_active: naposledy aktivní
    link_verified_on: Vlastnictví tohoto odkazu bylo zkontrolováno %{date}
    media: Média
    moved_html: 'Účet %{name} byl přesunut na %{new_profile_link}:'
    network_hidden: Tato informace není k dispozici
    nothing_here: Tady nic není!
    people_followed_by: Lidé, které sleduje %{name}
    people_who_follow: Lidé, kteří sledují uživatele %{name}
    pin_errors:
      following: Musíte již sledovat osobu, kterou chcete podpořit
    posts:
      few: Tooty
      one: Toot
      other: Tootů
    posts_tab_heading: Tooty
    posts_with_replies: Tooty a odpovědi
    reserved_username: Toto uživatelské jméno je rezervováno
    roles:
      admin: Administrátor
      bot: Robot
      moderator: Moderátor
    unfollow: Přestat sledovat
  admin:
    account_actions:
      action: Vykonat akci
      title: Vykonat moderační akci pro účet %{acct}
    account_moderation_notes:
      create: Zanechat poznámku
      created_msg: Poznámka moderátora byla úspěšně vytvořena!
      delete: Smazat
      destroyed_msg: Poznámka moderátora byla úspěšně zničena!
    accounts:
      are_you_sure: Jste si jistý/á?
      avatar: Avatar
      by_domain: Doména
      change_email:
        changed_msg: E-mail k tomuto účtu byl úspěšně změněn!
        current_email: Současný e-mail
        label: Změnit e-mail
        new_email: Nový e-mail
        submit: Změnit e-mail
        title: Změnit e-mail uživateli %{username}
      confirm: Potvrdit
      confirmed: Potvrzeno
      confirming: Potvrzuji
      deleted: Smazáno
      demote: Degradovat
      disable: Zablokovat
      disable_two_factor_authentication: Zakázat 2FA
      disabled: Blokováno
      display_name: Zobrazované jméno
      domain: Doména
      edit: Upravit
      email: E-mail
      email_status: Stav e-mailu
      enable: Povolit
      enabled: Povoleno
      feed_url: URL proudu
      followers: Sledující
      followers_url: URL sledujících
      follows: Sledovaní
      header: Hlavička
      inbox_url: URL přijatých zpráv
      invited_by: Pozván/a uživatelem
      ip: IP
      joined: Připojil/a se
      location:
        all: Vše
        local: Místní
        remote: Vzdálené
        title: Umístění
      login_status: Stav přihlášení
      media_attachments: Mediální přílohy
      memorialize: Změnit na „in memoriam“
      moderation:
        active: Aktivní
        all: Vše
        silenced: Utišen/a
        suspended: Pozastaven/a
        title: Moderace
      moderation_notes: Moderační poznámky
      most_recent_activity: Nejnovější aktivita
      most_recent_ip: Nejnovější IP
      no_limits_imposed: Nejsou nastavena žádná omezení
      not_subscribed: Neodebírá
      outbox_url: URL odchozích zpráv
      perform_full_suspension: Pozastavit
      profile_url: URL profilu
      promote: Povýšit
      protocol: Protokol
      public: Veřejný
      push_subscription_expires: Odebírání PuSH expiruje
      redownload: Obnovit profil
      remove_avatar: Odstranit avatar
      remove_header: Odstranit hlavičku
      resend_confirmation:
        already_confirmed: Tento uživatel je již potvrzen
        send: Znovu odeslat potvrzovací e-mail
        success: Potvrzovací e-mail byl úspěšně odeslán!
      reset: Resetovat
      reset_password: Obnovit heslo
      resubscribe: Znovu odebírat
      role: Oprávnění
      roles:
        admin: Administrátor
        moderator: Moderátor
        staff: Člen personálu
        user: Uživatel
      salmon_url: URL Salmon
      search: Hledat
      shared_inbox_url: URL sdílených přijatých zpráv
      show:
        created_reports: Vytvořená nahlášení
        targeted_reports: Nahlášeni ostatními
      silence: Utišit
      silenced: Utišen/a
      statuses: Příspěvky
      subscribe: Odebírat
      suspended: Pozastaven/a
      title: Účty
      unconfirmed_email: Nepotvrzený e-mail
      undo_silenced: Zrušit utišení
      undo_suspension: Zrušit pozastavení
      unsubscribe: Přestat odebírat
      username: Uživatelské jméno
      warn: Varovat
      web: Web
    action_logs:
      actions:
        assigned_to_self_report: '%{name} přidělil/a hlášení %{target} sobě'
        change_email_user: '%{name} změnil/a e-mailovou adresu uživatele %{target}'
        confirm_user: '%{name} potvrdil/a e-mailovou adresu uživatele %{target}'
        create_account_warning: '%{name} poslal/a varování uživateli %{target}'
        create_custom_emoji: '%{name} nahrál/a nové emoji %{target}'
        create_domain_block: '%{name} zablokoval/a doménu %{target}'
        create_email_domain_block: '%{name} přidal/a e-mailovou doménu %{target} na
          černou listinu'
        demote_user: '%{name} degradoval/a uživatele %{target}'
        destroy_custom_emoji: '%{name} zničil/a emoji %{target}'
        destroy_domain_block: '%{name} odblokoval/a doménu %{target}'
        destroy_email_domain_block: '%{name} odebral/a e-mailovou doménu %{target}
          z černé listiny'
        destroy_status: '%{name} odstranil/a příspěvek uživatele %{target}'
        disable_2fa_user: '%{name} vypnul/a požadavek pro dvoufaktorovou autentikaci
          pro uživatele %{target}'
        disable_custom_emoji: '%{name} zakázal/a emoji %{target}'
        disable_user: '%{name} zakázal/a přihlašování pro uživatele %{target}'
        enable_custom_emoji: '%{name} povolil/a emoji %{target}'
        enable_user: '%{name} povolil/a přihlašování pro uživatele %{target}'
        memorialize_account: '%{name} změnil/a účet %{target} na stránku „in memoriam“'
        promote_user: '%{name} povýšil/a uživatele %{target}'
        remove_avatar_user: '%{name} odstranil/a avatar uživatele %{target}'
        reopen_report: '%{name} znovuotevřel/a nahlášení %{target}'
        reset_password_user: '%{name} resetoval/a heslo uživatele %{target}'
        resolve_report: '%{name} vyřešil/a nahlášení %{target}'
        silence_account: '%{name} utišil/a účet uživatele %{target}'
        suspend_account: '%{name} pozastavil/a účet uživatele %{target}'
        unassigned_report: '%{name} odebral/a nahlášení %{target}'
        unsilence_account: '%{name} odtišil/a účet uživatele %{target}'
        unsuspend_account: '%{name} zrušil/a pozastavení účtu uživatele %{target}'
        update_custom_emoji: '%{name} aktualizoval/a emoji %{target}'
        update_status: '%{name} aktualizoval/a příspěvek uživatele %{target}'
      deleted_status: (smazaný příspěvek)
      title: Záznam auditu
    custom_emojis:
      by_domain: Doména
      copied_msg: Místní kopie emoji byla úspěšně vytvořena
      copy: Kopírovat
      copy_failed_msg: Nebylo možné vytvořit místní kopii tohoto emoji
      created_msg: Emoji úspěšně vytvořeno!
      delete: Smazat
      destroyed_msg: Emoji úspěšně zničeno!
      disable: Zakázat
      disabled_msg: Emoji bylo úspěšně zakázáno
      emoji: Emoji
      enable: Povolit
      enabled_msg: Emoji bylo úspěšně povoleno
      image_hint: PNG až do 50 KB
      listed: Uvedeno
      new:
        title: Přidat nové vlastní emoji
      overwrite: Přepsat
      shortcode: Zkratka
      shortcode_hint: Alespoň 2 znaky, pouze alfanumerické znaky a podtržítka
      title: Vlastní emoji
      unlisted: Neuvedeno
      update_failed_msg: Nebylo možné aktualizovat toto emoji
      updated_msg: Emoji úspěšně aktualizováno!
      upload: Nahrát
    dashboard:
      backlog: opožděné úlohy
      config: Konfigurace
      feature_deletions: Smazání účtů
      feature_invites: Odkazy pozvánek
      feature_profile_directory: Adresář profilů
      feature_registrations: Registrace
      feature_relay: Federovací most
      features: Vlastnosti
      hidden_service: Federace se skrytými službami
      open_reports: otevřená hlášení
      recent_users: Nedávní uživatelé
      search: Fulltextové vyhledávání
      single_user_mode: Režim jednoho uživatele
      software: Software
      space: Využití prostoru
      title: Přehled
      total_users: uživatelů celkem
      trends: Trendy
      week_interactions: interakcí tento týden
      week_users_active: aktivních tento týden
      week_users_new: uživatelů tento týden
    domain_blocks:
      add_new: Přidat novou blokaci domény
      created_msg: Blokace domény se právě vyřizuje
      destroyed_msg: Blokace domény byla zrušena
      domain: Doména
      new:
        create: Vytvořit blokaci
        hint: Blokace domény nezakáže vytváření účtových záznamů v databázi, ale bude
          na tyto účty zpětně a automaticky aplikovat specifické metody moderace.
        severity:
          desc_html: Funkce <strong>Utišit</strong> zneviditelní příspěvky z účtu
            komukoliv, kdo jej nesleduje. Funkce <strong>Pozastavit</strong> odstraní
            všechen obsah, média a profilová data účtu. Pro pouhé odmítnutí mediálních
            souborů použijte funkci <strong>Žádné</strong>.
          noop: Žádné
          silence: Utišit
          suspend: Pozastavit
        title: Nová doménová blokace
      reject_media: Odmítat mediální soubory
      reject_media_hint: Odstraní lokálně uložené soubory a odmítne jejich stažení
        v budoucnosti. Nepodstatné pro pozastavení
      reject_reports: Odmítat nahlášení
      reject_reports_hint: Ignorovat všechna nahlášení pocházející z této domény.
        Nepodstatné pro pozastavení
      rejecting_media: odmítají se mediální soubory
      rejecting_reports: odmítají se nahlášení
      severity:
        silence: utišené
        suspend: pozastavené
      show:
        affected_accounts:
          few: '%{count} účty v databázi byly ovlivněny'
          one: Jeden účet v databázi byl ovlivněn
          other: '%{count} účtů v databázi bylo ovlivněno'
        retroactive:
          silence: Odtišit všechny existující účty z této domény
          suspend: Zrušit pozastavení všech existujících účtů z této domény
        title: Zrušit blokaci domény %{domain}
        undo: Odvolat
      undo: Odvolat blokaci domény
    email_domain_blocks:
      add_new: Přidat nový
      created_msg: E-mailová doména úspěšně přidána na černou listinu
      delete: Smazat
      destroyed_msg: E-mailová doména úspěšně odstraněna z černé listiny
      domain: Doména
      new:
        create: Přidat doménu
        title: Nový e-mail pro zablokování
      title: Černá listina e-mailů
    followers:
      back_to_account: Zpět na účet
      title: Sledující uživatele %{acct}
    instances:
      delivery_available: Doručení je k dispozici
      known_accounts:
        few: '%{count} známé účty'
        one: '%{count} známý účet'
        other: '%{count} známých účtů'
      moderation:
        all: Vše
        limited: Omezené
        title: Moderace
      title: Federace
      total_blocked_by_us: Blokované námi
      total_followed_by_them: Sledované jimi
      total_followed_by_us: Sledované námi
      total_reported: Nahlášení o nich
      total_storage: Mediální přílohy
    invites:
      deactivate_all: Deaktivovat vše
      filter:
        all: Vše
        available: Dostupné
        expired: Vypršelé
        title: Filtrovat
      title: Pozvánky
    relays:
      add_new: Přidat nový most
      delete: Smazat
      description_html: <strong>Federovací most</strong> je přechodný server, který
        vyměňuje velká množství veřejných tootů mezi servery, které z něj odebírají
        a poblikují na něj. <strong>Může pomoci malým a středně velkým serverům objevovat
        obsah z fediverse</strong>, což by jinak vyžadovalo, aby místní uživatelé
        manuálně sledovali jiné lidi na vzdálených serverech.
      disable: Zakázat
      disabled: Zakázáno
      enable: Povolit
      enable_hint: Je-li tohle povoleno, začne váš server odebírat všechny veřejné
        tooty z tohoto mostu a odesílat na něj své vlastní veřejné tooty.
      enabled: Povoleno
      inbox_url: URL mostu
      pending: Čekám na souhlas mostu
      save_and_enable: Uložit a povolit
      setup: Nastavit připojení k mostu
      status: Stav
      title: Mosty
    report_notes:
      created_msg: Poznámka o nahlášení úspěšně vytvořena!
      destroyed_msg: Poznámka o nahlášení úspěšně smazána!
    reports:
      account:
        note: poznámka
        report: nahlášení
      action_taken_by: Akci vykonal/a
      are_you_sure: Jste si jistý/á?
      assign_to_self: Přidělit ke mně
      assigned: Přiřazený moderátor
      comment:
        none: Žádné
      created_at: Nahlášené
      mark_as_resolved: Označit jako vyřešené
      mark_as_unresolved: Označit jako nevyřešené
      notes:
        create: Přidat poznámku
        create_and_resolve: Vyřešit s poznámkou
        create_and_unresolve: Znovu otevřít s poznámkou
        delete: Smazat
        placeholder: Popište, jaké akce byly vykonány, nebo jakékoliv jiné související
          aktuality...
      reopen: Znovu otevřít nahlášení
      report: 'Nahlásit #%{id}'
      reported_account: Nahlášený účet
      reported_by: Nahlášeno uživatelem
      resolved: Vyřešeno
      resolved_msg: Nahlášení úspěšně vyřešeno!
      status: Stav
      title: Nahlášení
      unassign: Odebrat
      unresolved: Nevyřešeno
      updated_at: Aktualizováno
    settings:
      activity_api_enabled:
        desc_html: Počty lokálně publikovaných příspěvků, aktivních uživatelů a nových
          registrací, v týdenních intervalech
        title: Publikovat hromadné statistiky o uživatelské aktivitě
      bootstrap_timeline_accounts:
        desc_html: Je-li uživatelskch jmen více, oddělujte je čárkami. Lze zadat pouze
          místní a odemknuté účty. Je-li tohle prázdné, jsou výchozí hodnotou všichni
          místní administrátoři.
        title: Výchozí sledovaní pro nové uživatele
      contact_information:
        email: Pracovní e-mail
        username: Uživatelské jméno kontaktu
      custom_css:
        desc_html: Pozměnit vzhled pomocí šablony CSS načtené na každé stránce
        title: Vlastní CSS
      hero:
        desc_html: Zobrazuje se na hlavní stránce. Doporučuje se rozlišení alespoň
          600x100 px. Pokud toto není nastaveno, bude zobrazena miniatura serveru
        title: Hlavní obrázek
      mascot:
        desc_html: Zobrazuje se na hlavní stránce. Doporučuje se rozlišení alespoň
          293x205 px. Pokud toto není nastaveno, bude zobrazen výchozí maskot
        title: Obrázek maskota
      peers_api_enabled:
        desc_html: Domény, na které tento server narazil ve fediverse
        title: Zveřejnit seznam objevených serverů
      preview_sensitive_media:
        desc_html: Náhledy odkazů na jiných stránkách budou zobrazeny i pokud jsou
          media označena jako citlivá
        title: Zobrazovat v náhledech OpenGraph i citlivá média
      profile_directory:
        desc_html: Dovolit uživatelům být objevitelní
        title: Povolit adresář profilů
      registrations:
        closed_message:
          desc_html: Zobrazí se na hlavní stránce, jsou-li registrace uzavřeny. Můžete
            použít i HTML značky
          title: Zpráva o uzavřených registracích
        deletion:
          desc_html: Dovolit každému smazání svého účtu
          title: Zpřístupnit smazání účtu
        min_invite_role:
          disabled: Nikdo
          title: Povolit pozvánky od
        open:
          desc_html: Dovolit každému vytvořit si účet
          title: Zpřístupnit registraci
      show_known_fediverse_at_about_page:
        desc_html: Je-li toto zapnuto, zobrazí se v náhledu tooty ze všech známých
          serverů na fediverse. Jinak budou zobrazeny pouze místní tooty.
        title: Zobrazit celou známou fediverse na náhledu časové osy
      show_staff_badge:
        desc_html: Zobrazit na stránce uživatele odznak člena personálu
        title: Zobrazit odznak personálu
      site_description:
        desc_html: Úvodní odstavec na hlavní straně. Popište, díky čemu je tento server
          Mastodon zvláštní, a cokoliv jiného, co je důležité. Můžete zde používat
          HTML značky, hlavně <code>&lt;a&gt;</code> a <code>&lt;em&gt;</code>.
        title: Popis serveru
      site_description_extended:
        desc_html: Dobré místo pro vaše pravidla, pokyny a jiné věci, které váš server
          odlišují od ostatních. Lze použít HTML značky
        title: Vlastní doplňující informace
      site_short_description:
        desc_html: Zobrazen v postranním panelu a meta značkách. Popište, co je Mastodon
          a díky čemu je tento server zvláštní v jediném odstavci. Je-li tohle prázdné,
          zobrazí se popis serveru.
        title: Krátký popis serveru
      site_terms:
        desc_html: Můžete si napsat vlastní zásady soukromí, podmínky používání či
          jiné legality. Můžete použít HTML značky
        title: Vlastní podmínky používání
      site_title: Název serveru
      thumbnail:
        desc_html: Používáno pro náhledy přes OpenGraph a API. Doporučuje se rozlišení
          1200x630px
        title: Miniatura serveru
      timeline_preview:
        desc_html: Zobrazit na hlavní straně veřejnou časovou osu
        title: Náhled časové osy
      title: Nastavení stránky
    statuses:
      back_to_account: Zpět na stránku účtu
      batch:
        delete: Vymazat
        nsfw_off: Označit, že není citlivý
        nsfw_on: Označit jako citlivý
      failed_to_execute: Nepodařilo se vykonat
      media:
        title: Média
      no_media: Žádná média
      no_status_selected: Nebyly změněny žádné příspěvky, neboť žádné nebyly vybrány
      title: Příspěvky účtu
      with_media: S médii
    subscriptions:
      callback_url: Zpáteční URL
      confirmed: Potvrzeno
      expires_in: Vyprší v
      last_delivery: Poslední doručení
      title: WebSub
      topic: Téma
    tags:
      accounts: Účty
      hidden: Skryté
      hide: Skrýt z adresáře
      name: Hashtag
      title: Hashtagy
      unhide: Zobrazit v adresáři
      visible: Viditelné
    title: Administrace
    warning_presets:
      add_new: Přidat nové
      delete: Smazat
      edit: Upravit
      edit_preset: Upravit přednastavení pro varování
      title: Spravovat přednastavení pro varování
  admin_mailer:
    new_report:
      body: '%{reporter} nahlásil/a uživatele %{target}'
      body_remote: Někdo z %{domain} nahlásil uživatele %{target}
      subject: Nové nahlášení pro %{instance} (#%{id})
  application_mailer:
    notification_preferences: Změnit volby e-mailu
    salutation: '%{name},'
    settings: 'Změnit volby e-mailu: %{link}'
    view: 'Zobrazit:'
    view_profile: Zobrazit profil
    view_status: Zobrazit příspěvek
  applications:
    created: Aplikace úspěšně vytvořena
    destroyed: Aplikace úspěšně smazána
    invalid_url: Zadaná adresa URL je neplatná
    regenerate_token: Znovu vygenerovat přístupový token
    token_regenerated: Přístupový token byl úspěšně vygenerován
    warning: Buďte s těmito daty velmi opatrní. Nikdy je s nikým nesdílejte!
    your_token: Váš přístupový token
  auth:
    agreement_html: Kliknutím na tlačítko „Registrovat“ souhlasíte s následováním
      <a href="%{rules_path}">pravidel tohoto serveru</a> a <a href="%{terms_path}">našich
      podmínek používání</a>.
    change_password: Heslo
    confirm_email: Potvrdit e-mail
    delete_account: Odstranit účet
    delete_account_html: Chcete-li odstranit svůj účet, <a href="%{path}">pokračujte
      zde</a>. Budete požádán/a o potvrzení.
    didnt_get_confirmation: Neobdržel/a jste pokyny pro potvrzení?
    forgot_password: Zapomněl/a jste heslo?
    invalid_reset_password_token: Token na obnovu hesla je buď neplatný, nebo vypršel.
      Prosím vyžádejte si nový.
    login: Přihlásit
    logout: Odhlásit
    migrate_account: Přesunout se na jiný účet
    migrate_account_html: Chcete-li přesměrovat tento účet na jiný, můžete to <a href="%{path}">nastavit
      zde</a>.
    or: nebo
    or_log_in_with: Nebo se přihlaste pomocí
    providers:
      cas: CAS
      saml: SAML
    register: Registrovat
    register_elsewhere: Registrovat na jiném serveru
    resend_confirmation: Znovu odeslat pokyny pro potvrzení
    reset_password: Obnovit heslo
    security: Zabezpečení
    set_new_password: Nastavit nové heslo
  authorize_follow:
    already_following: Tento účet již sledujete
    error: Při hledání vzdáleného účtu bohužel nastala chyba
    follow: Sledovat
    follow_request: 'Poslal/a jste požadavek o sledování uživateli:'
    following: 'Podařilo se! Nyní sledujete uživatele:'
    post_follow:
      close: Nebo můžete toto okno klidně zavřít.
      return: Zobrazit profil uživatele
      web: Přejít na web
    title: Sledovat uživatele %{acct}
  datetime:
    distance_in_words:
      about_x_hours: '%{count} hod'
      about_x_months: '%{count} měsíců'
      about_x_years: '%{count} let'
      almost_x_years: '%{count} let'
      half_a_minute: Právě teď
      less_than_x_minutes: '%{count} min'
      less_than_x_seconds: Právě teď
      over_x_years: '%{count} let'
      x_days: '%{count} dní'
      x_minutes: '%{count} min'
      x_months: '%{count} mesíců'
      x_seconds: '%{count} s'
  deletes:
    bad_password_msg: Dobrý pokus, hackeři! Nesprávné heslo
    confirm_password: Zadejte svoje současné heslo pro ověření vaší identity
    description_html: Tímto <strong>trvale a nenávratně</strong> odstraníte obsah
      z vašeho účtu a deaktivujete ho. Vaše uživatelské jméno zůstane rezervované
      pro zabránění budoucím napodobováním.
    proceed: Odstranit účet
    success_msg: Váš účet byl úspěšně odstraněn
    warning_html: Pouze vymazání obsahu z tohoto konkrétního serveru je zaručeno.
      Obsah, který byl široce sdílen, po sobě pravděpodobně zanechá stopy. U offline
      serverů a serverů, které vaše aktualizace již neodebírají, nebudou databáze
      aktualizovány.
    warning_title: Dostupnost rozšířeného obsahu
  directories:
    directory: Adresář profilů
    enabled: Aktuálně jste v adresáři uveden/a.
    enabled_but_waiting: Přihlásil/a jste se k uvedení v adresáři, ale ještě nemáte
      minimální počet sledujících (%{min_followers}) pro uvedení.
    explanation: Objevujte uživatele podle jejich zájmů
    explore_mastodon: Prozkoumejte %{title}
    how_to_enable: Aktuálně nejste přihlášen/a do adresáře. Přihlásit se můžete níže.
      Použijte ve svém popisu profilu hashtagy, abyste mohl/a být uveden/a pod konkrétními
      hashtagy!
    people:
      few: '%{count} lidé'
      one: '%{count} člověk'
      other: '%{count} lidí'
  errors:
    '403': Nemáte povolení zobrazit tuto stránku.
    '404': Stránka, kterou hledáte, tu není.
    '410': Stránka, kterou hledáte, tu již neexistuje.
    '422':
      content: Bezpečnostní ověření selhalo. Neblokujete cookies?
      title: Bezpečnostní ověření selhalo
    '429': Příliš mnoho požadavků
    '500':
      content: Omlouváme se, ale něco se pokazilo u nás.
      title: Tato stránka není správná
    noscript_html: Pro použití webové aplikace Mastodon prosím povolte JavaScript.
      Nebo zkuste jednu z <a href="%{apps_path}">nativních aplikací</a> pro Mastodon
      pro vaši platformu.
  exports:
    archive_takeout:
      date: Datum
      download: Stáhnout svůj archiv
      hint_html: Můžete si vyžádat archiv vašich <strong>tootů a nahraných médií</strong>.
        Exportovaná data budou ve formátu ActivityPub a budou čitelná kterýmkoliv
        kompatibilním softwarem. Archiv si můžete vyžádat každých 7 dní.
      in_progress: Kompiluji váš archiv...
      request: Vyžádat svůj archiv
      size: Velikost
    blocks: Blokujete
    csv: CSV
    domain_blocks: Blokace domén
    follows: Sledujete
    lists: Seznamy
    mutes: Ignorujete
    storage: Paměť médií
  filters:
    contexts:
      home: Domovská časová osa
      notifications: Oznámení
      public: Veřejný časové osy
      thread: Konverzace
    edit:
      title: Upravit filtr
    errors:
      invalid_context: Nebylo poskytnuto nic, nebo má neplatný kontext
      invalid_irreversible: Nezvratné filtrování funguje pouze v souvislosti s domovskou
        osou či oznámeními
    index:
      delete: Smazat
      title: Filtry
    new:
      title: Přidat nový filtr
  followers:
    domain: Doména
    explanation_html: Chcete-li zaručit soukromí vašich příspěvků, musíte mít na vědomí,
      kdo vás sleduje. <strong>Vaše soukromé příspěvky jsou doručeny na všechny servery,
      kde máte sledující</strong>. Nejspíš si je budete chtít zkontrolovat a odstranit
      sledující na serverech, jejichž provozovatelům či softwaru nedůvěřujete s respektováním
      vašeho soukromí.
    followers_count: Počet sledujících
    lock_link: Zamkněte svůj účet
    purge: Odstranit ze sledujících
    success:
      few: V průběhu blokování sledujících ze %{count} domén...
      one: V průběhu blokování sledujících z jedné domény...
      other: V průběhu blokování sledujících z %{count} domén...
    true_privacy_html: Berte prosím na vědomí, že <strong>skutečného soukromí se dá
      dosáhnout pouze za pomoci end-to-end šifrování</strong>.
    unlocked_warning_html: Kdokoliv vás může sledovat a okamžitě vidět vaše soukromé
      příspěvky. %{lock_link}, abyste mohl/a kontrolovat a odmítat sledující.
    unlocked_warning_title: Váš účet není uzamčen
  footer:
    developers: Vývojáři
    more: Více…
    resources: Zdroje
  generic:
    changes_saved_msg: Změny byly úspěšně uloženy!
    copy: Kopírovat
    save_changes: Uložit změny
    validation_errors:
      few: Něco ještě není úplně v pořádku! Prosím zkontrolujte %{count} chyby níže
      one: Něco ještě není úplně v pořádku! Prosím zkontrolujte chybu níže
      other: Něco ještě není úplně v pořádku! Prosím zkontrolujte %{count} chyb níže
  imports:
    preface: Můžete importovat data, která jste exportoval/a z jiného serveru, jako
      například seznam lidí, které sledujete či blokujete.
    success: Vaše data byla úspěšně nahrána a nyní budou zpracována v daný čas
    types:
      blocking: Seznam blokovaných
      following: Seznam sledovaných
      muting: Seznam ignorovaných
      domain_blocking: Seznam blokovaných domén
    upload: Nahrát
    modes:
      merge: Sloučit
      merge_long: Ponechat existující záznamy a přidat nové
      overwrite: Přepsat
      overwrite_long: Nahradit aktuální záznamy novými
  in_memoriam_html: Navždy budeme vzpomínat.
  invites:
    delete: Deaktivovat
    expired: Vypršelé
    expires_in:
      '1800': 30 minut
      '21600': 6 hodin
      '3600': 1 hodina
      '43200': 12 hodin
      '604800': 1 týden
      '86400': 1 den
    expires_in_prompt: Nikdy
    generate: Vygenerovat
    invited_by: 'Byl/a jste pozván/a uživatelem:'
    max_uses:
      few: '%{count} použití'
      one: 1 použití
      other: '%{count} použití'
    max_uses_prompt: Bez limitu
    prompt: Vygenerujte a sdílejte s ostatními odkazy a umožněte jim přístup na tento
      server
    table:
      expires_at: Vyprší
      uses: Použití
    title: Pozvěte lidi
  lists:
    errors:
      limit: Dosáhl/a jste maximálního počtu seznamů
  media_attachments:
    validations:
      images_and_video: K příspěvku, který již obsahuje obrázky, nelze připojit video
      too_many: Nelze připojit více než 4 soubory
  migrations:
    acct: přezdívka@doména nového účtu
    currently_redirecting: 'Váš profil má nastaveno přesměrování na:'
    proceed: Uložit
    updated_msg: Vaše nastavení migrace účtu bylo úspěšně aktualizováno!
  moderation:
    title: Moderace
  notification_mailer:
    digest:
      action: Zobrazit všechna oznámení
      body: Zde najdete stručný souhrn zpráv, které jste zmeškal/a od vaší poslední
        návštěvy %{since}
      mention: '%{name} vás zmínil/a v:'
      new_followers_summary:
<<<<<<< HEAD
        few: Navíc jste získal/a %{count} nové sledující, zatímco jste byl/a pryč! Skvělé!
        one: Navíc jste získal/a jednoho nového sledujícího, zatímco jste byl/a pryč! Hurá!
        other: Navíc jste získal/a %{count} nových sledujících, zatímco jste byl/a pryč! Úžasné!
=======
        few: Navíc jste získal/a %{count} nové sledovatele, zatímco jste byl/a pryč!
          Skvělé!
        one: Navíc jste získal/a jednoho nového sledujícího, zatímco jste byl/a pryč!
          Hurá!
        other: Navíc jste získal/a %{count} nových sledujících, zatímco jste byl/a
          pryč! Úžasné!
>>>>>>> ace287ae
      subject:
        few: '%{count} nová oznámení od vaší poslední návštěvy 🐘'
        one: 1 nové oznámení od vaší poslední návštěvy 🐘
        other: '%{count} nových oznámení od vaší poslední návštěvy 🐘'
      title: Ve vaší nepřítomnosti...
    favourite:
      body: 'Váš příspěvek si oblíbil/a %{name}:'
      subject: '%{name} si oblíbil/a váš příspěvek'
      title: Nové oblíbení
    follow:
      body: '%{name} vás nyní sleduje!'
      subject: '%{name} vás nyní sleduje'
      title: Nový sledující
    follow_request:
      action: Spravovat požadavky o sledování
      body: '%{name} požádal/a o povolení vás sledovat'
      subject: 'Čekající sledující: %{name}'
      title: Nový požadavek o sledování
    mention:
      action: Odpovědět
      body: 'Byl/a jste zmíněn/a uživatelem %{name} v:'
      subject: Byl/a jste zmíněn/a uživatelem %{name}
      title: Nová zmínka
    reblog:
      body: 'Váš příspěvek byl boostnutý uživatelem %{name}:'
      subject: '%{name} boostnul/a váš příspěvek'
      title: Nové boostnutí
  number:
    human:
      decimal_units:
        format: '%n %u'
        units:
          billion: mld
          million: mil
          quadrillion: bld
          thousand: tis
          trillion: bil
  pagination:
    newer: Novější
    next: Další
    older: Starší
    prev: Před
    truncate: '&hellip;'
  preferences:
    languages: Jazyky
    other: Ostatní
    publishing: Publikování
    web: Web
  remote_follow:
    acct: Napište svou přezdívku@doménu, ze které chcete jednat
    missing_resource: Nemůžeme najít požadované přesměrovací URL pro váš účet
    no_account_html: Ještě nemáte účet? Můžete se <a href='%{sign_up_path}' target='_blank'>registrovat
      zde</a>
    proceed: Pokračovat ke sledování
    prompt: 'Budete sledovat:'
    reason_html: <strong>Proč je tento krok nutný?</strong> <code>%{instance}</code>
      nemusí být serverem, na kterém jste registrován/a, proto vás musíme nejdříve
      přesměrovat na váš domovský server.
  remote_interaction:
    favourite:
      proceed: Pokračovat k oblíbení
      prompt: 'Chcete si oblíbit tento toot:'
    reblog:
      proceed: Pokračovat k boostnutí
      prompt: 'Chcete boostnout tento toot:'
    reply:
      proceed: Pokračovat k odpovězení
      prompt: 'Chcete odpovědět na tento toot:'
  remote_unfollow:
    error: Chyba
    title: Nadpis
    unfollowed: Už nesledujete
  scheduled_statuses:
    over_daily_limit: Překročil/a jste limit %{limit} plánovaných tootů pro tento
      den
    over_total_limit: Překročil/a jste limit %{limit} plánovaných tootů
    too_soon: Plánované datum musí být v budoucnosti
  sessions:
    activity: Nejnovější aktivita
    browser: Prohlížeč
    browsers:
      alipay: Alipay
      blackberry: Blackberry
      chrome: Chrome
      edge: Microsoft Edge
      electron: Electron
      firefox: Firefox
      generic: Neznámý prohlížeč
      ie: Internet Explorer
      micro_messenger: MicroMessenger
      nokia: Nokia S40 Ovi Browser
      opera: Opera
      otter: Otter
      phantom_js: PhantomJS
      qq: QQ Browser
      safari: Safari
      uc_browser: UCBrowser
      weibo: Weibo
    current_session: Aktuální relace
    description: '%{browser} na %{platform}'
    explanation: Toto jsou webové prohlížeče aktuálně přihlášené na váš účet Mastodon.
    ip: IP
    platforms:
      adobe_air: Adobe Air
      android: Android
      blackberry: Blackberry
      chrome_os: Chrome OS
      firefox_os: Firefox OS
      ios: iOS
      linux: Linux
      mac: Mac
      other: neznámé platformě
      windows: Windows
      windows_mobile: Windows Mobile
      windows_phone: Windows Phone
    revoke: Zamítnout
    revoke_success: Relace úspěšně zamítnuta
    title: Relace
  settings:
    authorized_apps: Autorizované aplikace
    back: Zpět na Mastodon
    delete: Smazání účtu
    development: Vývoj
    edit_profile: Upravit profil
    export: Export dat
    followers: Autorizovaní sledující
    import: Import
    migrate: Přesunutí účtu
    notifications: Oznámení
    preferences: Předvolby
    settings: Nastavení
    two_factor_authentication: Dvoufaktorové ověřování
    your_apps: Vaše aplikace
    featured_tags: Oblíbené hashtagy
  statuses:
    attached:
      description: 'Přiloženo: %{attached}'
      image:
        few: '%{count} obrázky'
        one: '%{count} obrázek'
        other: '%{count} obrázků'
      video:
        few: '%{count} videa'
        one: '%{count} video'
        other: '%{count} videí'
    boosted_from_html: Boostnuto z %{acct_link}
    content_warning: 'Varování o obsahu: %{warning}'
    disallowed_hashtags:
      few: 'obsahoval nepovolené hashtagy: %{tags}'
      one: 'obsahoval nepovolený hashtag: %{tags}'
      other: 'obsahoval nepovolené hashtagy: %{tags}'
    language_detection: Zjistit jazyk automaticky
    open_in_web: Otevřít na webu
    over_character_limit: limit %{max} znaků byl překročen
    pin_errors:
      limit: Už jste si připnul/a maximální počet tootů
      ownership: Nelze připnout toot někoho jiného
      private: Nelze připnout neveřejné tooty
      reblog: Nelze připnout boostnutí
    show_more: Zobrazit více
    sign_in_to_participate: Chcete-li se účastnit této konverzace, přihlaste se
    title: '%{name}: „%{quote}“'
    visibilities:
      private: Pouze pro sledující
      private_long: Zobrazit pouze sledujícím
      public: Veřejné
      public_long: Všichni mohou vidět
      unlisted: Neuvedené
      unlisted_long: Všichni mohou vidět, ale nebudou zahrnuty ve veřejných časových
        osách
  stream_entries:
    pinned: Připnutý toot
    reblogged: boostnul/a
    sensitive_content: Citlivý obsah
  terms:
    body_html: "<h2>Zásady soukromí</h2>\n<h3 id=\"collect\">Jaké informace sbíráme?</h3>\n\
      \n<ul>\n  <li><em>Základní informace o účtu</em>: Pokud se na tomto serveru\
      \ zaregistrujete, můžeme vás požádat o zadání uživatelského jména, e-mailové\
      \ adresy a hesla. Můžete také zadat dodatečné profilové informace, jako například\
      \ zobrazované jméno a krátký životopis, a nahrát si profilovou fotografii a\
      \ hlavičkový obrázek. Uživatelské i zobrazované jméno, životopis, profilová\
      \ fotografie a hlavičkový obrázek jsou vždy uvedeny veřejně.</li>\n  <li><em>Příspěvky,\
      \ sledující a další veřejné informace</em>: Seznam lidí, které sledujete, je\
      \ uveden veřejně, totéž platí i pro vaše sledující. Když sem nahrajete zprávu,\
      \ bude uloženo datum a čas, společně s aplikací, ze které jste zprávu odeslali.\
      \ Zprávy mohou obsahovat mediální přílohy, jako jsou obrázky a videa. Veřejné\
      \ a neuvedené příspěvky jsou dostupné veřejně. Pokud na vašem profilu uvedete\
      \ příspěvek, je to také veřejně dostupná informace. Vaše příspěvky jsou doručeny\
      \ vašim sledujícím, což v některých případech znamená, že budou doručeny na\
      \ různé servery, na kterých budou ukládány kopie. Pokud příspěvky smažete, bude\
      \ tohle taktéž doručeno vašim sledujícím. Akce znovusdílení nebo oblíbení jiného\
      \ příspěvku je vždy veřejná.</li>\n  <li><em>Příspěvky přímé a pouze pro sledující</em>:\
      \ Všechny příspěvky jsou uloženy a zpracovány na serveru. Příspěvky pouze pro\
      \ sledující jsou doručeny vašim sledujícím a uživatelům v nich zmíněným a přímé\
      \ příspěvky jsou doručeny pouze uživatelům v nich zmíněným. V některých případech\
      \ tohle znamená, že budou doručeny na různé servery, na kterých budou ukládány\
      \ kopie. Snažíme se omezit přístup k těmto příspěvkům pouze na autorizované\
      \ uživatele, ovšem jiné servery tak nemusejí učinit. Proto je důležité posoudit\
      \ servery, ke kterým vaši sledující patří. V nastavení si můžete zapnout volbu\
      \ pro manuální schvalování či odmítnutí nových sledujících. <em>Prosím mějte\
      \ na paměti, že operátoři tohoto serveru a kteréhokoliv přijímacího serveru\
      \ mohou tyto zprávy vidět</em> a příjemci mohou vytvořit jejich snímek, zkopírovat\
      \ je, nebo je jinak sdílet. <em>Nesdílejte přes Mastodon jakékoliv nebezpečné\
      \ informace.</em></li>\n  <li><em>IP adresy a další metadata</em>: Když se přihlásíte,\
      \ zaznamenáváme IP adresu, ze které se přihlašujete, jakožto i název vašeho\
      \ webového prohlížeče. Všechny vaše webové relace jsou v nastavení přístupné\
      \ k vašemu posouzení a odvolání. Nejpozdější IP adresa použita je uložena maximálně\
      \ do 12 měsíců. Můžeme také uchovávat serverové záznamy, které obsahují IP adresy\
      \ každého požadavku odeslaného na náš server.</li>\n</ul>\n\n<hr class=\"spacer\"\
      \ />\n\n<h3 id=\"use\">Na co používáme vaše informace?</h3>\n\n<p>Jakékoliv\
      \ informace, které sbíráme, mohou být použity následujícími způsoby:</p>\n\n\
      <ul>\n  <li>K poskytnutí základních funkcí Mastodonu. Interagovat s obsahem\
      \ od jiných lidí a přispívat svým vlastním obsahem můžete pouze, pokud jste\
      \ přihlášeni. Můžete například sledovat jiné lidi a zobrazit si jejich kombinované\
      \ příspěvky ve vaší vlastní personalizované časové ose.</li>\n  <li>Pro pomoc\
      \ moderaci komunity, například porovnáním vaší IP adresy s dalšími známými adresami\
      \ pro určení vyhýbání se zákazům či jiných přestupků.</li>\n  <li>E-mailová\
      \ adresa, kterou nám poskytnete, může být použita pro zasílání informací, oznámení\
      \ o interakcích jiných uživatelů s vaším obsahem nebo přijatých zprávách a k\
      \ odpovědím na dotazy a/nebo další požadavky či otázky.</li>\n</ul>\n\n<hr class=\"\
      spacer\" />\n\n<h3 id=\"protect\">Jak vaše informace chráníme?</h3>\n\n<p>Implenentujeme\
      \ různá bezpečnostní opatření pro udržování bezpečnosti vašich osobních dat,\
      \ když zadáváte, odesíláte, či přistupujete k vašim osobním datům. Mimo jiné\
      \ je vaše relace v prohlížeči, jakož i provoz mezi vašimi aplikacemi a API,\
      \ zabezpečena pomocí SSL, a vaše heslo je hashováno pomocí silného jednosměrného\
      \ algoritmu. Pro větší zabezpečení vašeho účtu můžete povolit dvoufaktorovou\
      \ autentikaci.</p>\n\n<hr class=\"spacer\" />\n\n<h3 id=\"data-retention\">Jaké\
      \ jsou naše zásady o uchovávání údajů?</h3>\n\n<p>Budeme se snažit:</p>\n\n\
      <ul>\n  <li>Uchovávat serverové záznamy obsahující IP adresy všech požadavků\
      \ pro tento server, pokud se takové záznamy uchovávají, maximálně 90 dní.</li>\n\
      \  <li>Uchovávat IP adresy související s registrovanými uživateli maximálně\
      \ 12 měsíců.</li>\n</ul>\n\n<p>Kdykoliv si můžete vyžádat a stáhnout archiv\
      \ vašeho obsahu, včetně vašich příspěvků, mediálních příloh, profilové fotografie\
      \ a hlavičkového obrázku.</p>\n\n<p>Kdykoliv můžete nenávratně smazat váš účet.</p>\n\
      \n<hr class=\"spacer\"/>\n\n<h3 id=\"cookies\">Používáme cookies?</h3>\n\n<p>Ano.\
      \ Cookies jsou malé soubory, které stránka nebo její poskytovatel uloží na pevný\
      \ disk vašeho počítače (pokud to dovolíte). Tyto cookies umožňují stránce rozpoznat\
      \ váš prohlížeč, a pokud máte registrovaný účet, přidružit ho s vaším registrovaným\
      \ účtem.</p>\n\n<p>Používáme cookies pro pochopení a ukládání vašich předvoleb\
      \ pro budoucí návštěvy.</p>\n\n<hr class=\"spacer\" />\n\n<h3 id=\"disclose\"\
      >Zveřejňujeme jakékoliv informace třetím stranám?</h3>\n\n<p>Vaše osobně identifikovatelné\
      \ informace neprodáváme, neobchodujeme s nimi, ani je nijak nepřenášíme vnějším\
      \ stranám. Do tohoto se nepočítají důvěryhodné třetí strany, které nám pomáhají\
      \ provozovat naši stránku, podnikat, nebo vás obsluhovat, pokud tyto strany\
      \ souhlasí se zachováním důvěrnosti těchto informací. Můžeme také uvolnit vaše\
      \ informace, pokud věříme, že je to nutné pro soulad se zákonem, prosazování\
      \ našich zásad, nebo ochranu práv, majetku, či bezpečnost nás či ostatních.</p>\n\
      \n<p>Váš veřejný obsah může být stažen jinými servery na síti. Vaše příspěvky\
      \ veřejné a pouze pro sledující budou doručeny na servery vašich sledujících\
      \ a přímé zprávy budou doručeny na servery příjemců, pokud jsou tito sledující\
      \ nebo příjemci zaregistrováni na jiném serveru, než je tento.</p>\n\n<p>Když\
      \ autorizujete aplikaci, aby používala váš účet, může, v závislosti na rozsahu\
      \ oprávnění, které jí udělíte, přistupovat k vašim veřejným profilovým informacím,\
      \ seznamu lidí, které sledujete, vašim sledujícím, vašim seznamům, všem vašim\
      \ příspěvkům a příspěvkům, které jste si oblíbili. Aplikace nikdy nemohou získat\
      \ vaši e-mailovou adresu či heslo.</p>\n\n<hr class=\"spacer\" />\n\n<h3 id=\"\
      children\">Používání stránky dětmi</h3>\n\n<p>Pokud se tento server nachází\
      \ v EU nebo EHP: Naše stránka, produkty a služby jsou všechny směřovány na lidi,\
      \ kterým je alespoň 16 let. Pokud je vám méně než 16, dle požadavků nařízení\
      \ GDPR (<a href=\"https://cs.wikipedia.org/wiki/Obecn%C3%A9_na%C5%99%C3%ADzen%C3%AD_o_ochran%C4%9B_osobn%C3%ADch_%C3%BAdaj%C5%AF\"\
      >Obecné nařízení o ochraně osobních údajů</a>) tuto stránku nepoužívejte.</p>\n\
      \n<p>Pokud se tento server nachází v USA: Naše stránka, produkty a služby jsou\
      \ všechny směřovány na lidi, kterým je alespoň 13 let. Pokud je vám méně než\
      \ 13, dle požadavků zákona COPPA (<a href=\"https://cs.wikipedia.org/wiki/Children%27s_online_privacy_protection_act\"\
      >Children's Online Privacy Protection Act</a>) tuto stránku nepoužívejte.</p>\n\
      \n<p>Právní požadavky mohou být jiné, pokud se tento server nachází v jiné jurisdikci.</p>\n\
      \n<hr class=\"spacer\" />\n\n<h3 id=\"changes\">Změny v našich zásadách soukromí</h3>\n\
      \n<p>Rozhodneme-li se naše zásady soukromí změnit, zveřejníme tyto změny na\
      \ této stránce.</p>\n\n<p>Tento dokument je dostupný pod licencí CC-BY-SA. Byl\
      \ naposledy aktualizován 7. března 2018.</p>\n\n<p>Původně adaptováno ze <a\
      \ href=\"https://github.com/discourse/discourse\">zásad soukromí Discourse</a>.</p>\n"
    title: Podmínky používání a zásady soukromí %{instance}
  themes:
    contrast: Mastodon (vysoký kontrast)
    default: Mastodon (tmavý)
    mastodon-light: Mastodon (světlý)
  time:
    formats:
      default: '%d. %b %Y, %H:%M'
      month: '%b %Y'
  two_factor_authentication:
    code_hint: Pro potvrzení zadejte kód vygenerovaný vaší autentikační aplikací
    description_html: Povolíte-li <strong>dvoufaktorové ověřování</strong>, budete
      při přihlášení potřebovat telefon, který vám vygeneruje přístupové tokeny, které
      musíte zadat.
    disable: Zakázat
    enable: Povolit
    enabled: Dvoufaktorové ověřování je povoleno
    enabled_success: Dvoufaktorové ověřování bylo úspěšně povoleno
    generate_recovery_codes: Vygenerovat záložní kódy
    instructions_html: <strong>Naskenujte tento QR kód Google Authenticatorem nebo
      jinou TOTP aplikací na vašem telefonu</strong>. Od teď bude tato aplikace generovat
      tokeny, které budete muset zadat při přihlášení.
    lost_recovery_codes: Záložní kódy vám dovolí dostat se k vašemu účtu, pokud ztratíte
      telefon. Ztratíte-li záložní kódy, můžete je zde znovu vygenerovat. Vaše staré
      záložní kódy budou zneplatněny.
    manual_instructions: 'Nemůžete-li oskenovat QR kód a je potřeba ho zadat ručně,
      zde je tajemství v prostém textu:'
    recovery_codes: Záložní kódy pro obnovu
    recovery_codes_regenerated: Záložní kódy byly úspěšně znovu vygenerované
    recovery_instructions_html: Ztratíte-li někdy přístup k vašemu telefonu, můžete
      k získání přístupu k účtu použít jeden ze záložních kódů. <strong>Uchovávejte
      tyto kódy v bezpečí</strong>. Můžete si je například vytisknout a uložit je
      mezi jiné důležité dokumenty.
    setup: Nastavit
    wrong_code: Zadaný kód byl neplatný! Je serverový čas a čas na zařízení správný?
  user_mailer:
    backup_ready:
      explanation: Vyžádal/a jste si úplnou zálohu svého účtu Mastodon. Nyní je připravena
        ke stažení!
      subject: Váš archiv je připraven ke stažení
      title: Stažení archivu
    warning:
      explanation:
        disable: Zatímco je váš účet zmražen, zůstávají data vašeho účtu nedotčená,
          ale nemůžete vykonávat žádné akce, dokud nebude odemčen.
        silence: Zatímco je váš účet omezen, mohou vaše tooty na tomto serveru vidět
          pouze lidé, kteří váš již sledují, a můžete být vyloučen/a z různých veřejných
          výpisů. Ostatní vás však pořád mohou manuálně sledovat.
        suspend: Váš účet byl pozastaven a všechny vaše tooty a vaše nahrané mediální
          soubory byly nenávratně odstraněny z tohoto serveru a serverů, na kterých
          jste měl/a sledující.
      review_server_policies: Posoudit politiku serveru
      subject:
        disable: Váš účet %{acct} byl zmražen
        none: Varování pro uživatele %{acct}
        silence: Váš účet %{acct} byl omezen
        suspend: Váš účet %{acct} byl pozastaven
      title:
        disable: Účet zmražen
        none: Varování
        silence: Účet omezen
        suspend: Účet pozastaven
    welcome:
      edit_profile_action: Nastavit profil
      edit_profile_step: Můžete si přizpůsobit svůj profil nahráním avataru a obrázku
        na hlavičce, změnou zobrazovaného jména a dalších. Chcete-li posoudit nové
        sledující předtím, než vás mohou sledovat, můžete svůj účet uzamknout.
      explanation: Zde je pár tipů na začátek
      final_action: Začněte přispívat
      final_step: 'Začněte přispívat! I když nemáte sledující, mohou vaše zprávy vidět
        jiní lidé, například na místní časové ose a mezi hashtagy. Můžete se ostatním
        představit pomocí hashtagu #introductions.'
      full_handle: Vaše celá adresa profilu
      full_handle_hint: Tohle je, co byste řekl/a svým přátelům, aby vám mohli posílat
        zprávy nebo vás sledovat z jiného serveru.
      review_preferences_action: Změnit nastavení
      review_preferences_step: Nezapomeňte si nastavit své volby, například jaké e-maily
        chcete přijímat či jak soukromé mají být vaše příspěvky ve výchozím stavu.
        Nemáte-li epilepsii, můžete si nastavit automatické přehrávání obrázků GIF.
      subject: Vítejte na Mastodonu
      tip_federated_timeline: Federovaná časová osa je náhled celé sítě Mastodon.
        Zahrnuje ovšem pouze lidi, které sledují vaši sousedé, takže není úplná.
      tip_following: Administrátora/y serveru sledujete automaticky. Chcete-li najít
        další zajímavé lidi, podívejte se na místní a federované časové osy.
      tip_local_timeline: Místní časová osa je náhled lidí na %{instance}. Toto jsou
        vaši nejbližší sousedé!
      tip_mobile_webapp: Pokud vám váš mobilní prohlížeč nabídne přidat si Mastodon
        na vaši domovskou obrazovku, můžete dostávat oznámení. V mnoha ohledech to
        funguje jako nativní aplikace!
      tips: Tipy
      title: Vítejte na palubě, %{name}!
  users:
    follow_limit_reached: Nemůžete sledovat více než %{limit} lidí
    invalid_email: E-mailová adresa je neplatná
    invalid_otp_token: Neplatný kód pro dvoufaktorovou autentikaci
    otp_lost_help_html: Pokud jste ztratil/a přístup k oběma, můžete se spojit %{email}
    seamless_external_login: Jste přihlášen/a přes externí službu, nastavení hesla
      a e-mailu proto nejsou dostupná.
    signed_in_as: 'Přihlášen/a jako:'
  verification:
    explanation_html: 'Můžete se <strong>ověřit jako vlastník odkazů v metadatech
      profilu</strong>. Pro tento účel musí stránka v odkazu obsahovat odkaz zpět
      na váš profil na Mastodonu. Odkaz zpět <strong>musí</strong> mít atribut <code>rel="me"</code>.
      Na textu odkazu nezáleží. Zde je příklad:'
    verification: Ověření
  featured_tags:
    add_new: Přidat nový
    errors:
      limit: Již jste nastavil/a maximální počet oblíbených hashtagů<|MERGE_RESOLUTION|>--- conflicted
+++ resolved
@@ -761,18 +761,9 @@
         návštěvy %{since}
       mention: '%{name} vás zmínil/a v:'
       new_followers_summary:
-<<<<<<< HEAD
         few: Navíc jste získal/a %{count} nové sledující, zatímco jste byl/a pryč! Skvělé!
         one: Navíc jste získal/a jednoho nového sledujícího, zatímco jste byl/a pryč! Hurá!
         other: Navíc jste získal/a %{count} nových sledujících, zatímco jste byl/a pryč! Úžasné!
-=======
-        few: Navíc jste získal/a %{count} nové sledovatele, zatímco jste byl/a pryč!
-          Skvělé!
-        one: Navíc jste získal/a jednoho nového sledujícího, zatímco jste byl/a pryč!
-          Hurá!
-        other: Navíc jste získal/a %{count} nových sledujících, zatímco jste byl/a
-          pryč! Úžasné!
->>>>>>> ace287ae
       subject:
         few: '%{count} nová oznámení od vaší poslední návštěvy 🐘'
         one: 1 nové oznámení od vaší poslední návštěvy 🐘
