cs:
  about:
<<<<<<< HEAD
    about_hashtag_html: Tohle jsou veřejné tooty označené hashtagem <strong>#%{hashtag}</strong>. Pokud máte účet kdekoliv na fediverse, můžete s nimi interagovat.
    about_mastodon_html: Mastodon je sociální síť založená na otevřených webových protokolech a svobodném, otevřeném softwaru. Je decentralizovaná jako e-mail.
=======
    about_hashtag_html: Tohle jsou veřejné tooty označené hashtagem <strong>#%{hashtag}</strong>.
      Pokud máte účet kdekoliv na fediverse, můžete s nimi interagovat.
    about_mastodon_html: Mastodon je sociální síť založená na otevřených webových
      protokolech a svobodném, otevřeném softwaru. Je decentralizovaná jako e-mail.
>>>>>>> 11683093
    about_this: O této instanci
    administered_by: 'Instanci spravuje:'
    api: API
    apps: Mobilní aplikace
    closed_registrations: Registrace na této instanci jsou momentálně uzavřené. Ale
      pozor! Můžete si najít jinou instanci, vytvořit si na ní účet a získat z ní
      přístup do naprosto stejné sítě.
    contact: Kontakt
    contact_missing: Nenastaveno
    contact_unavailable: Neuvedeno
    documentation: Dokumentace
    extended_description_html: '<h3>Dobré místo pro pravidla</h3>

      <p>Rozšířený popis ještě nebyl nastaven.</p>

      '
    features:
      humane_approach_body: Mastodon se učí z chyb jiných sociálních sítí a volením
        etických rozhodnutí při designu se snaží bojovat s jejich zneužíváním.
      humane_approach_title: Lidštější přístup
      not_a_product_body: Mastodon není komerční síť. Žádné reklamy, žádné dolování
        dat, žádné hranice. Žádná centrální autorita.
      not_a_product_title: Jste osoba, ne produkt
      real_conversation_body: S 500 znaky k vaší dispozici a podporou pro varování
        o obsahu a médiích se můžete vyjadřovat tak, jak chcete.
      real_conversation_title: Vytvořen pro opravdovou konverzaci
      within_reach_body: Několik aplikací pro iOS, Android a jiné platformy vám díky
        jednoduchému API ekosystému dovolují držet krok s vašimi přáteli, ať už jste
        kdekoliv.
      within_reach_title: Vždy v dosahu
    generic_description: '%{domain} je jedním ze serverů v síti'
    hosted_on: Instance Mastodon na adrese %{domain}
    learn_more: Zjistit více
    other_instances: Seznam instancí
    privacy_policy: Zásady soukromí
    source_code: Zdrojový kód
    status_count_after:
      few: příspěvky
      one: příspěvek
      other: příspěvků
    status_count_before: Kteří napsali
    terms: Podmínky používání
    user_count_after:
      few: uživatelů
      one: uživatele
      other: uživatelů
    user_count_before: Domov
    what_is_mastodon: Co je Mastodon?
  accounts:
    choices_html: 'Volby uživatele %{name}:'
    follow: Sledovat
    followers:
      few: Sledovatelé
      one: Sledovatel
      other: Sledovatelů
    following: Sledovaných
    joined: Připojil/a se v %{date}
    last_active: naposledy aktivní
    link_verified_on: Vlastnictví tohoto odkazu bylo zkontrolováno %{date}
    media: Média
    moved_html: 'Účet %{name} byl přesunut na %{new_profile_link}:'
    network_hidden: Tato informace není k dispozici
    nothing_here: Tady nic není!
    people_followed_by: Lidé, které sleduje %{name}
    people_who_follow: Lidé, kteří sledují uživatele %{name}
    pin_errors:
      following: Musíte již sledovat osobu, kterou chcete podpořit
    posts:
      few: Tooty
      one: Toot
      other: Tootů
    posts_tab_heading: Tooty
    posts_with_replies: Tooty a odpovědi
    reserved_username: Toto uživatelské jméno je rezervováno
    roles:
      admin: Administrátor
      bot: Robot
      moderator: Moderátor
    unfollow: Přestat sledovat
  admin:
    account_actions:
      action: Vykonat akci
      title: Vykonat moderační akci pro účet %{acct}
    account_moderation_notes:
      create: Zanechat poznámku
      created_msg: Poznámka moderátora byla úspěšně vytvořena!
      delete: Smazat
      destroyed_msg: Poznámka moderátora byla úspěšně zničena!
    accounts:
      are_you_sure: Jste si jistý/á?
      avatar: Avatar
      by_domain: Doména
      change_email:
        changed_msg: E-mail k tomuto účtu byl úspěšně změněn!
        current_email: Současný e-mail
        label: Změnit e-mail
        new_email: Nový e-mail
        submit: Změnit e-mail
        title: Změnit e-mail uživateli %{username}
      confirm: Potvrdit
      confirmed: Potvrzeno
      confirming: Potvrzuji
      deleted: Smazáno
      demote: Degradovat
      disable: Zablokovat
      disable_two_factor_authentication: Zakázat 2FA
      disabled: Blokováno
      display_name: Zobrazované jméno
      domain: Doména
      edit: Upravit
      email: E-mail
      email_status: Stav e-mailu
      enable: Povolit
      enabled: Povoleno
      feed_url: URL proudu
      followers: Sledovatelé
      followers_local: (%{local} místních)
      followers_url: URL sledovatelů
      follows: Sledovaní
      header: Hlavička
      inbox_url: URL přijatých zpráv
      invited_by: Pozván/a uživatelem
      ip: IP
      joined: Připojil/a se
      location:
        all: Vše
        local: Místní
        remote: Vzdálené
        title: Umístění
      login_status: Stav přihlášení
      media_attachments: Mediální přílohy
      memorialize: Změnit na „in memoriam“
      moderation:
        active: Aktivní
        all: Vše
        silenced: Utišen/a
        suspended: Pozastaven/a
        title: Moderace
      moderation_notes: Moderační poznámky
      most_recent_activity: Nejnovější aktivita
      most_recent_ip: Nejnovější IP
      no_limits_imposed: Nejsou nastavena žádná omezení
      not_subscribed: Neodebírá
      outbox_url: URL odchozích zpráv
      perform_full_suspension: Pozastavit
      profile_url: URL profilu
      promote: Povýšit
      protocol: Protokol
      public: Veřejný
      push_subscription_expires: Odebírání PuSH expiruje
      redownload: Obnovit profil
      remove_avatar: Odstranit avatar
      remove_header: Odstranit hlavičku
      resend_confirmation:
        already_confirmed: Tento uživatel je již potvrzen
        send: Znovu odeslat potvrzovací e-mail
        success: Potvrzovací e-mail byl úspěšně odeslán!
      reset: Resetovat
      reset_password: Obnovit heslo
      resubscribe: Znovu odebírat
      role: Oprávnění
      roles:
        admin: Administrátor
        moderator: Moderátor
        staff: Personál
        user: Uživatel
      salmon_url: URL Salmon
      search: Hledat
      shared_inbox_url: URL sdílených přijatých zpráv
      show:
        created_reports: Vytvořená nahlášení
        targeted_reports: Nahlášeni ostatními
      silence: Utišit
      silenced: Utišen/a
      statuses: Příspěvky
      subscribe: Odebírat
      suspended: Pozastaven/a
      title: Účty
      unconfirmed_email: Nepotvrzený e-mail
      undo_silenced: Zrušit utišení
      undo_suspension: Zrušit pozastavení
      unsubscribe: Přestat odebírat
      username: Uživatelské jméno
      warn: Varovat
      web: Web
    action_logs:
      actions:
        assigned_to_self_report: '%{name} přidělil/a hlášení %{target} sobě'
        change_email_user: '%{name} změnil/a e-mailovou adresu uživatele %{target}'
        confirm_user: '%{name} potvrdil/a e-mailovou adresu uživatele %{target}'
        create_account_warning: '%{name} poslal/a varování uživateli %{target}'
        create_custom_emoji: '%{name} nahrál/a nové emoji %{target}'
        create_domain_block: '%{name} zablokoval/a doménu %{target}'
        create_email_domain_block: '%{name} přidal/a e-mailovou doménu %{target} na
          černou listinu'
        demote_user: '%{name} degradoval/a uživatele %{target}'
        destroy_custom_emoji: '%{name} zničil/a emoji %{target}'
        destroy_domain_block: '%{name} odblokoval/a doménu %{target}'
        destroy_email_domain_block: '%{name} odebral/a e-mailovou doménu %{target}
          z černé listiny'
        destroy_status: '%{name} odstranil/a příspěvek uživatele %{target}'
        disable_2fa_user: '%{name} vypnul/a požadavek pro dvoufaktorovou autentikaci
          pro uživatele %{target}'
        disable_custom_emoji: '%{name} zakázal/a emoji %{target}'
        disable_user: '%{name} zakázal/a přihlašování pro uživatele %{target}'
        enable_custom_emoji: '%{name} povolil/a emoji %{target}'
        enable_user: '%{name} povolil/a přihlašování pro uživatele %{target}'
        memorialize_account: '%{name} změnil/a účet %{target} na stránku „in memoriam“'
        promote_user: '%{name} povýšil/a uživatele %{target}'
        remove_avatar_user: '%{name} odstranil/a avatar uživatele %{target}'
        reopen_report: '%{name} znovuotevřel/a nahlášení %{target}'
        reset_password_user: '%{name} resetoval/a heslo uživatele %{target}'
        resolve_report: '%{name} vyřešil/a nahlášení %{target}'
        silence_account: '%{name} utišil/a účet uživatele %{target}'
        suspend_account: '%{name} pozastavil/a účet uživatele %{target}'
        unassigned_report: '%{name} odebral/a nahlášení %{target}'
        unsilence_account: '%{name} odtišil/a účet uživatele %{target}'
        unsuspend_account: '%{name} zrušil/a pozastavení účtu uživatele %{target}'
        update_custom_emoji: '%{name} aktualizoval/a emoji %{target}'
        update_status: '%{name} aktualizoval/a příspěvek uživatele %{target}'
      deleted_status: (smazaný příspěvek)
      title: Záznam auditu
    custom_emojis:
      by_domain: Doména
      copied_msg: Místní kopie emoji byla úspěšně vytvořena
      copy: Kopírovat
      copy_failed_msg: Nebylo možné vytvořit místní kopii tohoto emoji
      created_msg: Emoji úspěšně vytvořeno!
      delete: Smazat
      destroyed_msg: Emoji úspěšně zničeno!
      disable: Zakázat
      disabled_msg: Emoji bylo úspěšně zakázáno
      emoji: Emoji
      enable: Povolit
      enabled_msg: Emoji bylo úspěšně povoleno
      image_hint: PNG až do 50KB
      listed: Uvedené
      new:
        title: Přidat nové vlastní emoji
      overwrite: Přepsat
      shortcode: Zkratka
      shortcode_hint: Alespoň 2 znaky, pouze alfanumerické znaky a podtržítka
      title: Vlastní emoji
      unlisted: Neuvedené
      update_failed_msg: Nebylo možné aktualizovat toto emoji
      updated_msg: Emoji úspěšně aktualizováno!
      upload: Nahrát
    dashboard:
      backlog: opožděné úlohy
      config: Konfigurace
      feature_deletions: Smazání účtů
      feature_invites: Odkazy pozvánek
      feature_profile_directory: Adresář profilů
      feature_registrations: Registrace
      feature_relay: Federovací most
      features: Vlastnosti
      hidden_service: Federace se skrytými službami
      open_reports: otevřená hlášení
      recent_users: Nedávní uživatelé
      search: Fulltextové vyhledávání
      single_user_mode: Režim jednoho uživatele
      software: Software
      space: Využití prostoru
      title: Přehled
      total_users: uživatelů celkem
      trends: Trendy
      week_interactions: interakcí tento týden
      week_users_active: aktivních tento týden
      week_users_new: uživatelů tento týden
    domain_blocks:
      add_new: Přidat novou blokaci domény
      created_msg: Blokace domény se právě vyřizuje
      destroyed_msg: Blokace domény byla zrušena
      domain: Doména
      new:
        create: Vytvořit blokaci
        hint: Blokace domény nezakáže vytváření účtových záznamů v databázi, ale bude
          na tyto účty zpětně a automaticky aplikovat specifické metody moderace.
        severity:
          desc_html: Funkce <strong>Utišit</strong> zneviditelní příspěvky z účtu
            komukoliv, kdo jej nesleduje. Funkce <strong>Pozastavit</strong> odstraní
            všechen obsah, média a profilová data účtu. Pro pouhé odmítnutí mediálních
            souborů použijte funkci <strong>Žádné</strong>.
          noop: Žádné
          silence: Utišit
          suspend: Pozastavit
        title: Nová doménová blokace
      reject_media: Odmítat mediální soubory
      reject_media_hint: Odstraní lokálně uložené soubory a odmítne jejich stažení
        v budoucnosti. Nepodstatné pro pozastavení
      reject_reports: Odmítat nahlášení
      reject_reports_hint: Ignorovat všechna nahlášení pocházející z této domény.
        Nepodstatné pro pozastavení
      rejecting_media: odmítají se mediální soubory
      rejecting_reports: odmítají se nahlášení
      severity:
        silence: utišené
        suspend: pozastavené
      show:
        affected_accounts:
          few: '%{count} účty v databázi byly ovlivněny'
          one: Jeden účet v databázi byl ovlivněn
          other: '%{count} účtů v databázi bylo ovlivněno'
        retroactive:
          silence: Odtišit všechny existující účty z této domény
          suspend: Zrušit pozastavení všech existujících účtů z této domény
        title: Zrušit blokaci domény %{domain}
        undo: Odvolat
      undo: Odvolat blokaci domény
    email_domain_blocks:
      add_new: Přidat nový
      created_msg: E-mailová doména úspěšně přidána na černou listinu
      delete: Smazat
      destroyed_msg: E-mailová doména úspěšně odstraněna z černé listiny
      domain: Doména
      new:
        create: Přidat doménu
        title: Nový e-mail pro zablokování
      title: Černá listina e-mailů
    followers:
      back_to_account: Zpět na účet
      title: Sledovatelé uživatele %{acct}
    instances:
      delivery_available: Doručení je k dispozici
      known_accounts:
<<<<<<< HEAD
        few: "%{count} známé účty"
        one: "%{count} známý účet"
        other: "%{count} známých účtů"
=======
        few: '%{count} známých účtů'
        one: '%{count} známý účet'
        other: '%{count} známých účtů'
>>>>>>> 11683093
      moderation:
        all: Vše
        limited: Omezené
        title: Moderace
      title: Federace
      total_blocked_by_us: Blokované námi
      total_followed_by_them: Sledované jím
      total_followed_by_us: Sledované námi
      total_reported: Nahlášení o něm
      total_storage: Mediální přílohy
    invites:
      deactivate_all: Deaktivovat vše
      filter:
        all: Vše
        available: Dostupné
        expired: Vypršelé
        title: Filtrovat
      title: Pozvánky
    relays:
      add_new: Přidat nový most
      delete: Smazat
      description_html: <strong>Federovací most</strong> je přechodný server, který
        vyměňuje velká množství veřejných tootů mezi servery, které z něj odebírají
        a poblikují na něj. <strong>Může pomoci malým a středně velkým serverům objevovat
        obsah z fediverse</strong>, což by jinak vyžadovalo, aby místní uživatelé
        manuálně sledovali jiné lidi na vzdálených serverech.
      disable: Zakázat
      disabled: Zakázáno
      enable: Povolit
      enable_hint: Je-li tohle povoleno, začne váš server odebírat všechny veřejné
        tooty z tohoto mostu a odesílat na něj své vlastní veřejné tooty.
      enabled: Povoleno
      inbox_url: URL mostu
      pending: Čekám na souhlas mostu
      save_and_enable: Uložit a povolit
      setup: Nastavit připojení k mostu
      status: Stav
      title: Mosty
    report_notes:
      created_msg: Poznámka o nahlášení úspěšně vytvořena!
      destroyed_msg: Poznámka o nahlášení úspěšně smazána!
    reports:
      account:
        note: poznámka
        report: nahlášení
      action_taken_by: Akci vykonal/a
      are_you_sure: Jste si jistý/á?
      assign_to_self: Přidělit ke mně
      assigned: Přiřazený moderátor
      comment:
        none: Žádné
      created_at: Nahlášené
      mark_as_resolved: Označit jako vyřešené
      mark_as_unresolved: Označit jako nevyřešené
      notes:
        create: Přidat poznámku
        create_and_resolve: Vyřešit s poznámkou
        create_and_unresolve: Znovu otevřít s poznámkou
        delete: Smazat
        placeholder: Popište, jaké akce byly vykonány, nebo jakékoliv jiné související
          aktuality...
      reopen: Znovu otevřít nahlášení
      report: 'Nahlásit #%{id}'
      reported_account: Nahlášený účet
      reported_by: Nahlášeno uživatelem
      resolved: Vyřešeno
      resolved_msg: Nahlášení úspěšně vyřešeno!
      status: Stav
      title: Nahlášení
      unassign: Odebrat
      unresolved: Nevyřešeno
      updated_at: Aktualizováno
    settings:
      activity_api_enabled:
        desc_html: Počty lokálně publikovaných příspěvků, aktivních uživatelů a nových
          registrací, v týdenních intervalech
        title: Publikovat hromadné statistiky o uživatelské aktivitě
      bootstrap_timeline_accounts:
        desc_html: Je-li uživatelskch jmen více, oddělujte je čárkami. Lze zadat pouze
          místní a odemknuté účty. Je-li tohle prázdné, jsou výchozí hodnotou všichni
          místní administrátoři.
        title: Výchozí sledovaní pro nové uživatele
      contact_information:
        email: Pracovní e-mail
        username: Uživatelské jméno kontaktu
      custom_css:
        desc_html: Pozměnit vzhled pomocí šablony CSS načtené na každé stránce
        title: Vlastní CSS
      hero:
        desc_html: Zobrazuje se na hlavní stránce. Doporučuje se rozlišení alespoň
          600x100 px. Pokud toto není nastaveno, bude zobrazena miniatura instance
        title: Hlavní obrázek
      mascot:
        desc_html: Zobrazuje se na hlavní stránce. Doporučuje se rozlišení alespoň
          293x205 px. Pokud toto není nastaveno, bude zobrazen výchozí maskot
        title: Obrázek maskota
      peers_api_enabled:
        desc_html: Domény, na které tato instance narazila ve fediverse
        title: Zveřejnit seznam objevených instancí
      preview_sensitive_media:
        desc_html: Náhledy odkazů na jiných stránkách budou zobrazeny i pokud jsou
          media označena jako citlivá
        title: Zobrazovat v náhledech OpenGraph i citlivá média
      profile_directory:
        desc_html: Dovolit uživatelům být objevitelní
        title: Povolit adresář profilů
      registrations:
        closed_message:
          desc_html: Zobrazí se na hlavní stránce, jsou-li registrace uzavřeny. Můžete
            použít i HTML značky
          title: Zpráva o uzavřených registracích
        deletion:
          desc_html: Dovolit každému smazání svého účtu
          title: Zpřístupnit smazání účtu
        min_invite_role:
          disabled: Nikdo
          title: Povolit pozvánky od
        open:
          desc_html: Dovolit každému vytvořit si účet
          title: Zpřístupnit registraci
      show_known_fediverse_at_about_page:
        desc_html: Je-li toto zapnuto, zobrazí se v náhledu tooty ze všech známých
          serverů na fediverse. Jinak budou zobrazeny pouze místní tooty.
        title: Zobrazit celou známou fediverse na náhledu časové osy
      show_staff_badge:
        desc_html: Zobrazit na stránce uživatele odznak člena personálu
        title: Zobrazit odznak personálu
      site_description:
        desc_html: Úvodní odstavec na hlavní straně. Popište, díky čemu je tento server
          Mastodon zvláštní, a cokoliv jiného, co je důležité. Můžete zde používat
          HTML značky, hlavně <code>&lt;a&gt;</code> a <code>&lt;em&gt;</code>.
        title: Popis instance
      site_description_extended:
        desc_html: Dobré místo pro vaše pravidla, pokyny a jiné věci, které vaši instanci
          odlišují od ostatních. Lze použít HTML značky
        title: Vlastní doplňující informace
      site_short_description:
        desc_html: Zobrazen v postranním panelu a meta značkách. Popište, co je Mastodon
          a díky čemu je tento server zvláštní v jediném odstavci. Je-li tohle prázdné,
          zobrazí se popis instance.
        title: Krátký popis instance
      site_terms:
        desc_html: Můžete si napsat vlastní zásady soukromí, podmínky používání či
          jiné legality. Můžete použít HTML značky
        title: Vlastní podmínky používání
      site_title: Název instance
      thumbnail:
        desc_html: Používáno pro náhledy přes OpenGraph a API. Doporučuje se rozlišení
          1200x630px
        title: Miniatura instance
      timeline_preview:
        desc_html: Zobrazit na hlavní straně veřejnou časovou osu
        title: Náhled časové osy
      title: Nastavení stránky
    statuses:
      back_to_account: Zpět na stránku účtu
      batch:
        delete: Vymazat
        nsfw_off: Označit, že není citlivý
        nsfw_on: Označit jako citlivý
      failed_to_execute: Nepodařilo se vykonat
      media:
        title: Média
      no_media: Žádná média
      no_status_selected: Nebyly změněny žádné příspěvky, neboť žádné nebyly vybrány
      title: Příspěvky účtu
      with_media: S médii
    subscriptions:
      callback_url: Zpáteční URL
      confirmed: Potvrzeno
      expires_in: Vyprší v
      last_delivery: Poslední doručení
      title: WebSub
      topic: Téma
    tags:
      accounts: Účty
      hidden: Skryté
      hide: Skrýt z adresáře
      name: Hashtag
      title: Hashtagy
      unhide: Zobrazit v adresáři
      visible: Viditelné
    title: Administrace
    warning_presets:
      add_new: Přidat nové
      delete: Smazat
      edit: Upravit
      edit_preset: Upravit přednastavení pro varování
      title: Spravovat přednastavení pro varování
  admin_mailer:
    new_report:
      body: '%{reporter} nahlásil/a uživatele %{target}'
      body_remote: Někdo z %{domain} nahlásil uživatele %{target}
      subject: Nové nahlášení pro %{instance} (#%{id})
  application_mailer:
    notification_preferences: Změnit volby e-mailu
    salutation: '%{name},'
    settings: 'Změnit volby e-mailu: %{link}'
    view: 'Zobrazit:'
    view_profile: Zobrazit profil
    view_status: Zobrazit příspěvek
  applications:
    created: Aplikace úspěšně vytvořena
    destroyed: Aplikace úspěšně smazána
    invalid_url: Zadaná adresa URL je neplatná
    regenerate_token: Znovu vygenerovat přístupový token
    token_regenerated: Přístupový token byl úspěšně vygenerován
    warning: Buďte s těmito daty velmi opatrní. Nikdy je s nikým nesdílejte!
    your_token: Váš přístupový token
  auth:
    agreement_html: Kliknutím na tlačítko „Registrovat“ souhlasíte s následováním
      <a href="%{rules_path}">pravidel této instance</a> a <a href="%{terms_path}">našich
      podmínek používání</a>.
    change_password: Heslo
    confirm_email: Potvrdit e-mail
    delete_account: Odstranit účet
    delete_account_html: Chcete-li odstranit svůj účet, <a href="%{path}">pokračujte
      zde</a>. Budete požádán/a o potvrzení.
    didnt_get_confirmation: Neobdržel/a jste pokyny pro potvrzení?
    forgot_password: Zapomněl/a jste heslo?
    invalid_reset_password_token: Token na obnovu hesla je buď neplatný, nebo vypršel.
      Prosím vyžádejte si nový.
    login: Přihlásit
    logout: Odhlásit
    migrate_account: Přesunout se na jiný účet
    migrate_account_html: Chcete-li přesměrovat tento účet na jiný, můžete to <a href="%{path}">nastavit
      zde</a>.
    or: nebo
    or_log_in_with: Nebo se přihlaste pomocí
    providers:
      cas: CAS
      saml: SAML
    register: Registrovat
    register_elsewhere: Registrovat na jiném serveru
    resend_confirmation: Znovu odeslat pokyny pro potvrzení
    reset_password: Obnovit heslo
    security: Zabezpečení
    set_new_password: Nastavit nové heslo
  authorize_follow:
    already_following: Tento účet již sledujete
    error: Při hledání vzdáleného účtu bohužel nastala chyba
    follow: Sledovat
    follow_request: 'Poslal/a jste požadavek o sledování uživateli:'
    following: 'Podařilo se! Nyní sledujete uživatele:'
    post_follow:
      close: Nebo můžete toto okno klidně zavřít.
      return: Zobrazit profil uživatele
      web: Přejít na web
    title: Sledovat uživatele %{acct}
  datetime:
    distance_in_words:
      about_x_hours: '%{count} hod'
      about_x_months: '%{count} měsíců'
      about_x_years: '%{count} let'
      almost_x_years: '%{count} let'
      half_a_minute: Právě teď
      less_than_x_minutes: '%{count} min'
      less_than_x_seconds: Právě teď
      over_x_years: '%{count} let'
      x_days: '%{count} dní'
      x_minutes: '%{count} min'
      x_months: '%{count} mesíců'
      x_seconds: '%{count} s'
  deletes:
    bad_password_msg: Dobrý pokus, hackeři! Nesprávné heslo
    confirm_password: Zadejte svoje současné heslo pro ověření vaší identity
    description_html: Tímto <strong>trvale a nenávratně</strong> odstraníte obsah
      z vašeho účtu a deaktivujete ho. Vaše uživatelské jméno zůstane rezervované
      pro zabránění budoucím napodobováním.
    proceed: Odstranit účet
    success_msg: Váš účet byl úspěšně odstraněn
    warning_html: Pouze vymazání obsahu z této konkrétní instance je zaručeno. Obsah,
      který byl široce sdílen, po sobě pravděpodobně zanechá stopy. U offline serverů
      a serverů, které vaše aktualizace již neodebírají, nebudou databáze aktualizovány.
    warning_title: Dostupnost rozšířeného obsahu
  directories:
    directory: Adresář profilů
    explanation: Objevujte uživatele podle jejich zájmů
    explore_mastodon: Prozkoumejte %{title}
    people:
      few: '%{count} lidé'
      one: '%{count} člověk'
      other: '%{count} lidí'
  errors:
    '403': Nemáte povolení zobrazit tuto stránku.
    '404': Stránka, kterou hledáte, neexistuje.
    '410': Stránka, kterou hledáte, již neexistuje.
    '422':
      content: Bezpečnostní ověření selhalo. Neblokujete cookoes?
      title: Bezpečnostní ověření selhalo
    '429': Příliš mnoho požadavků
    '500':
      content: Omlouváme se, ale něco se pokazilo u nás.
      title: Tato stránka není správná
    noscript_html: Pro použití webové aplikace Mastodon prosím povolte JavaScript.
      Nebo zkuste jednu z <a href="%{apps_path}">nativních aplikací</a> pro Mastodon
      pro vaši platformu.
  exports:
    archive_takeout:
      date: Datum
      download: Stáhnout svůj archiv
      hint_html: Můžete si vyžádat archiv vašich <strong>tootů a nahraných médií</strong>.
        Exportovaná data budou ve formátu ActivityPub a budou čitelné kterýmkoliv
        kompatibilním softwarem. Archiv si můžete vyžádat každých 7 dní.
      in_progress: Kompiluji váš archiv...
      request: Vyžádat svůj archiv
      size: Velikost
    blocks: Blokujete
    csv: CSV
    domain_blocks: Blokace domén
    follows: Sledujete
    lists: Seznamy
    mutes: Ignorujete
    storage: Paměť médií
  filters:
    contexts:
      home: Domovská časová osa
      notifications: Oznámení
      public: Veřejný časové osy
      thread: Konverzace
    edit:
      title: Upravit filtr
    errors:
      invalid_context: Nebylo poskytnuto nic, nebo má neplatný kontext
      invalid_irreversible: Nezvratné filtrování funguje pouze v souvislosti s domovskou
        osou či oznámeními
    index:
      delete: Smazat
      title: Filtry
    new:
      title: Přidat nový filtr
  followers:
    domain: Doména
    explanation_html: Chcete-li zaručit soukromí vašich příspěvků, musíte mít na vědomí,
      kdo vás sleduje. <strong>Vaše soukromé příspěvky jsou doručeny na všechny instance,
      kde máte sledovatele</strong>. Nejspíš si je budete chtít zkontrolovat a odstranit
      sledovatele na instancích, jejichž personálu či softwaru nedůvěřujete s respektováním
      vašeho soukromí.
    followers_count: Počet sledovatelů
    lock_link: Zamkněte svůj účet
    purge: Odstranit ze sledovatelů
    success:
      few: V průběhu blokování sledovatelů ze %{count} domén...
      one: V průběhu blokování sledovatelů z jedné domény...
      other: V průběhu blokování sledovatelů z %{count} domén...
    true_privacy_html: Berte prosím na vědomí, že <strong>skutečného soukromí se dá
      dosáhnout pouze za pomoci end-to-end šifrování</strong>.
    unlocked_warning_html: Kdokoliv vás může sledovat a okamžitě vidět vaše soukromé
      příspěvky. %{lock_link}, abyste mohl/a zkontrolovat a odmítnout sledovatele.
    unlocked_warning_title: Váš účet není zamknutý
  footer:
    developers: Vývojáři
    more: Více…
    resources: Zdroje
  generic:
    changes_saved_msg: Změny byly úspěšně uloženy!
    copy: Kopírovat
    save_changes: Uložit změny
    validation_errors:
      few: Něco ještě není úplně v pořádku! Prosím zkontrolujte %{count} chyby níže
      one: Něco ještě není úplně v pořádku! Prosím zkontrolujte chybu níže
      other: Něco ještě není úplně v pořádku! Prosím zkontrolujte %{count} chyb níže
  imports:
    preface: Můžete importovat data, která jste exportoval/a z jiné instance, jako
      například seznam lidí, které sledujete či blokujete.
    success: Vaše data byla úspěšně nahrána a nyní budou zpracována v daný čas
    types:
      blocking: Seznam blokovaných
      following: Seznam sledovaných
      muting: Seznam ignorovaných
    upload: Nahrát
  in_memoriam_html: Navždy budeme vzpomínat.
  invites:
    delete: Deaktivovat
    expired: Vypršelé
    expires_in:
      '1800': 30 minut
      '21600': 6 hodin
      '3600': 1 hodina
      '43200': 12 hodin
      '604800': 1 týden
      '86400': 1 den
    expires_in_prompt: Nikdy
    generate: Vygenerovat
    invited_by: 'Byl/a jste pozván/a uživatelem:'
    max_uses:
      few: '%{count} použití'
      one: 1 použití
      other: '%{count} použití'
    max_uses_prompt: Bez limitu
    prompt: Vygenerujte a sdílejte s ostatními odkazy a umožněte jim přístup na tuto
      instanci
    table:
      expires_at: Vyprší
      uses: Použití
    title: Pozvěte lidi
  lists:
    errors:
      limit: Dosáhl/a jste maximálního počtu seznamů
  media_attachments:
    validations:
      images_and_video: K příspěvku, který již obsahuje obrázky, nelze připojit video
      too_many: Nelze připojit více než 4 soubory
  migrations:
    acct: přezdívka@doména nového účtu
    currently_redirecting: 'Váš profil má nastaveno přesměrování na:'
    proceed: Uložit
    updated_msg: Vaše nastavení migrace účtu bylo úspěšně aktualizováno!
  moderation:
    title: Moderace
  notification_mailer:
    digest:
      action: Zobrazit všechna oznámení
      body: Zde najdete stručný souhrn zpráv, které jste zmeškal/a od vaší poslední
        návštěvy %{since}
      mention: '%{name} vás zmínil/a v:'
      new_followers_summary:
<<<<<<< HEAD
        few: Navíc jste získal/a %{count} nové sledovatele, zatímco jste byl/a pryč! Skvělé!
        one: Navíc jste získal/a jednoho nového sledovatele, zatímco jste byl/a pryč! Hurá!
        other: Navíc jste získal/a %{count} nových sledovatelů, zatímco jste byl/a pryč! Úžasné!
=======
        few: Navíc jste získal/a %{count} nové sledovatele, zatímco jste byl/a pryč!
          Hurá!
        one: Navíc jste získal/a jednoho nového sledovatele, zatímco jste byl/a pryč!
          Hurá!
        other: Navíc jste získal/a %{count} nových sledovatelů, zatímco jste byl/a
          pryč! Úžasné!
>>>>>>> 11683093
      subject:
        few: '%{count} nová oznámení od vaší poslední návštěvy 🐘'
        one: 1 nové oznámení od vaší poslední návštěvy 🐘
        other: '%{count} nových oznámení od vaší poslední návštěvy 🐘'
      title: Ve vaší nepřítomnosti...
    favourite:
      body: 'Váš příspěvek si oblíbil/a %{name}:'
      subject: '%{name} si oblíbil/a váš příspěvek'
      title: Nové oblíbení
    follow:
      body: '%{name} vás nyní sleduje!'
      subject: '%{name} vás nyní sleduje'
      title: Nový sledovatel
    follow_request:
      action: Spravovat požadavky o sledování
      body: '%{name} požádal/a o povolení vás sledovat'
      subject: 'Čekající sledovatel: %{name}'
      title: Nový požadavek o sledování
    mention:
      action: Odpovědět
      body: 'Byl/a jste zmíněn/a uživatelem %{name} v:'
      subject: Byl/a jste zmíněn/a uživatelem %{name}
      title: Nová zmínka
    reblog:
      body: 'Váš příspěvek byl boostnutý uživatelem %{name}:'
      subject: '%{name} boostnul/a váš příspěvek'
      title: Nové boostnutí
  number:
    human:
      decimal_units:
        format: '%n %u'
        units:
          billion: mld
          million: mil
          quadrillion: bld
          thousand: tis
          trillion: bil
  pagination:
    newer: Novější
    next: Další
    older: Starší
    prev: Před
    truncate: '&hellip;'
  preferences:
    languages: Jazyky
    other: Ostatní
    publishing: Publikování
    web: Web
  remote_follow:
    acct: Napište svou přezdívku@doménu, ze které chcete jednat
    missing_resource: Nemůžeme najít požadované přesměrovací URL pro váš účet
    no_account_html: Ještě nemáte účet? Můžete se <a href='%{sign_up_path}' target='_blank'>registrovat
      zde</a>
    proceed: Pokračovat ke sledování
    prompt: 'Budete sledovat:'
    reason_html: <strong>Proč je tento krok nutný?</strong> <code>%{instance}</code>
      nemusí být serverem, na kterém jste registrován/a, proto vás musíme nejdříve
      přesměrovat na váš domovský server.
  remote_interaction:
    favourite:
      proceed: Pokračovat k oblíbení
      prompt: 'Chcete si oblíbit tento toot:'
    reblog:
      proceed: Pokračovat k boostnutí
      prompt: 'Chcete boostnout tento toot:'
    reply:
      proceed: Pokračovat k odpovězení
      prompt: 'Chcete odpovědět na tento toot:'
  remote_unfollow:
    error: Chyba
    title: Nadpis
    unfollowed: Už nesledujete
  scheduled_statuses:
    over_daily_limit: Překročil/a jste limit %{limit} plánovaných tootů pro tento
      den
    over_total_limit: Překročil/a jste limit %{limit} plánovaných tootů
    too_soon: Plánované datum musí být v budoucnosti
  sessions:
    activity: Nejnovější aktivita
    browser: Prohlížeč
    browsers:
      alipay: Alipay
      blackberry: Blackberry
      chrome: Chrome
      edge: Microsoft Edge
      electron: Electron
      firefox: Firefox
      generic: Neznámý prohlížeč
      ie: Internet Explorer
      micro_messenger: MicroMessenger
      nokia: Nokia S40 Ovi Browser
      opera: Opera
      otter: Otter
      phantom_js: PhantomJS
      qq: QQ Browser
      safari: Safari
      uc_browser: UCBrowser
      weibo: Weibo
    current_session: Aktuální relace
    description: '%{browser} na %{platform}'
    explanation: Toto jsou webové prohlížeče aktuálně přihlášené na váš účet Mastodon.
    ip: IP
    platforms:
      adobe_air: Adobe Air
      android: Android
      blackberry: Blackberry
      chrome_os: Chrome OS
      firefox_os: Firefox OS
      ios: iOS
      linux: Linux
      mac: Mac
      other: neznámé platformě
      windows: Windows
      windows_mobile: Windows Mobile
      windows_phone: Windows Phone
    revoke: Zamítnout
    revoke_success: Relace úspěšně zamítnuta
    title: Relace
  settings:
    authorized_apps: Autorizované aplikace
    back: Zpět na Mastodon
    delete: Smazání účtu
    development: Vývoj
    edit_profile: Upravit profil
    export: Export dat
    followers: Autorizovaní sledovatelé
    import: Import
    migrate: Přesunutí účtu
    notifications: Oznámení
    preferences: Předvolby
    settings: Nastavení
    two_factor_authentication: Dvoufaktorové ověřování
    your_apps: Vaše aplikace
  statuses:
    attached:
      description: 'Přiloženo: %{attached}'
      image:
        few: '%{count} obrázky'
        one: '%{count} obrázek'
        other: '%{count} obrázků'
      video:
        few: '%{count} videa'
        one: '%{count} video'
        other: '%{count} videí'
    boosted_from_html: Boostnuto z %{acct_link}
    content_warning: 'Varování o obsahu: %{warning}'
    disallowed_hashtags:
      few: 'obsahoval nepovolené hashtagy: %{tags}'
      one: 'obsahoval nepovolený hashtag: %{tags}'
      other: 'obsahoval nepovolené hashtagy: %{tags}'
    language_detection: Zjistit jazyk automaticky
    open_in_web: Otevřít na webu
    over_character_limit: limit %{max} znaků byl překročen
    pin_errors:
      limit: Už jste si připnul/a maximální počet tootů
      ownership: Nelze připnout toot někoho jiného
      private: Nelze připnout neveřejné tooty
      reblog: Nelze připnout boostnutí
    show_more: Zobrazit více
    sign_in_to_participate: Chcete-li se účastnit této konverzace, přihlaste se
    title: '%{name}: „%{quote}“'
    visibilities:
      private: Pouze pro sledovatele
      private_long: Zobrazit pouze sledovatelům
      public: Veřejné
      public_long: Všichni mohou vidět
      unlisted: Neuvedené
      unlisted_long: Všichni mohou vidět, ale není zahrnut ve veřejných časových osách
  stream_entries:
    pinned: Připnutý toot
    reblogged: boostnul/a
    sensitive_content: Citlivý obsah
  terms:
    body_html: "<h2>Zásady soukromí</h2>\n<h3 id=\"collect\">Jaké informace sbíráme?</h3>\n\
      \n<ul>\n  <li><em>Základní informace o účtu</em>: Pokud se na tomto serveru\
      \ zaregistrujete, můžeme vás požádat o zadání uživatelského jména, e-mailové\
      \ adresy a hesla. Můžete také zadat dodatečné profilové informace, jako například\
      \ zobrazované jméno a krátký životopis, a nahrát si profilovou fotografii a\
      \ hlavičkový obrázek. Uživatelské i zobrazované jméno, životopis, profilová\
      \ fotografie a hlavičkový obrázek jsou vždy uvedeny veřejně.</li>\n  <li><em>Příspěvky,\
      \ sledovatelé a další veřejné informace</em>: Seznam lidí, které sledujete,\
      \ je uveden veřejně, totéž platí i pro vaše sledovatele. Když sem nahrajete\
      \ zprávu, bude uloženo datum a čas, společně s aplikací, ze které jste zprávu\
      \ odeslali. Zprávy mohou obsahovat mediální přílohy, jako jsou obrázky a videa.\
      \ Veřejné a neuvedené příspěvky jsou dostupné veřejně. Pokud na vašem profilu\
      \ uvedete příspěvek, je to také veřejně dostupná informace. Vaše příspěvky jsou\
      \ doručeny vašim sledovatelům, což v některých případech znamená, že budou doručeny\
      \ na různé servery, na kterých budou ukládány kopie. Pokud příspěvky smažete,\
      \ bude tohle taktéž doručeno vašim sledovatelům. Akce znovusdílení nebo oblíbení\
      \ jiného příspěvku je vždy veřejná.</li>\n  <li><em>Příspěvky přímé a pouze\
      \ pro sledovatele</em>: Všechny příspěvky jsou uloženy a zpracovány na serveru.\
      \ Příspěvky pouze pro sledovatele jsou doručeny vašim sledovatelům a uživatelům\
      \ v nich zmíněným a přímé příspěvky jsou doručeny pouze uživatelům v nich zmíněným.\
      \ V některých případech tohle znamená, že budou doručeny na různé servery, na\
      \ kterých budou ukládány kopie. Snažíme se omezit přístup k těmto příspěvkům\
      \ pouze na autorizované uživatele, ovšem jiné servery tak nemusejí učinit. Proto\
      \ je důležité posoudit servery, ke kterým vaši sledovatelé patří. V nastavení\
      \ si můžete zapnout volbu pro manuální schvalování či odmítnutí nových sledovatelů.\
      \ <em>Prosím mějte na paměti, že operátoři tohoto serveru a kteréhokoliv přijímacího\
      \ serveru mohou tyto zprávy vidět</em> a příjemci mohou vytvořit jejich snímek,\
      \ zkopírovat je, nebo je jinak sdílet. <em>Nesdílejte přes Mastodon jakékoliv\
      \ nebezpečné informace.</em></li>\n  <li><em>IP adresy a další metadata</em>:\
      \ Když se přihlásíte, zaznamenáváme IP adresu, ze které se přihlašujete, jakožto\
      \ i název vašeho webového prohlížeče. Všechny vaše webové relace jsou v nastavení\
      \ přístupné k vašemu posouzení a odvolání. Nejpozdější IP adresa použita je\
      \ uložena maximálně do 12 měsíců. Můžeme také uchovávat serverové záznamy, které\
      \ obsahují IP adresy každého požadavku odeslaného na náš server.</li>\n</ul>\n\
      \n<hr class=\"spacer\" />\n\n<h3 id=\"use\">Na co používáme vaše informace?</h3>\n\
      \n<p>Jakékoliv informace, které sbíráme, mohou být použity následujícími způsoby:</p>\n\
      \n<ul>\n  <li>K poskytnutí základních funkcí Mastodonu. Interagovat s obsahem\
      \ od jiných lidí a přispívat svým vlastním obsahem můžete pouze, pokud jste\
      \ přihlášeni. Můžete například sledovat jiné lidi a zobrazit si jejich kombinované\
      \ příspěvky ve vaší vlastní personalizované časové ose.</li>\n  <li>Pro pomoc\
      \ moderaci komunity, například porovnáním vaší IP adresy s dalšími známými adresami\
      \ pro určení vyhýbání se zákazům či jiných přestupků.</li>\n  <li>E-mailová\
      \ adresa, kterou nám poskytnete, může být použita pro zasílání informací, oznámení\
      \ o interakcích jiných uživatelů s vaším obsahem nebo přijatých zprávách a k\
      \ odpovědím na dotazy a/nebo další požadavky či otázky.</li>\n</ul>\n\n<hr class=\"\
      spacer\" />\n\n<h3 id=\"protect\">Jak vaše informace chráníme?</h3>\n\n<p>Implenentujeme\
      \ různá bezpečnostní opatření pro udržování bezpečnosti vašich osobních dat,\
      \ když zadáváte, odesíláte, či přistupujete k vašim osobním datům. Mimo jiné\
      \ je vaše relace v prohlížeči, jakož i provoz mezi vašimi aplikacemi a API,\
      \ zabezpečena pomocí SSL, a vaše heslo je hashováno pomocí silného jednosměrného\
      \ algoritmu. Pro větší zabezpečení vašeho účtu můžete povolit dvoufaktorovou\
      \ autentikaci.</p>\n\n<hr class=\"spacer\" />\n\n<h3 id=\"data-retention\">Jaké\
      \ jsou naše zásady o uchovávání údajů?</h3>\n\n<p>Budeme se snažit:</p>\n\n\
      <ul>\n  <li>Uchovávat serverové záznamy obsahující IP adresy všech požadavků\
      \ pro tento server, pokud se takové záznamy uchovávají, maximálně 90 dní.</li>\n\
      \  <li>Uchovávat IP adresy související s registrovanými uživateli maximálně\
      \ 12 měsíců.</li>\n</ul>\n\n<p>Kdykoliv si můžete vyžádat a stáhnout archiv\
      \ vašeho obsahu, včetně vašich příspěvků, mediálních příloh, profilové fotografie\
      \ a hlavičkového obrázku.</p>\n\n<p>Kdykoliv můžete nenávratně smazat váš účet.</p>\n\
      \n<hr class=\"spacer\"/>\n\n<h3 id=\"cookies\">Používáme cookies?</h3>\n\n<p>Ano.\
      \ Cookies jsou malé soubory, které stránka nebo její poskytovatel uloží na pevný\
      \ disk vašeho počítače (pokud to dovolíte). Tyto cookies umožňují stránce rozpoznat\
      \ váš prohlížeč a, pokud máte registrovaný účet, přidružit ho s vaším registrovaným\
      \ účtem.</p>\n\n<p>Používáme cookies pro pochopení a ukládání vašich předvoleb\
      \ pro budoucí návštěvy.</p>\n\n<hr class=\"spacer\" />\n\n<h3 id=\"disclose\"\
      >Zveřejňujeme jakékoliv informace třetím stranám?</h3>\n\n<p>Vaše osobně identifikovatelné\
      \ informace neprodáváme, neobchodujeme s nimi, ani je nijak nepřenášíme vnějším\
      \ stranám. Do tohoto se nepočítají důvěryhodné třetí strany, které nám pomáhají\
      \ provozovat naši stránku, podnikat, nebo vás obsluhovat, pokud tyto strany\
      \ souhlasí se zachováním důvěrnosti těchto informací. Můžeme také uvolnit vaše\
      \ informace, pokud věříme, že je to nutné pro soulad se zákonem, prosazování\
      \ našich zásad, nebo ochranu práv, majetku, či bezpečnost nás či ostatních.</p>\n\
      \n<p>Váš veřejný obsah může být stažen jinými servery na síti. Vaše příspěvky\
      \ veřejné a pouze pro sledovatele budou doručeny na servery vašich sledovatelů\
      \ a přímé zprávy budou doručeny na servery příjemců, pokud jsou tito sledovatelé\
      \ nebo příjemci zaregistrováni na jiném serveru, než je tento.</p>\n\n<p>Když\
      \ autorizujete aplikaci, aby používala váš účet, může, v závislosti na rozsahu\
      \ oprávnění, které jí udělíte, přistupovat k vašim veřejným profilovým informacím,\
      \ seznamu lidí, které sledujete, vašim sledovatelům, vašim seznamům, všem vašim\
      \ příspěvkům a příspěvkům, které jste si oblíbili. Aplikace nikdy nemohou získat\
      \ vaši e-mailovou adresu či heslo.</p>\n\n<hr class=\"spacer\" />\n\n<h3 id=\"\
      children\">Používání stránky dětmi</h3>\n\n<p>Pokud se tento server nachází\
      \ v EU nebo EHP: Naše stránka, produkty a služby jsou všechny směřovány na lidi,\
      \ kterým je alespoň 16 let. Pokud je vám méně než 16, dle požadavků nařízení\
      \ GDPR (<a href=\"https://cs.wikipedia.org/wiki/Obecn%C3%A9_na%C5%99%C3%ADzen%C3%AD_o_ochran%C4%9B_osobn%C3%ADch_%C3%BAdaj%C5%AF\"\
      >Obecné nařízení o ochraně sobních údajů</a>) tuto stránku nepoužívejte.</p>\n\
      \n<p>Pokud se tento server nachází v USA: Naše stránka, produkty a služby jsou\
      \ všechny směřovány na lidi, kterým je alespoň 13 let. Pokud je vám méně než\
      \ 13, dle požadavků zákona COPPA (<a href=\"https://cs.wikipedia.org/wiki/Children%27s_online_privacy_protection_act\"\
      >Children's Online Privacy Protection Act</a>) tuto stránku nepoužívejte.</p>\n\
      \n<p>Právní požadavky mohou být jiné, pokud se tento server nachází v jiné jurisdikci.</p>\n\
      \n<hr class=\"spacer\" />\n\n<h3 id=\"changes\">Změny v našich zásadách soukromí</h3>\n\
      \n<p>Rozhodneme-li se naše zásady soukromí změnit, zveřejníme tyto změny na\
      \ této stránce.</p>\n\n<p>Tento dokument je dostupný pod licencí CC-BY-SA. Byl\
      \ naposledy aktualizován 7. března 2018.</p>\n\n<p>Původně adaptováno ze <a\
      \ href=\"https://github.com/discourse/discourse\">zásad soukromí Discourse</a>.</p>\n"
    title: Podmínky používání a zásady soukromí %{instance}
  themes:
    contrast: Vysoký kontrast
    default: Mastodon
    mastodon-light: Mastodon (světlý)
  time:
    formats:
      default: '%d. %b %Y, %H:%M'
      month: '%b %Y'
  two_factor_authentication:
    code_hint: Pro potvrzení zadejte kód vygenerovaný vaší autentikační aplikací
    description_html: Povolíte-li <strong>dvoufaktorové ověřování</strong>, budete
      při přihlášení potřebovat telefon, který vám vygeneruje přístupové tokeny, které
      musíte zadat.
    disable: Zakázat
    enable: Povolit
    enabled: Dvoufaktorové ověřování je povoleno
    enabled_success: Dvoufaktorové ověřování bylo úspěšně povoleno
    generate_recovery_codes: Vygenerovat záložní kódy
    instructions_html: <strong>Naskenujte tento QR kód Google Authenticatorem nebo
      jinou TOTP aplikací na vašem telefonu</strong>. Od teď bude tato aplikace generovat
      tokeny, které budete muset zadat při přihlášení.
    lost_recovery_codes: Záložní kódy vám dovolí dostat se k vašemu účtu, pokud ztratíte
      telefon. Ztratíte-li záložní kódy, můžete je zde znovu vygenerovat. Vaše staré
      záložní kódy budou zneplatněny.
    manual_instructions: 'Nemůžete-li oskenovat QR kód a je potřeba ho zadat ručně,
      zde je tajemství v prostém textu:'
    recovery_codes: Záložní kódy pro obnovu
    recovery_codes_regenerated: Záložní kódy byly úspěšně znovu vygenerované
    recovery_instructions_html: Ztratíte-li někdy přístup k vašemu telefonu, můžete
      k získání přístupu k účtu použít jeden ze záložních kódů. <strong>Uchovávejte
      tyto kódy v bezpečí</strong>. Můžete si je například vytisknout a uložit je
      mezi jiné důležité dokumenty.
    setup: Nastavit
    wrong_code: Zadaný kód byl neplatný! Je serverový čas a čas na zařízení správný?
  user_mailer:
    backup_ready:
      explanation: Vyžádal/a jste si úplnou zálohu svého účtu Mastodon. Nyní je připravena
        ke stažení!
      subject: Váš archiv je připraven ke stažení
      title: Stažení archivu
    warning:
      explanation:
        disable: Zatímco je váš účet zmražen, zůstávají data vašeho účtu nedotčená,
          ale nemůžete vykonávat žádné akce, dokud nebude odemčen.
        silence: Zatímco je váš účet omezen, mohou vaše tooty na tomto serveru vidět
          pouze lidé, kteří váš již sledují, a můžete být vyloučen/a z různých veřejných
          výpisů. Ostatní vás však pořád mohou manuálně sledovat.
        suspend: Váš účet byl pozastaven a všechny vaše tooty a vaše nahrané mediální
          soubory byly nenávratně odstraněny z tohoto serveru a serverů, na kterých
          jste měl/a sledovatele.
      review_server_policies: Posoudit politiku serveru
      subject:
        disable: Váš účet %{acct} byl zmražen
        none: Varování pro uživatele %{acct}
        silence: Váš účet %{acct} byl omezen
        suspend: Váš účet %{acct} byl pozastaven
      title:
        disable: Účet zmražen
        none: Varování
        silence: Účet omezen
        suspend: Účet pozastaven
    welcome:
      edit_profile_action: Nastavit profil
      edit_profile_step: Můžete si přizpůsobit svůj profil nahráním avataru a obrázku
        na hlavičce, změnou zobrazovaného jména a dalších. Chcete-li posoudit nové
        sledovatele předtím, než vás mohou sledovat, můžete svůj účet uzamknout.
      explanation: Zde je pár tipů na začátek
      final_action: Začněte přispívat
      final_step: 'Začněte přispívat! I když nemáte sledovatele, mohou vaše zprávy
        vidět jiní lidé, například na místní časové ose a mezi hashtagy. Můžete se
        ostatním představit pomocí hashtagu #introductions.'
      full_handle: Vaše celá adresa profilu
      full_handle_hint: Tohle je, co byste řekl/a svým přátelům, aby vám mohli posílat
        zprávy nebo vás sledovat z jiné instance.
      review_preferences_action: Změnit nastavení
      review_preferences_step: Nezapomeňte si nastavit své volby, například jaké e-maily
        chcete přijímat či jak soukromé mají být vaše příspěvky ve výchozím stavu.
        Nemáte-li epilepsii, můžete si nastavit automatické přehrávání obrázků GIF.
      subject: Vítejte na Mastodonu
      tip_federated_timeline: Federovaná časová osa je náhled celé sítě Mastodon.
        Zahrnuje ovšem pouze lidi, které sledují vaši sousedé, takže není úplná.
      tip_following: Administrátora/y serveru sledujete automaticky. Chcete-li najít
        další zajímavé lidi, podívejte se na místní a federované časové osy.
      tip_local_timeline: Místní časová osa je náhled lidí na %{instance}. Toto jsou
        vaši nejbližší sousedé!
      tip_mobile_webapp: Pokud vám váš mobilní prohlížeč nabídne přidat si Mastodon
        na vaši domovskou obrazovku, můžete dostávat oznámení. V mnoha ohledech to
        funguje jako nativní aplikace!
      tips: Tipy
      title: Vítejte na palubě, %{name}!
  users:
    follow_limit_reached: Nemůžete sledovat více než %{limit} lidí
    invalid_email: E-mailová adresa je neplatná
    invalid_otp_token: Neplatný kód pro dvoufaktorovou autentikaci
    otp_lost_help_html: Pokud jste ztratil/a přístup k oběma, můžete se spojit %{email}
    seamless_external_login: Jste přihlášen/a přes externí službu, nastavení hesla
      a e-mailu proto nejsou dostupná.
    signed_in_as: 'Přihlášen/a jako:'
  verification:
    explanation_html: 'Můžete se <strong>ověřit jako vlastník odkazů v metadatech
      profilu</strong>. Pro tento účel musí stránka v odkazu obsahovat odkaz zpět
      na váš profil na Mastodonu. Odkaz zpět <strong>musí</strong> mít atribut <code>rel="me"</code>.
      Na textu odkazu nezáleží. Zde je příklad:'
    verification: Ověření<|MERGE_RESOLUTION|>--- conflicted
+++ resolved
@@ -1,14 +1,7 @@
 cs:
   about:
-<<<<<<< HEAD
     about_hashtag_html: Tohle jsou veřejné tooty označené hashtagem <strong>#%{hashtag}</strong>. Pokud máte účet kdekoliv na fediverse, můžete s nimi interagovat.
     about_mastodon_html: Mastodon je sociální síť založená na otevřených webových protokolech a svobodném, otevřeném softwaru. Je decentralizovaná jako e-mail.
-=======
-    about_hashtag_html: Tohle jsou veřejné tooty označené hashtagem <strong>#%{hashtag}</strong>.
-      Pokud máte účet kdekoliv na fediverse, můžete s nimi interagovat.
-    about_mastodon_html: Mastodon je sociální síť založená na otevřených webových
-      protokolech a svobodném, otevřeném softwaru. Je decentralizovaná jako e-mail.
->>>>>>> 11683093
     about_this: O této instanci
     administered_by: 'Instanci spravuje:'
     api: API
@@ -334,15 +327,9 @@
     instances:
       delivery_available: Doručení je k dispozici
       known_accounts:
-<<<<<<< HEAD
         few: "%{count} známé účty"
         one: "%{count} známý účet"
         other: "%{count} známých účtů"
-=======
-        few: '%{count} známých účtů'
-        one: '%{count} známý účet'
-        other: '%{count} známých účtů'
->>>>>>> 11683093
       moderation:
         all: Vše
         limited: Omezené
@@ -760,18 +747,9 @@
         návštěvy %{since}
       mention: '%{name} vás zmínil/a v:'
       new_followers_summary:
-<<<<<<< HEAD
         few: Navíc jste získal/a %{count} nové sledovatele, zatímco jste byl/a pryč! Skvělé!
         one: Navíc jste získal/a jednoho nového sledovatele, zatímco jste byl/a pryč! Hurá!
         other: Navíc jste získal/a %{count} nových sledovatelů, zatímco jste byl/a pryč! Úžasné!
-=======
-        few: Navíc jste získal/a %{count} nové sledovatele, zatímco jste byl/a pryč!
-          Hurá!
-        one: Navíc jste získal/a jednoho nového sledovatele, zatímco jste byl/a pryč!
-          Hurá!
-        other: Navíc jste získal/a %{count} nových sledovatelů, zatímco jste byl/a
-          pryč! Úžasné!
->>>>>>> 11683093
       subject:
         few: '%{count} nová oznámení od vaší poslední návštěvy 🐘'
         one: 1 nové oznámení od vaší poslední návštěvy 🐘
