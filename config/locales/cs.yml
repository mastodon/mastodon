cs:
  about:
    about_hashtag_html: Toto jsou veřejné tooty označené hashtagem <strong>#%{hashtag}</strong>.
      Pokud máte účet kdekoliv na fediverse, můžete s nimi interagovat.
    about_mastodon_html: Mastodon je sociální síť založená na otevřených webových
      protokolech a svobodném, otevřeném softwaru. Je decentrovalizovaná jako e-mail.
    about_this: O této instanci
    administered_by: 'Server spravuje:'
    api: API
    apps: Mobilní aplikace
    closed_registrations: Registrace na této instanci jsou momentálně uzavřené. Můžete
      si však najít jinou instanci, vytvořit si na ní účet a získat z ní přístup do
      naprosto stejné sítě.
    contact: Kontakt
    contact_missing: Nenastaveno
    contact_unavailable: Neuvedeno
    documentation: Dokumentace
    extended_description_html: '<h3>Dobré místo pro pravidla</h3>

      <p>Rozšířený popis ještě nebyl nastaven.</p>

      '
    features:
      humane_approach_body: Mastodon, poučen z chyb jiných sociálních sítí, se snaží
        bojovat se zneužíváním sociálních sítí vytvářením etických možností.
      humane_approach_title: Lidštější přístup
      not_a_product_body: Mastodon není komerční síť. Žádné reklamy, žádné dolování
        dat, žádné hranice. Žádná centrální autorita.
      not_a_product_title: Jste osoba, ne produkt
      real_conversation_body: S 500 znaky k vaší dispozici a podporou pro varování
        o obsahu a médiích se můžete vyjadřovat tak, jak chcete.
      real_conversation_title: Vytvořen pro opravdovou konverzaci
      within_reach_body: Několik aplikací pro iOS, Android a jiné platformy vám díky
        jednoduchému API ekosystému dovolují držet krok s vašimi přáteli, ať už jste
        kdekoliv.
      within_reach_title: Vždy v dosahu
    generic_description: '%{domain} je jedním ze serverů v síti'
    hosted_on: Mastodon hostovaný na %{domain}
    learn_more: Zjistit více
    other_instances: Seznam instancí
    privacy_policy: Zásady soukromí
    source_code: Zdrojový kód
    status_count_after:
      one: příspěvek
      other: příspěvků
    status_count_before: Kteří napsali
    terms: Podmínky používání
    user_count_after:
      one: uživatele
      other: uživatelů
    user_count_before: Domov
    what_is_mastodon: Co je Mastodon?
  accounts:
    choices_html: 'Volby uživatele %{name}:'
    follow: Sledovat
    followers:
      one: Sledovatel
      other: Sledovatelé
    following: Sleduje
<<<<<<< HEAD
    joined: Připojil/a se dne %{date}
=======
    joined: Připojil/a se v %{date}
>>>>>>> c5fa30d6
    media: Média
    moved_html: 'Účet %{name} byl přesunut na %{new_profile_link}:'
    network_hidden: Tato informace není k dispozici
    nothing_here: Tady nic není!
    people_followed_by: Lidé, které %{name} sleduje
    people_who_follow: Lidé, kteří sledují uživatele %{name}
    pin_errors:
      following: Musíte již sledovat osobu, kterou chcete podpořit
    posts:
      one: Toot
      other: Tooty
    posts_tab_heading: Tooty
    posts_with_replies: Tooty a odpovědi
    reserved_username: Toto uživatelské jméno je rezervováno
    roles:
      admin: Administrátor
      bot: Robot
      moderator: Moderátor
    unfollow: Přestat sledovat
  admin:
    account_moderation_notes:
      create: Zanechat poznámku
      created_msg: Poznámka moderátora byla úspěšně vytvořena!
      delete: Smazat
      destroyed_msg: Poznámka moderátora byla úspěšně zničena!
    accounts:
      are_you_sure: Jste si jistý/á?
      avatar: Avatar
      by_domain: Doména
      change_email:
        changed_msg: E-mail k tomuto účtu byl úspěšně změněn!
        current_email: Současný e-mail
        label: Změnit e-mail
        new_email: Nový e-mail
        submit: Změnit e-mail
        title: Změnit e-mail pro uživatele %{username}
      confirm: Potvrdit
      confirmed: Potvrzeno
      confirming: Potvrzující
      demote: Degradovat
      disable: Zablokovat
      disable_two_factor_authentication: Zakázat 2FA
      disabled: Blokováno
      display_name: Zobrazované jméno
      domain: Doména
      edit: Upravit
      email: E-mail
      email_status: Stav e-mailu
      enable: Povolit
      enabled: Povoleno
      feed_url: URL proudu
      followers: Sledovatelé
      followers_url: URL sledovatelů
      follows: Sleduje
      inbox_url: URL přijatých zpráv
      ip: IP
      location:
        all: Vše
        local: Místní
        remote: Vzdálené
        title: Umístění
      login_status: Stav přihlášení
      media_attachments: Mediální přílohy
      memorialize: Změnit na "in memoriam"
      moderation:
        all: Vše
        silenced: Utišen
        suspended: Suspendován
        title: Moderace
      moderation_notes: Moderační poznámky
      most_recent_activity: Nejnovější aktivita
      most_recent_ip: Nejnovější IP
      not_subscribed: Neodebírá
      order:
        alphabetic: Abecedně
        most_recent: Nejnovější
        title: Pořadí
      outbox_url: URL odchozích zpráv
      perform_full_suspension: Provést plnou suspenzaci
      profile_url: URL profilu
      promote: Povýšit
      protocol: Protokol
      public: Veřejný
      push_subscription_expires: Odebírání PuSH expiruje
      redownload: Obnovit avatar
      remove_avatar: Odstranit avatar
      resend_confirmation:
        already_confirmed: Tento uživatel je již potvrzen
        send: Znovu odeslat potvrzovací e-mail
        success: Potvrzovací e-mail byl úspěšně odeslán!
      reset: Resetovat
      reset_password: Obnovit heslo
      resubscribe: Znovu odebírat
      role: Oprávnění
      roles:
        admin: Administrátor
        moderator: Moderátor
        staff: Personál
        user: Uživatel
      salmon_url: URL Salmon
      search: Hledat
      shared_inbox_url: URL sdílené schránky
      show:
        created_reports: Nahlášení vytvořené z tohoto účtu
        report: nahlášení
        targeted_reports: Nahlášení vytvořena o tomto účtu
      silence: Utišit
      statuses: Příspěvky
      subscribe: Odebírat
      title: Účty
      unconfirmed_email: Nepotvrzený e-mail
      undo_silenced: Zrušit utišení
      undo_suspension: Zrušit suspenzaci
      unsubscribe: Přestat odebírat
      username: Uživatelské jméno
      web: Web
    action_logs:
      actions:
        assigned_to_self_report: '%{name} přidělil/a hlášení %{target} sobě'
        change_email_user: '%{name} změnil/a e-mailovou adresu uživatele %{target}'
        confirm_user: '%{name} potvrdil/a e-mailovou adresu uživatele %{target}'
        create_custom_emoji: '%{name} nahrál/a nové emoji %{target}'
        create_domain_block: '%{name} zablokoval/a doménu %{target}'
        create_email_domain_block: '%{name} přidal/a e-mailovou doménu %{target} na
          černou listinu'
        demote_user: '%{name} degradoval/a uživatele %{target}'
        destroy_domain_block: '%{name} odblokoval/a doménu %{target}'
        destroy_email_domain_block: '%{name} odebral/a e-mailovou doménu %{target}
          z černé listiny'
        destroy_status: '%{name} odstranil/a příspěvek uživatele %{target}'
        disable_2fa_user: '%{name} vypnul/a požadavek pro dvoufaktorovou autentikaci
          pro uživatele %{target}'
        disable_custom_emoji: '%{name} zakázal/a emoji %{target}'
        disable_user: '%{name} zakázal/a přihlašování pro uživatele %{target}'
        enable_custom_emoji: '%{name} povolil/a emoji %{target}'
        enable_user: '%{name} povolil/a přihlašování pro uživatele %{target}'
        memorialize_account: '%{name} změnil/a účet %{target} na stránku "in memoriam"'
        promote_user: '%{name} povýšil/a uživatele %{target}'
        remove_avatar_user: '%{name} odstranil/a avatar uživatele %{target}'
        reopen_report: '%{name} znovuotevřel/a nahlášení %{target}'
        reset_password_user: '%{name} resetoval/a heslo uživatele %{target}'
        resolve_report: '%{name} vyřešil/a nahlášení %{target}'
        silence_account: '%{name} utišil/a účet uživatele %{target}'
        suspend_account: '%{name} suspendoval/a účet uživatele %{target}'
        unassigned_report: '%{name} odebral/a nahlášení %{target}'
        unsilence_account: '%{name} odtišil/a účet uživatele %{target}'
        unsuspend_account: '%{name} zrušil/a suspenzaci účtu uživatele %{target}'
        update_custom_emoji: '%{name} aktualizoval/a emoji %{target}'
        update_status: '%{name} aktualizoval/a příspěvek uživatele %{target}'
      deleted_status: (smazaný příspěvek)
      title: Záznam auditu
    custom_emojis:
      by_domain: Doména
      copied_msg: Místní kopie emoji byla úspěšně vytvořena
      copy: Kopírovat
      copy_failed_msg: Nebylo možné vytvořit místní kopii tohoto emoji
      created_msg: Emoji úspěšně vytvořeno!
      delete: Smazat
      destroyed_msg: Emoji úspěšně zničeno!
      disable: Zakázat
      disabled_msg: Emoji bylo úspěšně zakázáno
      emoji: Emoji
      enable: Povolit
      enabled_msg: Emoji bylo úspěšně povoleno
      image_hint: PNG až do 50KB
      listed: Uvedené
      new:
        title: Přidat nové vlastní emoji
      overwrite: Přepsat
      shortcode: Zkratka
      shortcode_hint: Alespoň 2 znaky, pouze alfanumerické znaky a podtržítka
      title: Vlastní emoji
      unlisted: Neuvedené
      update_failed_msg: Nebylo možné aktualizovat toto emoji
      updated_msg: Emoji úspěšně aktualizováno!
      upload: Nahrát
    dashboard:
      backlog: opožděné úlohy
      config: Konfigurace
      feature_deletions: Smazání účtů
      feature_invites: Pozvánky
      feature_registrations: Registrace
      feature_relay: Federovací most
      features: Vlastnosti
      hidden_service: Federace se skrytými službami
      open_reports: otevřená hlášení
      recent_users: Nedávní uživatelé
      search: Fulltextové vyhledávání
      single_user_mode: Režim jednoho uživatele
      software: Software
      space: Využití prostoru
      title: Přehled
      total_users: uživatelů celkem
      trends: Trendy
      week_interactions: interakcí tento týden
      week_users_active: aktivních tento týden
      week_users_new: uživatelů tento týden
    domain_blocks:
      add_new: Přidat nové
      created_msg: Blokace domény se právě vyřizuje
      destroyed_msg: Blokace domény byla zrušena
      domain: Doména
      new:
        create: Vytvořit blokaci
        hint: Blokace domény nezakáže vytváření účtových záznamů v databázi, ale bude
          na tyto účty zpětně a automaticky aplikovat specifické metody moderace.
        severity:
          desc_html: Funkce <strong>Utišit</strong> zneviditelní příspěvky z účtu
            komukoliv, kdo jej nesleduje. Funkce <strong>Suspendovat</strong> odstraní
            všechen obsah, média a profilová data účtu. Pro pouhé odmítnutí mediálních
            souborů použijte funkci <strong>Žádné</strong>.
          noop: Žádné
          silence: Utišit
          suspend: Suspendovat
        title: Nová doménová blokace
      reject_media: Odmítat mediální soubory
      reject_media_hint: Odstraní lokálně uložené soubory a odmítne jejich stažení
        v budoucnosti. Irelevantní pro suspenzace
      severities:
        noop: Žádné
        silence: Utišit
        suspend: Suspendovat
      severity: Přísnost
      show:
        affected_accounts:
          one: Jeden účet v databázi byl ovlivněn
          other: '%{count} účtů v databázi byl ovlivněn'
        retroactive:
          silence: Odtišit všechny existující účty z této domény
          suspend: Zrušit suspenzaci všech existujících účtů z této domény
        title: Zrušit blokaci domény %{domain}
        undo: Odvolat
      title: Doménové blokace
      undo: Odvolat
    email_domain_blocks:
      add_new: Přidat nový
      created_msg: E-mailová doména úspěšně přidána na černou listinu
      delete: Smazat
      destroyed_msg: E-mailová doména úspěšně odstraněna z černé listiny
      domain: Doména
      new:
        create: Přidat doménu
        title: Nový e-mail pro zablokování
      title: Černá listina e-mailů
    instances:
      account_count: Známé účty
      domain_name: Doména
      reset: Resetovat
      search: Hledat
      title: Známé instance
    invites:
      deactivate_all: Deaktivovat vše
      filter:
        all: Vše
        available: Dostupné
        expired: Vypršelé
        title: Filtrovat
      title: Pozvánky
    relays:
      add_new: Přidat nový most
      description_html: <strong>Federovací most</strong> je přechodný server, který
        vyměňuje velká množství veřejných tootů mezi servery, které z něj odebírají
        a poblikují na něj. <strong>Může pomoci malým a středně velkým serverům objevovat
        obsah z fediverse</strong>, což by jinak vyžadovalo, aby místní uživatelé
        manuálně sledovali jiné lidi na vzdálených serverech.
      enable_hint: Je-li tohle povoleno, začne váš server odebírat všechny veřejné
        tooty z tohoto mostu a odesílat na něj své vlastní veřejné tooty.
      inbox_url: URL mostu
      pending: Čekám na souhlas mostu
      save_and_enable: Uložit a povolit
      setup: Nastavit připojení k mostu
      status: Stav
      title: Mosty
    report_notes:
      created_msg: Poznámka o nahlášení úspěšně vytvořena!
      destroyed_msg: Poznámka o nahlášení úspěšně smazána!
    reports:
      account:
        note: poznámka
        report: nahlášení
      action_taken_by: Akci vykonal/a
      are_you_sure: Jste si jistý/á?
      assign_to_self: Přidělit ke mně
      assigned: Přiřazený moderátor
      comment:
        none: Žádné
      created_at: Nahlášené
      mark_as_resolved: Označit jako vyřešené
      mark_as_unresolved: Označit jako nevyřešené
      notes:
        create: Přidat poznámku
        create_and_resolve: Vyřešit s poznámkou
        create_and_unresolve: Znovu otevřít s poznámkou
        delete: Smazat
        placeholder: Popište, jaké akce byly vykonány, nebo jakékoliv jiné související
          aktuality...
      reopen: Znovu otevřít nahlášení
      report: 'Nahlásit #%{id}'
      reported_account: Nahlášený účet
      reported_by: Nahlášeno uživatelem
      resolved: Vyřešeno
      resolved_msg: Nahlášení úspěšně vyřešeno!
      silence_account: Utišit účet
      status: Stav
      suspend_account: Suspendovat účet
      title: Nahlášení
      unassign: Odebrat
      unresolved: Nevyřešeno
      updated_at: Aktualizováno
    settings:
      activity_api_enabled:
        desc_html: Počty lokálně publikovaných příspěvků, aktivních uživatelů a nových
          registrací, v týdenních intervalech
        title: Publikovat hromadné statistiky o uživatelské aktivitě
      bootstrap_timeline_accounts:
        desc_html: Je-li uživatelskch jmen více, oddělujte je čárkami. Lze zadat pouze
          místní a odemknuté účty. Je-li tohle prázdné, jsou výchozí hodnotou všichni
          místní administrátoři.
        title: Výchozí sledování pro nové uživatele
      contact_information:
        email: Pracovní e-mail
        username: Uživatelské jméno kontaktu
      custom_css:
        desc_html: Pozměnit vzhled pomocí šablony CSS načtené na každé stránce
        title: Vlastní CSS
      hero:
        desc_html: Zobrazuje se na hlavní stránce. Doporučuje se rozlišení alespoň
          600x100px. Pokud toto není nastavené, bude zobrazena miniatura instance
        title: Hlavní obrázek
      peers_api_enabled:
        desc_html: Domény, na které tato instance narazila ve fediverse
        title: Zveřejnit seznam objevených instancí
      preview_sensitive_media:
        desc_html: Náhledy odkazů na jiných stránkách budou zobrazeny i pokud jsou
          media označena jako citlivá
        title: Zobrazovat v náhledech OpenGraph i citlivá média
      registrations:
        closed_message:
          desc_html: Zobrazí se na hlavní stránce, jsou-li registrace uzavřeny. Můžete
            použít i HTML značky
          title: Zpráva o uzavřených registracích
        deletion:
          desc_html: Dovolit každému smazání svého účtu
          title: Zpřístupnit smazání účtu
        min_invite_role:
          disabled: Nikdo
          title: Povolit pozvánky od
        open:
          desc_html: Povolit každému vytvořit si účet
          title: Zpřístupnit registraci
      show_known_fediverse_at_about_page:
        desc_html: Je-li toto zapnuto, zobrazí se v náhledu tooty ze všech známých
          serverů na fediverse. Jinak budou zobrazeny pouze místní tooty.
        title: Zobrazit celou známou fediverse na náhledu časové osy
      show_staff_badge:
        desc_html: Zobrazit na stránce uživatele odznak člena personálu
        title: Zobrazit odznak personálu
      site_description:
        desc_html: Úvodní odstavec na hlavní straně. Popište, díky čemu je tento server
          Mastodon zvláštní, a cokoliv jiného, co je důležité. Můžete zde používat
          HTML značky, hlavně <code>&lt;a&gt;</code> a <code>&lt;em&gt;</code>.
        title: Popis instance
      site_description_extended:
        desc_html: Dobré místo pro vaše pravidla, pokyny a jiné věci, které vaši instanci
          odlišují od ostatních. Lze použít HTML značky
        title: Vlastní doplňující informace
      site_short_description:
        desc_html: Zobrazen v postranním panelu a meta značkách. Popište, co je Mastodon
          a díky čemu je tento server zvláštní v jediném odstavci. Je-li tohle prázdné,
          zobrazí se popis instance.
        title: Krátký popis instance
      site_terms:
        desc_html: Můžete si napsat vlastní zásady soukromí, podmínky používání či
          jiné legality. Můžete použít HTML značky
        title: Vlastní podmínky používání
      site_title: Název instance
      thumbnail:
        desc_html: Používáno pro náhledy přes OpenGraph a API. Doporučuje se rozlišení
          1200x630px
        title: Miniatura instance
      timeline_preview:
        desc_html: Zobrazit na hlavní straně veřejnou časovou osu
        title: Náhled časové osy
      title: Nastavení stránky
    statuses:
      back_to_account: Zpět na stránku účtu
      batch:
        delete: Vymazat
        nsfw_off: Označit, že není citlivý
        nsfw_on: Označit jako citlivý
      failed_to_execute: Nepodařilo se vykonat
      media:
        title: Média
      no_media: Žádná média
      no_status_selected: Nebyly změněny žádné příspěvky, neboť žádné nebyly vybrány
      title: Příspěvky účtu
      with_media: S médii
    subscriptions:
      callback_url: Zpáteční URL
      confirmed: Potvrzeno
      expires_in: Vyprší v
      last_delivery: Poslední doručení
      title: WebSub
      topic: Téma
    suspensions:
      bad_acct_msg: Hodnota pro potvrzení neodpovídá. Suspendujete správný účet?
      hint_html: 'Pro potvrzení suspenzace účtu prosím zadejte do pole níže %{value}:'
      proceed: Pokračovat
      title: Suspendovat účet %{acct}
      warning_html: 'Suspenzace tohoto účtu <strong>nenávratně</strong> smaže z tohoto
        účtu data, včetně:'
    title: Administrace
  admin_mailer:
    new_report:
      body: '%{reporter} nahlásil/a uživatele %{target}'
      body_remote: Někdo z %{domain} nahlásil uživatele %{target}
      subject: Nové nahlášení pro %{instance} (#%{id})
  application_mailer:
    notification_preferences: Změnit volby e-mailu
    salutation: '%{name},'
    settings: 'Změnit volby e-mailu: %{link}'
    view: 'Zobrazit:'
    view_profile: Zobrazit profil
    view_status: Zobrazit příspěvek
  applications:
    created: Aplikace úspěšně vytvořena
    destroyed: Aplikace úspěšně smazána
    invalid_url: Zadaná adresa URL je neplatná
    regenerate_token: Znovu vygenerovat přístupový token
    token_regenerated: Přístupový token byl úspěšně vygenerován
    warning: Buďte s těmito daty velmi opatrní. Nikdy je s nikým nesdílejte!
    your_token: Váš přístupový token
  auth:
    agreement_html: Registrací souhlasíte s následováním <a href="%{rules_path}">pravidel
      této instance</a> a <a href="%{terms_path}">našich podmínek používání</a>.
    change_password: Heslo
    confirm_email: Potvrdit e-mail
    delete_account: Odstranit účet
    delete_account_html: Chcete-li odstranit svůj účet, <a href="%{path}">pokračujte
      zde</a>. Budete požádán/a o potvrzení.
    didnt_get_confirmation: Neobdržel/a jste pokyny pro potvrzení?
    forgot_password: Zapomněl/a jste heslo?
    invalid_reset_password_token: Token na obnovu hesla je buď neplatný, nebo vypršel.
      Prosím vyžádejte si nový.
    login: Přihlásit
    logout: Odhlásit
    migrate_account: Přesunout se na jiný účet
    migrate_account_html: Chcete-li přesměrovat tento účet na jiný, můžete to <a href="%{path}">nastavit
      zde</a>.
    or: nebo
    or_log_in_with: Nebo se přihlaste pomocí
    providers:
      cas: CAS
      saml: SAML
    register: Registrovat
    register_elsewhere: Registrovat na jiném serveru
    resend_confirmation: Znovu odeslat pokyny pro potvrzení
    reset_password: Obnovit heslo
    security: Zabezpečení
    set_new_password: Nastavit nové heslo
  authorize_follow:
    already_following: Tento účet již sledujete
    error: Při hledání vzdáleného účtu bohužel nastala chyba
    follow: Sledovat
    follow_request: 'Poslal/a jste žádost o sledování uživateli:'
    following: 'Podařilo se! Nyní sledujete uživatele:'
    post_follow:
      close: Nebo můžete toto okno klidně zavřít.
      return: Zobrazit profil uživatele
      web: Přejít na web
    title: Sledovat uživatele %{acct}
  datetime:
    distance_in_words:
      about_x_hours: '%{count} hod'
      about_x_months: '%{count} měsíců'
      about_x_years: '%{count} let'
      almost_x_years: '%{count} let'
      half_a_minute: Právě teď
      less_than_x_minutes: '%{count} min'
      less_than_x_seconds: Právě teď
      over_x_years: '%{count} let'
      x_days: '%{count} dní'
      x_minutes: '%{count} min'
      x_months: '%{count} mesíců'
      x_seconds: '%{count} s'
  deletes:
    bad_password_msg: Dobrý pokus, hackeři! Nesprávné heslo
    confirm_password: Zadejte svoje současné heslo pro ověření vaší identity
    description_html: Tímto <strong>trvale a nenávratně</strong> odstraníte obsah
      z vašeho účtu a deaktivuje ho. Vaše uživatelské jméno zůstane rezervované pro
      zabránění budoucím napodobováním.
    proceed: Odstranit účet
    success_msg: Váš účet byl úspěšně odstraněn
    warning_html: Pouze vymazání obsahu z této konkrétní instance je zaručeno. Obsah,
      který byl široce sdílen, po sobě pravděpodobně zanechá stopy. U offline serverů
      a serverů, které vaše aktualizace již neodebírají, nebudou databáze aktualizovány.
    warning_title: Dostupnost rozšířeného obsahu
  errors:
    '403': Nemáte povolení zobrazit tuto stránku.
    '404': Stránka, kterou hledáte, neexistuje.
    '410': Stránka, kterou hledáte, již neexistuje.
    '422':
      content: Bezpečnostní ověření selhalo. Neblokujete cookoes?
      title: Bezpečnostní ověření selhalo
    '429': Příliš mnoho požadavků
    '500':
      content: Omlouváme se, ale něco se pokazilo u nás.
      title: Tato stránka není správná
    noscript_html: Pro použití webové aplikace Mastodon prosím povolte JavaScript.
      Nebo zkuste jednu z <a href="https://github.com/tootsuite/documentation/blob/master/Using-Mastodon/Apps.md">nativních
      aplikací</a> pro Mastodon pro vaši platformu.
  exports:
    archive_takeout:
      date: Datum
      download: Stáhnout svůj archiv
      hint_html: Můžete si vyžádat archiv vašich <strong>tootů a nahraných médií</strong>.
        Exportovaná data budou ve formátu ActivityPub a budou čitelné kterýmkoliv
        kompatibilním softwarem. Archiv si můžete vyžádat každých 7 dní.
      in_progress: Kompiluji váš archiv...
      request: Vyžádat svůj archiv
      size: Velikost
    blocks: Blokujete
    csv: CSV
    follows: Sledujete
    mutes: Ignorujete
    storage: Úložisko médií
  filters:
    contexts:
      home: Domovská časová osa
      notifications: Oznámení
      public: Veřejný časové osy
      thread: Konverzace
    edit:
      title: Upravit filtr
    errors:
      invalid_context: Nebylo poskytnuto nic, nebo má neplatný kontext
      invalid_irreversible: Nezvratné filtrování funguje pouze v souvislosti s domovskou
        osou či oznámeními
    index:
      delete: Smazat
      title: Filtry
    new:
      title: Přidat nový filtr
  followers:
    domain: Doména
    explanation_html: Chcete-li zaručit soukromí vašich příspěvků, musíte mít na vědomí,
      kdo vás sleduje. <strong>Vaše soukromé příspěvky jsou doručeny na všechny instance,
      kde máte sledovatele</strong>. Nejspíš si je budete chtít zkontrolovat a odstranit
      sledovatele na instancích, jejichž personálu či softwaru nedůvěřujete s respektováním
      vašeho soukromí.
    followers_count: Počet sledovatelů
    lock_link: Zamkněte svůj účet
    purge: Odstranit ze sledovatelů
    success:
      one: V průběhu utišování sledovatelů z jedné domény...
      other: V průběhu utišování sledovatelů z %{count} domén...
    true_privacy_html: Berte prosím na vědomí, že <strong>skutečného soukromí se dá
      dosáhnout pouze za pomoci end-to-end šifrování</strong>.
    unlocked_warning_html: Kdokoliv vás může sledovat a okamžitě vidět vaše soukromé
      příspěvky. %{lock_link}, abyste mohl/a zkontrolovat a odmítnout sledovatele.
    unlocked_warning_title: Váš účet není zamknutý
  footer:
    developers: Vývojáři
    more: Více…
    resources: Zdroje
  generic:
    changes_saved_msg: Změny byly úspěšně uloženy!
    save_changes: Uložit změny
    validation_errors:
      one: Něco ještě není úplně v pořádku! Prosím zkontrolujte chybu níže
      other: Něco ještě není úplně v pořádku! Prosím zkontrolujte %{count} chyb níže
  imports:
    preface: Můžete importovat data, která jste exportoval/a z jiné instance, jako
      například seznam lidí, které sledujete či blokujete.
    success: Vaše data byla úspěšně nahrána a nyní budou zpracována v daný čas
    types:
      blocking: Seznam blokovaných
      following: Seznam sledovaných
      muting: Seznam ignorovaných
    upload: Nahrát
  in_memoriam_html: Navždy budeme vzpomínat.
  invites:
    delete: Deaktivovat
    expired: Vypršelé
    expires_in:
      '1800': 30 minut
      '21600': 6 hodin
      '3600': 1 hodina
      '43200': 12 hodin
      '604800': 1 týden
      '86400': 1 den
    expires_in_prompt: Nikdy
    generate: Vygenerovat
    invited_by: 'Byl/a jste pozván/a uživatelem:'
    max_uses:
      one: 1 použití
      other: '%{count} použití'
    max_uses_prompt: Bez limitu
    prompt: Vygenerujte a sdílejte s ostatními odkazy a umožněte jim přístup na tuto
      instanci
    table:
      expires_at: Vyprší
      uses: Použití
    title: Pozvěte lidi
  lists:
    errors:
      limit: Dosáhl/a jste maximálního počtu seznamů
  media_attachments:
    validations:
      images_and_video: K příspěvku, který již obsahuje obrázky, nelze připojit video
      too_many: Nelze připojit více než 4 soubory
  migrations:
    acct: přezdívka@doména nového účtu
    currently_redirecting: 'Váš profil má nastaveno přesměrování na:'
    proceed: Uložit
    updated_msg: Vaše nastavení migrace účtu bylo úspěšně aktualizováno!
  moderation:
    title: Moderace
  notification_mailer:
    digest:
      action: Zobrazit všechna oznámení
      body: Zde najdete stručný souhrn zpráv, které jste zmeškal/a od vaší poslední
        návštěvy %{since}
      mention: '%{name} vás zmínil/a v:'
      new_followers_summary:
        one: Navíc jste získal/a jednoho nového sledovatele, zatímco jste byl/a pryč!
          Hurá!
        other: Navíc jste získal/a %{count} nových sledovatelů, zatímco jste byl/a
          pryč! Hurá!
      subject:
        one: Jedno nové oznámení od vaší poslední návštěvy 🐘
        other: '%{count} nových oznámení od vaší poslední návštěvy 🐘'
      title: Ve vaší absenci...
    favourite:
      body: 'Váš příspěvek si oblíbil/a %{name}:'
      subject: '%{name} si oblíbil/a váš příspěvek'
      title: Nové oblíbení
    follow:
      body: '%{name} vás nyní sleduje!'
      subject: '%{name} vás nyní sleduje'
      title: Nový sledovatel
    follow_request:
      action: Spravovat žádosti o sledování
      body: '%{name} žádá o povolení vás následovat'
      subject: 'Čekající sledovatel: %{name}'
      title: Nová žádost o sledování
    mention:
      action: Odpovědět
      body: 'Byl/a jste zmíněn/a uživatelem %{name} v:'
      subject: Byl/a jste zmíněn/a uživatelem %{name}
      title: Nová zmínka
    reblog:
      body: 'Váš příspěvek byl boostnutý uživatelem %{name}:'
      subject: '%{name} boostnul/a váš příspěvek'
      title: Nové boostnutí
  number:
    human:
      decimal_units:
        format: '%n %u'
        units:
          billion: mld
          million: mil
          quadrillion: bld
          thousand: tis
          trillion: bil
  pagination:
    newer: Novější
    next: Starší
    older: Starší
    prev: Před
    truncate: '&hellip;'
  preferences:
    languages: Jazyky
    other: Ostatní
    publishing: Publikování
    web: Web
  remote_follow:
    acct: Napište svou přezdívku@doménu, ze které chcete jednat
    missing_resource: Nemůžeme najít požadované přesměrovací URL pro váš účet
    no_account_html: Ještě nemáte účet? Můžete se <a href='%{sign_up_path}' target='_blank'>registrovat
      zde</a>
    proceed: Pokračovat ke sledování
    prompt: 'Budete sledovat:'
  remote_interaction:
    proceed: Pokračovat k interakci
    prompt: 'Chcete interagovat s tímto tootem:'
  remote_unfollow:
    error: Chyba
    title: Nadpis
    unfollowed: Už nesledujete
  sessions:
    activity: Nejnovější aktivita
    browser: Prohlížeč
    browsers:
      alipay: Alipay
      blackberry: Blackberry
      chrome: Chrome
      edge: Microsoft Edge
      electron: Electron
      firefox: Firefox
      generic: Neznámý prohlížeč
      ie: Internet Explorer
      micro_messenger: MicroMessenger
      nokia: Nokia S40 Ovi Browser
      opera: Opera
      otter: Otter
      phantom_js: PhantomJS
      qq: QQ Browser
      safari: Safari
      uc_browser: UCBrowser
      weibo: Weibo
    current_session: Aktuální relace
    description: '%{browser} na %{platform}'
    explanation: Toto jsou webové prohlížeče aktuálně přihlášené na váš účet Mastodon.
    ip: IP
    platforms:
      adobe_air: Adobe Air
      android: Android
      blackberry: Blackberry
      chrome_os: Chrome OS
      firefox_os: Firefox OS
      ios: iOS
      linux: Linux
      mac: Mac
      other: neznámé platformě
      windows: Windows
      windows_mobile: Windows Mobile
      windows_phone: Windows Phone
    revoke: Zamítnout
    revoke_success: Relace úspěšně zamítnuta
    title: Relace
  settings:
    authorized_apps: Autorizované aplikace
    back: Zpět na Mastodon
    delete: Smazání účtu
    development: Vývoj
    edit_profile: Upravit profil
    export: Export dat
    followers: Autorizovaní sledovatelé
    import: Import
    migrate: Přesunutí účtu
    notifications: Oznámení
    preferences: Předvolby
    settings: Nastavení
    two_factor_authentication: Dvoufaktorové ověřování
    your_apps: Vaše aplikace
  statuses:
    attached:
      description: 'Přiloženo: %{attached}'
      image:
        one: '%{count} obrázek'
        other: '%{count} obrázků'
      video:
        one: '%{count} video'
        other: '%{count} videí'
    boosted_from_html: Boostnuto z %{acct_link}
    content_warning: 'Varování o obsahu: %{warning}'
    disallowed_hashtags:
      one: 'obsahuje nepovolený hashtag: %{tags}'
      other: 'obsahuje nepovolené hashtagy: %{tags}'
    language_detection: Zjistit jazyk automaticky
    open_in_web: Otevřít na webu
    over_character_limit: limit %{max} znaků byl překročen
    pin_errors:
      limit: Už jste si připnul/a maximální počet tootů
      ownership: Nelže připnout toot někoho jiného
      private: Nelze připnout neveřejné tooty
      reblog: Nelze připnout boostnutí
    show_more: Zobrazit více
    sign_in_to_participate: Chcete-li se účastnit této konverzace, přihlaste se
    title: '%{name}: "%{quote}"'
    visibilities:
      private: Pouze pro sledovatele
      private_long: Zobrazit pouze sledovatelům
      public: Veřejné
      public_long: Všichni mohou vidět
      unlisted: Neuvedené
      unlisted_long: Všichni mohou vidět, ale není zahrnut ve veřejných časových osách
  stream_entries:
    pinned: Připnutý toot
    reblogged: boostnul/a
    sensitive_content: Citlivý obsah
  terms:
<<<<<<< HEAD
    body_html: |
      <h2>Zásady soukromí</h2>
      <h3 id="collect">Jaké informace sbíráme?</h3>

      <ul>
        <li><em>Základní informace o účtu</em>: Pokud se na tomto serveru zaregistrujete, můžeme vás požádat o zadání uživatelského jména, e-mailové adresy a hesla. Můžete také zadat dodatečné profilové informace, jako například zobrazované jméno a krátký životopis, a nahrát si profilovou fotografii a hlavičkový obrázek. Uživatelské i zobrazované jméno, životopis, profilová fotografie a hlavičkový obrázek jsou vždy uvedeny veřejně.</li>
        <li><em>Příspěvky, sledovatelé a další veřejné informace</em>: Seznam lidí, které sledujete, je uveden veřejně, totéž platí i pro vaše sledovatele. Když sem nahrajete zprávu, bude uloženo datum a čas, společně s aplikací, ze které jste zprávu odeslali. Zprávy mohou obsahovat mediální přílohy, jako jsou obrázky a videa. Veřejné a nezobrazované příspěvky jsou dostupné veřejně. Pokud na vašem profilu uvedete příspěvek, je to také veřejně dostupná informace. Vaše příspěvky jsou doručeny vašim sledovatelům, což v některých případech znamená, že budou doručeny na různé servery, na kterých budou ukládány kopie. Pokud příspěvky smažete, bude tohle taktéž doručeno vašim sledovatelům. Akce znovusdílení nebo oblíbení jiného příspěvku je vždy veřejná.</li>
        <li><em>Příspěvky přímé a pouze pro sledovatele</em>: Všechny příspěvky jsou uloženy a zpracovány na serveru. Příspěvky pouze pro sledovatele jsou doručeny vašim sledovatelům a uživateům v nich zmíněných a přímé příspěvky jsou doručeny pouze uživatelům v nich zmíněných. V některých případech tohle znamená, že budou doručeny na různé servery, na kterých budou ukládány kopie. Snažíme se omezit přístup k těmto příspěvkům pouze na autorizované uživatele, ovšem jiné servery tak nemusejí učinit. Proto je důležité posoudit servery, ke kterým vaši sledovatelé patří. V nastavení si můžete zapnout volbu pro manuální schvalování či odmítnutí nových sledovatelů. <em>Prosím mějte na paměti, že operátoři tohoto serveru a kteréhokoliv přijímacího serveru mohou tyto zprávy vidět</em> a příjemci mohou vytvořit jejich snímek, zkopírovat je, nebo je jinak sdílet. <em>Nesdílejte přes Mastodon jakékoliv nebezpečné informace.</em></li>
        <li><em>IP adresy a další metadata</em>: Když se přihlásíte, zaznamenáváme IP adresu, ze které se přihlašujete, jakožto i název vašeho webového prohlížeče. Všechny vaše webové relace jsou v nastavení přístupné k vašemu posouzení a odvolání. Nejpozdější IP adresa použita je uložena maximálně do 12 měsíců. Můžeme také uchovávat serverové záznamy, které obsahují IP adresy každého požadavku odeslaného na náš server.</li>
      </ul>

      <hr class="spacer" />

      <h3 id="use">Na co používáme vaše informace?</h3>

      <p>Jakékoliv informace, které sbíráme, mohou být použity následujícími způsoby:</p>

      <ul>
        <li>K poskytnutí základních funkcí Mastodonu. Interagovat s obsahem od jiných lidí a přispívat svým vlastním obsahem můžete pouze, pokud jste přihlášeni. Můžete například sledovat jiné lidi a zobrazit si jejich kombinované příspěvky ve vaší vlastní personalizované časové ose.</li>
        <li>Pro pomoc moderaci komunity, například porovnáním vaší IP adresy s dalšími známými adresami pro určení vyhýbání se zákazům či jiných přestupků.</li>
        <li>E-mailová adresa, kterou nám poskytnete, může být použita pro zasílání informací, oznámení o interakcích jiných uživatelů s vaším obsahem nebo přijatých zprávách a k odpovědím na dotazy a/nebo další požadavky či otázky.</li>
      </ul>

      <hr class="spacer" />

      <h3 id="protect">Jak vaše informace chráníme?</h3>

      <p>Implenentujeme různá bezpečnostní opatření pro udržování bezpečnosti vašich osobních dat, když zadáváte, odesíláte, či přistupujete k vašim osobním datům. Mimo jiné je vaše relace v prohlížeči, jakož i provoz mezi vašimi aplikacemi a API, zabezpečena pomocí SSL, a vaše heslo je hashováno pomocí silného jednosměrného algoritmu. Pro větší zabezpečení vašeho účtu můžete povolit dvoufaktorovou autentikaci.</p>

      <hr class="spacer" />

      <h3 id="data-retention">Jaké jsou naše zásady o uchovávání údajů?</h3>

      <p>Budeme se snažit:</p>

      <ul>
        <li>Uchovávat serverové záznamy obsahující IP adresy všech požadavků pro tento server, pokud se takové záznamy uchovávají, maximálně 90 dní.</li>
        <li>Uchovávat IP adresy související s registrovanými uživateli maximálně 12 měsíců.</li>
      </ul>

      <p>Kdykoliv si můžete vyžádat a stáhnout archiv vašeho obsahu, včetně vašich příspěvků, mediálních příloh, profilové fotografie a hlavičkového obrázku.</p>

      <p>Kdykoliv můžete nenávratně smazat váš účet.</p>

      <hr class="spacer"/>

      <h3 id="cookies">Používáme cookies?</h3>

      <p>Ano. Cookies jsou malé soubory, které stránka nebo její poskytovatel uloží na pevný disk vašeho počítače (pokud to dovolíte). Tyto cookies umožňují stránce rozpoznat váš prohlížeč a, pokud máte registrovaný účet, přidružit ho s vaším registrovaným účtem.</p>

      <p>Používáme cookies pro pochopení a ukládání vašich předvoleb pro budoucí návštěvy.</p>

      <hr class="spacer" />

      <h3 id="disclose">Zveřejňujeme jakékoliv informace třetím stranám?</h3>

      <p>Vaše osobně identifikovatelné informace neprodáváme, neobchodujeme s nimi, ani je nijak nepřenášíme vnějším stranám. Do tohoto se nepočítají důvěryhodné třetí strany, které nám pomáhají provozovat naši stránku, podnikat, nebo vás obsluhovat, pokud tyto strany souhlasí se zachováním důvěrnosti těchto informací. Můžeme také uvolnit vaše informace, pokud věříme, že je to nutné pro soulad se zákonem, prosazování našich zásad, nebo ochranu práv, majetku, či bezpečnost nás či ostatních.</p>

      <p>Váš veřejný obsah může být stažen jinými servery na síti. Vaše příspěvky veřejné a pouze pro sledovatele budou doručeny na servery vašich sledovatelů a přímé zprávy budou doručeny na servery příjemců, pokud jsou tito sledovatelé nebo příjemci zaregistrováni na jiném serveru, než je tento.</p>

      <p>Když autorizujete aplikaci, aby používala váš účet, může, v závislosti na rozsahu oprávnění, které jí udělíte, přistupovat k vašim veřejným profilovým informacím, seznamu lidí, které sledujete, vašim sledovatelům, vašim seznamům, všem vašim příspěvkům a příspěvkům, které jste si oblíbili. Aplikace nikdy nemohou získat vaši e-mailovou adresu či heslo.</p>

      <hr class="spacer" />

      <h3 id="children">Používání stránky dětmi</h3>

      <p>Pokud se tento server nachází v EU nebo EHP: Naše stránka, produkty a služby jsou všechny směřovány na lidi, kterým je alespoň 16 let. Pokud je vám méně než 16, dle požadavků nařízení GDPR (<a href="https://cs.wikipedia.org/wiki/Obecn%C3%A9_na%C5%99%C3%ADzen%C3%AD_o_ochran%C4%9B_osobn%C3%ADch_%C3%BAdaj%C5%AF">Obecné nařízení o ochě sobních údajů</a>) tuto stránku nepoužívejte.</p>

      <p>Pokud se tento server nachází v USA: Naše stránka, produkty a služby jsou všechny směřovány na lidi, kterým je alespoň 13 let. Pokud je vám méně než 13, dle požadavků zákona COPPA (<a href="https://cs.wikipedia.org/wiki/Children%27s_online_privacy_protection_act">Children's Online Privacy Protection Act</a>) tuto stránku nepoužívejte.</p>

      <p>Právní požadavky mohou být jiné, pokud se tento server nachází v jiné jurisdikci.</p>

      <hr class="spacer" />

      <h3 id="changes">Změny v našich zásadách soukromí</h3>

      <p>Rozhodneme-li se naše zásady soukromí změnit, zveřejníme tyto změny na této stránce.</p>

      <p>Tento dokument je dostupný pod licencí CC-BY-SA. Byl naposledy aktualizován 7 března 2018.</p>

      <p>Původně adaptováno ze <a href="https://github.com/discourse/discourse">zásad soukromí Discourse</a>.</p>
=======
    body_html: "<h2>Zásady soukromí</h2>\n<h3 id=\"collect\">Jaké informace sbíráme?</h3>\n\
      \n<ul>\n  <li><em>Základní informace o účtu</em>: Pokud se na tomto serveru\
      \ zaregistrujete, můžeme vás požádat o zadání uživatelského jména, e-mailové\
      \ adresy a hesla. Můžete také zadat dodatečné profilové informace, jako například\
      \ zobrazované jméno a krátký životopis, a nahrát si profilovou fotografii a\
      \ hlavičkový obrázek. Uživatelské i zobrazované jméno, životopis, profilová\
      \ fotografie a hlavičkový obrázek jsou vždy uvedeny veřejně.</li>\n  <li><em>Příspěvky,\
      \ sledovatelé a další veřejné informace</em>: Seznam lidí, které sledujete,\
      \ je uveden veřejně, totéž platí i pro vaše sledovatele. Když sem nahrajete\
      \ zprávu, bude uloženo datum a čas, společně s aplikací, ze které jste zprávu\
      \ odeslali. Zprávy mohou obsahovat mediální přílohy, jako jsou obrázky a videa.\
      \ Veřejné a nezobrazované příspěvky jsou dostupné veřejně. Pokud na vašem profilu\
      \ uvedete příspěvek, je to také veřejně dostupná informace. Vaše příspěvky jsou\
      \ doručeny vašim sledovatelům, což v některých případech znamená, že budou doručeny\
      \ na různé servery, na kterých budou ukládány kopie. Pokud příspěvky smažete,\
      \ bude tohle taktéž doručeno vašim sledovatelům. Akce znovusdílení nebo oblíbení\
      \ jiného příspěvku je vždy veřejná.</li>\n  <li><em>Příspěvky přímé a pouze\
      \ pro sledovatele</em>: Všechny příspěvky jsou uloženy a zpracovány na serveru.\
      \ Příspěvky pouze pro sledovatele jsou doručeny vašim sledovatelům a uživateům\
      \ v nich zmíněných a přímé příspěvky jsou doručeny pouze uživatelům v nich zmíněných.\
      \ V některých případech tohle znamená, že budou doručeny na různé servery, na\
      \ kterých budou ukládány kopie. Snažíme se omezit přístup k těmto příspěvkům\
      \ pouze na autorizované uživatele, ovšem jiné servery tak nemusejí učinit. Proto\
      \ je důležité posoudit servery, ke kterým vaši sledovatelé patří. V nastavení\
      \ si můžete zapnout volbu pro manuální schvalování či odmítnutí nových sledovatelů.\
      \ <em>Prosím mějte na paměti, že operátoři tohoto serveru a kteréhokoliv přijímacího\
      \ serveru mohou tyto zprávy vidět</em> a příjemci mohou vytvořit jejich snímek,\
      \ zkopírovat je, nebo je jinak sdílet. <em>Nesdílejte přes Mastodon jakékoliv\
      \ nebezpečné informace.</em></li>\n  <li><em>IP adresy a další metadata</em>:\
      \ Když se přihlásíte, zaznamenáváme IP adresu, ze které se přihlašujete, jakožto\
      \ i název vašeho webového prohlížeče. Všechny vaše webové relace jsou v nastavení\
      \ přístupné k vašemu posouzení a odvolání. Nejpozdější IP adresa použita je\
      \ uložena maximálně do 12 měsíců. Můžeme také uchovávat serverové záznamy, které\
      \ obsahují IP adresy každého požadavku odeslaného na náš server.</li>\n</ul>\n\
      \n<hr class=\"spacer\" />\n\n<h3 id=\"use\">Na co používáme vaše informace?</h3>\n\
      \n<p>Jakékoliv informace, které sbíráme, mohou být použity následujícími způsoby:</p>\n\
      \n<ul>\n  <li>K poskytnutí základních funkcí Mastodonu. Interagovat s obsahem\
      \ od jiných lidí a přispívat svým vlastním obsahem můžete pouze, pokud jste\
      \ přihlášeni. Můžete například sledovat jiné lidi a zobrazit si jejich kombinované\
      \ příspěvky ve vaší vlastní personalizované časové ose.</li>\n  <li>Pro pomoc\
      \ moderaci komunity, například porovnáním vaší IP adresy s dalšími známými adresami\
      \ pro určení vyhýbání se zákazům či jiných přestupků.</li>\n  <li>E-mailová\
      \ adresa, kterou nám poskytnete, může být použita pro zasílání informací, oznámení\
      \ o interakcích jiných uživatelů s vaším obsahem nebo přijatých zprávách a k\
      \ odpovědím na dotazy a/nebo další požadavky či otázky.</li>\n</ul>\n\n<hr class=\"\
      spacer\" />\n\n<h3 id=\"protect\">Jak vaše informace chráníme?</h3>\n\n<p>Implenentujeme\
      \ různá bezpečnostní opatření pro udržování bezpečnosti vašich osobních dat,\
      \ když zadáváte, odesíláte, či přistupujete k vašim osobním datům. Mimo jiné\
      \ je vaše relace v prohlížeči, jakož i provoz mezi vašimi aplikacemi a API,\
      \ zabezpečena pomocí SSL, a vaše heslo je hashováno pomocí silného jednosměrného\
      \ algoritmu. Pro větší zabezpečení vašeho účtu můžete povolit dvoufaktorovou\
      \ autentikaci.</p>\n\n<hr class=\"spacer\" />\n\n<h3 id=\"data-retention\">Jaké\
      \ jsou naše zásady o uchovávání údajů?</h3>\n\n<p>Budeme se snažit:</p>\n\n\
      <ul>\n  <li>Uchovávat serverové záznamy obsahující IP adresy všech požadavků\
      \ pro tento server, pokud se takové záznamy uchovávají, maximálně 90 dní.</li>\n\
      \  <li>Uchovávat IP adresy související s registrovanými uživateli maximálně\
      \ 12 měsíců.</li>\n</ul>\n\n<p>Kdykoliv si můžete vyžádat a stáhnout archiv\
      \ vašeho obsahu, včetně vašich příspěvků, mediálních příloh, profilové fotografie\
      \ a hlavičkového obrázku.</p>\n\n<p>Kdykoliv můžete nenávratně smazat váš účet.</p>\n\
      \n<hr class=\"spacer\"/>\n\n<h3 id=\"cookies\">Používáme cookies?</h3>\n\n<p>Ano.\
      \ Cookies jsou malé soubory, které stránka nebo její poskytovatel uloží na pevný\
      \ disk vašeho počítače (pokud to dovolíte). Tyto cookies umožňují stránce rozpoznat\
      \ váš prohlížeč a, pokud máte registrovaný účet, přidružit ho s vaším registrovaným\
      \ účtem.</p>\n\n<p>Používáme cookies pro pochopení a ukládání vašich předvoleb\
      \ pro budoucí návštěvy.</p>\n\n<hr class=\"spacer\" />\n\n<h3 id=\"disclose\"\
      >Zveřejňujeme jakékoliv informace třetím stranám?</h3>\n\n<p>Vaše osobně identifikovatelné\
      \ informace neprodáváme, neobchodujeme s nimi, ani je nijak nepřenášíme vnějším\
      \ stranám. Do tohoto se nepočítají důvěryhodné třetí strany, které nám pomáhají\
      \ provozovat naši stránku, podnikat, nebo vás obsluhovat, pokud tyto strany\
      \ souhlasí se zachováním důvěrnosti těchto informací. Můžeme také uvolnit vaše\
      \ informace, pokud věříme, že je to nutné pro soulad se zákonem, prosazování\
      \ našich zásad, nebo ochranu práv, majetku, či bezpečnost nás či ostatních.</p>\n\
      \n<p>Váš veřejný obsah může být stažen jinými servery na síti. Vaše příspěvky\
      \ veřejné a pouze pro sledovatele budou doručeny na servery vašich sledovatelů\
      \ a přímé zprávy budou doručeny na servery příjemců, pokud jsou tito sledovatelé\
      \ nebo příjemci zaregistrováni na jiném serveru, než je tento.</p>\n\n<p>Když\
      \ autorizujete aplikaci, aby používala váš účet, může, v závislosti na rozsahu\
      \ oprávnění, které jí udělíte, přistupovat k vašim veřejným profilovým informacím,\
      \ seznamu lidí, které sledujete, vašim sledovatelům, vašim seznamům, všem vašim\
      \ příspěvkům a příspěvkům, které jste si oblíbili. Aplikace nikdy nemohou získat\
      \ vaši e-mailovou adresu či heslo.</p>\n\n<hr class=\"spacer\" />\n\n<h3 id=\"\
      children\">Používání stránky dětmi</h3>\n\n<p>Pokud se tento server nachází\
      \ v EU nebo EHP: Naše stránka, produkty a služby jsou všechny směřovány na lidi,\
      \ kterým je alespoň 16 let. Pokud je vám méně než 16, dle požadavků nařízení\
      \ GDPR (<a href=\"https://cs.wikipedia.org/wiki/Obecn%C3%A9_na%C5%99%C3%ADzen%C3%AD_o_ochran%C4%9B_osobn%C3%ADch_%C3%BAdaj%C5%AF\"\
      >Obecné nařízení o ochě sobních údajů</a>) tuto stránku nepoužívejte.</p>\n\n\
      <p>Pokud se tento server nachází v USA: Naše stránka, produkty a služby jsou\
      \ všechny směřovány na lidi, kterým je alespoň 13 let. Pokud je vám méně než\
      \ 13, dle požadavků zákona COPPA (<a href=\"https://cs.wikipedia.org/wiki/Children%27s_online_privacy_protection_act\"\
      >Children's Online Privacy Protection Act</a>) tuto stránku nepoužívejte.</p>\n\
      \n<p>Právní požadavky mohou být jiné, pokud se tento server nachází v jiné jurisdikci.</p>\n\
      \n<hr class=\"spacer\" />\n\n<h3 id=\"changes\">Změny v našich zásadách soukromí</h3>\n\
      \n<p>Rozhodneme-li se naše zásady soukromí změnit, zveřejníme tyto změny na\
      \ této stránce.</p>\n\n<p>Tento dokument je dostupný pod licencí CC-BY-SA. Byl\
      \ naposledy aktualizován 7 března 2018.</p>\n\n<p>Původně adaptováno ze <a href=\"\
      https://github.com/discourse/discourse\">zásad soukromí Discourse</a>.</p>\n"
>>>>>>> c5fa30d6
    title: Podmínky používání a zásady soukromí %{instance}
  themes:
    contrast: Vysoký kontrast
    default: Mastodon
    mastodon-light: Mastodon (světlý)
  time:
    formats:
      default: '%d. %b %Y, %H:%M'
      month: '%b %Y'
  two_factor_authentication:
    code_hint: Pro potvrzení zadejte kód vygenerovaný vaší autentikační aplikací
    description_html: Povolíte-li <strong>dvoufaktorové ověřování</strong>, budete
      při přihlášení potřebovat telefon, který vám vygeneruje přístupové tokeny, které
      musíte zadat.
    disable: Zakázat
    enable: Povolit
    enabled: Dvoufaktorové ověřování je povoleno
    enabled_success: Dvoufaktorové ověřování bylo úspěšně povoleno
    generate_recovery_codes: Vygenerovat záložní kódy
    instructions_html: <strong>Naskenujte tento QR kód Google Authenticatorem nebo
      jinou TOTP aplikací na vašem telefonu</strong>. Od teď bude tato aplikace generovat
      tokeny, které budete muset zadat při přihlášení.
    lost_recovery_codes: Záložní kódy vám dovolí dostat se k vašemu účtu, pokud ztratíte
      telefon. Ztratíte-li záložní kódy, můžete je zde znovu vygenerovat. Vaše staré
      záložní kódy budou zneplatněny.
    manual_instructions: 'Nemůžete-li oskenovat QR kód a je potřebovat ho zadat ručně,
      zde je tajemství v prostém textu:'
    recovery_codes: Záložní kódy pro obnovu
    recovery_codes_regenerated: Záložní kódy byly úspěšně znovu vygenerované
    recovery_instructions_html: Ztratíte-li někdy přístup k vašemu telefonu, můžete
      k získání přístupu k účtu použít jeden ze záložních kódů. <strong>Uchovávejte
      tyto kódy v bezpečí</strong>. Můžete si je například vytisknout a uložit je
      mezi jiné důležité dokumenty.
    setup: Nastavit
    wrong_code: Zadaný kód byl neplatný! Je serverový čas a čas na zařízení správný?
  user_mailer:
    backup_ready:
      explanation: Vyžádal/a jste si úplnou zálohu svého účtu Mastodon. Nyní je připravena
        ke stažení!
      subject: Váš archiv je připraven ke stažení
      title: Stažení archivu
    welcome:
      edit_profile_action: Nastavit profil
      edit_profile_step: Můžete si přizpůsobit svůj profil nahráním avataru a obrázku
        na hlavičce, změnou zobrazovaného jména a dalších. Chcete-li posoudit nové
        sledovatele předtím, než vás mohou sledovat, můžete svůj účet uzamknout.
      explanation: Zde je pár tipů na začátek
      final_action: Začněte přispívat
      final_step: 'Začněte psát! I když nemáte sledovatele, mohou vaše zprávy vidět
        jiní lidé, například na místní časové ose a mezi hashtagy. Můžete se ostatním
        představit pomocí hashtagu #introductions.'
      full_handle: Vaše celá adresa profilu
      full_handle_hint: Tohle je, co byste řekl/a svým přátelům, aby vám mohli posílat
        zprávy nebo vás sledovat z jiné instance.
      review_preferences_action: Změnit nastavení
      review_preferences_step: Nezapomeňte si nastavit své volby, například jaké e-maily
        chcete přijímat či jak soukromé mají být vaše příspěvky ve výchozím stavu.
        Nemáte-li epilepsii, můžete si nastavit automatické přehrávání obrázků GIF.
      subject: Vítejte na Mastodonu
      tip_bridge_html: Pokud přicházíte z Twitteru, můžete najít vaše přátele na Mastodonu
        pomocí <a href="%{bridge_url}">mostové aplikace</a>. Funguje ovšem pouze,
        pokud ji oni někdy také použili!
      tip_federated_timeline: Federovaná časová osa je náhled celé sítě Mastodon.
        Zahrnuje ovšem pouze lidi, které sledují vaši sousedé, takže není úplná.
      tip_following: Administrátora/y serveru sledujete automaticky. Chcete-li najít
        další zajímavé lidi, podívejte se na místní a federované časové osy.
      tip_local_timeline: Místní časová osa je náhled lidí na %{instance}. Toto jsou
        vaši nejbližší sousedé!
      tip_mobile_webapp: Pokud vám váš mobilní prohlížeč nabídne přidat si Mastodon
        na vaši domovskou obrazovku, můžete dostávat oznámení. V mnoha ohledech to
        funguje jako nativní aplikace!
      tips: Tipy
      title: Vítejte na palubě, %{name}!
  users:
    invalid_email: E-mailová adresa je neplatná
    invalid_otp_token: Neplatný kód pro dvoufaktorovou autentikaci
    otp_lost_help_html: Pokud jste ztratil/a přístup k oběma, můžete se spojit %{email}
    seamless_external_login: Jste přihlášen/a přes externí službu, nastavení hesla
      a e-mailu proto nejsou dostupná.
    signed_in_as: 'Přihlášen/a jako:'<|MERGE_RESOLUTION|>--- conflicted
+++ resolved
@@ -57,11 +57,7 @@
       one: Sledovatel
       other: Sledovatelé
     following: Sleduje
-<<<<<<< HEAD
-    joined: Připojil/a se dne %{date}
-=======
     joined: Připojil/a se v %{date}
->>>>>>> c5fa30d6
     media: Média
     moved_html: 'Účet %{name} byl přesunut na %{new_profile_link}:'
     network_hidden: Tato informace není k dispozici
@@ -349,6 +345,7 @@
       comment:
         none: Žádné
       created_at: Nahlášené
+      id: ID
       mark_as_resolved: Označit jako vyřešené
       mark_as_unresolved: Označit jako nevyřešené
       notes:
@@ -360,6 +357,7 @@
           aktuality...
       reopen: Znovu otevřít nahlášení
       report: 'Nahlásit #%{id}'
+      report_contents: Obsah
       reported_account: Nahlášený účet
       reported_by: Nahlášeno uživatelem
       resolved: Vyřešeno
@@ -367,10 +365,12 @@
       silence_account: Utišit účet
       status: Stav
       suspend_account: Suspendovat účet
+      target: Cíl
       title: Nahlášení
       unassign: Odebrat
       unresolved: Nevyřešeno
       updated_at: Aktualizováno
+      view: Zobrazit
     settings:
       activity_api_enabled:
         desc_html: Počty lokálně publikovaných příspěvků, aktivních uživatelů a nových
@@ -845,89 +845,6 @@
     reblogged: boostnul/a
     sensitive_content: Citlivý obsah
   terms:
-<<<<<<< HEAD
-    body_html: |
-      <h2>Zásady soukromí</h2>
-      <h3 id="collect">Jaké informace sbíráme?</h3>
-
-      <ul>
-        <li><em>Základní informace o účtu</em>: Pokud se na tomto serveru zaregistrujete, můžeme vás požádat o zadání uživatelského jména, e-mailové adresy a hesla. Můžete také zadat dodatečné profilové informace, jako například zobrazované jméno a krátký životopis, a nahrát si profilovou fotografii a hlavičkový obrázek. Uživatelské i zobrazované jméno, životopis, profilová fotografie a hlavičkový obrázek jsou vždy uvedeny veřejně.</li>
-        <li><em>Příspěvky, sledovatelé a další veřejné informace</em>: Seznam lidí, které sledujete, je uveden veřejně, totéž platí i pro vaše sledovatele. Když sem nahrajete zprávu, bude uloženo datum a čas, společně s aplikací, ze které jste zprávu odeslali. Zprávy mohou obsahovat mediální přílohy, jako jsou obrázky a videa. Veřejné a nezobrazované příspěvky jsou dostupné veřejně. Pokud na vašem profilu uvedete příspěvek, je to také veřejně dostupná informace. Vaše příspěvky jsou doručeny vašim sledovatelům, což v některých případech znamená, že budou doručeny na různé servery, na kterých budou ukládány kopie. Pokud příspěvky smažete, bude tohle taktéž doručeno vašim sledovatelům. Akce znovusdílení nebo oblíbení jiného příspěvku je vždy veřejná.</li>
-        <li><em>Příspěvky přímé a pouze pro sledovatele</em>: Všechny příspěvky jsou uloženy a zpracovány na serveru. Příspěvky pouze pro sledovatele jsou doručeny vašim sledovatelům a uživateům v nich zmíněných a přímé příspěvky jsou doručeny pouze uživatelům v nich zmíněných. V některých případech tohle znamená, že budou doručeny na různé servery, na kterých budou ukládány kopie. Snažíme se omezit přístup k těmto příspěvkům pouze na autorizované uživatele, ovšem jiné servery tak nemusejí učinit. Proto je důležité posoudit servery, ke kterým vaši sledovatelé patří. V nastavení si můžete zapnout volbu pro manuální schvalování či odmítnutí nových sledovatelů. <em>Prosím mějte na paměti, že operátoři tohoto serveru a kteréhokoliv přijímacího serveru mohou tyto zprávy vidět</em> a příjemci mohou vytvořit jejich snímek, zkopírovat je, nebo je jinak sdílet. <em>Nesdílejte přes Mastodon jakékoliv nebezpečné informace.</em></li>
-        <li><em>IP adresy a další metadata</em>: Když se přihlásíte, zaznamenáváme IP adresu, ze které se přihlašujete, jakožto i název vašeho webového prohlížeče. Všechny vaše webové relace jsou v nastavení přístupné k vašemu posouzení a odvolání. Nejpozdější IP adresa použita je uložena maximálně do 12 měsíců. Můžeme také uchovávat serverové záznamy, které obsahují IP adresy každého požadavku odeslaného na náš server.</li>
-      </ul>
-
-      <hr class="spacer" />
-
-      <h3 id="use">Na co používáme vaše informace?</h3>
-
-      <p>Jakékoliv informace, které sbíráme, mohou být použity následujícími způsoby:</p>
-
-      <ul>
-        <li>K poskytnutí základních funkcí Mastodonu. Interagovat s obsahem od jiných lidí a přispívat svým vlastním obsahem můžete pouze, pokud jste přihlášeni. Můžete například sledovat jiné lidi a zobrazit si jejich kombinované příspěvky ve vaší vlastní personalizované časové ose.</li>
-        <li>Pro pomoc moderaci komunity, například porovnáním vaší IP adresy s dalšími známými adresami pro určení vyhýbání se zákazům či jiných přestupků.</li>
-        <li>E-mailová adresa, kterou nám poskytnete, může být použita pro zasílání informací, oznámení o interakcích jiných uživatelů s vaším obsahem nebo přijatých zprávách a k odpovědím na dotazy a/nebo další požadavky či otázky.</li>
-      </ul>
-
-      <hr class="spacer" />
-
-      <h3 id="protect">Jak vaše informace chráníme?</h3>
-
-      <p>Implenentujeme různá bezpečnostní opatření pro udržování bezpečnosti vašich osobních dat, když zadáváte, odesíláte, či přistupujete k vašim osobním datům. Mimo jiné je vaše relace v prohlížeči, jakož i provoz mezi vašimi aplikacemi a API, zabezpečena pomocí SSL, a vaše heslo je hashováno pomocí silného jednosměrného algoritmu. Pro větší zabezpečení vašeho účtu můžete povolit dvoufaktorovou autentikaci.</p>
-
-      <hr class="spacer" />
-
-      <h3 id="data-retention">Jaké jsou naše zásady o uchovávání údajů?</h3>
-
-      <p>Budeme se snažit:</p>
-
-      <ul>
-        <li>Uchovávat serverové záznamy obsahující IP adresy všech požadavků pro tento server, pokud se takové záznamy uchovávají, maximálně 90 dní.</li>
-        <li>Uchovávat IP adresy související s registrovanými uživateli maximálně 12 měsíců.</li>
-      </ul>
-
-      <p>Kdykoliv si můžete vyžádat a stáhnout archiv vašeho obsahu, včetně vašich příspěvků, mediálních příloh, profilové fotografie a hlavičkového obrázku.</p>
-
-      <p>Kdykoliv můžete nenávratně smazat váš účet.</p>
-
-      <hr class="spacer"/>
-
-      <h3 id="cookies">Používáme cookies?</h3>
-
-      <p>Ano. Cookies jsou malé soubory, které stránka nebo její poskytovatel uloží na pevný disk vašeho počítače (pokud to dovolíte). Tyto cookies umožňují stránce rozpoznat váš prohlížeč a, pokud máte registrovaný účet, přidružit ho s vaším registrovaným účtem.</p>
-
-      <p>Používáme cookies pro pochopení a ukládání vašich předvoleb pro budoucí návštěvy.</p>
-
-      <hr class="spacer" />
-
-      <h3 id="disclose">Zveřejňujeme jakékoliv informace třetím stranám?</h3>
-
-      <p>Vaše osobně identifikovatelné informace neprodáváme, neobchodujeme s nimi, ani je nijak nepřenášíme vnějším stranám. Do tohoto se nepočítají důvěryhodné třetí strany, které nám pomáhají provozovat naši stránku, podnikat, nebo vás obsluhovat, pokud tyto strany souhlasí se zachováním důvěrnosti těchto informací. Můžeme také uvolnit vaše informace, pokud věříme, že je to nutné pro soulad se zákonem, prosazování našich zásad, nebo ochranu práv, majetku, či bezpečnost nás či ostatních.</p>
-
-      <p>Váš veřejný obsah může být stažen jinými servery na síti. Vaše příspěvky veřejné a pouze pro sledovatele budou doručeny na servery vašich sledovatelů a přímé zprávy budou doručeny na servery příjemců, pokud jsou tito sledovatelé nebo příjemci zaregistrováni na jiném serveru, než je tento.</p>
-
-      <p>Když autorizujete aplikaci, aby používala váš účet, může, v závislosti na rozsahu oprávnění, které jí udělíte, přistupovat k vašim veřejným profilovým informacím, seznamu lidí, které sledujete, vašim sledovatelům, vašim seznamům, všem vašim příspěvkům a příspěvkům, které jste si oblíbili. Aplikace nikdy nemohou získat vaši e-mailovou adresu či heslo.</p>
-
-      <hr class="spacer" />
-
-      <h3 id="children">Používání stránky dětmi</h3>
-
-      <p>Pokud se tento server nachází v EU nebo EHP: Naše stránka, produkty a služby jsou všechny směřovány na lidi, kterým je alespoň 16 let. Pokud je vám méně než 16, dle požadavků nařízení GDPR (<a href="https://cs.wikipedia.org/wiki/Obecn%C3%A9_na%C5%99%C3%ADzen%C3%AD_o_ochran%C4%9B_osobn%C3%ADch_%C3%BAdaj%C5%AF">Obecné nařízení o ochě sobních údajů</a>) tuto stránku nepoužívejte.</p>
-
-      <p>Pokud se tento server nachází v USA: Naše stránka, produkty a služby jsou všechny směřovány na lidi, kterým je alespoň 13 let. Pokud je vám méně než 13, dle požadavků zákona COPPA (<a href="https://cs.wikipedia.org/wiki/Children%27s_online_privacy_protection_act">Children's Online Privacy Protection Act</a>) tuto stránku nepoužívejte.</p>
-
-      <p>Právní požadavky mohou být jiné, pokud se tento server nachází v jiné jurisdikci.</p>
-
-      <hr class="spacer" />
-
-      <h3 id="changes">Změny v našich zásadách soukromí</h3>
-
-      <p>Rozhodneme-li se naše zásady soukromí změnit, zveřejníme tyto změny na této stránce.</p>
-
-      <p>Tento dokument je dostupný pod licencí CC-BY-SA. Byl naposledy aktualizován 7 března 2018.</p>
-
-      <p>Původně adaptováno ze <a href="https://github.com/discourse/discourse">zásad soukromí Discourse</a>.</p>
-=======
     body_html: "<h2>Zásady soukromí</h2>\n<h3 id=\"collect\">Jaké informace sbíráme?</h3>\n\
       \n<ul>\n  <li><em>Základní informace o účtu</em>: Pokud se na tomto serveru\
       \ zaregistrujete, můžeme vás požádat o zadání uživatelského jména, e-mailové\
@@ -1024,7 +941,6 @@
       \ této stránce.</p>\n\n<p>Tento dokument je dostupný pod licencí CC-BY-SA. Byl\
       \ naposledy aktualizován 7 března 2018.</p>\n\n<p>Původně adaptováno ze <a href=\"\
       https://github.com/discourse/discourse\">zásad soukromí Discourse</a>.</p>\n"
->>>>>>> c5fa30d6
     title: Podmínky používání a zásady soukromí %{instance}
   themes:
     contrast: Vysoký kontrast
