cs:
  about:
    about_hashtag_html: Tohle jsou veřejné tooty označené hashtagem <strong>#%{hashtag}</strong>.
      Pokud máte účet kdekoliv na fediverse, můžete s nimi interagovat.
    about_mastodon_html: Mastodon je sociální síť založená na otevřených webových
      protokolech a svobodném, otevřeném softwaru. Je decentrovalizovaná jako e-mail.
    about_this: O této instanci
    administered_by: 'Instanci spravuje:'
    api: API
    apps: Mobilní aplikace
    closed_registrations: Registrace na této instanci jsou momentálně uzavřené. Ale
      pozor! Můžete si najít jinou instanci, vytvořit si na ní účet a získat z ní
      přístup do naprosto stejné sítě.
    contact: Kontakt
    contact_missing: Nenastaveno
    contact_unavailable: Neuvedeno
    documentation: Dokumentace
    extended_description_html: '<h3>Dobré místo pro pravidla</h3>

      <p>Rozšířený popis ještě nebyl nastaven.</p>

      '
    features:
      humane_approach_body: Mastodon, poučen z chyb jiných sociálních sítí, se snaží
        bojovat se zneužíváním sociálních sítí vytvářením etických možností.
      humane_approach_title: Lidštější přístup
      not_a_product_body: Mastodon není komerční síť. Žádné reklamy, žádné dolování
        dat, žádné hranice. Žádná centrální autorita.
      not_a_product_title: Jste osoba, ne produkt
      real_conversation_body: S 500 znaky k vaší dispozici a podporou pro varování
        o obsahu a médiích se můžete vyjadřovat tak, jak chcete.
      real_conversation_title: Vytvořen pro opravdovou konverzaci
      within_reach_body: Několik aplikací pro iOS, Android a jiné platformy vám díky
        jednoduchému API ekosystému dovolují držet krok s vašimi přáteli, ať už jste
        kdekoliv.
      within_reach_title: Vždy v dosahu
    generic_description: '%{domain} je jedním ze serverů v síti'
    hosted_on: Mastodon hostovaný na %{domain}
    learn_more: Zjistit více
    other_instances: Seznam instancí
    privacy_policy: Zásady soukromí
    source_code: Zdrojový kód
    status_count_after:
      one: příspěvek
      other: příspěvků
    status_count_before: Kteří napsali
    terms: Podmínky používání
    user_count_after:
      one: uživatele
      other: uživatelů
    user_count_before: Domov
    what_is_mastodon: Co je Mastodon?
  accounts:
    choices_html: 'Volby uživatele %{name}:'
    follow: Sledovat
    followers:
      one: Sledovatel
      other: Sledovatelé
    following: Sledovaní
    joined: Připojil/a se v %{date}
    media: Média
    moved_html: 'Účet %{name} byl přesunut na %{new_profile_link}:'
    network_hidden: Tato informace není k dispozici
    nothing_here: Tady nic není!
    people_followed_by: Lidé, které %{name} sleduje
    people_who_follow: Lidé, kteří sledují uživatele %{name}
    pin_errors:
      following: Musíte již sledovat osobu, kterou chcete podpořit
    posts:
      one: Toot
      other: Tooty
    posts_tab_heading: Tooty
    posts_with_replies: Tooty a odpovědi
    reserved_username: Toto uživatelské jméno je rezervováno
    roles:
      admin: Administrátor
      bot: Robot
      moderator: Moderátor
    unfollow: Přestat sledovat
    link_verified_on: Vlastnictví tohoto odkazu bylo zkontrolováno %{date}
  admin:
    account_moderation_notes:
      create: Zanechat poznámku
      created_msg: Poznámka moderátora byla úspěšně vytvořena!
      delete: Smazat
      destroyed_msg: Poznámka moderátora byla úspěšně zničena!
    accounts:
      are_you_sure: Jste si jistý/á?
      avatar: Avatar
      by_domain: Doména
      change_email:
        changed_msg: E-mail k tomuto účtu byl úspěšně změněn!
        current_email: Současný e-mail
        label: Změnit e-mail
        new_email: Nový e-mail
        submit: Změnit e-mail
        title: Změnit e-mail pro uživatele %{username}
      confirm: Potvrdit
      confirmed: Potvrzeno
      confirming: Potvrzující
      demote: Degradovat
      disable: Zablokovat
      disable_two_factor_authentication: Zakázat 2FA
      disabled: Blokováno
      display_name: Zobrazované jméno
      domain: Doména
      edit: Upravit
      email: E-mail
      email_status: Stav e-mailu
      enable: Povolit
      enabled: Povoleno
      feed_url: URL proudu
      followers: Sledovatelé
      followers_url: URL sledovatelů
      follows: Sleduje
      inbox_url: URL přijatých zpráv
      ip: IP
      location:
        all: Vše
        local: Místní
        remote: Vzdálené
        title: Umístění
      login_status: Stav přihlášení
      media_attachments: Mediální přílohy
      memorialize: Změnit na "in memoriam"
      moderation:
        all: Vše
        silenced: Utišen/a
        suspended: Suspendován/a
        title: Moderace
      moderation_notes: Moderační poznámky
      most_recent_activity: Nejnovější aktivita
      most_recent_ip: Nejnovější IP
      not_subscribed: Neodebírá
      order:
        alphabetic: Abecedně
        most_recent: Nejnovější
        title: Pořadí
      outbox_url: URL odchozích zpráv
      perform_full_suspension: Provést plnou suspenzaci
      profile_url: URL profilu
      promote: Povýšit
      protocol: Protokol
      public: Veřejný
      push_subscription_expires: Odebírání PuSH expiruje
      redownload: Obnovit avatar
      remove_avatar: Odstranit avatar
      resend_confirmation:
        already_confirmed: Tento uživatel je již potvrzen
        send: Znovu odeslat potvrzovací e-mail
        success: Potvrzovací e-mail byl úspěšně odeslán!
      reset: Resetovat
      reset_password: Obnovit heslo
      resubscribe: Znovu odebírat
      role: Oprávnění
      roles:
        admin: Administrátor
        moderator: Moderátor
        staff: Personál
        user: Uživatel
      salmon_url: URL Salmon
      search: Hledat
      shared_inbox_url: URL sdílené schránky
      show:
        created_reports: Nahlášení vytvořené z tohoto účtu
        report: nahlášení
        targeted_reports: Nahlášení vytvořena o tomto účtu
      silence: Utišit
      statuses: Příspěvky
      subscribe: Odebírat
      title: Účty
      unconfirmed_email: Nepotvrzený e-mail
      undo_silenced: Zrušit utišení
      undo_suspension: Zrušit suspenzaci
      unsubscribe: Přestat odebírat
      username: Uživatelské jméno
      web: Web
      no_limits_imposed: Nejsou nastavena žádná omezení
      silenced: Utišen/a
      suspended: Suspendován/a
    action_logs:
      actions:
        assigned_to_self_report: '%{name} přidělil/a hlášení %{target} sobě'
        change_email_user: '%{name} změnil/a e-mailovou adresu uživatele %{target}'
        confirm_user: '%{name} potvrdil/a e-mailovou adresu uživatele %{target}'
        create_custom_emoji: '%{name} nahrál/a nové emoji %{target}'
        create_domain_block: '%{name} zablokoval/a doménu %{target}'
        create_email_domain_block: '%{name} přidal/a e-mailovou doménu %{target} na
          černou listinu'
        demote_user: '%{name} degradoval/a uživatele %{target}'
        destroy_domain_block: '%{name} odblokoval/a doménu %{target}'
        destroy_email_domain_block: '%{name} odebral/a e-mailovou doménu %{target}
          z černé listiny'
        destroy_status: '%{name} odstranil/a příspěvek uživatele %{target}'
        disable_2fa_user: '%{name} vypnul/a požadavek pro dvoufaktorovou autentikaci
          pro uživatele %{target}'
        disable_custom_emoji: '%{name} zakázal/a emoji %{target}'
        disable_user: '%{name} zakázal/a přihlašování pro uživatele %{target}'
        enable_custom_emoji: '%{name} povolil/a emoji %{target}'
        enable_user: '%{name} povolil/a přihlašování pro uživatele %{target}'
        memorialize_account: '%{name} změnil/a účet %{target} na stránku "in memoriam"'
        promote_user: '%{name} povýšil/a uživatele %{target}'
        remove_avatar_user: '%{name} odstranil/a avatar uživatele %{target}'
        reopen_report: '%{name} znovuotevřel/a nahlášení %{target}'
        reset_password_user: '%{name} resetoval/a heslo uživatele %{target}'
        resolve_report: '%{name} vyřešil/a nahlášení %{target}'
        silence_account: '%{name} utišil/a účet uživatele %{target}'
        suspend_account: '%{name} suspendoval/a účet uživatele %{target}'
        unassigned_report: '%{name} odebral/a nahlášení %{target}'
        unsilence_account: '%{name} odtišil/a účet uživatele %{target}'
        unsuspend_account: '%{name} zrušil/a suspenzaci účtu uživatele %{target}'
        update_custom_emoji: '%{name} aktualizoval/a emoji %{target}'
        update_status: '%{name} aktualizoval/a příspěvek uživatele %{target}'
      deleted_status: (smazaný příspěvek)
      title: Záznam auditu
    custom_emojis:
      by_domain: Doména
      copied_msg: Místní kopie emoji byla úspěšně vytvořena
      copy: Kopírovat
      copy_failed_msg: Nebylo možné vytvořit místní kopii tohoto emoji
      created_msg: Emoji úspěšně vytvořeno!
      delete: Smazat
      destroyed_msg: Emoji úspěšně zničeno!
      disable: Zakázat
      disabled_msg: Emoji bylo úspěšně zakázáno
      emoji: Emoji
      enable: Povolit
      enabled_msg: Emoji bylo úspěšně povoleno
      image_hint: PNG až do 50KB
      listed: Uvedené
      new:
        title: Přidat nové vlastní emoji
      overwrite: Přepsat
      shortcode: Zkratka
      shortcode_hint: Alespoň 2 znaky, pouze alfanumerické znaky a podtržítka
      title: Vlastní emoji
      unlisted: Neuvedené
      update_failed_msg: Nebylo možné aktualizovat toto emoji
      updated_msg: Emoji úspěšně aktualizováno!
      upload: Nahrát
    dashboard:
      backlog: opožděné úlohy
      config: Konfigurace
      feature_deletions: Smazání účtů
      feature_invites: Pozvánky
      feature_registrations: Registrace
      feature_relay: Federovací most
      features: Vlastnosti
      hidden_service: Federace se skrytými službami
      open_reports: otevřená hlášení
      recent_users: Nedávní uživatelé
      search: Fulltextové vyhledávání
      single_user_mode: Režim jednoho uživatele
      software: Software
      space: Využití prostoru
      title: Přehled
      total_users: uživatelů celkem
      trends: Trendy
      week_interactions: interakcí tento týden
      week_users_active: aktivních tento týden
      week_users_new: uživatelů tento týden
    domain_blocks:
      add_new: Přidat nové
      created_msg: Blokace domény se právě vyřizuje
      destroyed_msg: Blokace domény byla zrušena
      domain: Doména
      new:
        create: Vytvořit blokaci
        hint: Blokace domény nezakáže vytváření účtových záznamů v databázi, ale bude
          na tyto účty zpětně a automaticky aplikovat specifické metody moderace.
        severity:
          desc_html: Funkce <strong>Utišit</strong> zneviditelní příspěvky z účtu
            komukoliv, kdo jej nesleduje. Funkce <strong>Suspendovat</strong> odstraní
            všechen obsah, média a profilová data účtu. Pro pouhé odmítnutí mediálních
            souborů použijte funkci <strong>Žádné</strong>.
          noop: Žádné
          silence: Utišit
          suspend: Suspendovat
        title: Nová doménová blokace
      reject_media: Odmítat mediální soubory
      reject_media_hint: Odstraní lokálně uložené soubory a odmítne jejich stažení
        v budoucnosti. Irelevantní pro suspenzace
      severities:
        noop: Žádné
        silence: Utišit
        suspend: Suspendovat
      severity: Přísnost
      show:
        affected_accounts:
          one: Jeden účet v databázi byl ovlivněn
          other: '%{count} účtů v databázi byl ovlivněn'
        retroactive:
          silence: Odtišit všechny existující účty z této domény
          suspend: Zrušit suspenzaci všech existujících účtů z této domény
        title: Zrušit blokaci domény %{domain}
        undo: Odvolat
      title: Doménové blokace
      undo: Odvolat
    email_domain_blocks:
      add_new: Přidat nový
      created_msg: E-mailová doména úspěšně přidána na černou listinu
      delete: Smazat
      destroyed_msg: E-mailová doména úspěšně odstraněna z černé listiny
      domain: Doména
      new:
        create: Přidat doménu
        title: Nový e-mail pro zablokování
      title: Černá listina e-mailů
    instances:
      account_count: Známé účty
      domain_name: Doména
      reset: Resetovat
      search: Hledat
      title: Známé instance
    invites:
      deactivate_all: Deaktivovat vše
      filter:
        all: Vše
        available: Dostupné
        expired: Vypršelé
        title: Filtrovat
      title: Pozvánky
    relays:
      add_new: Přidat nový most
      description_html: <strong>Federovací most</strong> je přechodný server, který
        vyměňuje velká množství veřejných tootů mezi servery, které z něj odebírají
        a poblikují na něj. <strong>Může pomoci malým a středně velkým serverům objevovat
        obsah z fediverse</strong>, což by jinak vyžadovalo, aby místní uživatelé
        manuálně sledovali jiné lidi na vzdálených serverech.
      enable_hint: Je-li tohle povoleno, začne váš server odebírat všechny veřejné
        tooty z tohoto mostu a odesílat na něj své vlastní veřejné tooty.
      inbox_url: URL mostu
      pending: Čekám na souhlas mostu
      save_and_enable: Uložit a povolit
      setup: Nastavit připojení k mostu
      status: Stav
      title: Mosty
      delete: Smazat
      disable: Zakázat
      disabled: Zakázáno
      enable: Povolit
      enabled: Povoleno
    report_notes:
      created_msg: Poznámka o nahlášení úspěšně vytvořena!
      destroyed_msg: Poznámka o nahlášení úspěšně smazána!
    reports:
      account:
        note: poznámka
        report: nahlášení
      action_taken_by: Akci vykonal/a
      are_you_sure: Jste si jistý/á?
      assign_to_self: Přidělit ke mně
      assigned: Přiřazený moderátor
      comment:
        none: Žádné
      created_at: Nahlášené
      mark_as_resolved: Označit jako vyřešené
      mark_as_unresolved: Označit jako nevyřešené
      notes:
        create: Přidat poznámku
        create_and_resolve: Vyřešit s poznámkou
        create_and_unresolve: Znovu otevřít s poznámkou
        delete: Smazat
        placeholder: Popište, jaké akce byly vykonány, nebo jakékoliv jiné související
          aktuality...
      reopen: Znovu otevřít nahlášení
      report: 'Nahlásit #%{id}'
      reported_account: Nahlášený účet
      reported_by: Nahlášeno uživatelem
      resolved: Vyřešeno
      resolved_msg: Nahlášení úspěšně vyřešeno!
      silence_account: Utišit účet
      status: Stav
      suspend_account: Suspendovat účet
      title: Nahlášení
      unassign: Odebrat
      unresolved: Nevyřešeno
      updated_at: Aktualizováno
    settings:
      activity_api_enabled:
        desc_html: Počty lokálně publikovaných příspěvků, aktivních uživatelů a nových
          registrací, v týdenních intervalech
        title: Publikovat hromadné statistiky o uživatelské aktivitě
      bootstrap_timeline_accounts:
        desc_html: Je-li uživatelskch jmen více, oddělujte je čárkami. Lze zadat pouze
          místní a odemknuté účty. Je-li tohle prázdné, jsou výchozí hodnotou všichni
          místní administrátoři.
        title: Výchozí sledování pro nové uživatele
      contact_information:
        email: Pracovní e-mail
        username: Uživatelské jméno kontaktu
      custom_css:
        desc_html: Pozměnit vzhled pomocí šablony CSS načtené na každé stránce
        title: Vlastní CSS
      hero:
        desc_html: Zobrazuje se na hlavní stránce. Doporučuje se rozlišení alespoň
          600x100px. Pokud toto není nastavené, bude zobrazena miniatura instance
        title: Hlavní obrázek
      peers_api_enabled:
        desc_html: Domény, na které tato instance narazila ve fediverse
        title: Zveřejnit seznam objevených instancí
      preview_sensitive_media:
        desc_html: Náhledy odkazů na jiných stránkách budou zobrazeny i pokud jsou
          media označena jako citlivá
        title: Zobrazovat v náhledech OpenGraph i citlivá média
      registrations:
        closed_message:
          desc_html: Zobrazí se na hlavní stránce, jsou-li registrace uzavřeny. Můžete
            použít i HTML značky
          title: Zpráva o uzavřených registracích
        deletion:
          desc_html: Dovolit každému smazání svého účtu
          title: Zpřístupnit smazání účtu
        min_invite_role:
          disabled: Nikdo
          title: Povolit pozvánky od
        open:
          desc_html: Povolit každému vytvořit si účet
          title: Zpřístupnit registraci
      show_known_fediverse_at_about_page:
        desc_html: Je-li toto zapnuto, zobrazí se v náhledu tooty ze všech známých
          serverů na fediverse. Jinak budou zobrazeny pouze místní tooty.
        title: Zobrazit celou známou fediverse na náhledu časové osy
      show_staff_badge:
        desc_html: Zobrazit na stránce uživatele odznak člena personálu
        title: Zobrazit odznak personálu
      site_description:
        desc_html: Úvodní odstavec na hlavní straně. Popište, díky čemu je tento server
          Mastodon zvláštní, a cokoliv jiného, co je důležité. Můžete zde používat
          HTML značky, hlavně <code>&lt;a&gt;</code> a <code>&lt;em&gt;</code>.
        title: Popis instance
      site_description_extended:
        desc_html: Dobré místo pro vaše pravidla, pokyny a jiné věci, které vaši instanci
          odlišují od ostatních. Lze použít HTML značky
        title: Vlastní doplňující informace
      site_short_description:
        desc_html: Zobrazen v postranním panelu a meta značkách. Popište, co je Mastodon
          a díky čemu je tento server zvláštní v jediném odstavci. Je-li tohle prázdné,
          zobrazí se popis instance.
        title: Krátký popis instance
      site_terms:
        desc_html: Můžete si napsat vlastní zásady soukromí, podmínky používání či
          jiné legality. Můžete použít HTML značky
        title: Vlastní podmínky používání
      site_title: Název instance
      thumbnail:
        desc_html: Používáno pro náhledy přes OpenGraph a API. Doporučuje se rozlišení
          1200x630px
        title: Miniatura instance
      timeline_preview:
        desc_html: Zobrazit na hlavní straně veřejnou časovou osu
        title: Náhled časové osy
      title: Nastavení stránky
    statuses:
      back_to_account: Zpět na stránku účtu
      batch:
        delete: Vymazat
        nsfw_off: Označit, že není citlivý
        nsfw_on: Označit jako citlivý
      failed_to_execute: Nepodařilo se vykonat
      media:
        title: Média
      no_media: Žádná média
      no_status_selected: Nebyly změněny žádné příspěvky, neboť žádné nebyly vybrány
      title: Příspěvky účtu
      with_media: S médii
    subscriptions:
      callback_url: Zpáteční URL
      confirmed: Potvrzeno
      expires_in: Vyprší v
      last_delivery: Poslední doručení
      title: WebSub
      topic: Téma
    suspensions:
      bad_acct_msg: Hodnota pro potvrzení neodpovídá. Suspendujete správný účet?
      hint_html: 'Pro potvrzení suspenzace účtu prosím zadejte do pole níže %{value}:'
      proceed: Pokračovat
      title: Suspendovat účet %{acct}
      warning_html: 'Suspenzace tohoto účtu <strong>nenávratně</strong> smaže z tohoto
        účtu data, včetně:'
    title: Administrace
  admin_mailer:
    new_report:
      body: '%{reporter} nahlásil/a uživatele %{target}'
      body_remote: Někdo z %{domain} nahlásil uživatele %{target}
      subject: Nové nahlášení pro %{instance} (#%{id})
  application_mailer:
    notification_preferences: Změnit volby e-mailu
    salutation: '%{name},'
    settings: 'Změnit volby e-mailu: %{link}'
    view: 'Zobrazit:'
    view_profile: Zobrazit profil
    view_status: Zobrazit příspěvek
  applications:
    created: Aplikace úspěšně vytvořena
    destroyed: Aplikace úspěšně smazána
    invalid_url: Zadaná adresa URL je neplatná
    regenerate_token: Znovu vygenerovat přístupový token
    token_regenerated: Přístupový token byl úspěšně vygenerován
    warning: Buďte s těmito daty velmi opatrní. Nikdy je s nikým nesdílejte!
    your_token: Váš přístupový token
  auth:
    agreement_html: Kliknutím na tlačítko „Registrovat“ souhlasíte s následováním
      <a href="%{rules_path}">pravidel této instance</a> a <a href="%{terms_path}">našich
      podmínek používání</a>.
    change_password: Heslo
    confirm_email: Potvrdit e-mail
    delete_account: Odstranit účet
    delete_account_html: Chcete-li odstranit svůj účet, <a href="%{path}">pokračujte
      zde</a>. Budete požádán/a o potvrzení.
    didnt_get_confirmation: Neobdržel/a jste pokyny pro potvrzení?
    forgot_password: Zapomněl/a jste heslo?
    invalid_reset_password_token: Token na obnovu hesla je buď neplatný, nebo vypršel.
      Prosím vyžádejte si nový.
    login: Přihlásit
    logout: Odhlásit
    migrate_account: Přesunout se na jiný účet
    migrate_account_html: Chcete-li přesměrovat tento účet na jiný, můžete to <a href="%{path}">nastavit
      zde</a>.
    or: nebo
    or_log_in_with: Nebo se přihlaste pomocí
    providers:
      cas: CAS
      saml: SAML
    register: Registrovat
    register_elsewhere: Registrovat na jiném serveru
    resend_confirmation: Znovu odeslat pokyny pro potvrzení
    reset_password: Obnovit heslo
    security: Zabezpečení
    set_new_password: Nastavit nové heslo
  authorize_follow:
    already_following: Tento účet již sledujete
    error: Při hledání vzdáleného účtu bohužel nastala chyba
    follow: Sledovat
    follow_request: 'Poslal/a jste žádost o sledování uživateli:'
    following: 'Podařilo se! Nyní sledujete uživatele:'
    post_follow:
      close: Nebo můžete toto okno klidně zavřít.
      return: Zobrazit profil uživatele
      web: Přejít na web
    title: Sledovat uživatele %{acct}
  datetime:
    distance_in_words:
      about_x_hours: '%{count} hod'
      about_x_months: '%{count} měsíců'
      about_x_years: '%{count} let'
      almost_x_years: '%{count} let'
      half_a_minute: Právě teď
      less_than_x_minutes: '%{count} min'
      less_than_x_seconds: Právě teď
      over_x_years: '%{count} let'
      x_days: '%{count} dní'
      x_minutes: '%{count} min'
      x_months: '%{count} mesíců'
      x_seconds: '%{count} s'
  deletes:
    bad_password_msg: Dobrý pokus, hackeři! Nesprávné heslo
    confirm_password: Zadejte svoje současné heslo pro ověření vaší identity
    description_html: Tímto <strong>trvale a nenávratně</strong> odstraníte obsah
      z vašeho účtu a deaktivuje ho. Vaše uživatelské jméno zůstane rezervované pro
      zabránění budoucím napodobováním.
    proceed: Odstranit účet
    success_msg: Váš účet byl úspěšně odstraněn
    warning_html: Pouze vymazání obsahu z této konkrétní instance je zaručeno. Obsah,
      který byl široce sdílen, po sobě pravděpodobně zanechá stopy. U offline serverů
      a serverů, které vaše aktualizace již neodebírají, nebudou databáze aktualizovány.
    warning_title: Dostupnost rozšířeného obsahu
  errors:
    '403': Nemáte povolení zobrazit tuto stránku.
    '404': Stránka, kterou hledáte, neexistuje.
    '410': Stránka, kterou hledáte, již neexistuje.
    '422':
      content: Bezpečnostní ověření selhalo. Neblokujete cookoes?
      title: Bezpečnostní ověření selhalo
    '429': Příliš mnoho požadavků
    '500':
      content: Omlouváme se, ale něco se pokazilo u nás.
      title: Tato stránka není správná
<<<<<<< HEAD
    noscript_html: Pro použití webové aplikace Mastodon prosím povolte JavaScript. Nebo zkuste jednu z <a href="%{apps_path}">nativních aplikací</a> pro Mastodon pro vaši platformu.
=======
    noscript_html: Pro použití webové aplikace Mastodon prosím povolte JavaScript.
      Nebo zkuste jednu z <a href="https://github.com/tootsuite/documentation/blob/master/Using-Mastodon/Apps.md">nativních
      aplikací</a> pro Mastodon pro vaši platformu.
>>>>>>> 9aaab4e3
  exports:
    archive_takeout:
      date: Datum
      download: Stáhnout svůj archiv
      hint_html: Můžete si vyžádat archiv vašich <strong>tootů a nahraných médií</strong>.
        Exportovaná data budou ve formátu ActivityPub a budou čitelné kterýmkoliv
        kompatibilním softwarem. Archiv si můžete vyžádat každých 7 dní.
      in_progress: Kompiluji váš archiv...
      request: Vyžádat svůj archiv
      size: Velikost
    blocks: Blokujete
    csv: CSV
    follows: Sledujete
    mutes: Ignorujete
    storage: Úložisko médií
  filters:
    contexts:
      home: Domovská časová osa
      notifications: Oznámení
      public: Veřejný časové osy
      thread: Konverzace
    edit:
      title: Upravit filtr
    errors:
      invalid_context: Nebylo poskytnuto nic, nebo má neplatný kontext
      invalid_irreversible: Nezvratné filtrování funguje pouze v souvislosti s domovskou
        osou či oznámeními
    index:
      delete: Smazat
      title: Filtry
    new:
      title: Přidat nový filtr
  followers:
    domain: Doména
    explanation_html: Chcete-li zaručit soukromí vašich příspěvků, musíte mít na vědomí,
      kdo vás sleduje. <strong>Vaše soukromé příspěvky jsou doručeny na všechny instance,
      kde máte sledovatele</strong>. Nejspíš si je budete chtít zkontrolovat a odstranit
      sledovatele na instancích, jejichž personálu či softwaru nedůvěřujete s respektováním
      vašeho soukromí.
    followers_count: Počet sledovatelů
    lock_link: Zamkněte svůj účet
    purge: Odstranit ze sledovatelů
    success:
      one: V průběhu utišování sledovatelů z jedné domény...
      other: V průběhu utišování sledovatelů z %{count} domén...
    true_privacy_html: Berte prosím na vědomí, že <strong>skutečného soukromí se dá
      dosáhnout pouze za pomoci end-to-end šifrování</strong>.
    unlocked_warning_html: Kdokoliv vás může sledovat a okamžitě vidět vaše soukromé
      příspěvky. %{lock_link}, abyste mohl/a zkontrolovat a odmítnout sledovatele.
    unlocked_warning_title: Váš účet není zamknutý
  footer:
    developers: Vývojáři
    more: Více…
    resources: Zdroje
  generic:
    changes_saved_msg: Změny byly úspěšně uloženy!
    save_changes: Uložit změny
    validation_errors:
      one: Něco ještě není úplně v pořádku! Prosím zkontrolujte chybu níže
      other: Něco ještě není úplně v pořádku! Prosím zkontrolujte %{count} chyb níže
  imports:
    preface: Můžete importovat data, která jste exportoval/a z jiné instance, jako
      například seznam lidí, které sledujete či blokujete.
    success: Vaše data byla úspěšně nahrána a nyní budou zpracována v daný čas
    types:
      blocking: Seznam blokovaných
      following: Seznam sledovaných
      muting: Seznam ignorovaných
    upload: Nahrát
  in_memoriam_html: Navždy budeme vzpomínat.
  invites:
    delete: Deaktivovat
    expired: Vypršelé
    expires_in:
      '1800': 30 minut
      '21600': 6 hodin
      '3600': 1 hodina
      '43200': 12 hodin
      '604800': 1 týden
      '86400': 1 den
    expires_in_prompt: Nikdy
    generate: Vygenerovat
    invited_by: 'Byl/a jste pozván/a uživatelem:'
    max_uses:
      one: 1 použití
      other: '%{count} použití'
    max_uses_prompt: Bez limitu
    prompt: Vygenerujte a sdílejte s ostatními odkazy a umožněte jim přístup na tuto
      instanci
    table:
      expires_at: Vyprší
      uses: Použití
    title: Pozvěte lidi
  lists:
    errors:
      limit: Dosáhl/a jste maximálního počtu seznamů
  media_attachments:
    validations:
      images_and_video: K příspěvku, který již obsahuje obrázky, nelze připojit video
      too_many: Nelze připojit více než 4 soubory
  migrations:
    acct: přezdívka@doména nového účtu
    currently_redirecting: 'Váš profil má nastaveno přesměrování na:'
    proceed: Uložit
    updated_msg: Vaše nastavení migrace účtu bylo úspěšně aktualizováno!
  moderation:
    title: Moderace
  notification_mailer:
    digest:
      action: Zobrazit všechna oznámení
      body: Zde najdete stručný souhrn zpráv, které jste zmeškal/a od vaší poslední
        návštěvy %{since}
      mention: '%{name} vás zmínil/a v:'
      new_followers_summary:
        one: Navíc jste získal/a jednoho nového sledovatele, zatímco jste byl/a pryč!
          Hurá!
        other: Navíc jste získal/a %{count} nových sledovatelů, zatímco jste byl/a
          pryč! Hurá!
      subject:
        one: Jedno nové oznámení od vaší poslední návštěvy 🐘
        other: '%{count} nových oznámení od vaší poslední návštěvy 🐘'
      title: Ve vaší absenci...
    favourite:
      body: 'Váš příspěvek si oblíbil/a %{name}:'
      subject: '%{name} si oblíbil/a váš příspěvek'
      title: Nové oblíbení
    follow:
      body: '%{name} vás nyní sleduje!'
      subject: '%{name} vás nyní sleduje'
      title: Nový sledovatel
    follow_request:
      action: Spravovat žádosti o sledování
      body: '%{name} žádá o povolení vás následovat'
      subject: 'Čekající sledovatel: %{name}'
      title: Nová žádost o sledování
    mention:
      action: Odpovědět
      body: 'Byl/a jste zmíněn/a uživatelem %{name} v:'
      subject: Byl/a jste zmíněn/a uživatelem %{name}
      title: Nová zmínka
    reblog:
      body: 'Váš příspěvek byl boostnutý uživatelem %{name}:'
      subject: '%{name} boostnul/a váš příspěvek'
      title: Nové boostnutí
  number:
    human:
      decimal_units:
        format: '%n %u'
        units:
          billion: mld
          million: mil
          quadrillion: bld
          thousand: tis
          trillion: bil
  pagination:
    newer: Novější
    next: Starší
    older: Starší
    prev: Před
    truncate: '&hellip;'
  preferences:
    languages: Jazyky
    other: Ostatní
    publishing: Publikování
    web: Web
  remote_follow:
    acct: Napište svou přezdívku@doménu, ze které chcete jednat
    missing_resource: Nemůžeme najít požadované přesměrovací URL pro váš účet
    no_account_html: Ještě nemáte účet? Můžete se <a href='%{sign_up_path}' target='_blank'>registrovat
      zde</a>
    proceed: Pokračovat ke sledování
    prompt: 'Budete sledovat:'
  remote_interaction:
    proceed: Pokračovat k interakci
    prompt: 'Chcete interagovat s tímto tootem:'
  remote_unfollow:
    error: Chyba
    title: Nadpis
    unfollowed: Už nesledujete
  sessions:
    activity: Nejnovější aktivita
    browser: Prohlížeč
    browsers:
      alipay: Alipay
      blackberry: Blackberry
      chrome: Chrome
      edge: Microsoft Edge
      electron: Electron
      firefox: Firefox
      generic: Neznámý prohlížeč
      ie: Internet Explorer
      micro_messenger: MicroMessenger
      nokia: Nokia S40 Ovi Browser
      opera: Opera
      otter: Otter
      phantom_js: PhantomJS
      qq: QQ Browser
      safari: Safari
      uc_browser: UCBrowser
      weibo: Weibo
    current_session: Aktuální relace
    description: '%{browser} na %{platform}'
    explanation: Toto jsou webové prohlížeče aktuálně přihlášené na váš účet Mastodon.
    ip: IP
    platforms:
      adobe_air: Adobe Air
      android: Android
      blackberry: Blackberry
      chrome_os: Chrome OS
      firefox_os: Firefox OS
      ios: iOS
      linux: Linux
      mac: Mac
      other: neznámé platformě
      windows: Windows
      windows_mobile: Windows Mobile
      windows_phone: Windows Phone
    revoke: Zamítnout
    revoke_success: Relace úspěšně zamítnuta
    title: Relace
  settings:
    authorized_apps: Autorizované aplikace
    back: Zpět na Mastodon
    delete: Smazání účtu
    development: Vývoj
    edit_profile: Upravit profil
    export: Export dat
    followers: Autorizovaní sledovatelé
    import: Import
    migrate: Přesunutí účtu
    notifications: Oznámení
    preferences: Předvolby
    settings: Nastavení
    two_factor_authentication: Dvoufaktorové ověřování
    your_apps: Vaše aplikace
  statuses:
    attached:
      description: 'Přiloženo: %{attached}'
      image:
        one: '%{count} obrázek'
        other: '%{count} obrázků'
      video:
        one: '%{count} video'
        other: '%{count} videí'
    boosted_from_html: Boostnuto z %{acct_link}
    content_warning: 'Varování o obsahu: %{warning}'
    disallowed_hashtags:
      one: 'obsahuje nepovolený hashtag: %{tags}'
      other: 'obsahuje nepovolené hashtagy: %{tags}'
    language_detection: Zjistit jazyk automaticky
    open_in_web: Otevřít na webu
    over_character_limit: limit %{max} znaků byl překročen
    pin_errors:
      limit: Už jste si připnul/a maximální počet tootů
      ownership: Nelze připnout toot někoho jiného
      private: Nelze připnout neveřejné tooty
      reblog: Nelze připnout boostnutí
    show_more: Zobrazit více
    sign_in_to_participate: Chcete-li se účastnit této konverzace, přihlaste se
    title: '%{name}: "%{quote}"'
    visibilities:
      private: Pouze pro sledovatele
      private_long: Zobrazit pouze sledovatelům
      public: Veřejné
      public_long: Všichni mohou vidět
      unlisted: Neuvedené
      unlisted_long: Všichni mohou vidět, ale není zahrnut ve veřejných časových osách
  stream_entries:
    pinned: Připnutý toot
    reblogged: boostnul/a
    sensitive_content: Citlivý obsah
  terms:
    body_html: "<h2>Zásady soukromí</h2>\n<h3 id=\"collect\">Jaké informace sbíráme?</h3>\n\
      \n<ul>\n  <li><em>Základní informace o účtu</em>: Pokud se na tomto serveru\
      \ zaregistrujete, můžeme vás požádat o zadání uživatelského jména, e-mailové\
      \ adresy a hesla. Můžete také zadat dodatečné profilové informace, jako například\
      \ zobrazované jméno a krátký životopis, a nahrát si profilovou fotografii a\
      \ hlavičkový obrázek. Uživatelské i zobrazované jméno, životopis, profilová\
      \ fotografie a hlavičkový obrázek jsou vždy uvedeny veřejně.</li>\n  <li><em>Příspěvky,\
      \ sledovatelé a další veřejné informace</em>: Seznam lidí, které sledujete,\
      \ je uveden veřejně, totéž platí i pro vaše sledovatele. Když sem nahrajete\
      \ zprávu, bude uloženo datum a čas, společně s aplikací, ze které jste zprávu\
      \ odeslali. Zprávy mohou obsahovat mediální přílohy, jako jsou obrázky a videa.\
      \ Veřejné a nezobrazované příspěvky jsou dostupné veřejně. Pokud na vašem profilu\
      \ uvedete příspěvek, je to také veřejně dostupná informace. Vaše příspěvky jsou\
      \ doručeny vašim sledovatelům, což v některých případech znamená, že budou doručeny\
      \ na různé servery, na kterých budou ukládány kopie. Pokud příspěvky smažete,\
      \ bude tohle taktéž doručeno vašim sledovatelům. Akce znovusdílení nebo oblíbení\
      \ jiného příspěvku je vždy veřejná.</li>\n  <li><em>Příspěvky přímé a pouze\
      \ pro sledovatele</em>: Všechny příspěvky jsou uloženy a zpracovány na serveru.\
      \ Příspěvky pouze pro sledovatele jsou doručeny vašim sledovatelům a uživateům\
      \ v nich zmíněných a přímé příspěvky jsou doručeny pouze uživatelům v nich zmíněných.\
      \ V některých případech tohle znamená, že budou doručeny na různé servery, na\
      \ kterých budou ukládány kopie. Snažíme se omezit přístup k těmto příspěvkům\
      \ pouze na autorizované uživatele, ovšem jiné servery tak nemusejí učinit. Proto\
      \ je důležité posoudit servery, ke kterým vaši sledovatelé patří. V nastavení\
      \ si můžete zapnout volbu pro manuální schvalování či odmítnutí nových sledovatelů.\
      \ <em>Prosím mějte na paměti, že operátoři tohoto serveru a kteréhokoliv přijímacího\
      \ serveru mohou tyto zprávy vidět</em> a příjemci mohou vytvořit jejich snímek,\
      \ zkopírovat je, nebo je jinak sdílet. <em>Nesdílejte přes Mastodon jakékoliv\
      \ nebezpečné informace.</em></li>\n  <li><em>IP adresy a další metadata</em>:\
      \ Když se přihlásíte, zaznamenáváme IP adresu, ze které se přihlašujete, jakožto\
      \ i název vašeho webového prohlížeče. Všechny vaše webové relace jsou v nastavení\
      \ přístupné k vašemu posouzení a odvolání. Nejpozdější IP adresa použita je\
      \ uložena maximálně do 12 měsíců. Můžeme také uchovávat serverové záznamy, které\
      \ obsahují IP adresy každého požadavku odeslaného na náš server.</li>\n</ul>\n\
      \n<hr class=\"spacer\" />\n\n<h3 id=\"use\">Na co používáme vaše informace?</h3>\n\
      \n<p>Jakékoliv informace, které sbíráme, mohou být použity následujícími způsoby:</p>\n\
      \n<ul>\n  <li>K poskytnutí základních funkcí Mastodonu. Interagovat s obsahem\
      \ od jiných lidí a přispívat svým vlastním obsahem můžete pouze, pokud jste\
      \ přihlášeni. Můžete například sledovat jiné lidi a zobrazit si jejich kombinované\
      \ příspěvky ve vaší vlastní personalizované časové ose.</li>\n  <li>Pro pomoc\
      \ moderaci komunity, například porovnáním vaší IP adresy s dalšími známými adresami\
      \ pro určení vyhýbání se zákazům či jiných přestupků.</li>\n  <li>E-mailová\
      \ adresa, kterou nám poskytnete, může být použita pro zasílání informací, oznámení\
      \ o interakcích jiných uživatelů s vaším obsahem nebo přijatých zprávách a k\
      \ odpovědím na dotazy a/nebo další požadavky či otázky.</li>\n</ul>\n\n<hr class=\"\
      spacer\" />\n\n<h3 id=\"protect\">Jak vaše informace chráníme?</h3>\n\n<p>Implenentujeme\
      \ různá bezpečnostní opatření pro udržování bezpečnosti vašich osobních dat,\
      \ když zadáváte, odesíláte, či přistupujete k vašim osobním datům. Mimo jiné\
      \ je vaše relace v prohlížeči, jakož i provoz mezi vašimi aplikacemi a API,\
      \ zabezpečena pomocí SSL, a vaše heslo je hashováno pomocí silného jednosměrného\
      \ algoritmu. Pro větší zabezpečení vašeho účtu můžete povolit dvoufaktorovou\
      \ autentikaci.</p>\n\n<hr class=\"spacer\" />\n\n<h3 id=\"data-retention\">Jaké\
      \ jsou naše zásady o uchovávání údajů?</h3>\n\n<p>Budeme se snažit:</p>\n\n\
      <ul>\n  <li>Uchovávat serverové záznamy obsahující IP adresy všech požadavků\
      \ pro tento server, pokud se takové záznamy uchovávají, maximálně 90 dní.</li>\n\
      \  <li>Uchovávat IP adresy související s registrovanými uživateli maximálně\
      \ 12 měsíců.</li>\n</ul>\n\n<p>Kdykoliv si můžete vyžádat a stáhnout archiv\
      \ vašeho obsahu, včetně vašich příspěvků, mediálních příloh, profilové fotografie\
      \ a hlavičkového obrázku.</p>\n\n<p>Kdykoliv můžete nenávratně smazat váš účet.</p>\n\
      \n<hr class=\"spacer\"/>\n\n<h3 id=\"cookies\">Používáme cookies?</h3>\n\n<p>Ano.\
      \ Cookies jsou malé soubory, které stránka nebo její poskytovatel uloží na pevný\
      \ disk vašeho počítače (pokud to dovolíte). Tyto cookies umožňují stránce rozpoznat\
      \ váš prohlížeč a, pokud máte registrovaný účet, přidružit ho s vaším registrovaným\
      \ účtem.</p>\n\n<p>Používáme cookies pro pochopení a ukládání vašich předvoleb\
      \ pro budoucí návštěvy.</p>\n\n<hr class=\"spacer\" />\n\n<h3 id=\"disclose\"\
      >Zveřejňujeme jakékoliv informace třetím stranám?</h3>\n\n<p>Vaše osobně identifikovatelné\
      \ informace neprodáváme, neobchodujeme s nimi, ani je nijak nepřenášíme vnějším\
      \ stranám. Do tohoto se nepočítají důvěryhodné třetí strany, které nám pomáhají\
      \ provozovat naši stránku, podnikat, nebo vás obsluhovat, pokud tyto strany\
      \ souhlasí se zachováním důvěrnosti těchto informací. Můžeme také uvolnit vaše\
      \ informace, pokud věříme, že je to nutné pro soulad se zákonem, prosazování\
      \ našich zásad, nebo ochranu práv, majetku, či bezpečnost nás či ostatních.</p>\n\
      \n<p>Váš veřejný obsah může být stažen jinými servery na síti. Vaše příspěvky\
      \ veřejné a pouze pro sledovatele budou doručeny na servery vašich sledovatelů\
      \ a přímé zprávy budou doručeny na servery příjemců, pokud jsou tito sledovatelé\
      \ nebo příjemci zaregistrováni na jiném serveru, než je tento.</p>\n\n<p>Když\
      \ autorizujete aplikaci, aby používala váš účet, může, v závislosti na rozsahu\
      \ oprávnění, které jí udělíte, přistupovat k vašim veřejným profilovým informacím,\
      \ seznamu lidí, které sledujete, vašim sledovatelům, vašim seznamům, všem vašim\
      \ příspěvkům a příspěvkům, které jste si oblíbili. Aplikace nikdy nemohou získat\
      \ vaši e-mailovou adresu či heslo.</p>\n\n<hr class=\"spacer\" />\n\n<h3 id=\"\
      children\">Používání stránky dětmi</h3>\n\n<p>Pokud se tento server nachází\
      \ v EU nebo EHP: Naše stránka, produkty a služby jsou všechny směřovány na lidi,\
      \ kterým je alespoň 16 let. Pokud je vám méně než 16, dle požadavků nařízení\
      \ GDPR (<a href=\"https://cs.wikipedia.org/wiki/Obecn%C3%A9_na%C5%99%C3%ADzen%C3%AD_o_ochran%C4%9B_osobn%C3%ADch_%C3%BAdaj%C5%AF\"\
      >Obecné nařízení o ochě sobních údajů</a>) tuto stránku nepoužívejte.</p>\n\n\
      <p>Pokud se tento server nachází v USA: Naše stránka, produkty a služby jsou\
      \ všechny směřovány na lidi, kterým je alespoň 13 let. Pokud je vám méně než\
      \ 13, dle požadavků zákona COPPA (<a href=\"https://cs.wikipedia.org/wiki/Children%27s_online_privacy_protection_act\"\
      >Children's Online Privacy Protection Act</a>) tuto stránku nepoužívejte.</p>\n\
      \n<p>Právní požadavky mohou být jiné, pokud se tento server nachází v jiné jurisdikci.</p>\n\
      \n<hr class=\"spacer\" />\n\n<h3 id=\"changes\">Změny v našich zásadách soukromí</h3>\n\
      \n<p>Rozhodneme-li se naše zásady soukromí změnit, zveřejníme tyto změny na\
      \ této stránce.</p>\n\n<p>Tento dokument je dostupný pod licencí CC-BY-SA. Byl\
      \ naposledy aktualizován 7 března 2018.</p>\n\n<p>Původně adaptováno ze <a href=\"\
      https://github.com/discourse/discourse\">zásad soukromí Discourse</a>.</p>\n"
    title: Podmínky používání a zásady soukromí %{instance}
  themes:
    contrast: Vysoký kontrast
    default: Mastodon
    mastodon-light: Mastodon (světlý)
  time:
    formats:
      default: '%d. %b %Y, %H:%M'
      month: '%b %Y'
  two_factor_authentication:
    code_hint: Pro potvrzení zadejte kód vygenerovaný vaší autentikační aplikací
    description_html: Povolíte-li <strong>dvoufaktorové ověřování</strong>, budete
      při přihlášení potřebovat telefon, který vám vygeneruje přístupové tokeny, které
      musíte zadat.
    disable: Zakázat
    enable: Povolit
    enabled: Dvoufaktorové ověřování je povoleno
    enabled_success: Dvoufaktorové ověřování bylo úspěšně povoleno
    generate_recovery_codes: Vygenerovat záložní kódy
    instructions_html: <strong>Naskenujte tento QR kód Google Authenticatorem nebo
      jinou TOTP aplikací na vašem telefonu</strong>. Od teď bude tato aplikace generovat
      tokeny, které budete muset zadat při přihlášení.
    lost_recovery_codes: Záložní kódy vám dovolí dostat se k vašemu účtu, pokud ztratíte
      telefon. Ztratíte-li záložní kódy, můžete je zde znovu vygenerovat. Vaše staré
      záložní kódy budou zneplatněny.
    manual_instructions: 'Nemůžete-li oskenovat QR kód a je potřebovat ho zadat ručně,
      zde je tajemství v prostém textu:'
    recovery_codes: Záložní kódy pro obnovu
    recovery_codes_regenerated: Záložní kódy byly úspěšně znovu vygenerované
    recovery_instructions_html: Ztratíte-li někdy přístup k vašemu telefonu, můžete
      k získání přístupu k účtu použít jeden ze záložních kódů. <strong>Uchovávejte
      tyto kódy v bezpečí</strong>. Můžete si je například vytisknout a uložit je
      mezi jiné důležité dokumenty.
    setup: Nastavit
    wrong_code: Zadaný kód byl neplatný! Je serverový čas a čas na zařízení správný?
  user_mailer:
    backup_ready:
      explanation: Vyžádal/a jste si úplnou zálohu svého účtu Mastodon. Nyní je připravena
        ke stažení!
      subject: Váš archiv je připraven ke stažení
      title: Stažení archivu
    welcome:
      edit_profile_action: Nastavit profil
      edit_profile_step: Můžete si přizpůsobit svůj profil nahráním avataru a obrázku
        na hlavičce, změnou zobrazovaného jména a dalších. Chcete-li posoudit nové
        sledovatele předtím, než vás mohou sledovat, můžete svůj účet uzamknout.
      explanation: Zde je pár tipů na začátek
      final_action: Začněte přispívat
      final_step: 'Začněte psát! I když nemáte sledovatele, mohou vaše zprávy vidět
        jiní lidé, například na místní časové ose a mezi hashtagy. Můžete se ostatním
        představit pomocí hashtagu #introductions.'
      full_handle: Vaše celá adresa profilu
      full_handle_hint: Tohle je, co byste řekl/a svým přátelům, aby vám mohli posílat
        zprávy nebo vás sledovat z jiné instance.
      review_preferences_action: Změnit nastavení
      review_preferences_step: Nezapomeňte si nastavit své volby, například jaké e-maily
        chcete přijímat či jak soukromé mají být vaše příspěvky ve výchozím stavu.
        Nemáte-li epilepsii, můžete si nastavit automatické přehrávání obrázků GIF.
      subject: Vítejte na Mastodonu
      tip_bridge_html: Pokud přicházíte z Twitteru, můžete najít vaše přátele na Mastodonu
        pomocí <a href="%{bridge_url}">mostové aplikace</a>. Funguje ovšem pouze,
        pokud ji oni někdy také použili!
      tip_federated_timeline: Federovaná časová osa je náhled celé sítě Mastodon.
        Zahrnuje ovšem pouze lidi, které sledují vaši sousedé, takže není úplná.
      tip_following: Administrátora/y serveru sledujete automaticky. Chcete-li najít
        další zajímavé lidi, podívejte se na místní a federované časové osy.
      tip_local_timeline: Místní časová osa je náhled lidí na %{instance}. Toto jsou
        vaši nejbližší sousedé!
      tip_mobile_webapp: Pokud vám váš mobilní prohlížeč nabídne přidat si Mastodon
        na vaši domovskou obrazovku, můžete dostávat oznámení. V mnoha ohledech to
        funguje jako nativní aplikace!
      tips: Tipy
      title: Vítejte na palubě, %{name}!
  users:
    invalid_email: E-mailová adresa je neplatná
    invalid_otp_token: Neplatný kód pro dvoufaktorovou autentikaci
    otp_lost_help_html: Pokud jste ztratil/a přístup k oběma, můžete se spojit %{email}
    seamless_external_login: Jste přihlášen/a přes externí službu, nastavení hesla
      a e-mailu proto nejsou dostupná.
    signed_in_as: 'Přihlášen/a jako:'
  verification:
    explanation_html: 'Můžete se <strong>ověřit jako vlastník odkazů v metadatech
      profilu</strong>. Pro tento účel musí stránka v odkazu obsahovat odkaz zpět
      na váš profil na Mastodonu. Odkaz zpět <strong>musí</strong> mít atribut <code>rel="me"</code>.
      Na textu odkazu nezáleží. Zde je příklad:'
    verification: Ověření<|MERGE_RESOLUTION|>--- conflicted
+++ resolved
@@ -1,40 +1,30 @@
+---
 cs:
   about:
-    about_hashtag_html: Tohle jsou veřejné tooty označené hashtagem <strong>#%{hashtag}</strong>.
-      Pokud máte účet kdekoliv na fediverse, můžete s nimi interagovat.
-    about_mastodon_html: Mastodon je sociální síť založená na otevřených webových
-      protokolech a svobodném, otevřeném softwaru. Je decentrovalizovaná jako e-mail.
+    about_hashtag_html: Tohle jsou veřejné tooty označené hashtagem <strong>#%{hashtag}</strong>. Pokud máte účet kdekoliv na fediverse, můžete s nimi interagovat.
+    about_mastodon_html: Mastodon je sociální síť založená na otevřených webových protokolech a svobodném, otevřeném softwaru. Je decentrovalizovaná jako e-mail.
     about_this: O této instanci
     administered_by: 'Instanci spravuje:'
     api: API
     apps: Mobilní aplikace
-    closed_registrations: Registrace na této instanci jsou momentálně uzavřené. Ale
-      pozor! Můžete si najít jinou instanci, vytvořit si na ní účet a získat z ní
-      přístup do naprosto stejné sítě.
+    closed_registrations: Registrace na této instanci jsou momentálně uzavřené. Ale pozor! Můžete si najít jinou instanci, vytvořit si na ní účet a získat z ní přístup do naprosto stejné sítě.
     contact: Kontakt
     contact_missing: Nenastaveno
     contact_unavailable: Neuvedeno
     documentation: Dokumentace
-    extended_description_html: '<h3>Dobré místo pro pravidla</h3>
-
+    extended_description_html: |
+      <h3>Dobré místo pro pravidla</h3>
       <p>Rozšířený popis ještě nebyl nastaven.</p>
-
-      '
     features:
-      humane_approach_body: Mastodon, poučen z chyb jiných sociálních sítí, se snaží
-        bojovat se zneužíváním sociálních sítí vytvářením etických možností.
+      humane_approach_body: Mastodon, poučen z chyb jiných sociálních sítí, se snaží bojovat se zneužíváním sociálních sítí vytvářením etických možností.
       humane_approach_title: Lidštější přístup
-      not_a_product_body: Mastodon není komerční síť. Žádné reklamy, žádné dolování
-        dat, žádné hranice. Žádná centrální autorita.
+      not_a_product_body: Mastodon není komerční síť. Žádné reklamy, žádné dolování dat, žádné hranice. Žádná centrální autorita.
       not_a_product_title: Jste osoba, ne produkt
-      real_conversation_body: S 500 znaky k vaší dispozici a podporou pro varování
-        o obsahu a médiích se můžete vyjadřovat tak, jak chcete.
+      real_conversation_body: S 500 znaky k vaší dispozici a podporou pro varování o obsahu a médiích se můžete vyjadřovat tak, jak chcete.
       real_conversation_title: Vytvořen pro opravdovou konverzaci
-      within_reach_body: Několik aplikací pro iOS, Android a jiné platformy vám díky
-        jednoduchému API ekosystému dovolují držet krok s vašimi přáteli, ať už jste
-        kdekoliv.
+      within_reach_body: Několik aplikací pro iOS, Android a jiné platformy vám díky jednoduchému API ekosystému dovolují držet krok s vašimi přáteli, ať už jste kdekoliv.
       within_reach_title: Vždy v dosahu
-    generic_description: '%{domain} je jedním ze serverů v síti'
+    generic_description: "%{domain} je jedním ze serverů v síti"
     hosted_on: Mastodon hostovaný na %{domain}
     learn_more: Zjistit více
     other_instances: Seznam instancí
@@ -58,6 +48,7 @@
       other: Sledovatelé
     following: Sledovaní
     joined: Připojil/a se v %{date}
+    link_verified_on: Vlastnictví tohoto odkazu bylo zkontrolováno %{date}
     media: Média
     moved_html: 'Účet %{name} byl přesunut na %{new_profile_link}:'
     network_hidden: Tato informace není k dispozici
@@ -77,7 +68,6 @@
       bot: Robot
       moderator: Moderátor
     unfollow: Přestat sledovat
-    link_verified_on: Vlastnictví tohoto odkazu bylo zkontrolováno %{date}
   admin:
     account_moderation_notes:
       create: Zanechat poznámku
@@ -131,6 +121,7 @@
       moderation_notes: Moderační poznámky
       most_recent_activity: Nejnovější aktivita
       most_recent_ip: Nejnovější IP
+      no_limits_imposed: Nejsou nastavena žádná omezení
       not_subscribed: Neodebírá
       order:
         alphabetic: Abecedně
@@ -166,8 +157,10 @@
         report: nahlášení
         targeted_reports: Nahlášení vytvořena o tomto účtu
       silence: Utišit
+      silenced: Utišen/a
       statuses: Příspěvky
       subscribe: Odebírat
+      suspended: Suspendován/a
       title: Účty
       unconfirmed_email: Nepotvrzený e-mail
       undo_silenced: Zrušit utišení
@@ -175,43 +168,37 @@
       unsubscribe: Přestat odebírat
       username: Uživatelské jméno
       web: Web
-      no_limits_imposed: Nejsou nastavena žádná omezení
-      silenced: Utišen/a
-      suspended: Suspendován/a
     action_logs:
       actions:
-        assigned_to_self_report: '%{name} přidělil/a hlášení %{target} sobě'
-        change_email_user: '%{name} změnil/a e-mailovou adresu uživatele %{target}'
-        confirm_user: '%{name} potvrdil/a e-mailovou adresu uživatele %{target}'
-        create_custom_emoji: '%{name} nahrál/a nové emoji %{target}'
-        create_domain_block: '%{name} zablokoval/a doménu %{target}'
-        create_email_domain_block: '%{name} přidal/a e-mailovou doménu %{target} na
-          černou listinu'
-        demote_user: '%{name} degradoval/a uživatele %{target}'
-        destroy_domain_block: '%{name} odblokoval/a doménu %{target}'
-        destroy_email_domain_block: '%{name} odebral/a e-mailovou doménu %{target}
-          z černé listiny'
-        destroy_status: '%{name} odstranil/a příspěvek uživatele %{target}'
-        disable_2fa_user: '%{name} vypnul/a požadavek pro dvoufaktorovou autentikaci
-          pro uživatele %{target}'
-        disable_custom_emoji: '%{name} zakázal/a emoji %{target}'
-        disable_user: '%{name} zakázal/a přihlašování pro uživatele %{target}'
-        enable_custom_emoji: '%{name} povolil/a emoji %{target}'
-        enable_user: '%{name} povolil/a přihlašování pro uživatele %{target}'
+        assigned_to_self_report: "%{name} přidělil/a hlášení %{target} sobě"
+        change_email_user: "%{name} změnil/a e-mailovou adresu uživatele %{target}"
+        confirm_user: "%{name} potvrdil/a e-mailovou adresu uživatele %{target}"
+        create_custom_emoji: "%{name} nahrál/a nové emoji %{target}"
+        create_domain_block: "%{name} zablokoval/a doménu %{target}"
+        create_email_domain_block: "%{name} přidal/a e-mailovou doménu %{target} na černou listinu"
+        demote_user: "%{name} degradoval/a uživatele %{target}"
+        destroy_domain_block: "%{name} odblokoval/a doménu %{target}"
+        destroy_email_domain_block: "%{name} odebral/a e-mailovou doménu %{target} z černé listiny"
+        destroy_status: "%{name} odstranil/a příspěvek uživatele %{target}"
+        disable_2fa_user: "%{name} vypnul/a požadavek pro dvoufaktorovou autentikaci pro uživatele %{target}"
+        disable_custom_emoji: "%{name} zakázal/a emoji %{target}"
+        disable_user: "%{name} zakázal/a přihlašování pro uživatele %{target}"
+        enable_custom_emoji: "%{name} povolil/a emoji %{target}"
+        enable_user: "%{name} povolil/a přihlašování pro uživatele %{target}"
         memorialize_account: '%{name} změnil/a účet %{target} na stránku "in memoriam"'
-        promote_user: '%{name} povýšil/a uživatele %{target}'
-        remove_avatar_user: '%{name} odstranil/a avatar uživatele %{target}'
-        reopen_report: '%{name} znovuotevřel/a nahlášení %{target}'
-        reset_password_user: '%{name} resetoval/a heslo uživatele %{target}'
-        resolve_report: '%{name} vyřešil/a nahlášení %{target}'
-        silence_account: '%{name} utišil/a účet uživatele %{target}'
-        suspend_account: '%{name} suspendoval/a účet uživatele %{target}'
-        unassigned_report: '%{name} odebral/a nahlášení %{target}'
-        unsilence_account: '%{name} odtišil/a účet uživatele %{target}'
-        unsuspend_account: '%{name} zrušil/a suspenzaci účtu uživatele %{target}'
-        update_custom_emoji: '%{name} aktualizoval/a emoji %{target}'
-        update_status: '%{name} aktualizoval/a příspěvek uživatele %{target}'
-      deleted_status: (smazaný příspěvek)
+        promote_user: "%{name} povýšil/a uživatele %{target}"
+        remove_avatar_user: "%{name} odstranil/a avatar uživatele %{target}"
+        reopen_report: "%{name} znovuotevřel/a nahlášení %{target}"
+        reset_password_user: "%{name} resetoval/a heslo uživatele %{target}"
+        resolve_report: "%{name} vyřešil/a nahlášení %{target}"
+        silence_account: "%{name} utišil/a účet uživatele %{target}"
+        suspend_account: "%{name} suspendoval/a účet uživatele %{target}"
+        unassigned_report: "%{name} odebral/a nahlášení %{target}"
+        unsilence_account: "%{name} odtišil/a účet uživatele %{target}"
+        unsuspend_account: "%{name} zrušil/a suspenzaci účtu uživatele %{target}"
+        update_custom_emoji: "%{name} aktualizoval/a emoji %{target}"
+        update_status: "%{name} aktualizoval/a příspěvek uživatele %{target}"
+      deleted_status: "(smazaný příspěvek)"
       title: Záznam auditu
     custom_emojis:
       by_domain: Doména
@@ -266,20 +253,15 @@
       domain: Doména
       new:
         create: Vytvořit blokaci
-        hint: Blokace domény nezakáže vytváření účtových záznamů v databázi, ale bude
-          na tyto účty zpětně a automaticky aplikovat specifické metody moderace.
+        hint: Blokace domény nezakáže vytváření účtových záznamů v databázi, ale bude na tyto účty zpětně a automaticky aplikovat specifické metody moderace.
         severity:
-          desc_html: Funkce <strong>Utišit</strong> zneviditelní příspěvky z účtu
-            komukoliv, kdo jej nesleduje. Funkce <strong>Suspendovat</strong> odstraní
-            všechen obsah, média a profilová data účtu. Pro pouhé odmítnutí mediálních
-            souborů použijte funkci <strong>Žádné</strong>.
+          desc_html: Funkce <strong>Utišit</strong> zneviditelní příspěvky z účtu komukoliv, kdo jej nesleduje. Funkce <strong>Suspendovat</strong> odstraní všechen obsah, média a profilová data účtu. Pro pouhé odmítnutí mediálních souborů použijte funkci <strong>Žádné</strong>.
           noop: Žádné
           silence: Utišit
           suspend: Suspendovat
         title: Nová doménová blokace
       reject_media: Odmítat mediální soubory
-      reject_media_hint: Odstraní lokálně uložené soubory a odmítne jejich stažení
-        v budoucnosti. Irelevantní pro suspenzace
+      reject_media_hint: Odstraní lokálně uložené soubory a odmítne jejich stažení v budoucnosti. Irelevantní pro suspenzace
       severities:
         noop: Žádné
         silence: Utišit
@@ -288,7 +270,7 @@
       show:
         affected_accounts:
           one: Jeden účet v databázi byl ovlivněn
-          other: '%{count} účtů v databázi byl ovlivněn'
+          other: "%{count} účtů v databázi byl ovlivněn"
         retroactive:
           silence: Odtišit všechny existující účty z této domény
           suspend: Zrušit suspenzaci všech existujících účtů z této domény
@@ -322,24 +304,19 @@
       title: Pozvánky
     relays:
       add_new: Přidat nový most
-      description_html: <strong>Federovací most</strong> je přechodný server, který
-        vyměňuje velká množství veřejných tootů mezi servery, které z něj odebírají
-        a poblikují na něj. <strong>Může pomoci malým a středně velkým serverům objevovat
-        obsah z fediverse</strong>, což by jinak vyžadovalo, aby místní uživatelé
-        manuálně sledovali jiné lidi na vzdálených serverech.
-      enable_hint: Je-li tohle povoleno, začne váš server odebírat všechny veřejné
-        tooty z tohoto mostu a odesílat na něj své vlastní veřejné tooty.
+      delete: Smazat
+      description_html: "<strong>Federovací most</strong> je přechodný server, který vyměňuje velká množství veřejných tootů mezi servery, které z něj odebírají a poblikují na něj. <strong>Může pomoci malým a středně velkým serverům objevovat obsah z fediverse</strong>, což by jinak vyžadovalo, aby místní uživatelé manuálně sledovali jiné lidi na vzdálených serverech."
+      disable: Zakázat
+      disabled: Zakázáno
+      enable: Povolit
+      enable_hint: Je-li tohle povoleno, začne váš server odebírat všechny veřejné tooty z tohoto mostu a odesílat na něj své vlastní veřejné tooty.
+      enabled: Povoleno
       inbox_url: URL mostu
       pending: Čekám na souhlas mostu
       save_and_enable: Uložit a povolit
       setup: Nastavit připojení k mostu
       status: Stav
       title: Mosty
-      delete: Smazat
-      disable: Zakázat
-      disabled: Zakázáno
-      enable: Povolit
-      enabled: Povoleno
     report_notes:
       created_msg: Poznámka o nahlášení úspěšně vytvořena!
       destroyed_msg: Poznámka o nahlášení úspěšně smazána!
@@ -361,8 +338,7 @@
         create_and_resolve: Vyřešit s poznámkou
         create_and_unresolve: Znovu otevřít s poznámkou
         delete: Smazat
-        placeholder: Popište, jaké akce byly vykonány, nebo jakékoliv jiné související
-          aktuality...
+        placeholder: Popište, jaké akce byly vykonány, nebo jakékoliv jiné související aktuality...
       reopen: Znovu otevřít nahlášení
       report: 'Nahlásit #%{id}'
       reported_account: Nahlášený účet
@@ -378,13 +354,10 @@
       updated_at: Aktualizováno
     settings:
       activity_api_enabled:
-        desc_html: Počty lokálně publikovaných příspěvků, aktivních uživatelů a nových
-          registrací, v týdenních intervalech
+        desc_html: Počty lokálně publikovaných příspěvků, aktivních uživatelů a nových registrací, v týdenních intervalech
         title: Publikovat hromadné statistiky o uživatelské aktivitě
       bootstrap_timeline_accounts:
-        desc_html: Je-li uživatelskch jmen více, oddělujte je čárkami. Lze zadat pouze
-          místní a odemknuté účty. Je-li tohle prázdné, jsou výchozí hodnotou všichni
-          místní administrátoři.
+        desc_html: Je-li uživatelskch jmen více, oddělujte je čárkami. Lze zadat pouze místní a odemknuté účty. Je-li tohle prázdné, jsou výchozí hodnotou všichni místní administrátoři.
         title: Výchozí sledování pro nové uživatele
       contact_information:
         email: Pracovní e-mail
@@ -393,20 +366,17 @@
         desc_html: Pozměnit vzhled pomocí šablony CSS načtené na každé stránce
         title: Vlastní CSS
       hero:
-        desc_html: Zobrazuje se na hlavní stránce. Doporučuje se rozlišení alespoň
-          600x100px. Pokud toto není nastavené, bude zobrazena miniatura instance
+        desc_html: Zobrazuje se na hlavní stránce. Doporučuje se rozlišení alespoň 600x100px. Pokud toto není nastavené, bude zobrazena miniatura instance
         title: Hlavní obrázek
       peers_api_enabled:
         desc_html: Domény, na které tato instance narazila ve fediverse
         title: Zveřejnit seznam objevených instancí
       preview_sensitive_media:
-        desc_html: Náhledy odkazů na jiných stránkách budou zobrazeny i pokud jsou
-          media označena jako citlivá
+        desc_html: Náhledy odkazů na jiných stránkách budou zobrazeny i pokud jsou media označena jako citlivá
         title: Zobrazovat v náhledech OpenGraph i citlivá média
       registrations:
         closed_message:
-          desc_html: Zobrazí se na hlavní stránce, jsou-li registrace uzavřeny. Můžete
-            použít i HTML značky
+          desc_html: Zobrazí se na hlavní stránce, jsou-li registrace uzavřeny. Můžete použít i HTML značky
           title: Zpráva o uzavřených registracích
         deletion:
           desc_html: Dovolit každému smazání svého účtu
@@ -418,34 +388,26 @@
           desc_html: Povolit každému vytvořit si účet
           title: Zpřístupnit registraci
       show_known_fediverse_at_about_page:
-        desc_html: Je-li toto zapnuto, zobrazí se v náhledu tooty ze všech známých
-          serverů na fediverse. Jinak budou zobrazeny pouze místní tooty.
+        desc_html: Je-li toto zapnuto, zobrazí se v náhledu tooty ze všech známých serverů na fediverse. Jinak budou zobrazeny pouze místní tooty.
         title: Zobrazit celou známou fediverse na náhledu časové osy
       show_staff_badge:
         desc_html: Zobrazit na stránce uživatele odznak člena personálu
         title: Zobrazit odznak personálu
       site_description:
-        desc_html: Úvodní odstavec na hlavní straně. Popište, díky čemu je tento server
-          Mastodon zvláštní, a cokoliv jiného, co je důležité. Můžete zde používat
-          HTML značky, hlavně <code>&lt;a&gt;</code> a <code>&lt;em&gt;</code>.
+        desc_html: Úvodní odstavec na hlavní straně. Popište, díky čemu je tento server Mastodon zvláštní, a cokoliv jiného, co je důležité. Můžete zde používat HTML značky, hlavně <code>&lt;a&gt;</code> a <code>&lt;em&gt;</code>.
         title: Popis instance
       site_description_extended:
-        desc_html: Dobré místo pro vaše pravidla, pokyny a jiné věci, které vaši instanci
-          odlišují od ostatních. Lze použít HTML značky
+        desc_html: Dobré místo pro vaše pravidla, pokyny a jiné věci, které vaši instanci odlišují od ostatních. Lze použít HTML značky
         title: Vlastní doplňující informace
       site_short_description:
-        desc_html: Zobrazen v postranním panelu a meta značkách. Popište, co je Mastodon
-          a díky čemu je tento server zvláštní v jediném odstavci. Je-li tohle prázdné,
-          zobrazí se popis instance.
+        desc_html: Zobrazen v postranním panelu a meta značkách. Popište, co je Mastodon a díky čemu je tento server zvláštní v jediném odstavci. Je-li tohle prázdné, zobrazí se popis instance.
         title: Krátký popis instance
       site_terms:
-        desc_html: Můžete si napsat vlastní zásady soukromí, podmínky používání či
-          jiné legality. Můžete použít HTML značky
+        desc_html: Můžete si napsat vlastní zásady soukromí, podmínky používání či jiné legality. Můžete použít HTML značky
         title: Vlastní podmínky používání
       site_title: Název instance
       thumbnail:
-        desc_html: Používáno pro náhledy přes OpenGraph a API. Doporučuje se rozlišení
-          1200x630px
+        desc_html: Používáno pro náhledy přes OpenGraph a API. Doporučuje se rozlišení 1200x630px
         title: Miniatura instance
       timeline_preview:
         desc_html: Zobrazit na hlavní straně veřejnou časovou osu
@@ -476,17 +438,16 @@
       hint_html: 'Pro potvrzení suspenzace účtu prosím zadejte do pole níže %{value}:'
       proceed: Pokračovat
       title: Suspendovat účet %{acct}
-      warning_html: 'Suspenzace tohoto účtu <strong>nenávratně</strong> smaže z tohoto
-        účtu data, včetně:'
+      warning_html: 'Suspenzace tohoto účtu <strong>nenávratně</strong> smaže z tohoto účtu data, včetně:'
     title: Administrace
   admin_mailer:
     new_report:
-      body: '%{reporter} nahlásil/a uživatele %{target}'
+      body: "%{reporter} nahlásil/a uživatele %{target}"
       body_remote: Někdo z %{domain} nahlásil uživatele %{target}
       subject: Nové nahlášení pro %{instance} (#%{id})
   application_mailer:
     notification_preferences: Změnit volby e-mailu
-    salutation: '%{name},'
+    salutation: "%{name},"
     settings: 'Změnit volby e-mailu: %{link}'
     view: 'Zobrazit:'
     view_profile: Zobrazit profil
@@ -500,23 +461,18 @@
     warning: Buďte s těmito daty velmi opatrní. Nikdy je s nikým nesdílejte!
     your_token: Váš přístupový token
   auth:
-    agreement_html: Kliknutím na tlačítko „Registrovat“ souhlasíte s následováním
-      <a href="%{rules_path}">pravidel této instance</a> a <a href="%{terms_path}">našich
-      podmínek používání</a>.
+    agreement_html: Kliknutím na tlačítko „Registrovat“ souhlasíte s následováním <a href="%{rules_path}">pravidel této instance</a> a <a href="%{terms_path}">našich podmínek používání</a>.
     change_password: Heslo
     confirm_email: Potvrdit e-mail
     delete_account: Odstranit účet
-    delete_account_html: Chcete-li odstranit svůj účet, <a href="%{path}">pokračujte
-      zde</a>. Budete požádán/a o potvrzení.
+    delete_account_html: Chcete-li odstranit svůj účet, <a href="%{path}">pokračujte zde</a>. Budete požádán/a o potvrzení.
     didnt_get_confirmation: Neobdržel/a jste pokyny pro potvrzení?
     forgot_password: Zapomněl/a jste heslo?
-    invalid_reset_password_token: Token na obnovu hesla je buď neplatný, nebo vypršel.
-      Prosím vyžádejte si nový.
+    invalid_reset_password_token: Token na obnovu hesla je buď neplatný, nebo vypršel. Prosím vyžádejte si nový.
     login: Přihlásit
     logout: Odhlásit
     migrate_account: Přesunout se na jiný účet
-    migrate_account_html: Chcete-li přesměrovat tento účet na jiný, můžete to <a href="%{path}">nastavit
-      zde</a>.
+    migrate_account_html: Chcete-li přesměrovat tento účet na jiný, můžete to <a href="%{path}">nastavit zde</a>.
     or: nebo
     or_log_in_with: Nebo se přihlaste pomocí
     providers:
@@ -541,29 +497,25 @@
     title: Sledovat uživatele %{acct}
   datetime:
     distance_in_words:
-      about_x_hours: '%{count} hod'
-      about_x_months: '%{count} měsíců'
-      about_x_years: '%{count} let'
-      almost_x_years: '%{count} let'
+      about_x_hours: "%{count} hod"
+      about_x_months: "%{count} měsíců"
+      about_x_years: "%{count} let"
+      almost_x_years: "%{count} let"
       half_a_minute: Právě teď
-      less_than_x_minutes: '%{count} min'
+      less_than_x_minutes: "%{count} min"
       less_than_x_seconds: Právě teď
-      over_x_years: '%{count} let'
-      x_days: '%{count} dní'
-      x_minutes: '%{count} min'
-      x_months: '%{count} mesíců'
-      x_seconds: '%{count} s'
+      over_x_years: "%{count} let"
+      x_days: "%{count} dní"
+      x_minutes: "%{count} min"
+      x_months: "%{count} mesíců"
+      x_seconds: "%{count} s"
   deletes:
     bad_password_msg: Dobrý pokus, hackeři! Nesprávné heslo
     confirm_password: Zadejte svoje současné heslo pro ověření vaší identity
-    description_html: Tímto <strong>trvale a nenávratně</strong> odstraníte obsah
-      z vašeho účtu a deaktivuje ho. Vaše uživatelské jméno zůstane rezervované pro
-      zabránění budoucím napodobováním.
+    description_html: Tímto <strong>trvale a nenávratně</strong> odstraníte obsah z vašeho účtu a deaktivuje ho. Vaše uživatelské jméno zůstane rezervované pro zabránění budoucím napodobováním.
     proceed: Odstranit účet
     success_msg: Váš účet byl úspěšně odstraněn
-    warning_html: Pouze vymazání obsahu z této konkrétní instance je zaručeno. Obsah,
-      který byl široce sdílen, po sobě pravděpodobně zanechá stopy. U offline serverů
-      a serverů, které vaše aktualizace již neodebírají, nebudou databáze aktualizovány.
+    warning_html: Pouze vymazání obsahu z této konkrétní instance je zaručeno. Obsah, který byl široce sdílen, po sobě pravděpodobně zanechá stopy. U offline serverů a serverů, které vaše aktualizace již neodebírají, nebudou databáze aktualizovány.
     warning_title: Dostupnost rozšířeného obsahu
   errors:
     '403': Nemáte povolení zobrazit tuto stránku.
@@ -576,20 +528,12 @@
     '500':
       content: Omlouváme se, ale něco se pokazilo u nás.
       title: Tato stránka není správná
-<<<<<<< HEAD
     noscript_html: Pro použití webové aplikace Mastodon prosím povolte JavaScript. Nebo zkuste jednu z <a href="%{apps_path}">nativních aplikací</a> pro Mastodon pro vaši platformu.
-=======
-    noscript_html: Pro použití webové aplikace Mastodon prosím povolte JavaScript.
-      Nebo zkuste jednu z <a href="https://github.com/tootsuite/documentation/blob/master/Using-Mastodon/Apps.md">nativních
-      aplikací</a> pro Mastodon pro vaši platformu.
->>>>>>> 9aaab4e3
   exports:
     archive_takeout:
       date: Datum
       download: Stáhnout svůj archiv
-      hint_html: Můžete si vyžádat archiv vašich <strong>tootů a nahraných médií</strong>.
-        Exportovaná data budou ve formátu ActivityPub a budou čitelné kterýmkoliv
-        kompatibilním softwarem. Archiv si můžete vyžádat každých 7 dní.
+      hint_html: Můžete si vyžádat archiv vašich <strong>tootů a nahraných médií</strong>. Exportovaná data budou ve formátu ActivityPub a budou čitelné kterýmkoliv kompatibilním softwarem. Archiv si můžete vyžádat každých 7 dní.
       in_progress: Kompiluji váš archiv...
       request: Vyžádat svůj archiv
       size: Velikost
@@ -608,8 +552,7 @@
       title: Upravit filtr
     errors:
       invalid_context: Nebylo poskytnuto nic, nebo má neplatný kontext
-      invalid_irreversible: Nezvratné filtrování funguje pouze v souvislosti s domovskou
-        osou či oznámeními
+      invalid_irreversible: Nezvratné filtrování funguje pouze v souvislosti s domovskou osou či oznámeními
     index:
       delete: Smazat
       title: Filtry
@@ -617,21 +560,15 @@
       title: Přidat nový filtr
   followers:
     domain: Doména
-    explanation_html: Chcete-li zaručit soukromí vašich příspěvků, musíte mít na vědomí,
-      kdo vás sleduje. <strong>Vaše soukromé příspěvky jsou doručeny na všechny instance,
-      kde máte sledovatele</strong>. Nejspíš si je budete chtít zkontrolovat a odstranit
-      sledovatele na instancích, jejichž personálu či softwaru nedůvěřujete s respektováním
-      vašeho soukromí.
+    explanation_html: Chcete-li zaručit soukromí vašich příspěvků, musíte mít na vědomí, kdo vás sleduje. <strong>Vaše soukromé příspěvky jsou doručeny na všechny instance, kde máte sledovatele</strong>. Nejspíš si je budete chtít zkontrolovat a odstranit sledovatele na instancích, jejichž personálu či softwaru nedůvěřujete s respektováním vašeho soukromí.
     followers_count: Počet sledovatelů
     lock_link: Zamkněte svůj účet
     purge: Odstranit ze sledovatelů
     success:
       one: V průběhu utišování sledovatelů z jedné domény...
       other: V průběhu utišování sledovatelů z %{count} domén...
-    true_privacy_html: Berte prosím na vědomí, že <strong>skutečného soukromí se dá
-      dosáhnout pouze za pomoci end-to-end šifrování</strong>.
-    unlocked_warning_html: Kdokoliv vás může sledovat a okamžitě vidět vaše soukromé
-      příspěvky. %{lock_link}, abyste mohl/a zkontrolovat a odmítnout sledovatele.
+    true_privacy_html: Berte prosím na vědomí, že <strong>skutečného soukromí se dá dosáhnout pouze za pomoci end-to-end šifrování</strong>.
+    unlocked_warning_html: Kdokoliv vás může sledovat a okamžitě vidět vaše soukromé příspěvky. %{lock_link}, abyste mohl/a zkontrolovat a odmítnout sledovatele.
     unlocked_warning_title: Váš účet není zamknutý
   footer:
     developers: Vývojáři
@@ -644,8 +581,7 @@
       one: Něco ještě není úplně v pořádku! Prosím zkontrolujte chybu níže
       other: Něco ještě není úplně v pořádku! Prosím zkontrolujte %{count} chyb níže
   imports:
-    preface: Můžete importovat data, která jste exportoval/a z jiné instance, jako
-      například seznam lidí, které sledujete či blokujete.
+    preface: Můžete importovat data, která jste exportoval/a z jiné instance, jako například seznam lidí, které sledujete či blokujete.
     success: Vaše data byla úspěšně nahrána a nyní budou zpracována v daný čas
     types:
       blocking: Seznam blokovaných
@@ -668,10 +604,9 @@
     invited_by: 'Byl/a jste pozván/a uživatelem:'
     max_uses:
       one: 1 použití
-      other: '%{count} použití'
+      other: "%{count} použití"
     max_uses_prompt: Bez limitu
-    prompt: Vygenerujte a sdílejte s ostatními odkazy a umožněte jim přístup na tuto
-      instanci
+    prompt: Vygenerujte a sdílejte s ostatními odkazy a umožněte jim přístup na tuto instanci
     table:
       expires_at: Vyprší
       uses: Použití
@@ -693,29 +628,26 @@
   notification_mailer:
     digest:
       action: Zobrazit všechna oznámení
-      body: Zde najdete stručný souhrn zpráv, které jste zmeškal/a od vaší poslední
-        návštěvy %{since}
-      mention: '%{name} vás zmínil/a v:'
+      body: Zde najdete stručný souhrn zpráv, které jste zmeškal/a od vaší poslední návštěvy %{since}
+      mention: "%{name} vás zmínil/a v:"
       new_followers_summary:
-        one: Navíc jste získal/a jednoho nového sledovatele, zatímco jste byl/a pryč!
-          Hurá!
-        other: Navíc jste získal/a %{count} nových sledovatelů, zatímco jste byl/a
-          pryč! Hurá!
+        one: Navíc jste získal/a jednoho nového sledovatele, zatímco jste byl/a pryč! Hurá!
+        other: Navíc jste získal/a %{count} nových sledovatelů, zatímco jste byl/a pryč! Hurá!
       subject:
-        one: Jedno nové oznámení od vaší poslední návštěvy 🐘
-        other: '%{count} nových oznámení od vaší poslední návštěvy 🐘'
+        one: "Jedno nové oznámení od vaší poslední návštěvy \U0001F418"
+        other: "%{count} nových oznámení od vaší poslední návštěvy \U0001F418"
       title: Ve vaší absenci...
     favourite:
       body: 'Váš příspěvek si oblíbil/a %{name}:'
-      subject: '%{name} si oblíbil/a váš příspěvek'
+      subject: "%{name} si oblíbil/a váš příspěvek"
       title: Nové oblíbení
     follow:
-      body: '%{name} vás nyní sleduje!'
-      subject: '%{name} vás nyní sleduje'
+      body: "%{name} vás nyní sleduje!"
+      subject: "%{name} vás nyní sleduje"
       title: Nový sledovatel
     follow_request:
       action: Spravovat žádosti o sledování
-      body: '%{name} žádá o povolení vás následovat'
+      body: "%{name} žádá o povolení vás následovat"
       subject: 'Čekající sledovatel: %{name}'
       title: Nová žádost o sledování
     mention:
@@ -725,12 +657,12 @@
       title: Nová zmínka
     reblog:
       body: 'Váš příspěvek byl boostnutý uživatelem %{name}:'
-      subject: '%{name} boostnul/a váš příspěvek'
+      subject: "%{name} boostnul/a váš příspěvek"
       title: Nové boostnutí
   number:
     human:
       decimal_units:
-        format: '%n %u'
+        format: "%n %u"
         units:
           billion: mld
           million: mil
@@ -742,7 +674,7 @@
     next: Starší
     older: Starší
     prev: Před
-    truncate: '&hellip;'
+    truncate: "&hellip;"
   preferences:
     languages: Jazyky
     other: Ostatní
@@ -751,8 +683,7 @@
   remote_follow:
     acct: Napište svou přezdívku@doménu, ze které chcete jednat
     missing_resource: Nemůžeme najít požadované přesměrovací URL pro váš účet
-    no_account_html: Ještě nemáte účet? Můžete se <a href='%{sign_up_path}' target='_blank'>registrovat
-      zde</a>
+    no_account_html: Ještě nemáte účet? Můžete se <a href='%{sign_up_path}' target='_blank'>registrovat zde</a>
     proceed: Pokračovat ke sledování
     prompt: 'Budete sledovat:'
   remote_interaction:
@@ -784,7 +715,7 @@
       uc_browser: UCBrowser
       weibo: Weibo
     current_session: Aktuální relace
-    description: '%{browser} na %{platform}'
+    description: "%{browser} na %{platform}"
     explanation: Toto jsou webové prohlížeče aktuálně přihlášené na váš účet Mastodon.
     ip: IP
     platforms:
@@ -822,11 +753,11 @@
     attached:
       description: 'Přiloženo: %{attached}'
       image:
-        one: '%{count} obrázek'
-        other: '%{count} obrázků'
+        one: "%{count} obrázek"
+        other: "%{count} obrázků"
       video:
-        one: '%{count} video'
-        other: '%{count} videí'
+        one: "%{count} video"
+        other: "%{count} videí"
     boosted_from_html: Boostnuto z %{acct_link}
     content_warning: 'Varování o obsahu: %{warning}'
     disallowed_hashtags:
@@ -855,102 +786,87 @@
     reblogged: boostnul/a
     sensitive_content: Citlivý obsah
   terms:
-    body_html: "<h2>Zásady soukromí</h2>\n<h3 id=\"collect\">Jaké informace sbíráme?</h3>\n\
-      \n<ul>\n  <li><em>Základní informace o účtu</em>: Pokud se na tomto serveru\
-      \ zaregistrujete, můžeme vás požádat o zadání uživatelského jména, e-mailové\
-      \ adresy a hesla. Můžete také zadat dodatečné profilové informace, jako například\
-      \ zobrazované jméno a krátký životopis, a nahrát si profilovou fotografii a\
-      \ hlavičkový obrázek. Uživatelské i zobrazované jméno, životopis, profilová\
-      \ fotografie a hlavičkový obrázek jsou vždy uvedeny veřejně.</li>\n  <li><em>Příspěvky,\
-      \ sledovatelé a další veřejné informace</em>: Seznam lidí, které sledujete,\
-      \ je uveden veřejně, totéž platí i pro vaše sledovatele. Když sem nahrajete\
-      \ zprávu, bude uloženo datum a čas, společně s aplikací, ze které jste zprávu\
-      \ odeslali. Zprávy mohou obsahovat mediální přílohy, jako jsou obrázky a videa.\
-      \ Veřejné a nezobrazované příspěvky jsou dostupné veřejně. Pokud na vašem profilu\
-      \ uvedete příspěvek, je to také veřejně dostupná informace. Vaše příspěvky jsou\
-      \ doručeny vašim sledovatelům, což v některých případech znamená, že budou doručeny\
-      \ na různé servery, na kterých budou ukládány kopie. Pokud příspěvky smažete,\
-      \ bude tohle taktéž doručeno vašim sledovatelům. Akce znovusdílení nebo oblíbení\
-      \ jiného příspěvku je vždy veřejná.</li>\n  <li><em>Příspěvky přímé a pouze\
-      \ pro sledovatele</em>: Všechny příspěvky jsou uloženy a zpracovány na serveru.\
-      \ Příspěvky pouze pro sledovatele jsou doručeny vašim sledovatelům a uživateům\
-      \ v nich zmíněných a přímé příspěvky jsou doručeny pouze uživatelům v nich zmíněných.\
-      \ V některých případech tohle znamená, že budou doručeny na různé servery, na\
-      \ kterých budou ukládány kopie. Snažíme se omezit přístup k těmto příspěvkům\
-      \ pouze na autorizované uživatele, ovšem jiné servery tak nemusejí učinit. Proto\
-      \ je důležité posoudit servery, ke kterým vaši sledovatelé patří. V nastavení\
-      \ si můžete zapnout volbu pro manuální schvalování či odmítnutí nových sledovatelů.\
-      \ <em>Prosím mějte na paměti, že operátoři tohoto serveru a kteréhokoliv přijímacího\
-      \ serveru mohou tyto zprávy vidět</em> a příjemci mohou vytvořit jejich snímek,\
-      \ zkopírovat je, nebo je jinak sdílet. <em>Nesdílejte přes Mastodon jakékoliv\
-      \ nebezpečné informace.</em></li>\n  <li><em>IP adresy a další metadata</em>:\
-      \ Když se přihlásíte, zaznamenáváme IP adresu, ze které se přihlašujete, jakožto\
-      \ i název vašeho webového prohlížeče. Všechny vaše webové relace jsou v nastavení\
-      \ přístupné k vašemu posouzení a odvolání. Nejpozdější IP adresa použita je\
-      \ uložena maximálně do 12 měsíců. Můžeme také uchovávat serverové záznamy, které\
-      \ obsahují IP adresy každého požadavku odeslaného na náš server.</li>\n</ul>\n\
-      \n<hr class=\"spacer\" />\n\n<h3 id=\"use\">Na co používáme vaše informace?</h3>\n\
-      \n<p>Jakékoliv informace, které sbíráme, mohou být použity následujícími způsoby:</p>\n\
-      \n<ul>\n  <li>K poskytnutí základních funkcí Mastodonu. Interagovat s obsahem\
-      \ od jiných lidí a přispívat svým vlastním obsahem můžete pouze, pokud jste\
-      \ přihlášeni. Můžete například sledovat jiné lidi a zobrazit si jejich kombinované\
-      \ příspěvky ve vaší vlastní personalizované časové ose.</li>\n  <li>Pro pomoc\
-      \ moderaci komunity, například porovnáním vaší IP adresy s dalšími známými adresami\
-      \ pro určení vyhýbání se zákazům či jiných přestupků.</li>\n  <li>E-mailová\
-      \ adresa, kterou nám poskytnete, může být použita pro zasílání informací, oznámení\
-      \ o interakcích jiných uživatelů s vaším obsahem nebo přijatých zprávách a k\
-      \ odpovědím na dotazy a/nebo další požadavky či otázky.</li>\n</ul>\n\n<hr class=\"\
-      spacer\" />\n\n<h3 id=\"protect\">Jak vaše informace chráníme?</h3>\n\n<p>Implenentujeme\
-      \ různá bezpečnostní opatření pro udržování bezpečnosti vašich osobních dat,\
-      \ když zadáváte, odesíláte, či přistupujete k vašim osobním datům. Mimo jiné\
-      \ je vaše relace v prohlížeči, jakož i provoz mezi vašimi aplikacemi a API,\
-      \ zabezpečena pomocí SSL, a vaše heslo je hashováno pomocí silného jednosměrného\
-      \ algoritmu. Pro větší zabezpečení vašeho účtu můžete povolit dvoufaktorovou\
-      \ autentikaci.</p>\n\n<hr class=\"spacer\" />\n\n<h3 id=\"data-retention\">Jaké\
-      \ jsou naše zásady o uchovávání údajů?</h3>\n\n<p>Budeme se snažit:</p>\n\n\
-      <ul>\n  <li>Uchovávat serverové záznamy obsahující IP adresy všech požadavků\
-      \ pro tento server, pokud se takové záznamy uchovávají, maximálně 90 dní.</li>\n\
-      \  <li>Uchovávat IP adresy související s registrovanými uživateli maximálně\
-      \ 12 měsíců.</li>\n</ul>\n\n<p>Kdykoliv si můžete vyžádat a stáhnout archiv\
-      \ vašeho obsahu, včetně vašich příspěvků, mediálních příloh, profilové fotografie\
-      \ a hlavičkového obrázku.</p>\n\n<p>Kdykoliv můžete nenávratně smazat váš účet.</p>\n\
-      \n<hr class=\"spacer\"/>\n\n<h3 id=\"cookies\">Používáme cookies?</h3>\n\n<p>Ano.\
-      \ Cookies jsou malé soubory, které stránka nebo její poskytovatel uloží na pevný\
-      \ disk vašeho počítače (pokud to dovolíte). Tyto cookies umožňují stránce rozpoznat\
-      \ váš prohlížeč a, pokud máte registrovaný účet, přidružit ho s vaším registrovaným\
-      \ účtem.</p>\n\n<p>Používáme cookies pro pochopení a ukládání vašich předvoleb\
-      \ pro budoucí návštěvy.</p>\n\n<hr class=\"spacer\" />\n\n<h3 id=\"disclose\"\
-      >Zveřejňujeme jakékoliv informace třetím stranám?</h3>\n\n<p>Vaše osobně identifikovatelné\
-      \ informace neprodáváme, neobchodujeme s nimi, ani je nijak nepřenášíme vnějším\
-      \ stranám. Do tohoto se nepočítají důvěryhodné třetí strany, které nám pomáhají\
-      \ provozovat naši stránku, podnikat, nebo vás obsluhovat, pokud tyto strany\
-      \ souhlasí se zachováním důvěrnosti těchto informací. Můžeme také uvolnit vaše\
-      \ informace, pokud věříme, že je to nutné pro soulad se zákonem, prosazování\
-      \ našich zásad, nebo ochranu práv, majetku, či bezpečnost nás či ostatních.</p>\n\
-      \n<p>Váš veřejný obsah může být stažen jinými servery na síti. Vaše příspěvky\
-      \ veřejné a pouze pro sledovatele budou doručeny na servery vašich sledovatelů\
-      \ a přímé zprávy budou doručeny na servery příjemců, pokud jsou tito sledovatelé\
-      \ nebo příjemci zaregistrováni na jiném serveru, než je tento.</p>\n\n<p>Když\
-      \ autorizujete aplikaci, aby používala váš účet, může, v závislosti na rozsahu\
-      \ oprávnění, které jí udělíte, přistupovat k vašim veřejným profilovým informacím,\
-      \ seznamu lidí, které sledujete, vašim sledovatelům, vašim seznamům, všem vašim\
-      \ příspěvkům a příspěvkům, které jste si oblíbili. Aplikace nikdy nemohou získat\
-      \ vaši e-mailovou adresu či heslo.</p>\n\n<hr class=\"spacer\" />\n\n<h3 id=\"\
-      children\">Používání stránky dětmi</h3>\n\n<p>Pokud se tento server nachází\
-      \ v EU nebo EHP: Naše stránka, produkty a služby jsou všechny směřovány na lidi,\
-      \ kterým je alespoň 16 let. Pokud je vám méně než 16, dle požadavků nařízení\
-      \ GDPR (<a href=\"https://cs.wikipedia.org/wiki/Obecn%C3%A9_na%C5%99%C3%ADzen%C3%AD_o_ochran%C4%9B_osobn%C3%ADch_%C3%BAdaj%C5%AF\"\
-      >Obecné nařízení o ochě sobních údajů</a>) tuto stránku nepoužívejte.</p>\n\n\
-      <p>Pokud se tento server nachází v USA: Naše stránka, produkty a služby jsou\
-      \ všechny směřovány na lidi, kterým je alespoň 13 let. Pokud je vám méně než\
-      \ 13, dle požadavků zákona COPPA (<a href=\"https://cs.wikipedia.org/wiki/Children%27s_online_privacy_protection_act\"\
-      >Children's Online Privacy Protection Act</a>) tuto stránku nepoužívejte.</p>\n\
-      \n<p>Právní požadavky mohou být jiné, pokud se tento server nachází v jiné jurisdikci.</p>\n\
-      \n<hr class=\"spacer\" />\n\n<h3 id=\"changes\">Změny v našich zásadách soukromí</h3>\n\
-      \n<p>Rozhodneme-li se naše zásady soukromí změnit, zveřejníme tyto změny na\
-      \ této stránce.</p>\n\n<p>Tento dokument je dostupný pod licencí CC-BY-SA. Byl\
-      \ naposledy aktualizován 7 března 2018.</p>\n\n<p>Původně adaptováno ze <a href=\"\
-      https://github.com/discourse/discourse\">zásad soukromí Discourse</a>.</p>\n"
+    body_html: |
+      <h2>Zásady soukromí</h2>
+      <h3 id="collect">Jaké informace sbíráme?</h3>
+
+      <ul>
+        <li><em>Základní informace o účtu</em>: Pokud se na tomto serveru zaregistrujete, můžeme vás požádat o zadání uživatelského jména, e-mailové adresy a hesla. Můžete také zadat dodatečné profilové informace, jako například zobrazované jméno a krátký životopis, a nahrát si profilovou fotografii a hlavičkový obrázek. Uživatelské i zobrazované jméno, životopis, profilová fotografie a hlavičkový obrázek jsou vždy uvedeny veřejně.</li>
+        <li><em>Příspěvky, sledovatelé a další veřejné informace</em>: Seznam lidí, které sledujete, je uveden veřejně, totéž platí i pro vaše sledovatele. Když sem nahrajete zprávu, bude uloženo datum a čas, společně s aplikací, ze které jste zprávu odeslali. Zprávy mohou obsahovat mediální přílohy, jako jsou obrázky a videa. Veřejné a nezobrazované příspěvky jsou dostupné veřejně. Pokud na vašem profilu uvedete příspěvek, je to také veřejně dostupná informace. Vaše příspěvky jsou doručeny vašim sledovatelům, což v některých případech znamená, že budou doručeny na různé servery, na kterých budou ukládány kopie. Pokud příspěvky smažete, bude tohle taktéž doručeno vašim sledovatelům. Akce znovusdílení nebo oblíbení jiného příspěvku je vždy veřejná.</li>
+        <li><em>Příspěvky přímé a pouze pro sledovatele</em>: Všechny příspěvky jsou uloženy a zpracovány na serveru. Příspěvky pouze pro sledovatele jsou doručeny vašim sledovatelům a uživateům v nich zmíněných a přímé příspěvky jsou doručeny pouze uživatelům v nich zmíněných. V některých případech tohle znamená, že budou doručeny na různé servery, na kterých budou ukládány kopie. Snažíme se omezit přístup k těmto příspěvkům pouze na autorizované uživatele, ovšem jiné servery tak nemusejí učinit. Proto je důležité posoudit servery, ke kterým vaši sledovatelé patří. V nastavení si můžete zapnout volbu pro manuální schvalování či odmítnutí nových sledovatelů. <em>Prosím mějte na paměti, že operátoři tohoto serveru a kteréhokoliv přijímacího serveru mohou tyto zprávy vidět</em> a příjemci mohou vytvořit jejich snímek, zkopírovat je, nebo je jinak sdílet. <em>Nesdílejte přes Mastodon jakékoliv nebezpečné informace.</em></li>
+        <li><em>IP adresy a další metadata</em>: Když se přihlásíte, zaznamenáváme IP adresu, ze které se přihlašujete, jakožto i název vašeho webového prohlížeče. Všechny vaše webové relace jsou v nastavení přístupné k vašemu posouzení a odvolání. Nejpozdější IP adresa použita je uložena maximálně do 12 měsíců. Můžeme také uchovávat serverové záznamy, které obsahují IP adresy každého požadavku odeslaného na náš server.</li>
+      </ul>
+
+      <hr class="spacer" />
+
+      <h3 id="use">Na co používáme vaše informace?</h3>
+
+      <p>Jakékoliv informace, které sbíráme, mohou být použity následujícími způsoby:</p>
+
+      <ul>
+        <li>K poskytnutí základních funkcí Mastodonu. Interagovat s obsahem od jiných lidí a přispívat svým vlastním obsahem můžete pouze, pokud jste přihlášeni. Můžete například sledovat jiné lidi a zobrazit si jejich kombinované příspěvky ve vaší vlastní personalizované časové ose.</li>
+        <li>Pro pomoc moderaci komunity, například porovnáním vaší IP adresy s dalšími známými adresami pro určení vyhýbání se zákazům či jiných přestupků.</li>
+        <li>E-mailová adresa, kterou nám poskytnete, může být použita pro zasílání informací, oznámení o interakcích jiných uživatelů s vaším obsahem nebo přijatých zprávách a k odpovědím na dotazy a/nebo další požadavky či otázky.</li>
+      </ul>
+
+      <hr class="spacer" />
+
+      <h3 id="protect">Jak vaše informace chráníme?</h3>
+
+      <p>Implenentujeme různá bezpečnostní opatření pro udržování bezpečnosti vašich osobních dat, když zadáváte, odesíláte, či přistupujete k vašim osobním datům. Mimo jiné je vaše relace v prohlížeči, jakož i provoz mezi vašimi aplikacemi a API, zabezpečena pomocí SSL, a vaše heslo je hashováno pomocí silného jednosměrného algoritmu. Pro větší zabezpečení vašeho účtu můžete povolit dvoufaktorovou autentikaci.</p>
+
+      <hr class="spacer" />
+
+      <h3 id="data-retention">Jaké jsou naše zásady o uchovávání údajů?</h3>
+
+      <p>Budeme se snažit:</p>
+
+      <ul>
+        <li>Uchovávat serverové záznamy obsahující IP adresy všech požadavků pro tento server, pokud se takové záznamy uchovávají, maximálně 90 dní.</li>
+        <li>Uchovávat IP adresy související s registrovanými uživateli maximálně 12 měsíců.</li>
+      </ul>
+
+      <p>Kdykoliv si můžete vyžádat a stáhnout archiv vašeho obsahu, včetně vašich příspěvků, mediálních příloh, profilové fotografie a hlavičkového obrázku.</p>
+
+      <p>Kdykoliv můžete nenávratně smazat váš účet.</p>
+
+      <hr class="spacer"/>
+
+      <h3 id="cookies">Používáme cookies?</h3>
+
+      <p>Ano. Cookies jsou malé soubory, které stránka nebo její poskytovatel uloží na pevný disk vašeho počítače (pokud to dovolíte). Tyto cookies umožňují stránce rozpoznat váš prohlížeč a, pokud máte registrovaný účet, přidružit ho s vaším registrovaným účtem.</p>
+
+      <p>Používáme cookies pro pochopení a ukládání vašich předvoleb pro budoucí návštěvy.</p>
+
+      <hr class="spacer" />
+
+      <h3 id="disclose">Zveřejňujeme jakékoliv informace třetím stranám?</h3>
+
+      <p>Vaše osobně identifikovatelné informace neprodáváme, neobchodujeme s nimi, ani je nijak nepřenášíme vnějším stranám. Do tohoto se nepočítají důvěryhodné třetí strany, které nám pomáhají provozovat naši stránku, podnikat, nebo vás obsluhovat, pokud tyto strany souhlasí se zachováním důvěrnosti těchto informací. Můžeme také uvolnit vaše informace, pokud věříme, že je to nutné pro soulad se zákonem, prosazování našich zásad, nebo ochranu práv, majetku, či bezpečnost nás či ostatních.</p>
+
+      <p>Váš veřejný obsah může být stažen jinými servery na síti. Vaše příspěvky veřejné a pouze pro sledovatele budou doručeny na servery vašich sledovatelů a přímé zprávy budou doručeny na servery příjemců, pokud jsou tito sledovatelé nebo příjemci zaregistrováni na jiném serveru, než je tento.</p>
+
+      <p>Když autorizujete aplikaci, aby používala váš účet, může, v závislosti na rozsahu oprávnění, které jí udělíte, přistupovat k vašim veřejným profilovým informacím, seznamu lidí, které sledujete, vašim sledovatelům, vašim seznamům, všem vašim příspěvkům a příspěvkům, které jste si oblíbili. Aplikace nikdy nemohou získat vaši e-mailovou adresu či heslo.</p>
+
+      <hr class="spacer" />
+
+      <h3 id="children">Používání stránky dětmi</h3>
+
+      <p>Pokud se tento server nachází v EU nebo EHP: Naše stránka, produkty a služby jsou všechny směřovány na lidi, kterým je alespoň 16 let. Pokud je vám méně než 16, dle požadavků nařízení GDPR (<a href="https://cs.wikipedia.org/wiki/Obecn%C3%A9_na%C5%99%C3%ADzen%C3%AD_o_ochran%C4%9B_osobn%C3%ADch_%C3%BAdaj%C5%AF">Obecné nařízení o ochě sobních údajů</a>) tuto stránku nepoužívejte.</p>
+
+      <p>Pokud se tento server nachází v USA: Naše stránka, produkty a služby jsou všechny směřovány na lidi, kterým je alespoň 13 let. Pokud je vám méně než 13, dle požadavků zákona COPPA (<a href="https://cs.wikipedia.org/wiki/Children%27s_online_privacy_protection_act">Children's Online Privacy Protection Act</a>) tuto stránku nepoužívejte.</p>
+
+      <p>Právní požadavky mohou být jiné, pokud se tento server nachází v jiné jurisdikci.</p>
+
+      <hr class="spacer" />
+
+      <h3 id="changes">Změny v našich zásadách soukromí</h3>
+
+      <p>Rozhodneme-li se naše zásady soukromí změnit, zveřejníme tyto změny na této stránce.</p>
+
+      <p>Tento dokument je dostupný pod licencí CC-BY-SA. Byl naposledy aktualizován 7 března 2018.</p>
+
+      <p>Původně adaptováno ze <a href="https://github.com/discourse/discourse">zásad soukromí Discourse</a>.</p>
     title: Podmínky používání a zásady soukromí %{instance}
   themes:
     contrast: Vysoký kontrast
@@ -958,82 +874,53 @@
     mastodon-light: Mastodon (světlý)
   time:
     formats:
-      default: '%d. %b %Y, %H:%M'
-      month: '%b %Y'
+      default: "%d. %b %Y, %H:%M"
+      month: "%b %Y"
   two_factor_authentication:
     code_hint: Pro potvrzení zadejte kód vygenerovaný vaší autentikační aplikací
-    description_html: Povolíte-li <strong>dvoufaktorové ověřování</strong>, budete
-      při přihlášení potřebovat telefon, který vám vygeneruje přístupové tokeny, které
-      musíte zadat.
+    description_html: Povolíte-li <strong>dvoufaktorové ověřování</strong>, budete při přihlášení potřebovat telefon, který vám vygeneruje přístupové tokeny, které musíte zadat.
     disable: Zakázat
     enable: Povolit
     enabled: Dvoufaktorové ověřování je povoleno
     enabled_success: Dvoufaktorové ověřování bylo úspěšně povoleno
     generate_recovery_codes: Vygenerovat záložní kódy
-    instructions_html: <strong>Naskenujte tento QR kód Google Authenticatorem nebo
-      jinou TOTP aplikací na vašem telefonu</strong>. Od teď bude tato aplikace generovat
-      tokeny, které budete muset zadat při přihlášení.
-    lost_recovery_codes: Záložní kódy vám dovolí dostat se k vašemu účtu, pokud ztratíte
-      telefon. Ztratíte-li záložní kódy, můžete je zde znovu vygenerovat. Vaše staré
-      záložní kódy budou zneplatněny.
-    manual_instructions: 'Nemůžete-li oskenovat QR kód a je potřebovat ho zadat ručně,
-      zde je tajemství v prostém textu:'
+    instructions_html: "<strong>Naskenujte tento QR kód Google Authenticatorem nebo jinou TOTP aplikací na vašem telefonu</strong>. Od teď bude tato aplikace generovat tokeny, které budete muset zadat při přihlášení."
+    lost_recovery_codes: Záložní kódy vám dovolí dostat se k vašemu účtu, pokud ztratíte telefon. Ztratíte-li záložní kódy, můžete je zde znovu vygenerovat. Vaše staré záložní kódy budou zneplatněny.
+    manual_instructions: 'Nemůžete-li oskenovat QR kód a je potřebovat ho zadat ručně, zde je tajemství v prostém textu:'
     recovery_codes: Záložní kódy pro obnovu
     recovery_codes_regenerated: Záložní kódy byly úspěšně znovu vygenerované
-    recovery_instructions_html: Ztratíte-li někdy přístup k vašemu telefonu, můžete
-      k získání přístupu k účtu použít jeden ze záložních kódů. <strong>Uchovávejte
-      tyto kódy v bezpečí</strong>. Můžete si je například vytisknout a uložit je
-      mezi jiné důležité dokumenty.
+    recovery_instructions_html: Ztratíte-li někdy přístup k vašemu telefonu, můžete k získání přístupu k účtu použít jeden ze záložních kódů. <strong>Uchovávejte tyto kódy v bezpečí</strong>. Můžete si je například vytisknout a uložit je mezi jiné důležité dokumenty.
     setup: Nastavit
     wrong_code: Zadaný kód byl neplatný! Je serverový čas a čas na zařízení správný?
   user_mailer:
     backup_ready:
-      explanation: Vyžádal/a jste si úplnou zálohu svého účtu Mastodon. Nyní je připravena
-        ke stažení!
+      explanation: Vyžádal/a jste si úplnou zálohu svého účtu Mastodon. Nyní je připravena ke stažení!
       subject: Váš archiv je připraven ke stažení
       title: Stažení archivu
     welcome:
       edit_profile_action: Nastavit profil
-      edit_profile_step: Můžete si přizpůsobit svůj profil nahráním avataru a obrázku
-        na hlavičce, změnou zobrazovaného jména a dalších. Chcete-li posoudit nové
-        sledovatele předtím, než vás mohou sledovat, můžete svůj účet uzamknout.
+      edit_profile_step: Můžete si přizpůsobit svůj profil nahráním avataru a obrázku na hlavičce, změnou zobrazovaného jména a dalších. Chcete-li posoudit nové sledovatele předtím, než vás mohou sledovat, můžete svůj účet uzamknout.
       explanation: Zde je pár tipů na začátek
       final_action: Začněte přispívat
-      final_step: 'Začněte psát! I když nemáte sledovatele, mohou vaše zprávy vidět
-        jiní lidé, například na místní časové ose a mezi hashtagy. Můžete se ostatním
-        představit pomocí hashtagu #introductions.'
+      final_step: 'Začněte psát! I když nemáte sledovatele, mohou vaše zprávy vidět jiní lidé, například na místní časové ose a mezi hashtagy. Můžete se ostatním představit pomocí hashtagu #introductions.'
       full_handle: Vaše celá adresa profilu
-      full_handle_hint: Tohle je, co byste řekl/a svým přátelům, aby vám mohli posílat
-        zprávy nebo vás sledovat z jiné instance.
+      full_handle_hint: Tohle je, co byste řekl/a svým přátelům, aby vám mohli posílat zprávy nebo vás sledovat z jiné instance.
       review_preferences_action: Změnit nastavení
-      review_preferences_step: Nezapomeňte si nastavit své volby, například jaké e-maily
-        chcete přijímat či jak soukromé mají být vaše příspěvky ve výchozím stavu.
-        Nemáte-li epilepsii, můžete si nastavit automatické přehrávání obrázků GIF.
+      review_preferences_step: Nezapomeňte si nastavit své volby, například jaké e-maily chcete přijímat či jak soukromé mají být vaše příspěvky ve výchozím stavu. Nemáte-li epilepsii, můžete si nastavit automatické přehrávání obrázků GIF.
       subject: Vítejte na Mastodonu
-      tip_bridge_html: Pokud přicházíte z Twitteru, můžete najít vaše přátele na Mastodonu
-        pomocí <a href="%{bridge_url}">mostové aplikace</a>. Funguje ovšem pouze,
-        pokud ji oni někdy také použili!
-      tip_federated_timeline: Federovaná časová osa je náhled celé sítě Mastodon.
-        Zahrnuje ovšem pouze lidi, které sledují vaši sousedé, takže není úplná.
-      tip_following: Administrátora/y serveru sledujete automaticky. Chcete-li najít
-        další zajímavé lidi, podívejte se na místní a federované časové osy.
-      tip_local_timeline: Místní časová osa je náhled lidí na %{instance}. Toto jsou
-        vaši nejbližší sousedé!
-      tip_mobile_webapp: Pokud vám váš mobilní prohlížeč nabídne přidat si Mastodon
-        na vaši domovskou obrazovku, můžete dostávat oznámení. V mnoha ohledech to
-        funguje jako nativní aplikace!
+      tip_bridge_html: Pokud přicházíte z Twitteru, můžete najít vaše přátele na Mastodonu pomocí <a href="%{bridge_url}">mostové aplikace</a>. Funguje ovšem pouze, pokud ji oni někdy také použili!
+      tip_federated_timeline: Federovaná časová osa je náhled celé sítě Mastodon. Zahrnuje ovšem pouze lidi, které sledují vaši sousedé, takže není úplná.
+      tip_following: Administrátora/y serveru sledujete automaticky. Chcete-li najít další zajímavé lidi, podívejte se na místní a federované časové osy.
+      tip_local_timeline: Místní časová osa je náhled lidí na %{instance}. Toto jsou vaši nejbližší sousedé!
+      tip_mobile_webapp: Pokud vám váš mobilní prohlížeč nabídne přidat si Mastodon na vaši domovskou obrazovku, můžete dostávat oznámení. V mnoha ohledech to funguje jako nativní aplikace!
       tips: Tipy
       title: Vítejte na palubě, %{name}!
   users:
     invalid_email: E-mailová adresa je neplatná
     invalid_otp_token: Neplatný kód pro dvoufaktorovou autentikaci
     otp_lost_help_html: Pokud jste ztratil/a přístup k oběma, můžete se spojit %{email}
-    seamless_external_login: Jste přihlášen/a přes externí službu, nastavení hesla
-      a e-mailu proto nejsou dostupná.
+    seamless_external_login: Jste přihlášen/a přes externí službu, nastavení hesla a e-mailu proto nejsou dostupná.
     signed_in_as: 'Přihlášen/a jako:'
   verification:
-    explanation_html: 'Můžete se <strong>ověřit jako vlastník odkazů v metadatech
-      profilu</strong>. Pro tento účel musí stránka v odkazu obsahovat odkaz zpět
-      na váš profil na Mastodonu. Odkaz zpět <strong>musí</strong> mít atribut <code>rel="me"</code>.
-      Na textu odkazu nezáleží. Zde je příklad:'
+    explanation_html: 'Můžete se <strong>ověřit jako vlastník odkazů v metadatech profilu</strong>. Pro tento účel musí stránka v odkazu obsahovat odkaz zpět na váš profil na Mastodonu. Odkaz zpět <strong>musí</strong> mít atribut <code>rel="me"</code>. Na textu odkazu nezáleží. Zde je příklad:'
     verification: Ověření