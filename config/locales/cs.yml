--- conflicted
+++ resolved
@@ -2281,12 +2281,7 @@
     nickname_hint: Zadejte přezdívku nového bezpečnostního klíče
     not_enabled: Zatím jste nepovolili WebAuthn
     not_supported: Tento prohlížeč nepodporuje bezpečnostní klíče
-<<<<<<< HEAD
-    otp_required: Pro použití bezpečnostních klíčů prosím nejprve zapněte dvoufázové ověřování.
     registered_on: Přidán %{date}
   wrapstodon:
     description: Podívejte se, jak %{name} používali Mastodon v tomto roce!
-    title: Wrapstodon %{year} pro %{name}
-=======
-    registered_on: Přidán %{date}
->>>>>>> f2a2d73e
+    title: Wrapstodon %{year} pro %{name}