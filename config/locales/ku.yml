--- conflicted
+++ resolved
@@ -3,13 +3,8 @@
   about:
     about_mastodon_html: 'Tora civakî ya pêşerojê: Ne reklam, ne şopandina şîrketan, dîzayna nenavendî! Bi Mastodon re bibe xwediyê daneyên xwe!'
     contact_missing: Nehate sazkirin
-<<<<<<< HEAD
-    contact_unavailable: N/A
-    hosted_on: Decodon li ser %{domain} tê pêşkêşkirin
-=======
     contact_unavailable: Tune
     hosted_on: Mastodon li ser %{domain} tê pêşkêşkirin
->>>>>>> 363bedd0
     title: Derbar
   accounts:
     follow: Bişopîne
