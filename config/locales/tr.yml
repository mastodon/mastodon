--- conflicted
+++ resolved
@@ -391,16 +391,6 @@
       media_storage: Medya deposu
       new_users: yeni kullanıcılar
       opened_reports: açılan bildirimler
-<<<<<<< HEAD
-      pending_reports_html:
-        one: "<strong>1</strong> bekleyen bildirim"
-        other: "<strong>%{count}</strong> bekleyen bildirim"
-      pending_tags_html:
-        one: "<strong>1</strong> bekleyen etiket"
-        other: "<strong>%{count}</strong> bekleyen etiket"
-      pending_users_html:
-        one: "<strong>1</strong> bekleyen kullanıcı"
-=======
       pending_appeals_html:
         one: "<strong>%{count}</strong> bekleyen itiraz"
         other: "<strong>%{count}</strong> bekleyen itiraz"
@@ -412,7 +402,6 @@
         other: "<strong>%{count}</strong> bekleyen etiket"
       pending_users_html:
         one: "<strong>%{count}</strong> bekleyen kullanıcı"
->>>>>>> 8c7223f4
         other: "<strong>%{count}</strong> bekleyen kullanıcı"
       resolved_reports: çözülmüş bildirimler
       software: Yazılım
@@ -422,13 +411,10 @@
       top_languages: En aktif diller
       top_servers: En aktif sunucular
       website: Web sitesi
-<<<<<<< HEAD
-=======
     disputes:
       appeals:
         empty: İtiraz bulunamadı.
         title: İtirazlar
->>>>>>> 8c7223f4
     domain_allows:
       add_new: Alan adını beyaz listeye al
       created_msg: Alan adı başarıyla beyaz listeye alındı
@@ -648,11 +634,8 @@
       resolved_msg: Şikayet başarıyla çözümlendi!
       skip_to_actions: İşlemlere atla
       status: Durum
-<<<<<<< HEAD
-=======
       statuses: Bildirilen içerik
       statuses_description_html: İncitici içerik, bildirilen hesapla iletişimde alıntılanacaktır
->>>>>>> 8c7223f4
       target_origin: Şikayet edilen hesabın kökeni
       title: Şikayetler
       unassign: Atamayı geri al
@@ -1418,10 +1401,7 @@
     profile: Profil
     relationships: Takip edilenler ve takipçiler
     statuses_cleanup: Otomatik gönderi silme
-<<<<<<< HEAD
-=======
     strikes: Moderasyon eylemleri
->>>>>>> 8c7223f4
     two_factor_authentication: İki adımlı doğrulama
     webauthn_authentication: Güvenlik anahtarları
   statuses:
@@ -1501,10 +1481,7 @@
       '2629746': 1 ay
       '31556952': 1 yıl
       '5259492': 2 ay
-<<<<<<< HEAD
-=======
       '604800': 1 hafta
->>>>>>> 8c7223f4
       '63113904': 2 yıl
       '7889238': 3 ay
     min_age_label: Zaman eşiği
