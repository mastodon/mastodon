--- conflicted
+++ resolved
@@ -3,13 +3,8 @@
   about:
     about_mastodon_html: Mastodon <em>ücretsiz ve açık kaynaklı</em> bir sosyal ağdır. <em>Merkezileştirilmemiş</em> yapısı sayesinde diğer ticari sosyal platformların aksine iletişimininizin tek bir firmada tutulmasının/yönetilmesinin önüne geçer. Güvendiğiniz bir sunucuyu seçerek oradaki kişilerle etkileşimde bulunabilirsiniz. Herkes kendi Mastodon sunucusunu kurabilir ve sorunsuz bir şekilde Mastodon <em>sosyal ağına</em> dahil edebilir.
     contact_missing: Ayarlanmadı
-<<<<<<< HEAD
-    contact_unavailable: Yok
-    hosted_on: Decodon %{domain} üzerinde barındırılıyor
-=======
     contact_unavailable: Bulunamadı
     hosted_on: Mastodon %{domain} üzerinde barındırılıyor
->>>>>>> 363bedd0
     title: Hakkında
   accounts:
     follow: Takip et
