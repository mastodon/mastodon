--- conflicted
+++ resolved
@@ -1343,11 +1343,7 @@
       unrecognized_emoji: 인식 되지 않은 에모지입니다
   relationships:
     activity: 계정 활동
-<<<<<<< HEAD
-    confirm_follow_selected_followers: 정말로 선택된 팔로워들을 팔로우하시겠습니까?
-=======
-    confirm_follow_selected_followers: 정말로 선택된 팔로워들을 팔로우 하시겠습니까?
->>>>>>> d66dfc7b
+    confirm_follow_selected_followers: 정말로 선택된 팔로워들을 팔로우 하시겠습니까
     confirm_remove_selected_followers: 정말로 선택된 팔로워들을 삭제하시겠습니까?
     confirm_remove_selected_follows: 정말로 선택된 팔로우를 끊으시겠습니까?
     dormant: 휴면
