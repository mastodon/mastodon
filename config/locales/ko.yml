ko:
  about:
    about_hashtag_html: <strong>#%{hashtag}</strong> 라는 해시태그가 붙은 공개 툿 입니다. 같은 연합에
      속한 임의의 인스턴스에 계정을 생성하면 당신도 대화에 참여할 수 있습니다.
    about_mastodon_html: 마스토돈은 <em>오픈 소스 기반의</em> 소셜 네트워크 서비스 입니다. 상용 플랫폼의 대체로서 <em>분산형
      구조</em>를 채택해, 여러분의 대화가 한 회사에 독점되는 것을 방지합니다. 신뢰할 수 있는 인스턴스를 선택하세요 &mdash; 어떤
      인스턴스를 고르더라도, 누구와도 대화할 수 있습니다. 누구나 자신만의 마스토돈 인스턴스를 만들 수 있으며, 아주 매끄럽게 <em>소셜 네트워크</em>에
      참가할 수 있습니다.
    about_this: 이 인스턴스에 대해서
    administered_by: '관리자:'
    closed_registrations: 현재 이 인스턴스에서는 신규 등록을 받고 있지 않습니다.
    contact: 연락처
    contact_missing: 미설정
    contact_unavailable: N/A
    description_headline: '%{domain} (은)는 무엇인가요?'
    domain_count_after: 개의 인스턴스
    domain_count_before: 연결된
    extended_description_html: '<h3>룰을 작성하는 장소</h3>

      <p>아직 설명이 작성되지 않았습니다.</p>

      '
    features:
      humane_approach_body: 다른 SNS의 실패를 교훈삼아, 마스토돈은 소셜미디어가 잘못 사용되는 것을 막기 위하여 윤리적인
        설계를 추구합니다.
      humane_approach_title: 보다 배려를 의식한 설계를 추구
      not_a_product_body: 마스토돈은 이익을 추구하는 SNS가 아닙니다. 그러므로 광고와 데이터의 수집 및 분석이 존재하지 않고,
        유저를 구속하지도 않습니다.
      not_a_product_title: 여러분은 사람이며, 상품이 아닙니다
      real_conversation_body: 자유롭게 사용할 수 있는 500문자의 메세지와 미디어 경고 내용을 바탕으로, 자기자신을 자유롭게
        표현할 수 있습니다.
      real_conversation_title: 진정한 커뮤니케이션을 위하여
      within_reach_body: 개발자 친화적인 API에 의해서 실현된 iOS나 Android, 그 외의 여러 Platform들 덕분에
        어디서든 친구들과 자유롭게 메세지를 주고 받을 수 있습니다.
      within_reach_title: 언제나 유저의 곁에서
    generic_description: '%{domain} 은 네트워크에 있는 한 서버입니다'
    hosted_on: '%{domain}에서 호스팅 되는 마스토돈'
    learn_more: 자세히
    other_instances: 다른 인스턴스
    source_code: 소스 코드
    status_count_after: 툿
    status_count_before: 툿 수
    user_count_after: 명
    user_count_before: 사용자 수
    what_is_mastodon: 마스토돈이란?
  accounts:
    follow: 팔로우
    followers: 팔로워
    following: 팔로잉
    media: 미디어
    moved_html: '%{name}은 %{new_profile_link}으로 이동되었습니다:'
    network_hidden: 이 정보는 사용할 수 없습니다
    nothing_here: 아무 것도 없습니다!
    people_followed_by: '%{name} 님이 팔로우 중인 계정'
    people_who_follow: '%{name} 님을 팔로우 중인 계정'
    posts: 툿
    posts_with_replies: 툿과 답장
    reserved_username: 이 아이디는 예약되어 있습니다
    roles:
      admin: 관리자
      bot: 봇
      moderator: 모더레이터
    unfollow: 팔로우 해제
  admin:
    account_moderation_notes:
      create: 모더레이션 노트 작성하기
      created_msg: 모더레이션 기록이 성공적으로 작성되었습니다!
      delete: 삭제
      destroyed_msg: 모더레이션 기록이 성공적으로 삭제되었습니다!
    accounts:
      are_you_sure: 정말로 실행하시겠습니까?
      avatar: 아바타
      by_domain: 도메인
      change_email:
        changed_msg: 이메일이 성공적으로 바뀌었습니다!
        current_email: 현재 이메일 주소
        label: 이메일 주소 변경
        new_email: 새 이메일 주소
        submit: 이메일 주소 변경
        title: '%{username}의 이메일 주소 변경'
      confirm: 확인
      confirmed: 확인됨
      confirming: 확인 중
      demote: 모더레이터 강등
      disable: 비활성화
      disable_two_factor_authentication: 2단계 인증을 비활성화
      disabled: 비활성화된
      display_name: 이름
      domain: 도메인
      edit: 편집
      email: E-mail
      email_status: 이메일 상태
      enable: 활성화
      enabled: 활성화된
      feed_url: 피드 URL
      followers: 팔로워 수
      followers_url: 팔로워 URL
      follows: 팔로잉 수
      inbox_url: 수신함 URL
      ip: IP
      location:
        all: 전체
        local: 로컬
        remote: 리모트
        title: 위치
      login_status: 로그인 상태
      media_attachments: 첨부된 미디어
      memorialize: 메모리엄으로 전환
      moderation:
        all: 전체
        silenced: 침묵 중
        suspended: 정지 중
        title: 모더레이션
      moderation_notes: 모더레이션 기록
      most_recent_activity: 최근 활동
      most_recent_ip: 최근 IP
      not_subscribed: 구독하지 않음
      order:
        alphabetic: 알파벳 순
        most_recent: 최근 순
        title: 순서
      outbox_url: 발신함 URL
      perform_full_suspension: 완전히 정지시키기
      profile_url: 프로필 URL
      promote: 모더레이터로 승급
      protocol: 프로토콜
      public: 전체 공개
      push_subscription_expires: PuSH 구독 기간 만료
      redownload: 아바타 업데이트
      remove_avatar: 아바타 지우기
      resend_confirmation:
        already_confirmed: 이 사용자는 이미 확인되었습니다
        send: 다시 확인 이메일
        success: 확인 이메일이 전송되었습니다!
      reset: 초기화
      reset_password: 비밀번호 초기화
      resubscribe: 다시 구독
      role: 권한
      roles:
        admin: 관리자
        moderator: 모더레이터
        staff: 스태프
        user: 사용자
      salmon_url: Salmon URL
      search: 검색
      shared_inbox_url: 공유된 inbox URL
      show:
        created_reports: 이 계정에서 제출된 신고
        report: 신고
        targeted_reports: 이 계정에 대한 신고
      silence: 침묵
      statuses: 툿 수
      subscribe: 구독하기
      title: 계정
      unconfirmed_email: 미확인 된 이메일 주소
      undo_silenced: 침묵 해제
      undo_suspension: 정지 해제
      unsubscribe: 구독 해제
      username: 아이디
      web: 웹
    action_logs:
      actions:
        assigned_to_self_report: '%{name}이 리포트 %{target}을 자신에게 할당했습니다'
        change_email_user: '%{name}이 %{target}의 이메일 주소를 변경했습니다'
        confirm_user: '%{name}이 %{target}의 이메일 주소를 컨펌했습니다'
        create_custom_emoji: '%{name}이 새로운 에모지 %{target}를 추가했습니다'
        create_domain_block: '%{name}이 도메인 %{target}를 차단했습니다'
        create_email_domain_block: '%{name}이 이메일 도메인 %{target}를 차단했습니다'
        demote_user: '%{name}이 %{target}을 강등했습니다'
        destroy_domain_block: '%{name}이 도메인 %{target}의 차단을 해제했습니다'
        destroy_email_domain_block: '%{name}이 이메일 도메인 %{target}을 화이트리스트에 넣었습니다'
        destroy_status: '%{name}이 %{target}의 툿을 삭제했습니다'
        disable_2fa_user: '%{name}이 %{target}의 2FA를 비활성화 했습니다'
        disable_custom_emoji: '%{name}이 에모지 %{target}를 비활성화 했습니다'
        disable_user: '%{name}이 %{target}의 로그인을 비활성화 했습니다'
        enable_custom_emoji: '%{name}이 에모지 %{target}를 활성화 했습니다'
        enable_user: '%{name}이 %{target}의 로그인을 활성화 했습니다'
        memorialize_account: '%{name}이 %{target}의 계정을 메모리엄으로 전환했습니다'
        promote_user: '%{name}이 %{target}를 승급시켰습니다'
        remove_avatar_user: '%{name}이 %{target}의 아바타를 지웠습니다'
        reopen_report: '%{name}이 리포트 %{target}을 다시 열었습니다'
        reset_password_user: '%{name}이 %{target}의 암호를 초기화했습니다'
        resolve_report: '%{name}이 %{target} 신고를 처리됨으로 변경하였습니다'
        silence_account: '%{name}이 %{target}의 계정을 뮤트시켰습니다'
        suspend_account: '%{name}이 %{target}의 계정을 정지시켰습니다'
        unassigned_report: '%{name}이 리포트 %{target}을 할당 해제했습니다'
        unsilence_account: '%{name}이 %{target}에 대한 뮤트를 해제했습니다'
        unsuspend_account: '%{name}이 %{target}에 대한 정지를 해제했습니다'
        update_custom_emoji: '%{name}이 에모지 %{target}를 업데이트 했습니다'
        update_status: '%{name}이 %{target}의 상태를 업데이트 했습니다'
      title: 감사 기록
    custom_emojis:
      by_domain: 도메인
      copied_msg: 성공적으로 에모지의 로컬 복사본을 생성했습니다
      copy: 복사
      copy_failed_msg: 에모지의 로컬 복사본을 만드는 데 실패하였습니다
      created_msg: 에모지가 성공적으로 생성되었습니다!
      delete: 삭제
      destroyed_msg: 에모지가 성공적으로 삭제되었습니다!
      disable: 비활성화
      disabled_msg: 성공적으로 비활성화하였습니다
      emoji: 에모지
      enable: 활성화
      enabled_msg: 성공적으로 활성화하였습니다
      image_hint: 50KB 이하의 PNG
      listed: 목록에 실림
      new:
        title: 새 커스텀 에모지 추가
      overwrite: 덮어쓰기
      shortcode: 짧은 코드
      shortcode_hint: 최소 2글자, 영문자, 숫자, _만 사용 가능
      title: 커스텀 에모지
      unlisted: 목록에 없음
      update_failed_msg: 에모지를 업데이트 할 수 없습니다
      updated_msg: 에모지가 성공적으로 업데이트 되었습니다!
      upload: 업로드
    domain_blocks:
      add_new: 추가하기
      created_msg: 도메인 차단 처리를 완료했습니다
      destroyed_msg: 도메인 차단이 해제되었습니다
      domain: 도메인
      new:
        create: 차단 추가
        hint: 도메인 차단은 내부 데이터베이스에 계정이 생성되는 것까지는 막을 수 없지만, 그 도메인에서 생성된 계정에 자동적으로 특정한
          모더레이션을 적용하게 할 수 있습니다.
        severity:
          desc_html: '<strong>침묵</strong>은 계정을 팔로우 하지 않고 있는 사람들에겐 계정의 툿을 보이지 않게 합니다.
            <strong>정지</strong>는 계정의 컨텐츠, 미디어, 프로필 데이터를 삭제합니다.

            미디어 파일만을 거부하고 싶다면 <strong>없음</strong>으로 두세요.'
          noop: 없음
          silence: 침묵
          suspend: 정지
        title: 새로운 도메인 차단
      reject_media: 미디어 파일 거부하기
      reject_media_hint: 로컬에 저장된 미디어 파일을 삭제하고, 이후로도 다운로드를 거부합니다. 정지와는 관계 없습니다
      severities:
        noop: 없음
        silence: 침묵
        suspend: 정지
      severity: 심각도
      show:
        affected_accounts:
          one: 데이터베이스 중 1개의 계정에 영향을 끼칩니다
          other: 데이터베이스 중 %{count}개의 계정에 영향을 끼칩니다
        retroactive:
          silence: 이 도메인에 존재하는 모든 계정의 침묵를 해제
          suspend: 이 도메인에 존재하는 모든 계정의 계정 정지를 해제
        title: '%{domain}의 도메인 차단을 해제'
        undo: 실행 취소
      title: 도메인 차단
      undo: 실행 취소
    email_domain_blocks:
      add_new: 새로 추가
      created_msg: 이메일 도메인 차단 규칙을 생성했습니다
      delete: 삭제
      destroyed_msg: 이메일 도메인 차단 규칙을 삭제했습니다
      domain: 도메인
      new:
        create: 차단 규칙 생성
        title: 새 이메일 도메인 차단
      title: Email 도메인 차단
    instances:
      account_count: 알려진 계정의 수
      domain_name: 도메인 이름
      reset: 리셋
      search: 검색
      title: 알려진 인스턴스들
    invites:
      filter:
        all: 모두
        available: 사용가능
        expired: 만료됨
        title: 필터
      title: 초대
    report_notes:
      created_msg: 리포트 노트가 성공적으로 작성되었습니다!
      destroyed_msg: 리포트 노트가 성공적으로 삭제되었습니다!
    reports:
      account:
        note: 노트
        report: 리포트
      action_taken_by: 신고 처리자
      are_you_sure: 정말로 실행하시겠습니까?
      assign_to_self: 나에게 할당 됨
      assigned: 할당 된 모더레이터
      comment:
        none: 없음
      created_at: 리포트 시각
      id: ID
      mark_as_resolved: 해결 완료 처리
      mark_as_unresolved: 미해결로 표시
      notes:
        create: 기록 추가
        create_and_resolve: 기록을 작성하고 해결됨으로 표시
        create_and_unresolve: 기록 작성과 함께 미해결로 표시
        delete: 삭제
        placeholder: 이 리포트에 대한 조치, 기타 관련 된 사항에 대해 설명합니다…
      reopen: 리포트 다시 열기
      report: '신고 #%{id}'
      report_contents: 내용
      reported_account: 신고 대상 계정
      reported_by: 신고자
      resolved: 해결됨
      resolved_msg: 리포트가 성공적으로 해결되었습니다!
      silence_account: 계정을 침묵 처리
      status: 상태
      suspend_account: 계정을 정지
      target: 대상
      title: 신고
      unassign: 할당 해제
      unresolved: 미해결
      updated_at: 업데이트 시각
      view: 표시
    settings:
      activity_api_enabled:
        desc_html: 주별 로컬에 게시 된 글, 활성 사용자 및 새로운 가입자 수
        title: 유저 활동에 대한 통계 발행
      bootstrap_timeline_accounts:
        desc_html: 콤마로 여러 유저명을 구분. 로컬의 잠기지 않은 계정만 가능합니다. 비워 둘 경우 모든 로컬 관리자가 기본으로 사용
          됩니다.
        title: 새 유저가 팔로우 할 계정들
      contact_information:
        email: 공개할 메일 주소를 입력
        username: 아이디를 입력
      hero:
        desc_html: 프론트페이지에 표시 됩니다. 최소 600x100픽셀을 권장합니다. 만약 설정되지 않았다면, 인스턴스의 썸네일이 사용
          됩니다
        title: 히어로 이미지
      peers_api_enabled:
        desc_html: 이 인스턴스가 페디버스에서 만났던 도메인 네임들
        title: 발견 된 인스턴스들의 리스트 발행
      preview_sensitive_media:
        desc_html: 민감한 미디어로 설정되었더라도 다른 웹사이트에서 링크 미리보기에 썸네일을 보여줍니다
        title: 민감한 미디어를 오픈그래프 미리보기에 보여주기
      registrations:
        closed_message:
          desc_html: 신규 등록을 받지 않을 때 프론트 페이지에 표시됩니다. HTML 태그를 사용할 수 있습니다
          title: 신규 등록 정지 시 메시지
        deletion:
          desc_html: 유저가 자신의 계정을 삭제할 수 있도록 설정합니다
          title: 계정 삭제를 허가함
        min_invite_role:
          disabled: 아무도 못 하게
          title: 초대링크를 만들 수 있는 권한
        open:
          desc_html: 계정을 생성할 수 있도록 허용합니다
          title: 신규 계정 등록을 받음
      show_known_fediverse_at_about_page:
        desc_html: 활성화 되면 프리뷰 페이지에서 페디버스의 모든 툿을 표시합니다. 비활성화시 로컬에 있는 툿만 표시 됩니다.
        title: 타임라인 프리뷰에 알려진 페디버스 표시하기
      show_staff_badge:
        desc_html: 유저 페이지에 스태프 배지를 표시합니다
        title: 스태프 배지 표시
      site_description:
        desc_html: 탑 페이지와 meta 태그에 사용됩니다. HTML 태그, 주로 <code>&lt;a&gt;</code>, <code>&lt;em&gt;</code>
          같은 것을 사용 가능합니다.
        title: 사이트 설명
      site_description_extended:
        desc_html: 규칙, 가이드라인 등을 작성하기 좋은 곳입니다. HTML 태그를 사용할 수 있습니다
        title: 사이트 상세 설명
      site_terms:
        desc_html: 당신은 독자적인 개인정보 취급 방침이나 이용약관, 그 외의 법적 근거를 작성할 수 있습니다. HTML태그를 사용할
          수 있습니다
        title: 커스텀 서비스 이용 약관
      site_title: 사이트 이름
      thumbnail:
        desc_html: OpenGraph와 API의 미리보기로 사용 됩니다. 1200x630px을 권장합니다
        title: 인스턴스 썸네일
      timeline_preview:
        desc_html: 랜딩 페이지에 공개 타임라인을 표시합니다
        title: 타임라인 프리뷰
      title: 사이트 설정
    statuses:
      back_to_account: 계정으로 돌아가기
      batch:
        delete: 삭제
        nsfw_off: NSFW 끄기
        nsfw_on: NSFW 켜기
      failed_to_execute: 실행을 실패하였습니다
      media:
        title: 미디어
      no_media: 미디어 없음
      title: 계정 툿
      with_media: 미디어 있음
    subscriptions:
      callback_url: 콜백 URL
      confirmed: 확인됨
      expires_in: 기한
      last_delivery: 최종 발송
      title: WebSub
      topic: 토픽
    title: 관리
    dashboard:
      backlog: 미처리 된 작업
      config: 설정
      feature_deletions: 계정 삭제
      feature_invites: 초대 링크
      feature_registrations: 가입
      feature_relay: 연합 릴레이
      features: 기능
      hidden_service: 히든 서비스와의 연합
      open_reports: 미해결 신고
      recent_users: 최근 가입 한 유저
      search: 전문 검색
      single_user_mode: 싱글 유저 모드
      software: 소프트웨어
      space: 디스크 사용량
      title: 대시보드
      total_users: 총 유저 수
      trends: 트렌드
      week_interactions: 이번 주의 상호작용
      week_users_active: 이번 주의 활성 사용자
      week_users_new: 이번 주의 신규 유저
    relays:
      add_new: 릴레이 추가
      description_html: <strong>연합 릴레이</strong>는 서버들 사이에서 많은 양의 공개 툿을 구독하고 중개하는 서버입니다.
        <strong>이것은 중소 규모의 서버에서 연합우주를 발견하는 데에 도움을 줄 수 있습니다</strong>, 이제 로컬 유저들이 다른
        서버의 유저들을 수동으로 팔로우 하지 않아도 됩니다.
      enable_hint: 활성화 되면, 이 릴레이의 모든 공개 툿을 구독하고 이 서버의 공개 툿을 전송하게 됩니다.
      inbox_url: 릴레이 URL
      setup: 릴레이 연결 설정
      status: 상태
      title: 릴레이
  admin_mailer:
    new_report:
      body: '%{reporter} 가 %{target} 를 신고했습니다'
      body_remote: '%{domain}의 누군가가 %{target}을 신고했습니다'
      subject: '%{instance} 에 새 신고 등록됨 (#%{id})'
  application_mailer:
    notification_preferences: 메일 설정 변경
    salutation: '%{name} 님,'
    settings: '메일 설정을 변경: %{link}'
    view: 'View:'
    view_profile: 프로필 보기
    view_status: 게시물 보기
  applications:
    created: 애플리케이션이 성공적으로 생성되었습니다
    destroyed: 애플리케이션이 성공적으로 삭제되었습니다
    invalid_url: 올바르지 않은 URL입니다
    regenerate_token: 토큰 재생성
    token_regenerated: 액세스 토큰이 성공적으로 재생성되었습니다
    warning: 이 데이터를 조심히 다뤄 주세요. 다른 사람들과 절대로 공유하지 마세요!
    your_token: 액세스 토큰
  auth:
    agreement_html: 이 등록으로 <a href="%{rules_path}">이용규약</a> 과 <a href="%{terms_path}">약관</a>에
      동의하는 것으로 간주됩니다.
    change_password: 패스워드
    confirm_email: 확인 메일 승인
    delete_account: 계정 삭제
    delete_account_html: 계정을 삭제하고 싶은 경우, <a href="%{path}">여기서</a> 삭제할 수 있습니다. 삭제
      전 확인 화면이 표시됩니다.
    didnt_get_confirmation: 확인 메일을 받지 못하셨습니까?
    forgot_password: 비밀번호를 잊어버리셨습니까?
    invalid_reset_password_token: 비밀번호 리셋 토큰이 올바르지 못하거나 기간이 만료되었습니다. 다시 요청해주세요.
    login: 로그인
    logout: 로그아웃
    migrate_account: 계정 옮기기
    migrate_account_html: 이 계정을 다른 계정으로 리디렉션 하길 원하는 경우 <a href="%{path}">여기</a>에서
      설정할 수 있습니다.
    or: 또는
    or_log_in_with: 다른 방법으로 로그인 하려면
    providers:
      cas: CAS
      saml: SAML
    register: 등록하기
    register_elsewhere: 다른 인스턴스에서 가입
    resend_confirmation: 확인 메일을 다시 보내기
    reset_password: 비밀번호 재설정
    security: 보안
    set_new_password: 새 비밀번호
  authorize_follow:
    already_following: 이미 이 계정을 팔로우 하고 있습니다
    error: 리모트 계정을 확인하는 도중 오류가 발생했습니다
    follow: 팔로우
    follow_request: '당신은 다음 계정에 팔로우 신청을 했습니다:'
    following: '성공! 당신은 다음 계정을 팔로우 하고 있습니다:'
    post_follow:
      close: 혹은, 당신은 이 윈도우를 닫을 수 있습니다.
      return: 유저 프로필 보기
      web: 웹으로 가기
    title: '%{acct} 를 팔로우'
  datetime:
    distance_in_words:
      about_x_hours: '%{count}시간'
      about_x_months: '%{count}월'
      about_x_years: '%{count}년'
      almost_x_years: '%{count}년'
      half_a_minute: 지금
      less_than_x_minutes: '%{count}분'
      less_than_x_seconds: 지금
      over_x_years: '%{count}년'
      x_days: '%{count}일'
      x_minutes: '%{count}분'
      x_months: '%{count}월'
      x_seconds: '%{count}초'
  deletes:
    bad_password_msg: 비밀번호가 올바르지 않습니다
    confirm_password: 본인 확인을 위해 현재 사용 중인 암호를 입력해 주십시오
    description_html: 계정에 업로드된 모든 컨텐츠가 삭제되며, 계정은 비활성화 됩니다. 이것은 영구적으로 이루어지는 것이므로 <strong>되돌릴
      수 없습니다</strong>. 사칭 행위를 방지하기 위해 같은 아이디로 다시 등록하는 것은 불가능합니다.
    proceed: 계정 삭제
    success_msg: 계정이 성공적으로 삭제되었습니다
    warning_html: 삭제가 보장되는 것은 이 인스턴스 상에서의 컨텐츠에 한합니다. 타 인스턴스 등, 외부에 멀리 공유된 컨텐츠는 흔적이
      남아 삭제되지 않는 경우도 있습니다. 그리고 현재 접속이 불가능한 서버나, 업데이트를 받지 않게 된 서버에 대해서는 삭제가 반영되지 않을
      수도 있습니다.
    warning_title: 공유된 컨텐츠에 대해서
  errors:
    '403': 이 페이지를 표시할 권한이 없습니다.
    '404': 당신이 찾으려는 페이지는 존재하지 않습니다.
    '410': 당신이 보려는 페이지는 더이상 존재하지 않습니다.
    '422':
      content: 보안 인증에 실패했습니다. 쿠키를 차단하고 있진 않습니까?
      title: 보안 인증 실패
    '429': 요청 횟수 제한에 도달했습니다
    '500':
      content: 죄송합니다, 뭔가 잘못 되었습니다.
      title: 이 페이지는 잘못되었습니다
    noscript_html: 마스토돈을 사용하기 위해서는 자바스크립트를 켜 주십시오. 아니면 <a href="https://github.com/tootsuite/documentation/blob/master/Using-Mastodon/Apps.md">네이티브
      앱</a> 중 하나를 사용할 수 있습니다.
  exports:
    archive_takeout:
      date: 날짜
      download: 아카이브 다운로드
      hint_html: 당신의 <strong>툿과 업로드 된 미디어</strong>의 아카이브를 요청할 수 있습니다. 내보내지는 데이터는 ActivityPub
        포맷입니다. 호환 되는 모든 소프트웨어에서 읽을 수 있습니다. 7일마다 새로운 아카이브를 요청할 수 있습니다.
      in_progress: 당신의 아카이브를 컴파일 중입니다…
      request: 아카이브 요청하기
      size: 크기
    blocks: 차단
    csv: CSV
    follows: 팔로우
    mutes: 뮤트
    storage: 미디어
  filters:
    contexts:
      home: 홈 타임라인
      notifications: 알림
      public: 퍼블릭 타임라인
      thread: 대화
    edit:
      title: 필터 편집
    errors:
      invalid_context: 컨텍스트가 없거나 올바르지 않습니다
      invalid_irreversible: 되돌릴 수 없는 필터링은 홈 타임라인과 알림에서만 동작합니다
    index:
      delete: 삭제
      title: 필터
    new:
      title: 필터 추가
  followers:
    domain: 도메인
    explanation_html: 프라이버시를 확보하고 싶은 경우, 누가 여러분을 팔로우 하고 있는지 파악해둘 필요가 있습니다. <strong>프라이빗
      포스팅은 여러분의 팔로워가 소속하는 모든 인스턴스로 배달됩니다</strong>. 팔로워가 소속된 인스턴스 관리자나 소프트웨어가 여러분의
      프라이버시를 존중하고 있는지 잘 모를 경우, 그 팔로워를 삭제하는 것이 좋을 수도 있습니다.
    followers_count: 팔로워 수
    lock_link: 비공개 계정
    purge: 팔로워에서 삭제
    success:
      one: 1개 도메인에서 팔로워를 soft-block 처리 중...
      other: '%{count}개 도메인에서 팔로워를 soft-block 처리 중...'
    true_privacy_html: <strong>프라이버시 보호는 End-to-End 암호화로만 이루어 질 수 있다는 것에 유의</strong>해
      주십시오.
    unlocked_warning_html: 누구든 여러분을 팔로우 할 수 있으며, 여러분의 프라이빗 투고를 볼 수 있습니다. 팔로우 할 수 있는
      사람을 제한하고 싶은 경우 %{lock_link}에서 설정해 주십시오.
    unlocked_warning_title: 이 계정은 비공개로 설정되어 있지 않습니다
  generic:
    changes_saved_msg: 정상적으로 변경되었습니다!
<<<<<<< HEAD
=======
    powered_by: '%{link}에 의해 제공'
>>>>>>> 816fd1df
    save_changes: 변경 사항을 저장
    validation_errors:
      one: 오류가 발생했습니다. 아래 오류를 확인해 주십시오
      other: 오류가 발생했습니다. 아래 %{count}개 오류를 확인해 주십시오
  imports:
    preface: 다른 인스턴스에서 내보내기 한 파일에서 팔로우 / 차단 정보를 이 인스턴스 계정으로 불러올 수 있습니다.
    success: 파일이 정상적으로 업로드 되었으며, 현재 처리 중입니다
    types:
      blocking: 차단한 계정 목록
      following: 팔로우 중인 계정 목록
      muting: 뮤트 중인 계정 목록
    upload: 업로드
  in_memoriam_html: 메모리엄에 있음.
  invites:
    delete: 비활성화
    expired: 만료됨
    expires_in:
      '1800': 30 분
      '21600': 6 시간
      '3600': 1 시간
      '43200': 12 시간
      '604800': 1주일
      '86400': 하루
    expires_in_prompt: 영원히
    generate: 생성
    invited_by: '당신을 초대한 사람:'
    max_uses:
      one: 일회용
      other: '%{count} 회'
    max_uses_prompt: 제한 없음
    prompt: 이 인스턴스에 대한 초대 링크를 만들고 공유합니다
    table:
      expires_at: 만료
      uses: 사용됨
    title: 초대
<<<<<<< HEAD
=======
  landing_strip_html: <strong>%{name}</strong> 님은 %{link_to_root_path} 인스턴스의 사용자입니다.
    계정을 가지고 있다면 팔로우 하거나 대화할 수 있습니다.
  landing_strip_signup_html: 아직 계정이 없다면 <a href="%{sign_up_path}">여기서</a> 등록할 수 있습니다.
>>>>>>> 816fd1df
  lists:
    errors:
      limit: 리스트 최대치에 도달했습니다
  media_attachments:
    validations:
      images_and_video: 이미 사진이 첨부 된 게시물엔 동영상을 첨부 할 수 없습니다
      too_many: 최대 4개까지 첨부할 수 있습니다
  migrations:
    acct: 새 계정의 username@domain
    currently_redirecting: '당신의 프로파일은 여기로 리디렉션 됩니다:'
    proceed: 저장
    updated_msg: 계정 이동 설정이 저장되었습니다!
  moderation:
    title: 모더레이션
  notification_mailer:
    digest:
      action: 모든 알림 보기
      body: 마지막 로그인(%{since}) 이후로 일어난 일들에 관한 요약
      mention: '%{name} 님이 답장했습니다:'
      new_followers_summary:
        one: 그리고, 접속 하지 않으신 동안 새 팔로워가 생겼습니다!
        other: 게다가, 접속하지 않은 동안 %{count} 명의 팔로워가 생겼습니다!
      subject:
        one: 1건의 새로운 알림 🐘
        other: '%{count}건의 새로운 알림 🐘'
      title: 당신이 없는 동안에...
    favourite:
      body: '%{name} 님이 내 툿을 즐겨찾기에 등록했습니다:'
      subject: '%{name} 님이 내 툿을 즐겨찾기에 등록했습니다'
      title: 새 즐겨찾기
    follow:
      body: '%{name} 님이 나를 팔로우 했습니다!'
      subject: '%{name} 님이 나를 팔로우 했습니다'
      title: 새 팔로워
    follow_request:
      action: 팔로우 요청 관리
      body: '%{name} 님이 내게 팔로우 요청을 보냈습니다'
      subject: '%{name} 님이 보낸 팔로우 요청'
      title: 새 팔로우 요청
    mention:
      action: 답장
      body: '%{name} 님이 답장을 보냈습니다:'
      subject: '%{name} 님이 답장을 보냈습니다'
      title: 새 멘션
    reblog:
      body: '%{name} 님이 내 툿을 부스트 했습니다:'
      subject: '%{name} 님이 내 툿을 부스트 했습니다'
      title: 새 부스트
  number:
    human:
      decimal_units:
        format: '%n%u'
        units:
          billion: B
          million: M
          quadrillion: Q
          thousand: K
          trillion: T
          unit: .
  pagination:
    newer: 새로운 툿
    next: 다음
    older: 오래된 툿
    prev: 이전
    truncate: '&hellip;'
  preferences:
    languages: 언어
    other: 기타
    publishing: 퍼블리싱
    web: 웹
  remote_follow:
    acct: 아이디@도메인을 입력해 주십시오
    missing_resource: 리디렉션 대상을 찾을 수 없습니다
    no_account_html: 계정이 없나요? <a href='%{sign_up_path}' target='_blank'>여기에서 가입 할
      수 있습니다</a>
    proceed: 팔로우 하기
    prompt: '팔로우 하려 하고 있습니다:'
  remote_unfollow:
    error: 에러
    title: 타이틀
    unfollowed: 언팔로우됨
  sessions:
    activity: 마지막 활동
    browser: 브라우저
    browsers:
      alipay: 알리페이
      blackberry: 블랙베리
      chrome: 크롬
      edge: 엣지
      electron: 일렉트론
      firefox: 파이어폭스
      generic: 알 수 없는 브라우저
      ie: IE
      micro_messenger: 마이크로메신저
      nokia: 노키아 S40 Ovi 브라우저
      opera: 오페라
      otter: Otter
      phantom_js: PhantomJS
      qq: QQ 브라우저
      safari: 사파리
      uc_browser: UCBrowser
      weibo: 웨이보
    current_session: 현재 세션
    description: '%{platform}의 %{browser}'
    explanation: 내 마스토돈 계정에 현재 로그인 중인 웹 브라우저 목록입니다.
    ip: IP
    platforms:
      adobe_air: 어도비 에어
      android: 안드로이드
      blackberry: 블랙베리
      chrome_os: 크롬OS
      firefox_os: 파이어폭스OS
      ios: iOS
      linux: 리눅스
      mac: 맥
      other: 알 수 없는 플랫폼
      windows: 윈도우즈
      windows_mobile: 윈도우즈 모바일
      windows_phone: 윈도우즈 폰
    revoke: 삭제
    revoke_success: 세션이 성공적으로 삭제되었습니다
    title: 세션
  settings:
    authorized_apps: 인증된 애플리케이션
    back: 돌아가기
    delete: 계정 삭제
    development: 개발
    edit_profile: 프로필 편집
    export: 데이터 내보내기
    followers: 신뢰 중인 인스턴스
    import: 데이터 가져오기
    migrate: 계정 이동
    notifications: 알림
    preferences: 사용자 설정
    settings: 설정
    two_factor_authentication: 2단계 인증
    your_apps: 애플리케이션
  statuses:
    attached:
      description: '첨부: %{attached}'
      image:
        one: '%{count} 이미지'
        other: '%{count} 이미지'
      video:
        one: '%{count} 영상'
        other: '%{count} 영상'
    boosted_from_html: '%{acct_link} 님이 부스트'
    content_warning: '열람 주의: %{warning}'
    disallowed_hashtags:
      one: '허용 되지 않은 해시태그를 포함하고 있습니다: %{tags}'
      other: '허용되지 않은 해시태그를 포함하고 있습니다: %{tags}'
    language_detection: 자동으로 언어 감지
    open_in_web: Web으로 열기
    over_character_limit: 최대 %{max}자까지 입력할 수 있습니다
    pin_errors:
      limit: 이미 너무 많은 툿을 고정했습니다
      ownership: 다른 사람의 툿은 고정될 수 없습니다
      private: 비공개 툿은 고정될 수 없습니다
      reblog: 부스트는 고정될 수 없습니다
    show_more: 더 보기
    title: '%{name}: "%{quote}"'
    visibilities:
      private: 비공개
      private_long: 팔로워에게만 공개됩니다
      public: 공개
      public_long: 누구나 볼 수 있으며, 공개 타임라인에 표시됩니다
      unlisted: 공개 타임라인 비공개
      unlisted_long: 누구나 볼 수 있지만, 공개 타임라인에는 표시되지 않습니다
  stream_entries:
    pinned: 고정된 툿
    reblogged: 님이 부스트 했습니다
    sensitive_content: 민감한 컨텐츠
  terms:
    title: '%{instance} 이용약관과 개인정보 취급 방침'
  themes:
    contrast: 고대비
    default: 마스토돈
    mastodon-light: 마스토돈 (밝음)
  time:
    formats:
      default: '%Y년 %m월 %d일 %H:%M'
  two_factor_authentication:
    code_hint: 확인하기 위해서 인증 애플리케이션에서 표시된 코드를 입력해 주십시오
    description_html: <strong>2단계 인증</strong>을 활성화 하면 로그인 시 전화로 인증 코드를 받을 필요가 있습니다.
    disable: 비활성화
    enable: 활성화
    enabled: 2단계 인증이 활성화 되어 있습니다
    enabled_success: 2단계 인증이 활성화 되었습니다
    generate_recovery_codes: 복구 코드 생성
    instructions_html: <strong>Google Authenticator, 또는 타 TOTP 애플리케이션에서 이 QR 코드를 스캔해
      주십시오.</strong> 이후 로그인 시에는 이 애플리케이션에서 생성되는 코드가 필요합니다.
    lost_recovery_codes: 복구 코드를 사용하면 휴대전화를 분실한 경우에도 계정에 접근할 수 있게 됩니다. 복구 코드를 분실한 경우에도
      여기서 다시 생성할 수 있지만, 예전 복구 코드는 비활성화 됩니다.
    manual_instructions: 'QR 코드를 스캔할 수 없어 수동으로 등록을 원하시는 경우 이 비밀 코드를 사용해 주십시오:'
    recovery_codes: 복구 코드
    recovery_codes_regenerated: 복구 코드가 다시 생성되었습니다
    recovery_instructions_html: 휴대전화를 분실한 경우, 아래 복구 코드 중 하나를 사용해 계정에 접근할 수 있습니다. <strong>복구
      코드는 안전하게 보관해 주십시오.</strong> 이 코드를 인쇄해 중요한 서류와 함께 보관하는 것도 좋습니다.
    setup: 초기 설정
    wrong_code: 코드가 올바르지 않습니다. 서버와 휴대전화 간의 시각이 일치하나요?
  user_mailer:
    backup_ready:
      explanation: 당신이 요청한 계정의 풀 백업이 이제 다운로드 가능합니다!
      subject: 당신의 아카이브를 다운로드 가능합니다
      title: 아카이브 테이크 아웃
    welcome:
      edit_profile_action: 프로필 설정
      edit_profile_step: 아바타, 헤더를 업로드하고, 사람들에게 표시 될 이름을 바꾸는 것으로 당신의 프로필을 커스텀 할 수 있습니다.
        사람들이 당신을 팔로우 하기 전에 리뷰를 거치게 하고 싶다면 계정을 잠그면 됩니다.
      explanation: 시작하기 전에 몇가지 팁들을 준비했습니다
      final_action: 포스팅 시작하기
      final_step: '포스팅을 시작하세요! 팔로워가 없더라도 퍼블릭 메시지는 다른 사람들이 볼 수 있습니다, 예를 들면 로컬 타임라인이나
        해시태그에서요. 사람들에게 자신을 소개하고 싶다면 #introductions 해시태그를 이용해보세요.'
      full_handle: 당신의 풀 핸들
      full_handle_hint: 이것을 당신의 친구들에게 알려주면 다른 인스턴스에서 팔로우 하거나 메시지를 보낼 수 있습니다.
      review_preferences_action: 설정 바꾸기
      review_preferences_step: 당신의 설정을 확인하세요. 어떤 이메일로 알림을 받을 것인지, 기본적으로 어떤 프라이버시 설정을
        사용할 것인지, 멀미가 없다면 GIF를 자동 재생하도록 설정할 수도 있습니다.
      subject: 마스토돈에 오신 것을 환영합니다
      tip_bridge_html: 만약 트위터에서 오셨다면 <a href="%{bridge_url}">브리지 앱</a>을 통해 마스토돈에 있는
        친구들을 찾을 수 있습니다. 친구들도 이 앱을 사용했을 때만 작동합니다!
      tip_federated_timeline: 연합 타임라인은 마스토돈 네트워크의 소방호스입니다. 다만 여기엔 당신의 이웃들이 구독 중인 것만
        뜹니다, 모든 것이 다 오는 것은 아니예요.
      tip_following: 기본적으로 서버의 관리자를 팔로우 하도록 되어 있습니다. 흥미로운 사람들을 더 찾으려면 로컬과 연합 타임라인을
        확인해 보세요.
      tip_local_timeline: 로컬 타임라인은 %{instance}의 소방호스입니다. 여기 있는 사람들은 당신의 이웃들이에요!
      tip_mobile_webapp: 모바일 브라우저가 홈 스크린에 바로가기를 추가해 줬다면 푸시 알림도 받을 수 있습니다. 이건 거의 네이티브
        앱처럼 작동해요!
      tips: 팁
      title: 환영합니다 %{name} 님!
  users:
    invalid_email: 메일 주소가 올바르지 않습니다
    invalid_otp_token: 2단계 인증 코드가 올바르지 않습니다
    otp_lost_help_html: 만약 양쪽 모두를 잃어버렸다면 %{email}을 통해 복구할 수 있습니다
    seamless_external_login: 외부 서비스를 이용해 로그인 했습니다, 패스워드와 이메일 설정을 할 수 없습니다.
    signed_in_as: '다음과 같이 로그인 중:'<|MERGE_RESOLUTION|>--- conflicted
+++ resolved
@@ -566,10 +566,7 @@
     unlocked_warning_title: 이 계정은 비공개로 설정되어 있지 않습니다
   generic:
     changes_saved_msg: 정상적으로 변경되었습니다!
-<<<<<<< HEAD
-=======
     powered_by: '%{link}에 의해 제공'
->>>>>>> 816fd1df
     save_changes: 변경 사항을 저장
     validation_errors:
       one: 오류가 발생했습니다. 아래 오류를 확인해 주십시오
@@ -605,12 +602,9 @@
       expires_at: 만료
       uses: 사용됨
     title: 초대
-<<<<<<< HEAD
-=======
   landing_strip_html: <strong>%{name}</strong> 님은 %{link_to_root_path} 인스턴스의 사용자입니다.
     계정을 가지고 있다면 팔로우 하거나 대화할 수 있습니다.
   landing_strip_signup_html: 아직 계정이 없다면 <a href="%{sign_up_path}">여기서</a> 등록할 수 있습니다.
->>>>>>> 816fd1df
   lists:
     errors:
       limit: 리스트 최대치에 도달했습니다
