---
ko:
  about:
    about_hashtag_html: "<strong>#%{hashtag}</strong> 라는 해시태그가 붙은 공개 툿 입니다. 같은 연합에 속한 임의의 인스턴스에 계정을 생성하면 당신도 대화에 참여할 수 있습니다."
    about_mastodon_html: Mastodon은 <em>오픈 소스 기반의</em> 소셜 네트워크 서비스 입니다. 상용 플랫폼의 대체로서 <em>분산형 구조</em>를 채택해, 여러분의 대화가 한 회사에 독점되는 것을 방지합니다. 신뢰할 수 있는 인스턴스를 선택하세요 &mdash; 어떤 인스턴스를 고르더라도, 누구와도 대화할 수 있습니다. 누구나 자신만의 Mastodon 인스턴스를 만들 수 있으며, 아주 매끄럽게 <em>소셜 네트워크</em>에 참가할 수 있습니다.
    about_this: 이 인스턴스에 대해서
    closed_registrations: 현재 이 인스턴스에서는 신규 등록을 받고 있지 않습니다.
    contact: 연락처
    contact_missing: 미설정
    contact_unavailable: N/A
    description_headline: "%{domain} (은)는 무엇인가요?"
    domain_count_after: 개의 인스턴스
    domain_count_before: 연결된
    extended_description_html: |
      <h3>룰을 작성하는 장소</h3>
      <p>아직 설명이 작성되지 않았습니다.</p>
    features:
      humane_approach_body: 다른 SNS의 실패를 교훈삼아, Mastodon은 소셜미디어가 잘못 사용되는 것을 막기 위하여 윤리적인 설계를 추구합니다.
      humane_approach_title: 보다 배려를 의식한 설계를 추구
      not_a_product_body: Mastodon은 이익을 추구하는 SNS가 아닙니다. 그러므로 광고와 데이터의 수집 및 분석이 존재하지 않고, 유저를 구속하지도 않습니다.
      not_a_product_title: 여러분은 사람이며, 상품이 아닙니다.
      real_conversation_body: 자유롭게 사용할 수 있는 500문자의 메세지와 미디어 경고 내용을 바탕으로, 자기자신을 자유롭게 표현할 수 있습니다.
      real_conversation_title: 진정한 커뮤니케이션을 위하여
      within_reach_body: 개발자 친화적인 API에 의해서 실현된 iOS나 Android, 그 외의 여러 Platform들 덕분에 어디서든 친구들과 자유롭게 메세지를 주고 받을 수 있습니다.
      within_reach_title: 언제나 유저의 곁에서
    find_another_instance: 다른 인스턴스 찾기
    generic_description: "%{domain} 은 Mastodon의 인스턴스 입니다."
    hosted_on: "%{domain}에서 호스팅 되는 마스토돈"
    learn_more: 자세히
    other_instances: 다른 인스턴스
    source_code: 소스 코드
    status_count_after: 툿
    status_count_before: 툿 수
    user_count_after: 명
    user_count_before: 사용자 수
    what_is_mastodon: Mastodon이란?
  accounts:
    follow: 팔로우
    followers: 팔로워
    following: 팔로잉
    media: 미디어
    moved_html: "%{name}은 %{new_profile_link}으로 이동되었습니다:"
    nothing_here: 아무 것도 없습니다!
    people_followed_by: "%{name} 님이 팔로우 중인 계정"
    people_who_follow: "%{name} 님을 팔로우 중인 계정"
    posts: 툿
    posts_with_replies: 툿과 답장
    remote_follow: 리모트 팔로우
    reserved_username: 이 아이디는 예약되어 있습니다
    roles:
      admin: 관리자
      moderator: 모더레이터
    unfollow: 팔로우 해제
  admin:
    account_moderation_notes:
      account: 모더레이터
      create: 작성하기
      created_at: 작성 날짜
      created_msg: 모더레이션 기록이 성공적으로 작성되었습니다!
      delete: 삭제
      destroyed_msg: 모더레이션 기록이 성공적으로 삭제되었습니다!
    accounts:
      are_you_sure: 정말로 실행하시겠습니까?
      by_domain: 도메인
      confirm: 확인
      confirmed: 확인됨
      demote: 모더레이터 강등
      disable: 비활성화
      disable_two_factor_authentication: 2단계 인증을 비활성화
      disabled: 비활성화된
      display_name: 이름
      domain: 도메인
      edit: 편집
      email: E-mail
      enable: 활성화
      enabled: 활성화된
      feed_url: 피드 URL
      followers: 팔로워 수
      followers_url: 팔로워 URL
      follows: 팔로잉 수
      inbox_url: 수신함 URL
      ip: IP
      location:
        all: 전체
        local: 로컬
        remote: 리모트
        title: 위치
      login_status: 로그인 상태
      media_attachments: 첨부된 미디어
      memorialize: 메모리엄으로 전환
      moderation:
        all: 전체
        silenced: 침묵 중
        suspended: 정지 중
        title: 모더레이션
      moderation_notes: 모더레이션 기록
      most_recent_activity: 최근 활동
      most_recent_ip: 최근 IP
      not_subscribed: 구독하지 않음
      order:
        alphabetic: 알파벳 순
        most_recent: 최근 활동 순
        title: 순서
      outbox_url: 발신함 URL
      perform_full_suspension: 완전히 정지시키기
      profile_url: 프로필 URL
      promote: 모더레이터로 승급
      protocol: 프로토콜
      public: 전체 공개
      push_subscription_expires: PuSH 구독 기간 만료
      redownload: 아바타 업데이트
      reset: 초기화
      reset_password: 비밀번호 초기화
      resubscribe: 다시 구독
      role: 권한
      roles:
        admin: 관리자
        moderator: 모더레이터
        staff: 스태프
        user: 사용자
      salmon_url: Salmon URL
      search: 검색
      shared_inbox_url: 공유된 inbox URL
      show:
        created_reports: 이 계정에서 제출된 신고
        report: 신고
        targeted_reports: 이 계정에 대한 신고
      silence: 침묵
      statuses: 툿 수
      subscribe: 구독하기
      title: 계정
      undo_silenced: 침묵 해제
      undo_suspension: 정지 해제
      unsubscribe: 구독 해제
      username: 아이디
      web: 웹
    action_logs:
      actions:
        confirm_user: "%{name}이 %{target}의 이메일 주소를 컨펌했습니다"
        create_custom_emoji: "%{name}이 새로운 에모지 %{target}를 추가했습니다"
        create_domain_block: "%{name}이 도메인 %{target}를 차단했습니다"
        create_email_domain_block: "%{name}이 이메일 도메인 %{target}를 차단했습니다"
        demote_user: "%{name}이 %{target}을 강등했습니다"
        destroy_domain_block: "%{name}이 도메인 %{target}의 차단을 해제했습니다"
        destroy_email_domain_block: "%{name}이 이메일 도메인 %{target}을 화이트리스트에 넣었습니다"
        destroy_status: "%{name}이 %{target}의 툿을 삭제했습니다"
        disable_2fa_user: "%{name}이 %{target}의 2FA를 비활성화 했습니다"
        disable_custom_emoji: "%{name}이 에모지 %{target}를 비활성화 했습니다"
        disable_user: "%{name}이 %{target}의 로그인을 비활성화 했습니다"
        enable_custom_emoji: "%{name}이 에모지 %{target}를 활성화 했습니다"
        enable_user: "%{name}이 %{target}의 로그인을 활성화 했습니다"
        memorialize_account: "%{name}이 %{target}의 계정을 메모리엄으로 전환했습니다"
        promote_user: "%{name}이 %{target}를 승급시켰습니다"
        reset_password_user: "%{name}이 %{target}의 암호를 초기화했습니다"
        resolve_report: "%{name}이 %{target} 신고를 처리됨으로 변경하였습니다"
        silence_account: "%{name}이 %{target}의 계정을 뮤트시켰습니다"
        suspend_account: "%{name}이 %{target}의 계정을 정지시켰습니다"
        unsilence_account: "%{name}이 %{target}에 대한 뮤트를 해제했습니다"
        unsuspend_account: "%{name}이 %{target}에 대한 정지를 해제했습니다"
        update_custom_emoji: "%{name}이 에모지 %{target}를 업데이트 했습니다"
        update_status: "%{name}이 %{target}의 상태를 업데이트 했습니다"
      title: 감사 기록
    custom_emojis:
      by_domain: 도메인
      copied_msg: 성공적으로 에모지의 로컬 복사본을 생성했습니다
      copy: 복사
      copy_failed_msg: 에모지의 로컬 복사본을 만드는 데 실패하였습니다
      created_msg: 에모지가 성공적으로 생성되었습니다!
      delete: 삭제
      destroyed_msg: 에모지가 성공적으로 삭제되었습니다!
      disable: 비활성화
      disabled_msg: 성공적으로 비활성화하였습니다
      emoji: 에모지
      enable: 활성화
      enabled_msg: 성공적으로 활성화하였습니다
      image_hint: 50KB 이하의 PNG
      listed: 목록에 실림
      new:
        title: 새 커스텀 에모지 추가
      overwrite: 덮어쓰기
      shortcode: 짧은 코드
      shortcode_hint: 최소 2글자, 영문자, 숫자, _만 사용 가능
      title: 커스텀 에모지
      unlisted: 목록에 없음
      update_failed_msg: 에모지를 업데이트 할 수 없습니다
      updated_msg: 에모지가 성공적으로 업데이트 되었습니다!
      upload: 업로드
    domain_blocks:
      add_new: 추가하기
      created_msg: 도메인 차단 처리를 완료했습니다
      destroyed_msg: 도메인 차단이 해제되었습니다
      domain: 도메인
      new:
        create: 차단 추가
        hint: 도메인 차단은 내부 데이터베이스에 계정이 생성되는 것까지는 막을 수 없지만, 그 도메인에서 생성된 계정에 자동적으로 특정한 모더레이션을 적용하게 할 수 있습니다.
        severity:
          desc_html: |-
            <strong>침묵</strong>은 계정을 팔로우 하지 않고 있는 사람들에겐 계정의 툿을 보이지 않게 합니다. <strong>정지</strong>는 계정의 컨텐츠, 미디어, 프로필 데이터를 삭제합니다.
            미디어 파일만을 거부하고 싶다면 <strong>없음</strong>으로 두세요.
          noop: 없음
          silence: 침묵
          suspend: 정지
        title: 새로운 도메인 차단
      reject_media: 미디어 파일 거부하기
      reject_media_hint: 로컬에 저장된 미디어 파일을 삭제하고, 이후로도 다운로드를 거부합니다. 정지와는 관계 없습니다
      severities:
        noop: 없음
        silence: 침묵
        suspend: 정지
      severity: 심각도
      show:
        affected_accounts:
          one: 데이터베이스 중 1개의 계정에 영향을 끼칩니다
          other: 데이터베이스 중 %{count}개의 계정에 영향을 끼칩니다
        retroactive:
          silence: 이 도메인에 존재하는 모든 계정의 침묵를 해제
          suspend: 이 도메인에 존재하는 모든 계정의 계정 정지를 해제
        title: "%{domain}의 도메인 차단을 해제"
        undo: 실행 취소
      title: 도메인 차단
      undo: 실행 취소
    email_domain_blocks:
      add_new: 새로 추가
      created_msg: Email 도메인 차단 규칙을 생성했습니다
      delete: 삭제
      destroyed_msg: Email 도메인 차단 규칙을 삭제했습니다
      domain: 도메인
      new:
        create: 차단 규칙 생성
        title: 새 Email 도메인 차단
      title: Email 도메인 차단
    instances:
      account_count: 알려진 계정의 수
      domain_name: 도메인 이름
      reset: 리셋
      search: 검색
      title: 알려진 인스턴스들
    invites:
      filter:
        all: 모두
        available: 사용가능
        expired: 만료됨
        title: 필터
      title: 초대
    reports:
      action_taken_by: 신고 처리자
      are_you_sure: 정말로 실행하시겠습니까?
      comment:
        label: 코멘트
        none: 없음
      delete: 삭제
      id: ID
      mark_as_resolved: 해결 완료 처리
      nsfw:
        'false': NSFW 꺼짐
        'true': NSFW 켜짐
      report: '신고 #%{id}'
      report_contents: 내용
      reported_account: 신고 대상 계정
      reported_by: 신고자
      resolved: 해결됨
      silence_account: 계정을 침묵 처리
      status: 상태
      suspend_account: 계정을 정지
      target: 대상
      title: 신고
      unresolved: 미해결
      view: 표시
    settings:
      activity_api_enabled:
        desc_html: 주별 로컬에 게시 된 글, 활성 사용자 및 새로운 가입자 수
        title: 유저 활동에 대한 통계 발행
      bootstrap_timeline_accounts:
        desc_html: 콤마로 여러 유저명을 구분. 로컬의 잠기지 않은 계정만 가능합니다. 비워 둘 경우 모든 로컬 관리자가 기본으로 사용 됩니다.
        title: 새 유저가 팔로우 할 계정들
      contact_information:
        email: 공개할 메일 주소를 입력
        username: 아이디를 입력
      peers_api_enabled:
        desc_html: 이 인스턴스가 페디버스에서 만났던 도메인 네임들
        title: 발견 된 인스턴스들의 리스트 발행
      registrations:
        closed_message:
          desc_html: 신규 등록을 받지 않을 때 프론트 페이지에 표시됩니다. HTML 태그를 사용할 수 있습니다
          title: 신규 등록 정지 시 메시지
        deletion:
          desc_html: 유저가 자신의 계정을 삭제할 수 있도록 설정합니다
          title: 계정 삭제를 허가함
        min_invite_role:
          disabled: 아무도 못 하게
          title: 초대링크를 만들 수 있는 권한
        open:
          desc_html: 계정을 생성할 수 있도록 허용합니다
          title: 신규 계정 등록을 받음
      show_staff_badge:
        desc_html: 유저 페이지에 스태프 배지를 표시합니다
        title: 스태프 배지 표시
      site_description:
        desc_html: 탑 페이지와 meta 태그에 사용됩니다. HTML 태그, 주로 <code>&lt;a&gt;</code>, <code>&lt;em&gt;</code> 같은 것을 사용 가능합니다.
        title: 사이트 설명
      site_description_extended:
        desc_html: 규칙, 가이드라인 등을 작성하기 좋은 곳입니다. HTML 태그를 사용할 수 있습니다
        title: 사이트 상세 설명
      site_terms:
        desc_html: 당신은 독자적인 개인정보 취급 방침이나 이용약관, 그 외의 법적 근거를 작성할 수 있습니다. HTML태그를 사용할 수 있습니다
        title: 커스텀 서비스 이용 약관
      site_title: 사이트 이름
      thumbnail:
        desc_html: OpenGraph와 API의 미리보기로 사용 됩니다. 1200x630px을 권장합니다
        title: 인스턴스 썸네일
      timeline_preview:
        desc_html: 랜딩 페이지에 공개 타임라인을 표시합니다
        title: 타임라인 프리뷰
      title: 사이트 설정
    statuses:
      back_to_account: 계정으로 돌아가기
      batch:
        delete: 삭제
        nsfw_off: NSFW 끄기
        nsfw_on: NSFW 켜기
      execute: 실행
      failed_to_execute: 실행을 실패하였습니다
      media:
        hide: 미디어 숨기기
        show: 미디어 보여주기
        title: 미디어
      no_media: 미디어 없음
      title: 계정 툿
      with_media: 미디어 있음
    subscriptions:
      callback_url: 콜백 URL
      confirmed: 확인됨
      expires_in: 기한
      last_delivery: 최종 발송
      title: WebSub
      topic: 토픽
    title: 관리
  admin_mailer:
    new_report:
      body: "%{reporter} 가 %{target} 를 신고했습니다"
      subject: "%{instance} 에 새 신고 등록됨 (#%{id})"
  application_mailer:
    notification_preferences: 메일 설정 변경
    salutation: "%{name} 님,"
    settings: '메일 설정을 변경: %{link}'
    view: 'View:'
    view_profile: 프로필 보기
    view_status: 게시물 보기
  applications:
    created: 애플리케이션이 성공적으로 생성되었습니다
    destroyed: 애플리케이션이 성공적으로 삭제되었습니다
    invalid_url: 올바르지 않은 URL입니다
    regenerate_token: 토큰 재생성
    token_regenerated: 액세스 토큰이 성공적으로 재생성되었습니다
    warning: 이 데이터를 조심히 다뤄 주세요. 다른 사람들과 절대로 공유하지 마세요!
    your_token: 액세스 토큰
  auth:
    agreement_html: 이 등록으로 <a href="%{rules_path}">이용규약</a> 과 <a href="%{terms_path}">약관</a>에 동의하는 것으로 간주됩니다.
    change_password: 보안
    delete_account: 계정 삭제
    delete_account_html: 계정을 삭제하고 싶은 경우, <a href="%{path}">여기서</a> 삭제할 수 있습니다. 삭제 전 확인 화면이 표시됩니다.
    didnt_get_confirmation: 확인 메일을 받지 못하셨습니까?
    forgot_password: 비밀번호를 잊어버리셨습니까?
    invalid_reset_password_token: 비밀번호 리셋 토큰이 올바르지 못하거나 기간이 만료되었습니다. 다시 요청해주세요.
    login: 로그인
    logout: 로그아웃
    migrate_account: 계정 옮기기
    migrate_account_html: 이 계정을 다른 계정으로 리디렉션 하길 원하는 경우 <a href="%{path}">여기</a>에서 설정할 수 있습니다.
    register: 등록하기
    resend_confirmation: 확인 메일을 다시 보내기
    reset_password: 비밀번호 재설정
    set_new_password: 새 비밀번호
  authorize_follow:
    error: 리모트 계정을 확인하는 도중 오류가 발생했습니다
    follow: 팔로우
    follow_request: '당신은 다음 계정에 팔로우 신청을 했습니다:'
    following: '성공! 당신은 다음 계정을 팔로우 하고 있습니다:'
    post_follow:
      close: 혹은, 당신은 이 윈도우를 닫을 수 있습니다.
      return: 유저 프로필로 돌아가기
      web: 웹으로 가기
    title: "%{acct} 를 팔로우"
  datetime:
    distance_in_words:
      about_x_hours: "%{count}시간"
      about_x_months: "%{count}월"
      about_x_years: "%{count}년"
      almost_x_years: "%{count}년"
      half_a_minute: 지금
      less_than_x_minutes: "%{count}분"
      less_than_x_seconds: 지금
      over_x_years: "%{count}년"
      x_days: "%{count}일"
      x_minutes: "%{count}분"
      x_months: "%{count}월"
      x_seconds: "%{count}초"
  deletes:
    bad_password_msg: 비밀번호가 올바르지 않습니다
    confirm_password: 본인 확인을 위해 현재 사용 중인 암호를 입력해 주십시오
    description_html: 계정에 업로드된 모든 컨텐츠가 삭제되며, 계정은 비활성화 됩니다. 이것은 영구적으로 이루어지는 것이므로 <strong>되돌릴 수 없습니다</strong>. 사칭 행위를 방지하기 위해 같은 아이디로 다시 등록하는 것은 불가능합니다.
    proceed: 계정 삭제
    success_msg: 계정이 성공적으로 삭제되었습니다
    warning_html: 삭제가 보장되는 것은 이 인스턴스 상에서의 컨텐츠에 한합니다. 타 인스턴스 등, 외부에 멀리 공유된 컨텐츠는 흔적이 남아 삭제되지 않는 경우도 있습니다. 그리고 현재 접속이 불가능한 서버나, 업데이트를 받지 않게 된 서버에 대해서는 삭제가 반영되지 않을 수도 있습니다.
    warning_title: 공유된 컨텐츠에 대해서
  errors:
    '403': 이 페이지를 표시할 권한이 없습니다.
    '404': 당신이 찾으려는 페이지는 존재하지 않습니다.
    '410': 당신이 보려는 페이지는 더이상 존재하지 않습니다.
    '422':
      content: 보안 인증에 실패했습니다. Cookie를 차단하고 있진 않습니까?
      title: 보안 인증 실패
    '429': 요청 횟수 제한에 도달했습니다
    '500':
      content: 죄송합니다, 뭔가 잘못 되었습니다.
      title: 이 페이지는 잘못되었습니다
    noscript_html: 마스토돈을 사용하기 위해서는 자바스크립트를 켜 주십시오. 아니면 <a href="https://github.com/tootsuite/documentation/blob/master/Using-Mastodon/Apps.md">네이티브 앱</a> 중 하나를 사용할 수 있습니다.
  exports:
    blocks: 차단
    csv: CSV
    follows: 팔로우
    mutes: 뮤트
    storage: 미디어
  followers:
    domain: 도메인
    explanation_html: 프라이버시를 확보하고 싶은 경우, 누가 여러분을 팔로우 하고 있는지 파악해둘 필요가 있습니다. <strong>프라이빗 포스팅은 여러분의 팔로워가 소속하는 모든 인스턴스로 배달됩니다</strong>. 팔로워가 소속된 인스턴스 관리자나 소프트웨어가 여러분의 프라이버시를 존중하고 있는지 잘 모를 경우, 그 팔로워를 삭제하는 것이 좋을 수도 있습니다.
    followers_count: 팔로워 수
    lock_link: 비공개 계정
    purge: 팔로워에서 삭제
    success:
      one: 1개 도메인에서 팔로워를 soft-block 처리 중...
      other: "%{count}개 도메인에서 팔로워를 soft-block 처리 중..."
    true_privacy_html: "<strong>프라이버시 보호는 End-to-End 암호화로만 이루어 질 수 있다는 것에 유의</strong>해 주십시오."
    unlocked_warning_html: 누구든 여러분을 팔로우 할 수 있으며, 여러분의 프라이빗 투고를 볼 수 있습니다. 팔로우 할 수 있는 사람을 제한하고 싶은 경우 %{lock_link}에서 설정해 주십시오.
    unlocked_warning_title: 이 계정은 비공개로 설정되어 있지 않습니다
  generic:
    changes_saved_msg: 정상적으로 변경되었습니다!
    powered_by: "%{link}에 의해 제공"
    save_changes: 변경 사항을 저장
    validation_errors:
      one: 오류가 발생했습니다. 아래 오류를 확인해 주십시오
      other: 오류가 발생했습니다. 아래 %{count}개 오류를 확인해 주십시오
  imports:
    preface: 다른 인스턴스에서 내보내기 한 파일에서 팔로우 / 차단 정보를 이 인스턴스 계정으로 불러올 수 있습니다.
    success: 파일이 정상적으로 업로드 되었으며, 현재 처리 중입니다
    types:
      blocking: 차단한 계정 목록
      following: 팔로우 중인 계정 목록
      muting: 뮤트 중인 계정 목록
    upload: 업로드
  in_memoriam_html: 메모리엄에 있음.
  invites:
    delete: 비활성화
    expired: 만료됨
    expires_in:
      '1800': 30 분
      '21600': 6 시간
      '3600': 1 시간
      '43200': 12 시간
      '86400': 하루
    expires_in_prompt: 영원히
    generate: 생성
    max_uses:
      one: 일회용
      other: "%{count} 회"
    max_uses_prompt: 제한 없음
    prompt: 이 인스턴스에 대한 초대 링크를 만들고 공유합니다
    table:
      expires_at: 만료
      uses: 사용됨
    title: 초대
  landing_strip_html: "<strong>%{name}</strong> 님은 %{link_to_root_path} 인스턴스의 사용자입니다. 계정을 가지고 있다면 팔로우 하거나 대화할 수 있습니다."
  landing_strip_signup_html: 아직 계정이 없다면 <a href="%{sign_up_path}">여기서</a> 등록할 수 있습니다.
  lists:
    errors:
      limit: 리스트 최대치에 도달했습니다
  media_attachments:
    validations:
      images_and_video: 이미 사진이 첨부 된 게시물엔 동영상을 첨부 할 수 없습니다
      too_many: 최대 4개까지 첨부할 수 있습니다
  migrations:
    acct: 새 계정의 username@domain
    currently_redirecting: '당신의 프로파일은 여기로 리디렉션 됩니다:'
    proceed: 저장
    updated_msg: 계정 이동 설정이 저장되었습니다!
  moderation:
    title: 모더레이션
  notification_mailer:
    digest:
      action: 모든 알림 보기
      body: 마지막 로그인(%{since}) 이후로 일어난 일들에 관한 요약
      mention: "%{name} 님이 답장했습니다:"
      new_followers_summary:
        one: 그리고, 접속 하지 않으신 동안 새 팔로워가 생겼습니다!
        other: 게다가, 접속하지 않은 동안 %{count} 명의 팔로워가 생겼습니다!
      subject:
        one: "1건의 새로운 알림 \U0001F418"
        other: "%{count}건의 새로운 알림 \U0001F418"
      title: 당신이 없는 동안에…
    favourite:
      body: "%{name} 님이 내 툿을 즐겨찾기에 등록했습니다:"
      subject: "%{name} 님이 내 툿을 즐겨찾기에 등록했습니다"
      title: 새 즐겨찾기
    follow:
      body: "%{name} 님이 나를 팔로우 했습니다!"
      subject: "%{name} 님이 나를 팔로우 했습니다"
      title: 새 팔로워
    follow_request:
      action: 팔로우 요청 관리
      body: "%{name} 님이 내게 팔로우 요청을 보냈습니다"
      subject: "%{name} 님이 보낸 팔로우 요청"
      title: 새 팔로우 요청
    mention:
      action: 답장
      body: "%{name} 님이 답장을 보냈습니다:"
      subject: "%{name} 님이 답장을 보냈습니다"
      title: 새 멘션
    reblog:
      body: "%{name} 님이 내 툿을 부스트 했습니다:"
      subject: "%{name} 님이 내 툿을 부스트 했습니다"
      title: 새 부스트
  number:
    human:
      decimal_units:
        format: "%n%u"
        units:
          billion: B
          million: M
          quadrillion: Q
          thousand: K
          trillion: T
          unit: ''
  pagination:
    next: 다음
    prev: 이전
    truncate: "&hellip;"
  preferences:
    languages: 언어
    other: 기타
    publishing: 퍼블리싱
    web: 웹
  push_notifications:
    favourite:
      title: "%{name} 님이 당신의 툿를 즐겨찾기에 등록했습니다"
    follow:
      title: "%{name} 님이 나를 팔로우 하고 있습니다"
    group:
      title: "%{count} 건의 알림"
    mention:
      action_boost: 부스트
      action_expand: 더보기
      action_favourite: 즐겨찾기
      title: "%{name} 님이 답장을 보냈습니다"
    reblog:
      title: "%{name} 님이 당신의 툿을 부스트 했습니다"
  remote_follow:
    acct: 아이디@도메인을 입력해 주십시오
    missing_resource: 리디렉션 대상을 찾을 수 없습니다
    proceed: 팔로우 하기
    prompt: '팔로우 하려 하고 있습니다:'
  sessions:
    activity: 마지막 활동
    browser: 브라우저
    browsers:
      alipay: 알리페이
      blackberry: 블랙베리
      chrome: 크롬
      edge: 엣지
      electron: 일렉트론
      firefox: 파이어폭스
      generic: 알 수 없는 브라우저
      ie: IE
      micro_messenger: 마이크로메신저
      nokia: 노키아 S40 Ovi 브라우저
      opera: 오페라
      otter: Otter
      phantom_js: PhantomJS
      qq: QQ 브라우저
      safari: 사파리
      uc_browser: UCBrowser
      weibo: 웨이보
    current_session: 현재 세션
    description: "%{platform}의 %{browser}"
    explanation: 내 Mastodon 계정에 현재 로그인 중인 웹 브라우저 목록입니다.
    ip: IP
    platforms:
      adobe_air: 어도비 에어
      android: 안드로이드
      blackberry: 블랙베리
      chrome_os: 크롬OS
      firefox_os: 파이어폭스OS
      ios: iOS
      linux: 리눅스
      mac: 맥
      other: 알 수 없는 플랫폼
      windows: 윈도우즈
      windows_mobile: 윈도우즈 모바일
      windows_phone: 윈도우즈 폰
    revoke: 삭제
    revoke_success: 세션이 성공적으로 삭제되었습니다
    title: 세션
  settings:
    authorized_apps: 인증된 애플리케이션
    back: 돌아가기
    delete: 계정 삭제
    development: 개발
    edit_profile: 프로필 편집
    export: 데이터 내보내기
    followers: 신뢰 중인 인스턴스
    import: 데이터 가져오기
    migrate: 계정 이동
    notifications: 알림
    preferences: 사용자 설정
    settings: 설정
    two_factor_authentication: 2단계 인증
    your_apps: 애플리케이션
  statuses:
    open_in_web: Web으로 열기
    over_character_limit: 최대 %{max}자까지 입력할 수 있습니다
    pin_errors:
      limit: 이미 너무 많은 툿을 고정했습니다
      ownership: 다른 사람의 툿은 고정될 수 없습니다
      private: 비공개 툿은 고정될 수 없습니다
      reblog: 부스트는 고정될 수 없습니다
    show_more: 더 보기
    title: '%{name}: "%{quote}"'
    visibilities:
      private: 비공개
      private_long: 팔로워에게만 공개됩니다
      public: 공개
      public_long: 누구나 볼 수 있으며, 공개 타임라인에 표시됩니다
      unlisted: 공개 타임라인 비공개
      unlisted_long: 누구나 볼 수 있지만, 공개 타임라인에는 표시되지 않습니다
  stream_entries:
    click_to_show: 클릭해서 표시
    pinned: 고정된 툿
    reblogged: 님이 부스트 했습니다
    sensitive_content: 민감한 컨텐츠
  terms:
    body_html: |
      <h2>사생활 정책</h2>

      <h3 id="collect">우리가 어떤 정보를 수집하나요?</h3>

      <p>우리는 귀하가 우리 사이트에 가입할 때, 그리고 우리의 포럼에 읽고, 쓸 때, 그리고 포럼에 게시된 공유된 콘텐츠를 평가할 때 정보를 수집합니다.</p>

      <p>우리 사이트에 가입할 때, 귀하는 이름과 이메일 주소 입력을 요구 받을 수 있습니다. 하지만 귀하는 우리의 사이트를 가입하지 않고도 방문할 수 있습니다. 귀하의 이메일 주소는 고유한 링크를 담고 있는 이메일로 검증 될 것입니다. 만약 귀하가 그 링크를 방문한다면, 우리는 귀하가 그 이메일 주소를 소유하고 있다는 것을 알 수 있습니다.</p>

      <p>가입을 하고 글을 쓸 때, 우리는 글이 어떤 IP에서 작성 되었는지 기록합니다. 또한 우리는 모든 요청에 대한 IP 주소를 담고 있는 서버 로그를 보관할 수 있습니다.</p>

      <h3 id="use">우리가 귀하의 정보를 어떻게 사용하나요?</h3>

      <p>우리가 귀하에게서 수집하는 어떠한 정보는 다음 중 하나와 같은 방법으로 사용될 수 있습니다:</p>

      <ul>
        <li>귀하의 경험을 개인화 하기 위해 &mdash; 귀하의 정보는 우리가 귀하의 개별적인 요구에 더 나은 응답을 할 수 있도록 돕습니다.</li>
        <li>우리의 사이트를 개선하기 위해 &mdash; 우리는 귀하에게 받는 정보와 귀하에게 받는 피드박을 바탕으로 우리의 사이트 내용을 계속 개선하기 위해 노력합니다.</li>
        <li>고객 서비스를 개선하기 위해 &mdash; 귀하의 정보는 우리가 귀하의 서비스 요청과 지원 요청에 더 효과적으로 응답할 수 있게 돕습니다.</li>
        <li>주기적인 이메일을 보내기 위해 &mdash; 귀하가 제공하는 이메일 주소는 귀하에게 정보, 귀하가 요청하는 주제에 대한 변경과 귀하의 유저 이름에 대한 응답에 대한 알림, 문의에 대한 답, 또는 다른 요청과 질문을 보내는 데에 사용될 수 있습니다.</li>
      </ul>

      <h3 id="protect">우리가 어떻게 귀하의 정보를 보호하나요?</h3>

      <p>우리는 귀하가 개인정보를 입력, 제출, 접근 할 때 귀하의 개인정보의 안전을 유지하기 위한 여러가지 보안 방법을 구현합니다.</p>

      <h3 id="data-retention">정보 보관 정책은 어떻게 되나요?</h3>

      <p>우리는 다음과 같이 노력 하겠습니다:</p>

      <ul>
        <li>모든 요청에 대한 IP 주소를 담고 있는 서버 로그를 최대 90일까지 보관합니다.</li>
        <li>등록된 사용자와 관련된 IP 주소와 그들의 게시물들을 최대 5년까지 보관합니다.</li>
      </ul>

      <h3 id="cookies">쿠키를 사용하나요?</h3>

      <p>네. 쿠키는 사이트나 서비스 제공자가 (만약 허용하신다면) 웹 브라우저를 통해 귀하의 컴퓨터 하드디스크에 전송하는 작은 파일들입니다. 이 쿠키들은 사이트가 귀하의 브라우저를 인식하게 하고, 만약 가입한 계정이 있다면 브라우저를 가입한 계정과 연관짓는 일을 가능하게 합니다.</p>

      <p>우리는 쿠키를 사용해 귀하의 환경설정을 미래의 방문을 위해 저장하고, 사이트 접근 기록과 사이트 상호작용 기록을 모아 미래에 우리가 더 나은 사이트 경험과 도구를 제공할 수 있도록 합니다. 우리는 제 3자의 서비스 제공자와 계약하여 우리 사이트의 방문자에 대해 더 나은 이해를 하기 위해 도움을 받을 수 있습니다. 이러한 서비스 제공자들은 우리가 더 나은 서비스를 제공하도록 돕는 목적 외에는 이 정보를 사용할 수 없습니다.</p>

      <h3 id="disclose">우리가 외부에 정보를 공개하나요?</h3>

      <p>우리는 귀하를 식별할 수 있는 정보를 외부에 팔거나, 거래하거나, 전송하지 않습니다. 이는 우리가 우리의 사이트를 운영하고, 사업을 하고, 귀하에게 서비스를 제공하는 데에 도움을 주는 믿을 수 있는 제 3자의 서비스 제공자를 포함하지 않으며, 이는 그 서비스 제공자가 이 정보를 비밀로 취급하는 것에 동의하는지에 따라 다릅니다. 우리는 또한 법을 지키는 것, 우리 사이트의 정책을 집행하는 것, 우리와 다른 사람들의 권리, 재산, 안전을 보호하는 것으로 인해 정보 공개가 적합하다고 생각되면 정보를 공개 할 수 있습니다. 그러나, 귀하를 식별할 수 없는 방문자 정보는 외부에 마케팅, 광고, 혹은 다른 용도로 제공될 수 있습니다.</p>

      <h3 id="third-party">제 3자 링크</h3>

      <p>종종, 우리의 재량에 따라 우리의 사이트에 제 3자의 상품이나 서비스를 포함하거나 제공할 수 있습니다. 이러한 제 3자 사이트는 독립적인 개인정보 정책을 가지고 있습니다. 이러한 링크된 제 3자 사이트의 내용과 활동에 대해서 우리는 어떠한 의무와 법적 책임을 가지고 있지 않습니다. 그래도 우리는 그 사이트에 대한 피드백을 환영하며, 우리 사이트만의 정체성을 유지하도록 노력하겠습니다.</p>

      <h3 id="coppa">아동 온라인 사생활 보호법 준수</h3>

      <p>우리 사이트, 제품과 서비스는 적어도 13살인 사람들에게 맞춰져 있습니다. 만약 이 서버가 미합중국에 위치하고, 귀하가 13살이 되지 않는다면, COPPA (<a href="https://en.wikipedia.org/wiki/Children%27s_Online_Privacy_Protection_Act">Children's Online Privacy Protection Act</a>) 의 요구사항에 따라 이 사이트를 이용하지 마십시오.</p>

      <h3 id="online">온라인 사생활 정책 한정</h3>

      <p>이 온라인 사생활 정책은 우리 사이트를 통해 수집된 정보에게만 적용되며, 오프라인에서 수집된 정보에는 적용되지 않습니다.</p>

      <h3 id="consent">귀하의 동의</h3>

      <p>우리의 사이트를 사용함으로서, 귀하는 우리 사이트의 사생활 정책에 동의합니다.</p>

      <h3 id="changes">사생활 정책의 변경</h3>

      <p>만약 우리가 사생활 정책을 변경하도록 결정한다면, 우리는 그 변경사항을 이 페이지에 게시하겠습니다.</p>

      <p>이 문서는 CC-BY-SA 정책으로 배포됩니다. 마지막으로 2013년 3월 31일에 수정되었습니다.</p>

      <p><a href="https://github.com/discourse/discourse">Discourse privacy policy</a>에서 가져옴.</p>
    title: "%{instance} 이용약관과 개인정보 취급 방침"
<<<<<<< HEAD
=======
  themes:
    default: 마스토돈
>>>>>>> cba28971
  time:
    formats:
      default: "%Y년 %m월 %d일 %H:%M"
  two_factor_authentication:
    code_hint: 확인하기 위해서 인증 애플리케이션에서 표시된 코드를 입력해 주십시오
    description_html: "<strong>2단계 인증</strong>을 활성화 하면 로그인 시 전화로 인증 코드를 받을 필요가 있습니다."
    disable: 비활성화
    enable: 활성화
    enabled: 2단계 인증이 활성화 되어 있습니다
    enabled_success: 2단계 인증이 활성화 되었습니다
    generate_recovery_codes: 복구 코드 생성
    instructions_html: "<strong>Google Authenticator, 또는 타 TOTP 애플리케이션에서 이 QR 코드를 스캔해 주십시오.</strong> 이후 로그인 시에는 이 애플리케이션에서 생성되는 코드가 필요합니다."
    lost_recovery_codes: 복구 코드를 사용하면 휴대전화를 분실한 경우에도 계정에 접근할 수 있게 됩니다. 복구 코드를 분실한 경우에도 여기서 다시 생성할 수 있지만, 예전 복구 코드는 비활성화 됩니다.
    manual_instructions: 'QR 코드를 스캔할 수 없어 수동으로 등록을 원하시는 경우 이 비밀 코드를 사용해 주십시오:'
    recovery_codes: 복구 코드
    recovery_codes_regenerated: 복구 코드가 다시 생성되었습니다
    recovery_instructions_html: 휴대전화를 분실한 경우, 아래 복구 코드 중 하나를 사용해 계정에 접근할 수 있습니다. <strong>복구 코드는 안전하게 보관해 주십시오.</strong> 이 코드를 인쇄해 중요한 서류와 함께 보관하는 것도 좋습니다.
    setup: 초기 설정
    wrong_code: 코드가 올바르지 않습니다. 서버와 휴대전화 간의 시간이 일치하는지 확인해 주십시오.
  user_mailer:
    welcome:
      edit_profile_action: 프로필 설정
      edit_profile_step: 아바타, 헤더를 업로드하고, 사람들에게 표시 될 이름을 바꾸는 것으로 당신의 프로필을 커스텀 할 수 있습니다. 사람들이 당신을 팔로우 하기 전에 리뷰를 거치게 하고 싶다면 계정을 잠그면 됩니다.
      explanation: 시작하기 전에 몇가지 팁들을 준비했습니다
      final_action: 포스팅 시작하기
      final_step: '포스팅을 시작하세요! 팔로워가 없더라도 퍼블릭 메시지는 다른 사람들이 볼 수 있습니다, 예를 들면 로컬 타임라인이나 해시태그에서요. 사람들에게 자신을 소개하고 싶다면 #introductions 해시태그를 이용해보세요.'
      full_handle: 당신의 풀 핸들
      full_handle_hint: 이것을 당신의 친구들에게 알려주면 다른 인스턴스에서 팔로우 하거나 메시지를 보낼 수 있습니다.
      review_preferences_action: 설정 바꾸기
      review_preferences_step: 당신의 설정을 확인하세요. 어떤 이메일로 알림을 받을 것인지, 기본적으로 어떤 프라이버시 설정을 사용할 것인지, 멀미가 없다면 GIF를 자동 재생하도록 설정할 수도 있습니다.
      subject: 마스토돈에 오신 것을 환영합니다
      tip_bridge_html: 만약 트위터에서 오셨다면 <a href="%{bridge_url}">브리지 앱</a>을 통해 마스토돈에 있는 친구들을 찾을 수 있습니다. 친구들도 이 앱을 사용했을 때만 작동합니다!
      tip_federated_timeline: 연합 타임라인은 마스토돈 네트워크의 소방호스입니다. 다만 여기엔 당신의 이웃들이 구독 중인 것만 뜹니다, 모든 것이 다 오는 것은 아니예요.
      tip_following: 기본적으로 서버의 관리자를 팔로우 하도록 되어 있습니다. 흥미로운 사람들을 더 찾으려면 로컬과 연합 타임라인을 확인해 보세요.
      tip_local_timeline: 로컬 타임라인은 %{instance}의 소방호스입니다. 여기 있는 사람들은 당신의 이웃들이에요!
      tip_mobile_webapp: 모바일 브라우저가 홈 스크린에 바로가기를 추가해 줬다면 푸시 알림도 받을 수 있습니다. 이건 거의 네이티브 앱처럼 작동해요!
      tips: 팁
      title: 환영합니다 %{name} 님!
  users:
    invalid_email: 메일 주소가 올바르지 않습니다
    invalid_otp_token: 2단계 인증 코드가 올바르지 않습니다
    signed_in_as: '다음과 같이 로그인 중:'<|MERGE_RESOLUTION|>--- conflicted
+++ resolved
@@ -705,11 +705,6 @@
 
       <p><a href="https://github.com/discourse/discourse">Discourse privacy policy</a>에서 가져옴.</p>
     title: "%{instance} 이용약관과 개인정보 취급 방침"
-<<<<<<< HEAD
-=======
-  themes:
-    default: 마스토돈
->>>>>>> cba28971
   time:
     formats:
       default: "%Y년 %m월 %d일 %H:%M"
