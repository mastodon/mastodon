--- conflicted
+++ resolved
@@ -526,13 +526,9 @@
       expires_at: 만료
       uses: 사용됨
     title: 초대
-<<<<<<< HEAD
-  landing_strip_html: "<strong>%{name}</strong> 님은 %{link_to_root_path} 인스턴스의 사용자입니다. 계정을 가지고 있다면 팔로우 하거나 대화할 수 있습니다."
-=======
     invited_by: '당신을 초대한 사람:'
   landing_strip_html: <strong>%{name}</strong> 님은 %{link_to_root_path} 인스턴스의 사용자입니다.
     계정을 가지고 있다면 팔로우 하거나 대화할 수 있습니다.
->>>>>>> e9b580c5
   landing_strip_signup_html: 아직 계정이 없다면 <a href="%{sign_up_path}">여기서</a> 등록할 수 있습니다.
   lists:
     errors:
