--- conflicted
+++ resolved
@@ -12,16 +12,11 @@
     contact: 연락처
     contact_missing: 미설정
     contact_unavailable: N/A
-<<<<<<< HEAD
-    extended_description_html: |
-      <h3>룰을 작성하는 장소</h3>
-=======
     description_headline: '%{domain} (은)는 무엇인가요?'
     domain_count_after: 개의 인스턴스
     domain_count_before: 연결된
     extended_description_html: '<h3>룰을 작성하는 장소</h3>
 
->>>>>>> c92aaac2
       <p>아직 설명이 작성되지 않았습니다.</p>
 
       '
