--- conflicted
+++ resolved
@@ -2136,11 +2136,6 @@
     nickname_hint: 새 보안 키의 별명을 입력해 주세요
     not_enabled: 아직 WebAuthn을 활성화 하지 않았습니다.
     not_supported: 이 브라우저는 보안 키를 지원하지 않습니다
-<<<<<<< HEAD
-    otp_required: 보안 키를 사용하기 위해서는 2단계 인증을 먼저 활성화 해 주세요
     registered_on: "%{date}에 등록됨"
   wrapstodon:
-    title: "%{name} 님의 %{year} 랩스토돈"
-=======
-    registered_on: "%{date}에 등록됨"
->>>>>>> f2a2d73e
+    title: "%{name} 님의 %{year} 랩스토돈"