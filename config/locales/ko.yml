ko:
  about:
    about_hashtag_html: <strong>#%{hashtag}</strong> 라는 해시태그가 붙은 공개 툿 입니다. 같은 연합에
      속한 임의의 인스턴스에 계정을 생성하면 당신도 대화에 참여할 수 있습니다.
    about_mastodon_html: 마스토돈은 <em>오픈 소스 기반의</em> 소셜 네트워크 서비스 입니다. 상용 플랫폼의 대체로서 <em>분산형
      구조</em>를 채택해, 여러분의 대화가 한 회사에 독점되는 것을 방지합니다. 신뢰할 수 있는 인스턴스를 선택하세요 &mdash; 어떤
      인스턴스를 고르더라도, 누구와도 대화할 수 있습니다. 누구나 자신만의 마스토돈 인스턴스를 만들 수 있으며, 아주 매끄럽게 <em>소셜 네트워크</em>에
      참가할 수 있습니다.
    about_this: 이 인스턴스에 대해서
    administered_by: '관리자:'
    api: API
    apps: 모바일 앱
    closed_registrations: 현재 이 인스턴스에서는 신규 등록을 받고 있지 않습니다.
    contact: 연락처
    contact_missing: 미설정
    contact_unavailable: N/A
    documentation: 문서
    extended_description_html: '<h3>룰을 작성하는 장소</h3>

      <p>아직 설명이 작성되지 않았습니다.</p>

      '
    features:
      humane_approach_body: 다른 SNS의 실패를 교훈삼아, 마스토돈은 소셜미디어가 잘못 사용되는 것을 막기 위하여 윤리적인
        설계를 추구합니다.
      humane_approach_title: 보다 배려를 의식한 설계를 추구
      not_a_product_body: 마스토돈은 이익을 추구하는 SNS가 아닙니다. 그러므로 광고와 데이터의 수집 및 분석이 존재하지 않고,
        유저를 구속하지도 않습니다.
      not_a_product_title: 여러분은 사람이며, 상품이 아닙니다
      real_conversation_body: 자유롭게 사용할 수 있는 500문자의 메세지와 미디어 경고 내용을 바탕으로, 자기자신을 자유롭게
        표현할 수 있습니다.
      real_conversation_title: 진정한 커뮤니케이션을 위하여
      within_reach_body: 개발자 친화적인 API에 의해서 실현된 iOS나 Android, 그 외의 여러 Platform들 덕분에
        어디서든 친구들과 자유롭게 메세지를 주고 받을 수 있습니다.
      within_reach_title: 언제나 유저의 곁에서
    generic_description: '%{domain} 은 네트워크에 있는 한 서버입니다'
    hosted_on: '%{domain}에서 호스팅 되는 마스토돈'
    learn_more: 자세히
    other_instances: 다른 인스턴스
    privacy_policy: 개인정보 정책
    source_code: 소스 코드
    status_count_after:
      one: 툿
      other: 툿
    status_count_before: 툿 수
    terms: 이용약관
    user_count_after:
      one: 명
      other: 명
    user_count_before: 사용자 수
    what_is_mastodon: 마스토돈이란?
  accounts:
    choices_html: '%{name}의 추천:'
    follow: 팔로우
    followers:
      one: 팔로워
      other: 팔로워
    following: 팔로잉
    joined: '%{date}에 가입함'
    media: 미디어
    moved_html: '%{name}은 %{new_profile_link}으로 이동되었습니다:'
    network_hidden: 이 정보는 사용할 수 없습니다
    nothing_here: 아무 것도 없습니다!
    people_followed_by: '%{name} 님이 팔로우 중인 계정'
    people_who_follow: '%{name} 님을 팔로우 중인 계정'
    pin_errors:
      following: 추천하려는 사람을 팔로우 하고 있어야 합니다
    posts:
      one: 툿
      other: 툿
    posts_tab_heading: 툿
    posts_with_replies: 툿과 답장
    reserved_username: 이 아이디는 예약되어 있습니다
    roles:
      admin: 관리자
      bot: 봇
      moderator: 모더레이터
    unfollow: 팔로우 해제
  admin:
    account_moderation_notes:
      create: 모더레이션 노트 작성하기
      created_msg: 모더레이션 기록이 성공적으로 작성되었습니다!
      delete: 삭제
      destroyed_msg: 모더레이션 기록이 성공적으로 삭제되었습니다!
    accounts:
      are_you_sure: 정말로 실행하시겠습니까?
      avatar: 아바타
      by_domain: 도메인
      change_email:
        changed_msg: 이메일이 성공적으로 바뀌었습니다!
        current_email: 현재 이메일 주소
        label: 이메일 주소 변경
        new_email: 새 이메일 주소
        submit: 이메일 주소 변경
        title: '%{username}의 이메일 주소 변경'
      confirm: 확인
      confirmed: 확인됨
      confirming: 확인 중
      demote: 모더레이터 강등
      disable: 비활성화
      disable_two_factor_authentication: 2단계 인증을 비활성화
      disabled: 비활성화된
      display_name: 이름
      domain: 도메인
      edit: 편집
      email: E-mail
      email_status: 이메일 상태
      enable: 활성화
      enabled: 활성화된
      feed_url: 피드 URL
      followers: 팔로워 수
      followers_url: 팔로워 URL
      follows: 팔로잉 수
      inbox_url: 수신함 URL
      ip: IP
      location:
        all: 전체
        local: 로컬
        remote: 리모트
        title: 위치
      login_status: 로그인 상태
      media_attachments: 첨부된 미디어
      memorialize: 메모리엄으로 전환
      moderation:
        all: 전체
        silenced: 침묵 중
        suspended: 정지 중
        title: 모더레이션
      moderation_notes: 모더레이션 기록
      most_recent_activity: 최근 활동
      most_recent_ip: 최근 IP
      not_subscribed: 구독하지 않음
      order:
        alphabetic: 알파벳 순
        most_recent: 최근 순
        title: 순서
      outbox_url: 발신함 URL
      perform_full_suspension: 완전히 정지시키기
      profile_url: 프로필 URL
      promote: 모더레이터로 승급
      protocol: 프로토콜
      public: 전체 공개
      push_subscription_expires: PuSH 구독 기간 만료
      redownload: 아바타 업데이트
      remove_avatar: 아바타 지우기
      resend_confirmation:
        already_confirmed: 이 사용자는 이미 확인되었습니다
        send: 다시 확인 이메일
        success: 확인 이메일이 전송되었습니다!
      reset: 초기화
      reset_password: 비밀번호 초기화
      resubscribe: 다시 구독
      role: 권한
      roles:
        admin: 관리자
        moderator: 모더레이터
        staff: 스태프
        user: 사용자
      salmon_url: Salmon URL
      search: 검색
      shared_inbox_url: 공유된 inbox URL
      show:
        created_reports: 이 계정에서 제출된 신고
        report: 신고
        targeted_reports: 이 계정에 대한 신고
      silence: 침묵
      statuses: 툿 수
      subscribe: 구독하기
      title: 계정
      unconfirmed_email: 미확인 된 이메일 주소
      undo_silenced: 침묵 해제
      undo_suspension: 정지 해제
      unsubscribe: 구독 해제
      username: 아이디
      web: 웹
    action_logs:
      actions:
        assigned_to_self_report: '%{name}이 리포트 %{target}을 자신에게 할당했습니다'
        change_email_user: '%{name}이 %{target}의 이메일 주소를 변경했습니다'
        confirm_user: '%{name}이 %{target}의 이메일 주소를 컨펌했습니다'
        create_custom_emoji: '%{name}이 새로운 에모지 %{target}를 추가했습니다'
        create_domain_block: '%{name}이 도메인 %{target}를 차단했습니다'
        create_email_domain_block: '%{name}이 이메일 도메인 %{target}를 차단했습니다'
        demote_user: '%{name}이 %{target}을 강등했습니다'
        destroy_domain_block: '%{name}이 도메인 %{target}의 차단을 해제했습니다'
        destroy_email_domain_block: '%{name}이 이메일 도메인 %{target}을 화이트리스트에 넣었습니다'
        destroy_status: '%{name}이 %{target}의 툿을 삭제했습니다'
        disable_2fa_user: '%{name}이 %{target}의 2FA를 비활성화 했습니다'
        disable_custom_emoji: '%{name}이 에모지 %{target}를 비활성화 했습니다'
        disable_user: '%{name}이 %{target}의 로그인을 비활성화 했습니다'
        enable_custom_emoji: '%{name}이 에모지 %{target}를 활성화 했습니다'
        enable_user: '%{name}이 %{target}의 로그인을 활성화 했습니다'
        memorialize_account: '%{name}이 %{target}의 계정을 메모리엄으로 전환했습니다'
        promote_user: '%{name}이 %{target}를 승급시켰습니다'
        remove_avatar_user: '%{name}이 %{target}의 아바타를 지웠습니다'
        reopen_report: '%{name}이 리포트 %{target}을 다시 열었습니다'
        reset_password_user: '%{name}이 %{target}의 암호를 초기화했습니다'
        resolve_report: '%{name}이 %{target} 신고를 처리됨으로 변경하였습니다'
        silence_account: '%{name}이 %{target}의 계정을 뮤트시켰습니다'
        suspend_account: '%{name}이 %{target}의 계정을 정지시켰습니다'
        unassigned_report: '%{name}이 리포트 %{target}을 할당 해제했습니다'
        unsilence_account: '%{name}이 %{target}에 대한 뮤트를 해제했습니다'
        unsuspend_account: '%{name}이 %{target}에 대한 정지를 해제했습니다'
        update_custom_emoji: '%{name}이 에모지 %{target}를 업데이트 했습니다'
        update_status: '%{name}이 %{target}의 상태를 업데이트 했습니다'
      deleted_status: (삭제됨)
      title: 감사 기록
    custom_emojis:
      by_domain: 도메인
      copied_msg: 성공적으로 에모지의 로컬 복사본을 생성했습니다
      copy: 복사
      copy_failed_msg: 에모지의 로컬 복사본을 만드는 데 실패하였습니다
      created_msg: 에모지가 성공적으로 생성되었습니다!
      delete: 삭제
      destroyed_msg: 에모지가 성공적으로 삭제되었습니다!
      disable: 비활성화
      disabled_msg: 성공적으로 비활성화하였습니다
      emoji: 에모지
      enable: 활성화
      enabled_msg: 성공적으로 활성화하였습니다
      image_hint: 50KB 이하의 PNG
      listed: 목록에 실림
      new:
        title: 새 커스텀 에모지 추가
      overwrite: 덮어쓰기
      shortcode: 짧은 코드
      shortcode_hint: 최소 2글자, 영문자, 숫자, _만 사용 가능
      title: 커스텀 에모지
      unlisted: 목록에 없음
      update_failed_msg: 에모지를 업데이트 할 수 없습니다
      updated_msg: 에모지가 성공적으로 업데이트 되었습니다!
      upload: 업로드
    dashboard:
      backlog: 미처리 된 작업
      config: 설정
      feature_deletions: 계정 삭제
      feature_invites: 초대 링크
      feature_registrations: 가입
      feature_relay: 연합 릴레이
      features: 기능
      hidden_service: 히든 서비스와의 연합
      open_reports: 미해결 신고
      recent_users: 최근 가입 한 유저
      search: 전문 검색
      single_user_mode: 싱글 유저 모드
      software: 소프트웨어
      space: 디스크 사용량
      title: 대시보드
      total_users: 총 유저 수
      trends: 트렌드
      week_interactions: 이번 주의 상호작용
      week_users_active: 이번 주의 활성 사용자
      week_users_new: 이번 주의 신규 유저
    domain_blocks:
      add_new: 추가하기
      created_msg: 도메인 차단 처리를 완료했습니다
      destroyed_msg: 도메인 차단이 해제되었습니다
      domain: 도메인
      new:
        create: 차단 추가
        hint: 도메인 차단은 내부 데이터베이스에 계정이 생성되는 것까지는 막을 수 없지만, 그 도메인에서 생성된 계정에 자동적으로 특정한
          모더레이션을 적용하게 할 수 있습니다.
        severity:
          desc_html: '<strong>침묵</strong>은 계정을 팔로우 하지 않고 있는 사람들에겐 계정의 툿을 보이지 않게 합니다.
            <strong>정지</strong>는 계정의 컨텐츠, 미디어, 프로필 데이터를 삭제합니다.

            미디어 파일만을 거부하고 싶다면 <strong>없음</strong>으로 두세요.'
          noop: 없음
          silence: 침묵
          suspend: 정지
        title: 새로운 도메인 차단
      reject_media: 미디어 파일 거부하기
      reject_media_hint: 로컬에 저장된 미디어 파일을 삭제하고, 이후로도 다운로드를 거부합니다. 정지와는 관계 없습니다
      severities:
        noop: 없음
        silence: 침묵
        suspend: 정지
      severity: 심각도
      show:
        affected_accounts:
          one: 데이터베이스 중 1개의 계정에 영향을 끼칩니다
          other: 데이터베이스 중 %{count}개의 계정에 영향을 끼칩니다
        retroactive:
          silence: 이 도메인에 존재하는 모든 계정의 침묵를 해제
          suspend: 이 도메인에 존재하는 모든 계정의 계정 정지를 해제
        title: '%{domain}의 도메인 차단을 해제'
        undo: 실행 취소
      title: 도메인 차단
      undo: 실행 취소
    email_domain_blocks:
      add_new: 새로 추가
      created_msg: 이메일 도메인 차단 규칙을 생성했습니다
      delete: 삭제
      destroyed_msg: 이메일 도메인 차단 규칙을 삭제했습니다
      domain: 도메인
      new:
        create: 차단 규칙 생성
        title: 새 이메일 도메인 차단
      title: Email 도메인 차단
    instances:
      account_count: 알려진 계정의 수
      domain_name: 도메인 이름
      reset: 리셋
      search: 검색
      title: 알려진 인스턴스들
    invites:
      deactivate_all: 전부 비활성화
      filter:
        all: 모두
        available: 사용가능
        expired: 만료됨
        title: 필터
      title: 초대
    relays:
      add_new: 릴레이 추가
      description_html: <strong>연합 릴레이</strong>는 서버들 사이에서 많은 양의 공개 툿을 구독하고 중개하는 서버입니다.
        <strong>이것은 중소 규모의 서버에서 연합우주를 발견하는 데에 도움을 줄 수 있습니다</strong>, 이제 로컬 유저들이 다른
        서버의 유저들을 수동으로 팔로우 하지 않아도 됩니다.
      enable_hint: 활성화 되면, 이 릴레이의 모든 공개 툿을 구독하고 이 서버의 공개 툿을 전송하게 됩니다.
      inbox_url: 릴레이 URL
      pending: 릴레이의 승인 대기중
      save_and_enable: 저장하고 활성화
      setup: 릴레이 연결 설정
      status: 상태
      title: 릴레이
    report_notes:
      created_msg: 리포트 노트가 성공적으로 작성되었습니다!
      destroyed_msg: 리포트 노트가 성공적으로 삭제되었습니다!
    reports:
      account:
        note: 노트
        report: 리포트
      action_taken_by: 신고 처리자
      are_you_sure: 정말로 실행하시겠습니까?
      assign_to_self: 나에게 할당 됨
      assigned: 할당 된 모더레이터
      comment:
        none: 없음
      created_at: 리포트 시각
      mark_as_resolved: 해결 완료 처리
      mark_as_unresolved: 미해결로 표시
      notes:
        create: 기록 추가
        create_and_resolve: 기록을 작성하고 해결됨으로 표시
        create_and_unresolve: 기록 작성과 함께 미해결로 표시
        delete: 삭제
        placeholder: 이 리포트에 대한 조치, 기타 관련 된 사항에 대해 설명합니다…
      reopen: 리포트 다시 열기
      report: '신고 #%{id}'
      reported_account: 신고 대상 계정
      reported_by: 신고자
      resolved: 해결됨
      resolved_msg: 리포트가 성공적으로 해결되었습니다!
      silence_account: 계정을 침묵 처리
      status: 상태
      suspend_account: 계정을 정지
      title: 신고
      unassign: 할당 해제
      unresolved: 미해결
      updated_at: 업데이트 시각
    settings:
      activity_api_enabled:
        desc_html: 주별 로컬에 게시 된 글, 활성 사용자 및 새로운 가입자 수
        title: 유저 활동에 대한 통계 발행
      bootstrap_timeline_accounts:
        desc_html: 콤마로 여러 유저명을 구분. 로컬의 잠기지 않은 계정만 가능합니다. 비워 둘 경우 모든 로컬 관리자가 기본으로 사용
          됩니다.
        title: 새 유저가 팔로우 할 계정들
      contact_information:
        email: 공개할 메일 주소를 입력
        username: 아이디를 입력
      custom_css:
        desc_html: 모든 페이지에 적용할 CSS
        title: 커스텀 CSS
      hero:
        desc_html: 프론트페이지에 표시 됩니다. 최소 600x100픽셀을 권장합니다. 만약 설정되지 않았다면, 인스턴스의 썸네일이 사용
          됩니다
        title: 히어로 이미지
      peers_api_enabled:
        desc_html: 이 인스턴스가 페디버스에서 만났던 도메인 네임들
        title: 발견 된 인스턴스들의 리스트 발행
      preview_sensitive_media:
        desc_html: 민감한 미디어로 설정되었더라도 다른 웹사이트에서 링크 미리보기에 썸네일을 보여줍니다
        title: 민감한 미디어를 오픈그래프 미리보기에 보여주기
      registrations:
        closed_message:
          desc_html: 신규 등록을 받지 않을 때 프론트 페이지에 표시됩니다. HTML 태그를 사용할 수 있습니다
          title: 신규 등록 정지 시 메시지
        deletion:
          desc_html: 유저가 자신의 계정을 삭제할 수 있도록 설정합니다
          title: 계정 삭제를 허가함
        min_invite_role:
          disabled: 아무도 못 하게
          title: 초대링크를 만들 수 있는 권한
        open:
          desc_html: 계정을 생성할 수 있도록 허용합니다
          title: 신규 계정 등록을 받음
      show_known_fediverse_at_about_page:
        desc_html: 활성화 되면 프리뷰 페이지에서 페디버스의 모든 툿을 표시합니다. 비활성화시 로컬에 있는 툿만 표시 됩니다.
        title: 타임라인 프리뷰에 알려진 페디버스 표시하기
      show_staff_badge:
        desc_html: 유저 페이지에 스태프 배지를 표시합니다
        title: 스태프 배지 표시
      site_description:
        desc_html: 프론트 페이지의 소개문에 사용 됩니다.이 마스토돈 서버의 특별한 점 등을 설명하세요. HTML 태그, 주로 <code>&lt;a&gt;</code>,
          <code>&lt;em&gt;</code> 같은 것을 사용 가능합니다.
        title: 사이트 설명
      site_description_extended:
        desc_html: 규칙, 가이드라인 등을 작성하기 좋은 곳입니다. HTML 태그를 사용할 수 있습니다
        title: 사이트 상세 설명
      site_short_description:
        desc_html: 사이드바와 메타 태그에 나타납니다. 마스토돈이 무엇이고 이 서버의 특징은 무엇인지 한 문장으로 설명하세요. 비워두면
          인스턴스 설명이 대신 사용됩니다.
        title: 짧은 인스턴스 설명
      site_terms:
        desc_html: 당신은 독자적인 개인정보 취급 방침이나 이용약관, 그 외의 법적 근거를 작성할 수 있습니다. HTML태그를 사용할
          수 있습니다
        title: 커스텀 서비스 이용 약관
      site_title: 사이트 이름
      thumbnail:
        desc_html: OpenGraph와 API의 미리보기로 사용 됩니다. 1200x630px을 권장합니다
        title: 인스턴스 썸네일
      timeline_preview:
        desc_html: 랜딩 페이지에 공개 타임라인을 표시합니다
        title: 타임라인 프리뷰
      title: 사이트 설정
    statuses:
      back_to_account: 계정으로 돌아가기
      batch:
        delete: 삭제
        nsfw_off: NSFW 끄기
        nsfw_on: NSFW 켜기
      failed_to_execute: 실행을 실패하였습니다
      media:
        title: 미디어
      no_media: 미디어 없음
      no_status_selected: 아무 것도 선택 되지 않아 아무 것도 바뀌지 않았습니다
      title: 계정 툿
      with_media: 미디어 있음
    subscriptions:
      callback_url: 콜백 URL
      confirmed: 확인됨
      expires_in: 기한
      last_delivery: 최종 발송
      title: WebSub
      topic: 토픽
    suspensions:
      bad_acct_msg: 확인값이 일치하지 않습니다. 정지하려는 계정이 맞습니까?
      hint_html: '이 계정을 정지하려면 %{value}를 아래 입력칸에 입력하세요:'
      proceed: 완전히 정지시키기
<<<<<<< HEAD
      title: "%{acct} 정지하기"
      warning_html: '이 계정을 정지하면 계정의 데이터를 모두 삭제하며 <strong>되돌릴 수 없습니다</strong>. 이것은 다음을 포함합니다:'
=======
      title: '%{acct} 정지하기'
      warning_html: '이 계정을 정지하면 계정의 데이터를 모두 삭제하며 <strong>되돌릴 수 없습니다</strong>. 이것은
        다음을 포함합니다:'
>>>>>>> 0e2bec76
    title: 관리
  admin_mailer:
    new_report:
      body: '%{reporter} 가 %{target} 를 신고했습니다'
      body_remote: '%{domain}의 누군가가 %{target}을 신고했습니다'
      subject: '%{instance} 에 새 신고 등록됨 (#%{id})'
  application_mailer:
    notification_preferences: 메일 설정 변경
    salutation: '%{name} 님,'
    settings: '메일 설정을 변경: %{link}'
    view: 'View:'
    view_profile: 프로필 보기
    view_status: 게시물 보기
  applications:
    created: 애플리케이션이 성공적으로 생성되었습니다
    destroyed: 애플리케이션이 성공적으로 삭제되었습니다
    invalid_url: 올바르지 않은 URL입니다
    regenerate_token: 토큰 재생성
    token_regenerated: 액세스 토큰이 성공적으로 재생성되었습니다
    warning: 이 데이터를 조심히 다뤄 주세요. 다른 사람들과 절대로 공유하지 마세요!
    your_token: 액세스 토큰
  auth:
    agreement_html: 이 등록으로 <a href="%{rules_path}">이용규약</a> 과 <a href="%{terms_path}">약관</a>에
      동의하는 것으로 간주됩니다.
    change_password: 패스워드
    confirm_email: 확인 메일 승인
    delete_account: 계정 삭제
    delete_account_html: 계정을 삭제하고 싶은 경우, <a href="%{path}">여기서</a> 삭제할 수 있습니다. 삭제
      전 확인 화면이 표시됩니다.
    didnt_get_confirmation: 확인 메일을 받지 못하셨습니까?
    forgot_password: 비밀번호를 잊어버리셨습니까?
    invalid_reset_password_token: 비밀번호 리셋 토큰이 올바르지 못하거나 기간이 만료되었습니다. 다시 요청해주세요.
    login: 로그인
    logout: 로그아웃
    migrate_account: 계정 옮기기
    migrate_account_html: 이 계정을 다른 계정으로 리디렉션 하길 원하는 경우 <a href="%{path}">여기</a>에서
      설정할 수 있습니다.
    or: 또는
    or_log_in_with: 다른 방법으로 로그인 하려면
    providers:
      cas: CAS
      saml: SAML
    register: 등록하기
    register_elsewhere: 다른 인스턴스에서 가입
    resend_confirmation: 확인 메일을 다시 보내기
    reset_password: 비밀번호 재설정
    security: 보안
    set_new_password: 새 비밀번호
  authorize_follow:
    already_following: 이미 이 계정을 팔로우 하고 있습니다
    error: 리모트 계정을 확인하는 도중 오류가 발생했습니다
    follow: 팔로우
    follow_request: '당신은 다음 계정에 팔로우 신청을 했습니다:'
    following: '성공! 당신은 다음 계정을 팔로우 하고 있습니다:'
    post_follow:
      close: 혹은, 당신은 이 윈도우를 닫을 수 있습니다.
      return: 유저 프로필 보기
      web: 웹으로 가기
    title: '%{acct} 를 팔로우'
  datetime:
    distance_in_words:
      about_x_hours: '%{count}시간'
      about_x_months: '%{count}월'
      about_x_years: '%{count}년'
      almost_x_years: '%{count}년'
      half_a_minute: 지금
      less_than_x_minutes: '%{count}분'
      less_than_x_seconds: 지금
      over_x_years: '%{count}년'
      x_days: '%{count}일'
      x_minutes: '%{count}분'
      x_months: '%{count}월'
      x_seconds: '%{count}초'
  deletes:
    bad_password_msg: 비밀번호가 올바르지 않습니다
    confirm_password: 본인 확인을 위해 현재 사용 중인 암호를 입력해 주십시오
    description_html: 계정에 업로드된 모든 컨텐츠가 삭제되며, 계정은 비활성화 됩니다. 이것은 영구적으로 이루어지는 것이므로 <strong>되돌릴
      수 없습니다</strong>. 사칭 행위를 방지하기 위해 같은 아이디로 다시 등록하는 것은 불가능합니다.
    proceed: 계정 삭제
    success_msg: 계정이 성공적으로 삭제되었습니다
    warning_html: 삭제가 보장되는 것은 이 인스턴스 상에서의 컨텐츠에 한합니다. 타 인스턴스 등, 외부에 멀리 공유된 컨텐츠는 흔적이
      남아 삭제되지 않는 경우도 있습니다. 그리고 현재 접속이 불가능한 서버나, 업데이트를 받지 않게 된 서버에 대해서는 삭제가 반영되지 않을
      수도 있습니다.
    warning_title: 공유된 컨텐츠에 대해서
  errors:
    '403': 이 페이지를 표시할 권한이 없습니다.
    '404': 당신이 찾으려는 페이지는 존재하지 않습니다.
    '410': 당신이 보려는 페이지는 더이상 존재하지 않습니다.
    '422':
      content: 보안 인증에 실패했습니다. 쿠키를 차단하고 있진 않습니까?
      title: 보안 인증 실패
    '429': 요청 횟수 제한에 도달했습니다
    '500':
      content: 죄송합니다, 뭔가 잘못 되었습니다.
      title: 이 페이지는 잘못되었습니다
    noscript_html: 마스토돈을 사용하기 위해서는 자바스크립트를 켜 주십시오. 아니면 <a href="https://github.com/tootsuite/documentation/blob/master/Using-Mastodon/Apps.md">네이티브
      앱</a> 중 하나를 사용할 수 있습니다.
  exports:
    archive_takeout:
      date: 날짜
      download: 아카이브 다운로드
      hint_html: 당신의 <strong>툿과 업로드 된 미디어</strong>의 아카이브를 요청할 수 있습니다. 내보내지는 데이터는 ActivityPub
        포맷입니다. 호환 되는 모든 소프트웨어에서 읽을 수 있습니다. 7일마다 새로운 아카이브를 요청할 수 있습니다.
      in_progress: 당신의 아카이브를 컴파일 중입니다…
      request: 아카이브 요청하기
      size: 크기
    blocks: 차단
    csv: CSV
    follows: 팔로우
    mutes: 뮤트
    storage: 미디어
  filters:
    contexts:
      home: 홈 타임라인
      notifications: 알림
      public: 퍼블릭 타임라인
      thread: 대화
    edit:
      title: 필터 편집
    errors:
      invalid_context: 컨텍스트가 없거나 올바르지 않습니다
      invalid_irreversible: 되돌릴 수 없는 필터링은 홈 타임라인과 알림에서만 동작합니다
    index:
      delete: 삭제
      title: 필터
    new:
      title: 필터 추가
  followers:
    domain: 도메인
    explanation_html: 프라이버시를 확보하고 싶은 경우, 누가 여러분을 팔로우 하고 있는지 파악해둘 필요가 있습니다. <strong>프라이빗
      포스팅은 여러분의 팔로워가 소속하는 모든 인스턴스로 배달됩니다</strong>. 팔로워가 소속된 인스턴스 관리자나 소프트웨어가 여러분의
      프라이버시를 존중하고 있는지 잘 모를 경우, 그 팔로워를 삭제하는 것이 좋을 수도 있습니다.
    followers_count: 팔로워 수
    lock_link: 비공개 계정
    purge: 팔로워에서 삭제
    success:
      one: 1개 도메인에서 팔로워를 soft-block 처리 중...
      other: '%{count}개 도메인에서 팔로워를 soft-block 처리 중...'
    true_privacy_html: <strong>프라이버시 보호는 End-to-End 암호화로만 이루어 질 수 있다는 것에 유의</strong>해
      주십시오.
    unlocked_warning_html: 누구든 여러분을 팔로우 할 수 있으며, 여러분의 프라이빗 투고를 볼 수 있습니다. 팔로우 할 수 있는
      사람을 제한하고 싶은 경우 %{lock_link}에서 설정해 주십시오.
    unlocked_warning_title: 이 계정은 비공개로 설정되어 있지 않습니다
  footer:
    developers: 개발자
    more: 더 보기…
    resources: 리소스
  generic:
    changes_saved_msg: 정상적으로 변경되었습니다!
    save_changes: 변경 사항을 저장
    validation_errors:
      one: 오류가 발생했습니다. 아래 오류를 확인해 주십시오
      other: 오류가 발생했습니다. 아래 %{count}개 오류를 확인해 주십시오
  imports:
    preface: 다른 인스턴스에서 내보내기 한 파일에서 팔로우 / 차단 정보를 이 인스턴스 계정으로 불러올 수 있습니다.
    success: 파일이 정상적으로 업로드 되었으며, 현재 처리 중입니다
    types:
      blocking: 차단한 계정 목록
      following: 팔로우 중인 계정 목록
      muting: 뮤트 중인 계정 목록
    upload: 업로드
  in_memoriam_html: 메모리엄에 있음.
  invites:
    delete: 비활성화
    expired: 만료됨
    expires_in:
      '1800': 30 분
      '21600': 6 시간
      '3600': 1 시간
      '43200': 12 시간
      '604800': 1주일
      '86400': 하루
    expires_in_prompt: 영원히
    generate: 생성
    invited_by: '당신을 초대한 사람:'
    max_uses:
      one: 일회용
      other: '%{count} 회'
    max_uses_prompt: 제한 없음
    prompt: 이 인스턴스에 대한 초대 링크를 만들고 공유합니다
    table:
      expires_at: 만료
      uses: 사용됨
    title: 초대
  lists:
    errors:
      limit: 리스트 최대치에 도달했습니다
  media_attachments:
    validations:
      images_and_video: 이미 사진이 첨부 된 게시물엔 동영상을 첨부 할 수 없습니다
      too_many: 최대 4개까지 첨부할 수 있습니다
  migrations:
    acct: 새 계정의 username@domain
    currently_redirecting: '당신의 프로파일은 여기로 리디렉션 됩니다:'
    proceed: 저장
    updated_msg: 계정 이동 설정이 저장되었습니다!
  moderation:
    title: 모더레이션
  notification_mailer:
    digest:
      action: 모든 알림 보기
      body: 마지막 로그인(%{since}) 이후로 일어난 일들에 관한 요약
      mention: '%{name} 님이 답장했습니다:'
      new_followers_summary:
        one: 그리고, 접속 하지 않으신 동안 새 팔로워가 생겼습니다!
        other: 게다가, 접속하지 않은 동안 %{count} 명의 팔로워가 생겼습니다!
      subject:
        one: 1건의 새로운 알림 🐘
        other: '%{count}건의 새로운 알림 🐘'
      title: 당신이 없는 동안에...
    favourite:
      body: '%{name} 님이 내 툿을 즐겨찾기에 등록했습니다:'
      subject: '%{name} 님이 내 툿을 즐겨찾기에 등록했습니다'
      title: 새 즐겨찾기
    follow:
      body: '%{name} 님이 나를 팔로우 했습니다!'
      subject: '%{name} 님이 나를 팔로우 했습니다'
      title: 새 팔로워
    follow_request:
      action: 팔로우 요청 관리
      body: '%{name} 님이 내게 팔로우 요청을 보냈습니다'
      subject: '%{name} 님이 보낸 팔로우 요청'
      title: 새 팔로우 요청
    mention:
      action: 답장
      body: '%{name} 님이 답장을 보냈습니다:'
      subject: '%{name} 님이 답장을 보냈습니다'
      title: 새 멘션
    reblog:
      body: '%{name} 님이 내 툿을 부스트 했습니다:'
      subject: '%{name} 님이 내 툿을 부스트 했습니다'
      title: 새 부스트
  number:
    human:
      decimal_units:
        format: '%n%u'
        units:
          billion: B
          million: M
          quadrillion: Q
          thousand: K
          trillion: T
          unit: .
  pagination:
    newer: 새로운 툿
    next: 다음
    older: 오래된 툿
    prev: 이전
    truncate: '&hellip;'
  preferences:
    languages: 언어
    other: 기타
    publishing: 퍼블리싱
    web: 웹
  remote_follow:
    acct: 당신이 사용하는 아이디@도메인을 입력해 주십시오
    missing_resource: 리디렉션 대상을 찾을 수 없습니다
    no_account_html: 계정이 없나요? <a href='%{sign_up_path}' target='_blank'>여기에서 가입 할
      수 있습니다</a>
    proceed: 팔로우 하기
    prompt: '팔로우 하려 하고 있습니다:'
  remote_interaction:
    proceed: 진행
    prompt: '이 게시물에 상호작용하려 하고 있습니다:'
  remote_unfollow:
    error: 에러
    title: 타이틀
    unfollowed: 언팔로우됨
  sessions:
    activity: 마지막 활동
    browser: 브라우저
    browsers:
      alipay: 알리페이
      blackberry: 블랙베리
      chrome: 크롬
      edge: 엣지
      electron: 일렉트론
      firefox: 파이어폭스
      generic: 알 수 없는 브라우저
      ie: IE
      micro_messenger: 마이크로메신저
      nokia: 노키아 S40 Ovi 브라우저
      opera: 오페라
      otter: Otter
      phantom_js: PhantomJS
      qq: QQ 브라우저
      safari: 사파리
      uc_browser: UCBrowser
      weibo: 웨이보
    current_session: 현재 세션
    description: '%{platform}의 %{browser}'
    explanation: 내 마스토돈 계정에 현재 로그인 중인 웹 브라우저 목록입니다.
    ip: IP
    platforms:
      adobe_air: 어도비 에어
      android: 안드로이드
      blackberry: 블랙베리
      chrome_os: 크롬OS
      firefox_os: 파이어폭스OS
      ios: iOS
      linux: 리눅스
      mac: 맥
      other: 알 수 없는 플랫폼
      windows: 윈도우즈
      windows_mobile: 윈도우즈 모바일
      windows_phone: 윈도우즈 폰
    revoke: 삭제
    revoke_success: 세션이 성공적으로 삭제되었습니다
    title: 세션
  settings:
    authorized_apps: 인증된 애플리케이션
    back: 돌아가기
    delete: 계정 삭제
    development: 개발
    edit_profile: 프로필 편집
    export: 데이터 내보내기
    followers: 신뢰 중인 인스턴스
    import: 데이터 가져오기
    migrate: 계정 이동
    notifications: 알림
    preferences: 사용자 설정
    settings: 설정
    two_factor_authentication: 2단계 인증
    your_apps: 애플리케이션
  statuses:
    attached:
      description: '첨부: %{attached}'
      image:
        one: '%{count} 이미지'
        other: '%{count} 이미지'
      video:
        one: '%{count} 영상'
        other: '%{count} 영상'
    boosted_from_html: '%{acct_link} 님이 부스트'
    content_warning: '열람 주의: %{warning}'
    disallowed_hashtags:
      one: '허용 되지 않은 해시태그를 포함하고 있습니다: %{tags}'
      other: '허용되지 않은 해시태그를 포함하고 있습니다: %{tags}'
    language_detection: 자동으로 언어 감지
    open_in_web: Web으로 열기
    over_character_limit: 최대 %{max}자까지 입력할 수 있습니다
    pin_errors:
      limit: 이미 너무 많은 툿을 고정했습니다
      ownership: 다른 사람의 툿은 고정될 수 없습니다
      private: 비공개 툿은 고정될 수 없습니다
      reblog: 부스트는 고정될 수 없습니다
    show_more: 더 보기
    sign_in_to_participate: 로그인 하여 이 대화에 참여하기
    title: '%{name}: "%{quote}"'
    visibilities:
      private: 비공개
      private_long: 팔로워에게만 공개됩니다
      public: 공개
      public_long: 누구나 볼 수 있으며, 공개 타임라인에 표시됩니다
      unlisted: 공개 타임라인 비공개
      unlisted_long: 누구나 볼 수 있지만, 공개 타임라인에는 표시되지 않습니다
  stream_entries:
    pinned: 고정된 툿
    reblogged: 님이 부스트 했습니다
    sensitive_content: 민감한 컨텐츠
  terms:
    body_html: "<h2>개인정보 정책</h2>\n<h3 id=\"collect\">우리가 어떤 정보를 수집하나요?</h3>\n\n<ul>\n\
      \  <li><em>기본 계정 정보</em>: 이 서버에 가입하실 때 유저네임, 이메일 주소, 패스워드 등을 입력 받게 됩니다. 추가적으로\
      \ 디스플레이네임이나 자기소개, 프로필 이미지, 헤더 이미지 등의 프로필 정보를 입력하게 됩니다. 유저네임, 디스플레이네임, 자기소개,\
      \ 프로필 이미지와 헤더 이미지는 언제나 공개적으로 게시됩니다.</li>\n  <li><em>게시물, 팔로잉, 기타 공개된 정보</em>:\
      \ 당신이 팔로우 하는 사람들의 리스트는 공개됩니다. 당신을 팔로우 하는 사람들도 마찬가지입니다. 당신이 게시물을 작성하는 경우, 응용프로그램이\
      \ 메시지를 받았을 때의 날짜와 시간이 기록 됩니다. 게시물은 그림이나 영상 등의 미디어를 포함할 수 있습니다. 퍼블릭과 미표시(unlisted)\
      \ 게시물은 공개적으로 접근이 가능합니다. 프로필에 게시물을 고정하는 경우 마찬가지로 공개적으로 접근 가능한 정보가 됩니다. 당신의 게시물들은\
      \ 당신의 팔로워들에게 전송 됩니다. 몇몇 경우 이것은 다른 서버에 전송되고 그곳에 사본이 저장 됩니다. 당신이 게시물을 삭제하는 경우\
      \ 이 또한 당신의 팔로워들에게 전송 됩니다. 다른 게시물을 리블로깅 하거나 즐겨찾기 하는 경우 이는 언제나 공개적으로 제공 됩니다.</li>\n\
      \  <li><em>DM, 팔로워 공개 게시물</em>: 모든 게시물들은 서버에서 처리되고 저장됩니다. 팔로워 공개 게시물은 당신의 팔로워와\
      \ 멘션 된 사람들에게 전달이 됩니다. 다이렉트 메시지는 멘션 된 사람들에게만 전송 됩니다. 몇몇 경우 이것은 다른 서버에 전송 되고 그곳에\
      \ 사본이 저장됨을 의미합니다. 우리는 이 게시물들이 권한을 가진 사람들만 열람이 가능하도록 노력을 할 것이지만 다른 서버에서는 이것이\
      \ 실패할 수도 있습니다. 그러므로 당신의 팔로워들이 속한 서버를 재확인하는 것이 중요합니다. 당신은 새 팔로워를 수동으로 승인하거나 거절하도록\
      \ 설정을 변경할 수 있습니다. <em>해당 서버의 운영자는 서버가 받는 메시지를 열람할 수 있다는 것을 항상 염두해 두세요</em>,\
      \ 그리고 수신자들은 스크린샷을 찍거나 복사하는 등의 방법으로 다시 공유할 수 있습니다. <em>위험한 정보를 마스토돈을 통해 공유하지\
      \ 마세요.</em></li>\n  <li><em>IP와 기타 메타데이터</em>: 당신이 로그인 하는 경우 IP 주소와 브라우저의 이름을\
      \ 저장합니다. 모든 세션은 당신이 검토하고 취소할 수 있도록 설정에서 제공 됩니다. 마지막으로 사용 된 IP 주소는 최대 12개월 간\
      \ 저장됩니다. 또한, 모든 요청에 대해 IP주소를 포함한 정보를 로그에 저장할 수 있습니다.</li>\n</ul>\n\n<hr class=\"\
      spacer\" />\n\n<h3 id=\"use\">우리가 당신의 정보를 어디에 쓰나요?</h3>\n\n<p>당신에게서 수집한 정보는\
      \ 다음과 같은 곳에 사용 됩니다:</p>\n\n<ul>\n  <li>마스토돈의 주요 기능 제공. 다른 사람의 게시물에 상호작용 하거나\
      \ 자신의 게시물을 작성하기 위해서는 로그인을 해야 합니다. 예를 들어, 다른 사람의 게시물을 자신만의 홈 타임라인에서 모아 보기 위해\
      \ 팔로우를 할 수 있습니다.</li>\n  <li>커뮤니티의 모더레이션을 위해, 예를 들어 당신의 IP 주소와 기타 사항을 비교하여 금지를\
      \ 우회하거나 다른 규칙을 위반하는지 판단하는 데에 사용할 수 있습니다.</li>\n  <li>당신이 제공한 이메일 주소를 통해 정보,\
      \ 다른 사람들의 반응이나 받은 메시지에 대한 알림, 기타 요청 등에 관한 응답 요청 등을 보내는 데에 활용됩니다.</li>\n</ul>\n\
      \n<hr class=\"spacer\" />\n\n<h3 id=\"protect\">어떻게 당신의 정보를 보호하나요?</h3>\n\n\
      <p>우리는 당신이 입력, 전송, 접근하는 개인정보를 보호하기 위해 다양한 보안 대책을 적용합니다. 당신의 브라우저 세션, 당신의 응용프로그램과의\
      \ 통신, API는 SSL로 보호 되며 패스워드는 강력한 단방향 해시 알고리즘을 사용합니다. 계정의 더 나은 보안을 위해 2단계 인증을\
      \ 활성화 할 수 있습니다.</p>\n\n<hr class=\"spacer\" />\n\n<h3 id=\"data-retention\"\
      >자료 저장 정책은 무엇이죠?</h3>\n\n<p>우리는 다음을 위해 노력을 할 것입니다:</p>\n\n<ul>\n  <li>IP를 포함해\
      \ 이 서버에 전송 되는 모든 요청에 대한 로그는 90일을 초과하여 저장되지 않습니다.</li>\n  <li>가입 된 유저의 IP 정보는\
      \ 12개월을 초과하여 저장 되지 않습니다.</li>\n</ul>\n\n<p>당신은 언제든지 게시물, 미디어 첨부, 프로필 이미지, 헤더\
      \ 이미지를 포함한 당신의 컨텐트에 대한 아카이브를 요청하고 다운로드 할 수 있습니다.</p>\n\n<p>언제든지 계정을 완전히 삭제할\
      \ 수 있습니다.</p>\n\n<hr class=\"spacer\"/>\n\n<h3 id=\"cookies\">쿠키를 사용하나요?</h3>\n\
      \n<p>네. 쿠키는 (당신이 허용한다면) 당신의 웹 브라우저를 통해 서버에서 당신의 하드드라이브에 저장하도록 전송하는 작은 파일들입니다.\
      \ 이 쿠키들은 당신의 브라우저를 인식하고, 계정이 있는 경우 이와 연결하는 것을 가능하게 합니다.</p>\n\n<p>당신의 환경설정을\
      \ 저장하고 다음 방문에 활용하기 위해 쿠키를 사용합니다.</p>\n\n<hr class=\"spacer\" />\n\n<h3 id=\"\
      disclose\">외부에 정보를 공개하나요?</h3>\n\n<p>우리는 당신을 식별 가능한 개인정보를 외부에 팔거나 제공하거나 전송하지\
      \ 않습니다. 이는 당사의 사이트를 운영하기 위한, 기밀 유지에 동의하는, 신뢰 가능한 서드파티를 포함하지 않습니다. 또한 법률 준수,\
      \ 사이트 정책 시행, 또는 당사나 타인에 대한 권리, 재산, 또는 안전보호를 위해 적절하다고 판단되는 경우 당신의 정보를 공개할 수 있습니다.</p>\n\
      \n<p>당신의 공개 게시물은 네트워크에 속한 다른 서버가 다운로드 할 수 있습니다. 당신의 팔로워나 수신자가 이 서버가 아닌 다른 곳에\
      \ 존재하는 경우 당신의 공개, 팔로워 공개 게시물은 당신의 팔로워가 존재하는 서버로 전송되며, 다이렉트메시지는 수신자가 존재하는 서버로\
      \ 전송 됩니다.</p>\n\n<p>당신이 계정을 사용하기 위해 응용프로그램을 승인하는 경우 당신이 허용한 권한에 따라 응용프로그램은 당신의\
      \ 공개 계정정보, 팔로잉 리스트, 팔로워 리스트, 게시물, 즐겨찾기 등에 접근이 가능해집니다. 응용프로그램은 절대로 당신의 이메일 주소나\
      \ 패스워드에 접근할 수 없습니다.</p>\n\n<hr class=\"spacer\" />\n\n<h3 id=\"children\">어린이의\
      \ 사이트 사용</h3>\n\n<p>이 서버가 EU나 EEA에 속해 있다면: 당사의 사이트, 제품과 서비스는 16세 이상인 사람들을 위해\
      \ 제공됩니다. 당신이 16세 미만이라면 GDPR(<a href=\"https://en.wikipedia.org/wiki/General_Data_Protection_Regulation\"\
      >General Data Protection Regulation</a>)의 요건에 따라 이 사이트를 사용할 수 없습니다.</p>\n\n\
      <p>이 서버가 미국에 속해 있다면: 당사의 사이트, 제품과 서비스는 13세 이상인 사람들을 위해 제공됩니다. 당신이 13세 미만이라면\
      \ COPPA (<a href=\"https://en.wikipedia.org/wiki/Children%27s_Online_Privacy_Protection_Act\"\
      >Children's Online Privacy Protection Act</a>)의 요건에 따라 이 사이트를 사용할 수 없습니다.</p>\n\
      \n<p>이 서버가 있는 관할권에 따라 법적 요구가 달라질 수 있습니다.</p>\n\n<hr class=\"spacer\" />\n\n\
      <h3 id=\"changes\">개인정보 정책의 변경</h3>\n\n<p>만약 우리의 개인정보 정책이 바뀐다면, 이 페이지에 바뀐 정책이\
      \ 포스트 됩니다.</p>\n\n<p>이 문서는 CC-BY-SA 라이센스입니다. 마지막 업데이트는 2018년 3월 7일입니다.</p>\n\
      \n<p>Originally adapted from the <a href=\"https://github.com/discourse/discourse\"\
      >Discourse privacy policy</a>.</p>\n"
    title: '%{instance} 이용약관과 개인정보 취급 방침'
  themes:
    contrast: 고대비
    default: 마스토돈
    mastodon-light: 마스토돈 (밝음)
  time:
    formats:
      default: '%Y년 %m월 %d일 %H:%M'
      month: '%Y년 %b'
  two_factor_authentication:
    code_hint: 확인하기 위해서 인증 애플리케이션에서 표시된 코드를 입력해 주십시오
    description_html: <strong>2단계 인증</strong>을 활성화 하면 로그인 시 전화로 인증 코드를 받을 필요가 있습니다.
    disable: 비활성화
    enable: 활성화
    enabled: 2단계 인증이 활성화 되어 있습니다
    enabled_success: 2단계 인증이 활성화 되었습니다
    generate_recovery_codes: 복구 코드 생성
    instructions_html: <strong>Google Authenticator, 또는 타 TOTP 애플리케이션에서 이 QR 코드를 스캔해
      주십시오.</strong> 이후 로그인 시에는 이 애플리케이션에서 생성되는 코드가 필요합니다.
    lost_recovery_codes: 복구 코드를 사용하면 휴대전화를 분실한 경우에도 계정에 접근할 수 있게 됩니다. 복구 코드를 분실한 경우에도
      여기서 다시 생성할 수 있지만, 예전 복구 코드는 비활성화 됩니다.
    manual_instructions: 'QR 코드를 스캔할 수 없어 수동으로 등록을 원하시는 경우 이 비밀 코드를 사용해 주십시오:'
    recovery_codes: 복구 코드
    recovery_codes_regenerated: 복구 코드가 다시 생성되었습니다
    recovery_instructions_html: 휴대전화를 분실한 경우, 아래 복구 코드 중 하나를 사용해 계정에 접근할 수 있습니다. <strong>복구
      코드는 안전하게 보관해 주십시오.</strong> 이 코드를 인쇄해 중요한 서류와 함께 보관하는 것도 좋습니다.
    setup: 초기 설정
    wrong_code: 코드가 올바르지 않습니다. 서버와 휴대전화 간의 시각이 일치하나요?
  user_mailer:
    backup_ready:
      explanation: 당신이 요청한 계정의 풀 백업이 이제 다운로드 가능합니다!
      subject: 당신의 아카이브를 다운로드 가능합니다
      title: 아카이브 테이크 아웃
    welcome:
      edit_profile_action: 프로필 설정
      edit_profile_step: 아바타, 헤더를 업로드하고, 사람들에게 표시 될 이름을 바꾸는 것으로 당신의 프로필을 커스텀 할 수 있습니다.
        사람들이 당신을 팔로우 하기 전에 리뷰를 거치게 하고 싶다면 계정을 잠그면 됩니다.
      explanation: 시작하기 전에 몇가지 팁들을 준비했습니다
      final_action: 포스팅 시작하기
      final_step: '포스팅을 시작하세요! 팔로워가 없더라도 퍼블릭 메시지는 다른 사람들이 볼 수 있습니다, 예를 들면 로컬 타임라인이나
        해시태그에서요. 사람들에게 자신을 소개하고 싶다면 #introductions 해시태그를 이용해보세요.'
      full_handle: 당신의 풀 핸들
      full_handle_hint: 이것을 당신의 친구들에게 알려주면 다른 인스턴스에서 팔로우 하거나 메시지를 보낼 수 있습니다.
      review_preferences_action: 설정 바꾸기
      review_preferences_step: 당신의 설정을 확인하세요. 어떤 이메일로 알림을 받을 것인지, 기본적으로 어떤 프라이버시 설정을
        사용할 것인지, 멀미가 없다면 GIF를 자동 재생하도록 설정할 수도 있습니다.
      subject: 마스토돈에 오신 것을 환영합니다
      tip_bridge_html: 만약 트위터에서 오셨다면 <a href="%{bridge_url}">브리지 앱</a>을 통해 마스토돈에 있는
        친구들을 찾을 수 있습니다. 친구들도 이 앱을 사용했을 때만 작동합니다!
      tip_federated_timeline: 연합 타임라인은 마스토돈 네트워크의 소방호스입니다. 다만 여기엔 당신의 이웃들이 구독 중인 것만
        뜹니다, 모든 것이 다 오는 것은 아니예요.
      tip_following: 기본적으로 서버의 관리자를 팔로우 하도록 되어 있습니다. 흥미로운 사람들을 더 찾으려면 로컬과 연합 타임라인을
        확인해 보세요.
      tip_local_timeline: 로컬 타임라인은 %{instance}의 소방호스입니다. 여기 있는 사람들은 당신의 이웃들이에요!
      tip_mobile_webapp: 모바일 브라우저가 홈 스크린에 바로가기를 추가해 줬다면 푸시 알림도 받을 수 있습니다. 이건 거의 네이티브
        앱처럼 작동해요!
      tips: 팁
      title: 환영합니다 %{name} 님!
  users:
    invalid_email: 메일 주소가 올바르지 않습니다
    invalid_otp_token: 2단계 인증 코드가 올바르지 않습니다
    otp_lost_help_html: 만약 양쪽 모두를 잃어버렸다면 %{email}을 통해 복구할 수 있습니다
    seamless_external_login: 외부 서비스를 이용해 로그인 했습니다, 패스워드와 이메일 설정을 할 수 없습니다.
    signed_in_as: '다음과 같이 로그인 중:'<|MERGE_RESOLUTION|>--- conflicted
+++ resolved
@@ -337,6 +337,7 @@
       comment:
         none: 없음
       created_at: 리포트 시각
+      id: ID
       mark_as_resolved: 해결 완료 처리
       mark_as_unresolved: 미해결로 표시
       notes:
@@ -347,6 +348,7 @@
         placeholder: 이 리포트에 대한 조치, 기타 관련 된 사항에 대해 설명합니다…
       reopen: 리포트 다시 열기
       report: '신고 #%{id}'
+      report_contents: 내용
       reported_account: 신고 대상 계정
       reported_by: 신고자
       resolved: 해결됨
@@ -354,10 +356,12 @@
       silence_account: 계정을 침묵 처리
       status: 상태
       suspend_account: 계정을 정지
+      target: 대상
       title: 신고
       unassign: 할당 해제
       unresolved: 미해결
       updated_at: 업데이트 시각
+      view: 표시
     settings:
       activity_api_enabled:
         desc_html: 주별 로컬에 게시 된 글, 활성 사용자 및 새로운 가입자 수
@@ -448,14 +452,9 @@
       bad_acct_msg: 확인값이 일치하지 않습니다. 정지하려는 계정이 맞습니까?
       hint_html: '이 계정을 정지하려면 %{value}를 아래 입력칸에 입력하세요:'
       proceed: 완전히 정지시키기
-<<<<<<< HEAD
-      title: "%{acct} 정지하기"
-      warning_html: '이 계정을 정지하면 계정의 데이터를 모두 삭제하며 <strong>되돌릴 수 없습니다</strong>. 이것은 다음을 포함합니다:'
-=======
       title: '%{acct} 정지하기'
       warning_html: '이 계정을 정지하면 계정의 데이터를 모두 삭제하며 <strong>되돌릴 수 없습니다</strong>. 이것은
         다음을 포함합니다:'
->>>>>>> 0e2bec76
     title: 관리
   admin_mailer:
     new_report:
