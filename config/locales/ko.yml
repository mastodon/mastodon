--- conflicted
+++ resolved
@@ -118,15 +118,6 @@
       username: 아이디
       web: Web
     custom_emojis:
-<<<<<<< HEAD
-      copied_msg: 성공적으로 emoji의 로컬 복사본을 생성했습니다
-      copy: 복사
-      copy_failed_msg: Emoji의 로컬 복사본을 만드는 데 실패하였습니다
-      created_msg: 에모지가 성공적으로 생성되었습니다!
-      delete: 삭제
-      destroyed_msg: 에모지가 성공적으로 삭제되었습니다!
-      disable: Disable
-=======
       copied_msg: 성공적으로 에모지의 로컬 복사본을 생성했습니다
       copy: 복사
       copy_failed_msg: 에모지의 로컬 복사본을 만드는 데 실패하였습니다
@@ -134,7 +125,6 @@
       delete: 삭제
       destroyed_msg: 에모지가 성공적으로 삭제되었습니다!
       disable: 비활성화
->>>>>>> 3810d98c
       disabled_msg: 성공적으로 비활성화하였습니다
       emoji: 에모지
       enable: 활성화
