--- conflicted
+++ resolved
@@ -204,10 +204,7 @@
       silence: 침묵
       silenced: 침묵 됨
       statuses: 게시물
-<<<<<<< HEAD
-=======
       strikes: 이전의 처벌들
->>>>>>> 8c7223f4
       subscribe: 구독하기
       suspend: 정지
       suspended: 정지 됨
@@ -370,11 +367,7 @@
       enable: 활성화
       enabled: 활성됨
       enabled_msg: 성공적으로 활성화하였습니다
-<<<<<<< HEAD
-      image_hint: 50KB 이하의 PNG
-=======
       image_hint: "%{size} 이하의 PNG 또는 GIF"
->>>>>>> 8c7223f4
       list: 목록에 추가
       listed: 목록에 실림
       new:
@@ -391,8 +384,6 @@
       updated_msg: 에모지가 성공적으로 업데이트 되었습니다!
       upload: 업로드
     dashboard:
-<<<<<<< HEAD
-=======
       active_users: 활성 사용자
       interactions: 상호 작용
       media_storage: 미디어 저장소
@@ -407,13 +398,10 @@
       pending_users_html:
         other: "<strong>%{count}</strong> 명의 대기 중인 사용자"
       resolved_reports: 신고 해결됨
->>>>>>> 8c7223f4
       software: 소프트웨어
       sources: 가입 출처
       space: 디스크 사용량
       title: 대시보드
-<<<<<<< HEAD
-=======
       top_languages: 상위 활성 언어
       top_servers: 상위 활성 서버
       website: 웹사이트
@@ -421,7 +409,6 @@
       appeals:
         empty: 이의제기 없음.
         title: 이의제기
->>>>>>> 8c7223f4
     domain_allows:
       add_new: 도메인 허용
       created_msg: 도메인이 성공적으로 허용 목록에 추가되었습니다
@@ -477,11 +464,7 @@
       title: Email 도메인 차단
     follow_recommendations:
       description_html: "<strong>팔로우 추천은 새 사용자들이 관심 가는 콘텐트를 빠르게 찾을 수 있도록 도와줍니다</strong>. 사용자가 개인화 된 팔로우 추천이 만들어지기 위한 충분한 상호작용을 하지 않은 경우, 이 계정들이 대신 추천 됩니다. 이들은 해당 언어에 대해 많은 관심을 갖거나 많은 로컬 팔로워를 가지고 있는 계정들을 섞어서 날마다 다시 계산 됩니다."
-<<<<<<< HEAD
-      language: 할당할 언어
-=======
       language: 언어 필터
->>>>>>> 8c7223f4
       status: 상태
       suppress: 팔로우 추천 숨기기
       suppressed: 숨겨짐
@@ -645,11 +628,8 @@
       resolved_msg: 리포트가 성공적으로 해결되었습니다!
       skip_to_actions: 작업으로 건너뛰기
       status: 상태
-<<<<<<< HEAD
-=======
       statuses: 신고된 컨텐츠
       statuses_description_html: 문제가 되는 컨텐츠는 신고된 계정에게 인용되어 전달됩니다
->>>>>>> 8c7223f4
       target_origin: 신고된 계정의 소속
       title: 신고
       unassign: 할당 해제
@@ -1133,29 +1113,6 @@
       other: 오류가 발생했습니다. 아래 %{count}개 오류를 확인해 주십시오
   html_validator:
     invalid_markup: '올바르지 않은 HTML 마크업을 포함하고 있습니다: %{error}'
-<<<<<<< HEAD
-  identity_proofs:
-    active: 활성
-    authorize: 네, 인증합니다
-    authorize_connection_prompt: 이 암호화 연결을 인증합니까?
-    errors:
-      failed: 암호화 연결에 실패했습니다. %{provider}에서 다시 시도해 주세요.
-      keybase:
-        invalid_token: 키베이스 토큰은 서명의 해시이며 66자의 16진수 문자여야 합니다
-        verification_failed: 키베이스가 이 토큰을 키베이스 유저 %{kb_username}의 서명으로 인식하지 못했습니다. 키베이스에서 다시 시도하세요.
-      wrong_user: "%{current}로 로그인 한 상태에서는 %{proving}에 대한 증명을 할 수 없습니다. %{proving}으로 로그인 한 후 다시 시도하세요."
-    explanation_html: 키베이스와 같은 다른 명의에 대한 암호화 연결을 할 수 있습니다. 이것으로 다른 사람들이 당신에게 암호화 된 메시지를 보낼 수 있고 당신의 메시지를 믿을 수 있습니다.
-    i_am_html: 나는 %{service}의 %{username} 입니다.
-    identity: 신원
-    inactive: 비활성
-    publicize_checkbox: '그리고 이것을 게시하세요:'
-    publicize_toot: '증명되었습니다! 저는 %{service}에 있는 %{username}입니다: %{url}'
-    remove: 계정증명 삭제
-    removed: 성공적으로 계정증명을 삭제했습니다
-    status: 인증 상태
-    view_proof: 증명 보기
-=======
->>>>>>> 8c7223f4
   imports:
     errors:
       over_rows_processing_limit: "%{count}개 이상의 열을 포함합니다"
@@ -1442,10 +1399,7 @@
     profile: 프로필
     relationships: 팔로잉과 팔로워
     statuses_cleanup: 게시물 자동 삭제
-<<<<<<< HEAD
-=======
     strikes: 중재 기록
->>>>>>> 8c7223f4
     two_factor_authentication: 2단계 인증
     webauthn_authentication: 보안 키
   statuses:
@@ -1519,10 +1473,7 @@
       '2629746': 1 개월
       '31556952': 1 년
       '5259492': 2 개월
-<<<<<<< HEAD
-=======
       '604800': 1주일
->>>>>>> 8c7223f4
       '63113904': 2 년
       '7889238': 3 개월
     min_age_label: 기한
@@ -1670,15 +1621,6 @@
         spam: 스팸
         violation: 컨텐츠가 다음의 커뮤니티 규정을 위반합니다
       explanation:
-<<<<<<< HEAD
-        disable: 당신의 계정이 동결 된 동안 당신의 계정은 유지 됩니다. 하지만 잠금이 풀릴 때까지 당신은 아무 것도 할 수 없습니다.
-        sensitive: 당신의 업로드 한 미디어 파일들과 링크된 미디어들은 민감함으로 취급됩니다.
-        silence: 당신의 계정이 제한 된 동안엔 당신의 팔로워 이외엔 게시물을 받아 볼 수 없고 공개 리스팅에서 제외 됩니다. 하지만 다른 사람들은 여전히 당신을 팔로우 가능합니다.
-        suspend: 당신의 계정은 정지 되었으며, 모든 게시물과 업로드 한 미디어가 서버에서 삭제 되어 되돌릴 수 없습니다.
-      get_in_touch: 이 메일에 대해 답장해서 %{instance}의 스태프와 연락 할 수 있습니다.
-      review_server_policies: 서버 정책 검토하기
-      statuses: '구체적으로:'
-=======
         delete_statuses: 귀하의 게시물 중 일부가 하나 이상의 커뮤니티 가이드라인을 위반한 것으로 확인되어 %{instance} 모더레이터에 의해 삭제되었습니다.
         disable: 당신은 더이상 당신의 계정을 사용할 수 없습니다, 하지만 프로필과 다른 데이터들은 여전히 그대로 남아있습니다. 당신의 데이터에 대한 백업을 요청하거나, 계정 설정을 변경 또는 계정을 삭제할 수 있습니다.
         mark_statuses_as_sensitive: 당신의 몇몇 게시물들은 %{instance}의 중재자에 의해 민감함으로 설정되었습니다. 이것은 사람들이 미리보기를 보기 전에 미디어를 한번 눌러야 함을 의미합니다. 당신은 스스로도 자신의 게시물을 작성할 때 미디어를 민감함으로 설정할 수 있습니다.
@@ -1687,7 +1629,6 @@
         suspend: 당신은 더이상 당신의 계정을 사용할 수 없으며, 프로필과 데이터는 접근 불가능하게 됩니다. 데이터가 완전히 삭제되기 전인 30일동안은 여전히 백업을 요청하기 위해 로그인 할 수 있습니다, 하지만 계정 정지를 회피하는 것을 방지하기 위하여 몇 가지 정보는 유지됩니다.
       reason: '사유:'
       statuses: '인용된 게시물:'
->>>>>>> 8c7223f4
       subject:
         delete_statuses: 당신의 계정 %{acct}에서 작성한 게시물이 삭제되었습니다
         disable: 당신의 계정 %{acct}가 동결 되었습니다
