--- conflicted
+++ resolved
@@ -272,10 +272,6 @@
       action_taken_by: 신고 처리자
       are_you_sure: 정말로 실행하시겠습니까?
       comment:
-<<<<<<< HEAD
-=======
-        label: 리포트 코멘트
->>>>>>> 0d801778
         none: 없음
       delete: 삭제
       id: ID
