--- conflicted
+++ resolved
@@ -6,10 +6,6 @@
         expires_at: Termen limită
         options: Alegeri
       user:
-<<<<<<< HEAD
-        email: Adresă e-mail
-        password: Parolă
-=======
         agreement: Acord de servicii
         email: Adresă e-mail
         locale: Localizare
@@ -18,7 +14,6 @@
         username: Nume utilizator
       user/invite_request:
         text: Motiv
->>>>>>> 8c7223f4
     errors:
       models:
         account:
