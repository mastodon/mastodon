---
es-MX:
  about:
    about_mastodon_html: 'La red social del futuro: ¡Sin anuncios, sin vigilancia corporativa, diseño ético, y descentralización! ¡Sé dueño de tu información con Mastodon!'
    contact_missing: No especificado
    contact_unavailable: No disponible
<<<<<<< HEAD
    hosted_on: Decodon hosteado en %{domain}
=======
    hosted_on: Mastodon alojado en %{domain}
>>>>>>> 363bedd0
    title: Acerca de
  accounts:
    follow: Seguir
    followers:
      one: Seguidor
      other: Seguidores
    following: Siguiendo
    instance_actor_flash: Esta cuenta es un actor virtual utilizado para representar al servidor en sí mismo y no a ningún usuario individual. Se utiliza para propósitos de la federación y no se debe suspender.
    last_active: última conexión
    link_verified_on: La propiedad de este vínculo fue verificada el %{date}
    nothing_here: "¡No hay nada aquí!"
    pin_errors:
      following: Debes estar siguiendo a la persona a la que quieres aprobar
    posts:
      one: Toot
      other: Toots
    posts_tab_heading: Toots
  admin:
    account_actions:
      action: Realizar acción
      title: Moderar %{acct}
    account_moderation_notes:
      create: Crear
      created_msg: "¡Nota de moderación creada con éxito!"
      destroyed_msg: "¡Nota de moderación destruida con éxito!"
    accounts:
      add_email_domain_block: Poner en lista negra el dominio del correo
      approve: Aprobar
      approved_msg: La solicitud de registro de %{username} ha sido aprobada correctamente
      are_you_sure: "¿Estás seguro?"
      avatar: Foto de perfil
      by_domain: Dominio
      change_email:
        changed_msg: Correo cambiado exitosamente!
        current_email: Correo electrónico actual
        label: Cambiar el correo electrónico
        new_email: Nuevo correo electrónico
        submit: Cambiar el correo electrónico
        title: Cambiar el correo electrónico de %{username}
      change_role:
        changed_msg: Rol cambiado exitosamente!
        label: Cambiar de rol
        no_role: Sin rol
        title: Cambiar el rol para %{username}
      confirm: Confirmar
      confirmed: Confirmado
      confirming: Confirmando
      custom: Personalizado
      delete: Eliminar datos
      deleted: Borrado
      demote: Degradar
      destroyed_msg: Los datos de %{username} están ahora en cola para ser eliminados inminentemente
      disable: Deshabilitar
      disable_sign_in_token_auth: Desactivar la autenticación de doble factor
      disable_two_factor_authentication: Desactivar autenticación de dos factores
      disabled: Deshabilitada
      display_name: Nombre
      domain: Dominio
      edit: Editar
      email: E-mail
      email_status: E-mail Status
      enable: Habilitar
      enable_sign_in_token_auth: Habilitar autenticación por token de correo electrónico
      enabled: Habilitada
      enabled_msg: Se ha descongelado correctamente la cuenta de %{username}
      followers: Seguidores
      follows: Sigue
      header: Cabecera
      inbox_url: URL de la bandeja de entrada
      invite_request_text: Razones para unirse
      invited_by: Invitado por
      ip: IP
      joined: Unido
      location:
        all: Todos
        local: Local
        remote: Remoto
        title: Localización
      login_status: Estado del login
      media_attachments: Multimedia
      memorialize: Convertir en memorial
      memorialized: Cuenta conmemorativa
      memorialized_msg: "%{username} se convirtió con éxito en una cuenta conmemorativa"
      moderation:
        active: Activo
        all: Todos
        pending: Pendiente
        silenced: Limitado
        suspended: Suspendidos
        title: Moderación
      moderation_notes: Notas de moderación
      most_recent_activity: Actividad más reciente
      most_recent_ip: IP más reciente
      no_account_selected: Ninguna cuenta se cambió como ninguna fue seleccionada
      no_limits_imposed: Sin límites impuestos
      no_role_assigned: Sin rol asignado
      not_subscribed: No se está suscrito
      pending: Revisión pendiente
      perform_full_suspension: Suspender
      previous_strikes: Amonestaciones previas
      previous_strikes_description_html:
        one: Esta cuenta tiene <strong>una</strong> amonestación.
        other: Esta cuenta tiene <strong>%{count}</strong> amonestaciones.
      promote: Promocionar
      protocol: Protocolo
      public: Público
      push_subscription_expires: Expiración de la suscripción PuSH
      redownload: Refrescar avatar
      redownloaded_msg: Se actualizó correctamente el perfil de %{username} desde el origen
      reject: Rechazar
      rejected_msg: La solicitud de registro de %{username} ha sido rechazada con éxito
      remote_suspension_irreversible: Los datos de esta cuenta han sido eliminados irreversiblemente.
      remote_suspension_reversible_hint_html: La cuenta ha sido suspendida en su servidor, y los datos serán eliminados completamente el %{date}. Hasta entonces, el servidor remoto puede restaurar esta cuenta sin ningún efecto perjudicial. Si desea eliminar todos los datos de la cuenta inmediatamente, puede hacerlo a continuación.
      remove_avatar: Eliminar el avatar
      remove_header: Eliminar cabecera
      removed_avatar_msg: Se ha eliminado exitosamente la imagen del avatar de %{username}
      removed_header_msg: Se ha eliminado con éxito la imagen de cabecera de %{username}
      resend_confirmation:
        already_confirmed: Este usuario ya está confirmado
        send: Reenviar el correo electrónico de confirmación
        success: "¡Correo electrónico de confirmación enviado con éxito!"
      reset: Reiniciar
      reset_password: Reiniciar contraseña
      resubscribe: Re-suscribir
      role: Rol
      search: Buscar
      search_same_email_domain: Otros usuarios con el mismo dominio de correo
      search_same_ip: Otros usuarios con la misma IP
      security_measures:
        only_password: Sólo contraseña
        password_and_2fa: Contraseña y 2FA
      sensitive: Sensible
      sensitized: marcado como sensible
      shared_inbox_url: URL de bandeja compartida
      show:
        created_reports: Reportes hechos por esta cuenta
        targeted_reports: Reportes hechos sobre esta cuenta
      silence: Silenciar
      silenced: Silenciado
      statuses: Estados
      strikes: Amonestaciones previas
      subscribe: Suscribir
      suspend: Suspender
      suspended: Suspendido
      suspension_irreversible: Los datos de esta cuenta han sido irreversiblemente eliminados. Puedes deshacer la suspensión de la cuenta para hacerla utilizable, pero no recuperará los datos que tenías anteriormente.
      suspension_reversible_hint_html: La cuenta ha sido suspendida y los datos se eliminarán completamente el %{date}. Hasta entonces, la cuenta puede ser restaurada sin ningún efecto perjudicial. Si desea eliminar todos los datos de la cuenta inmediatamente, puede hacerlo a continuación.
      title: Cuentas
      unblock_email: Desbloquear dirección de correo
      unblocked_email_msg: Desbloqueo exitoso de la dirección de correo de %{username}
      unconfirmed_email: Correo electrónico sin confirmar
      undo_sensitized: Desmarcar como sensible
      undo_silenced: Des-silenciar
      undo_suspension: Des-suspender
      unsilenced_msg: Se quitó con éxito el límite de la cuenta %{username}
      unsubscribe: Desuscribir
      unsuspended_msg: Se quitó con éxito la suspensión de la cuenta de %{username}
      username: Nombre de usuario
      view_domain: Ver resumen del dominio
      warn: Advertir
      web: Web
      whitelisted: Añadido a la lista blanca
    action_logs:
      action_types:
        approve_appeal: Aprobar apelación
        approve_user: Aprobar Usuario
        assigned_to_self_report: Asignar Reporte
        change_email_user: Cambiar Correo Electrónico del Usuario
        change_role_user: Cambiar rol del usuario
        confirm_user: Confirmar Usuario
        create_account_warning: Crear Advertencia
        create_announcement: Crear Anuncio
        create_canonical_email_block: Crear Bloque de E-mail
        create_custom_emoji: Crear Emoji Personalizado
        create_domain_allow: Crear Permiso de Dominio
        create_domain_block: Crear Bloqueo de Dominio
        create_email_domain_block: Crear Bloqueo de Dominio de Correo Electrónico
        create_ip_block: Crear regla IP
        create_unavailable_domain: Crear Dominio No Disponible
        create_user_role: Crear rol
        demote_user: Degradar Usuario
        destroy_announcement: Eliminar Anuncio
        destroy_canonical_email_block: Eliminar Bloque de E-mail
        destroy_custom_emoji: Eliminar Emoji Personalizado
        destroy_domain_allow: Eliminar Permiso de Dominio
        destroy_domain_block: Eliminar Bloqueo de Dominio
        destroy_email_domain_block: Eliminar Bloqueo de Dominio de Correo Electrónico
        destroy_instance: Purgar dominio
        destroy_ip_block: Eliminar regla IP
        destroy_status: Eliminar Estado
        destroy_unavailable_domain: Eliminar Dominio No Disponible
        destroy_user_role: Destruir Rol
        disable_2fa_user: Deshabilitar 2FA
        disable_custom_emoji: Deshabilitar Emoji Personalizado
        disable_sign_in_token_auth_user: Desactivar la autenticación de token de correo electrónico para el usuario
        disable_user: Deshabilitar Usuario
        enable_custom_emoji: Habilitar Emoji Personalizado
        enable_sign_in_token_auth_user: Habilitar la Autenticación por Token de Correo Electrónico para el Usuario
        enable_user: Habilitar Usuario
        memorialize_account: Transformar en Cuenta Conmemorativa
        promote_user: Promover Usuario
        reject_appeal: Rechazar apelación
        reject_user: Rechazar Usuario
        remove_avatar_user: Eliminar Avatar
        reopen_report: Reabrir Reporte
        resend_user: Reenviar Correo de Confirmación
        reset_password_user: Restablecer Contraseña
        resolve_report: Resolver Reporte
        sensitive_account: Marcar multimedia en tu cuenta como sensible
        silence_account: Silenciar Cuenta
        suspend_account: Suspender Cuenta
        unassigned_report: Desasignar Reporte
        unblock_email_account: Desblqouear dirección de correo
        unsensitive_account: Desmarcar multimedia en tu cuenta como sensible
        unsilence_account: Dejar de Silenciar Cuenta
        unsuspend_account: Dejar de Suspender Cuenta
        update_announcement: Actualizar Anuncio
        update_custom_emoji: Actualizar Emoji Personalizado
        update_domain_block: Actualizar el Bloqueo de Dominio
        update_ip_block: Actualizar regla IP
        update_status: Actualizar Estado
        update_user_role: Actualizar Rol
      actions:
        approve_appeal_html: "%{name} aprobó la solicitud de moderación de %{target}"
        approve_user_html: "%{name} aprobó el registro de %{target}"
        assigned_to_self_report_html: "%{name} asignó el informe %{target} a sí mismo"
        change_email_user_html: "%{name} cambió la dirección de correo electrónico del usuario %{target}"
        change_role_user_html: "%{name} cambió el rol de %{target}"
        confirm_user_html: "%{name} confirmó la dirección de correo electrónico del usuario %{target}"
        create_account_warning_html: "%{name} envió una advertencia a %{target}"
        create_announcement_html: "%{name} ha creado un nuevo anuncio %{target}"
        create_canonical_email_block_html: "%{name} bloqueó el correo electrónico con el hash %{target}"
        create_custom_emoji_html: "%{name} subió un nuevo emoji %{target}"
        create_domain_allow_html: "%{name} permitió la federación con el dominio %{target}"
        create_domain_block_html: "%{name} bloqueó el dominio %{target}"
        create_email_domain_block_html: "%{name} bloqueó el dominio de correo electrónico %{target}"
        create_ip_block_html: "%{name} creó una regla para la IP %{target}"
        create_unavailable_domain_html: "%{name} detuvo las entregas al dominio %{target}"
        create_user_role_html: "%{name} creó el rol %{target}"
        demote_user_html: "%{name} degradó al usuario %{target}"
        destroy_announcement_html: "%{name} eliminó el anuncio %{target}"
        destroy_canonical_email_block_html: "%{name} desbloqueó el correo electrónico con el hash %{target}"
        destroy_custom_emoji_html: "%{name} eliminó el emoji %{target}"
        destroy_domain_allow_html: "%{name} bloqueó la federación con el dominio %{target}"
        destroy_domain_block_html: "%{name} desbloqueó el dominio %{target}"
        destroy_email_domain_block_html: "%{name} desbloqueó el dominio de correo electrónico %{target}"
        destroy_instance_html: "%{name} purgó el dominio %{target}"
        destroy_ip_block_html: "%{name} eliminó una regla para la IP %{target}"
        destroy_status_html: "%{name} eliminó el estado por %{target}"
        destroy_unavailable_domain_html: "%{name} reanudó las entregas al dominio %{target}"
        destroy_user_role_html: "%{name} eliminó el rol %{target}"
        disable_2fa_user_html: "%{name} desactivó el requisito de dos factores para el usuario %{target}"
        disable_custom_emoji_html: "%{name} desactivó el emoji %{target}"
        disable_sign_in_token_auth_user_html: "%{name} ha deshabilitado la autenticación por token de correo electrónico para %{target}"
        disable_user_html: "%{name} deshabilitó el inicio de sesión para el usuario %{target}"
        enable_custom_emoji_html: "%{name} activó el emoji %{target}"
        enable_sign_in_token_auth_user_html: "%{name} ha habilitado la autenticación por token de correo electrónico para %{target}"
        enable_user_html: "%{name} habilitó el inicio de sesión para el usuario %{target}"
        memorialize_account_html: "%{name} convirtió la cuenta de %{target} en una página in memoriam"
        promote_user_html: "%{name} promoción al usuario %{target}"
        reject_appeal_html: "%{name} rechazó la solicitud de moderación de %{target}"
        reject_user_html: "%{name} rechazó el registro de %{target}"
        remove_avatar_user_html: "%{name} eliminó el avatar de %{target}"
        reopen_report_html: "%{name} reabrió el informe %{target}"
        resend_user_html: "%{name} ha reenviado el correo de confirmación para %{target}"
        reset_password_user_html: "%{name} reinició la contraseña del usuario %{target}"
        resolve_report_html: "%{name} resolvió el informe %{target}"
        sensitive_account_html: "%{name} marcó la multimedia de %{target} como sensible"
        silence_account_html: "%{name} silenció la cuenta de %{target}"
        suspend_account_html: "%{name} suspendió la cuenta de %{target}"
        unassigned_report_html: "%{name} des-asignó el informe %{target}"
        unblock_email_account_html: "%{name} ha desbloqueado la dirección de correo de %{target}"
        unsensitive_account_html: "%{name} desmarcó la multimedia de %{target} como sensible"
        unsilence_account_html: "%{name} desilenció la cuenta de %{target}"
        unsuspend_account_html: "%{name} reactivó la cuenta de %{target}"
        update_announcement_html: "%{name} actualizó el anuncio %{target}"
        update_custom_emoji_html: "%{name} actualizó el emoji %{target}"
        update_domain_block_html: "%{name} actualizó el bloqueo de dominio para %{target}"
        update_ip_block_html: "%{name} cambió la regla para la IP %{target}"
        update_status_html: "%{name} actualizó el estado de %{target}"
        update_user_role_html: "%{name} cambió el rol %{target}"
      deleted_account: cuenta eliminada
      empty: No se encontraron registros.
      filter_by_action: Filtrar por acción
      filter_by_user: Filtrar por usuario
      title: Log de auditoría
    announcements:
      destroyed_msg: "¡Anuncio eliminado con éxito!"
      edit:
        title: Editar anuncio
      empty: No se encontraron anuncios.
      live: En vivo
      new:
        create: Crear anuncio
        title: Nuevo anuncio
      publish: Publicar
      published_msg: "¡Anuncio publicado con éxito!"
      scheduled_for: Programado para %{time}
      scheduled_msg: "¡Anuncio programado para su publicación!"
      title: Anuncios
      unpublish: Retirar publicación
      unpublished_msg: "¡Anuncio despublicado con éxito!"
      updated_msg: "¡Anuncio actualizado con éxito!"
    custom_emojis:
      assign_category: Asignar categoría
      by_domain: Dominio
      copied_msg: Copia local del emoji creada con éxito
      copy: Copiar
      copy_failed_msg: No se pudo realizar una copia local de ese emoji
      create_new_category: Crear una nueva categoría
      created_msg: "¡Emoji creado con éxito!"
      delete: Borrar
      destroyed_msg: "¡Emojo destruido con éxito!"
      disable: Deshabilitar
      disabled: Desactivado
      disabled_msg: Se deshabilitó con éxito ese emoji
      emoji: Emoji
      enable: Habilitar
      enabled: Activado
      enabled_msg: Se habilitó con éxito ese emoji
      image_hint: PNG o GIF hasta %{size}
      list: Lista
      listed: Listados
      new:
        title: Añadir nuevo emoji personalizado
      no_emoji_selected: No se cambió ningún emoji ya que no se seleccionó ninguno
      not_permitted: No tienes permiso para realizar esta acción
      overwrite: Sobrescribir
      shortcode: Código de atajo
      shortcode_hint: Al menos 2 caracteres, solo caracteres alfanuméricos y guiones bajos
      title: Emojis personalizados
      uncategorized: Sin clasificar
      unlist: No listado
      unlisted: Sin listar
      update_failed_msg: No se pudo actualizar ese emoji
      updated_msg: "¡Emoji actualizado con éxito!"
      upload: Subir
    dashboard:
      active_users: usuarios activos
      interactions: interaccciones
      media_storage: Almacenamiento
      new_users: nuevos usuarios
      opened_reports: informes abiertos
      pending_appeals_html:
        one: "<strong>%{count}</strong> apelación pendiente"
        other: "<strong>%{count}</strong> apelaciones pendientes"
      pending_reports_html:
        one: "<strong>%{count}</strong> informe pendiente"
        other: "<strong>%{count}</strong> informes pendientes"
      pending_tags_html:
        one: "<strong>%{count}</strong> etiqueta pendiente"
        other: "<strong>%{count}</strong> etiquetas pendientes"
      pending_users_html:
        one: "<strong>%{count}</strong> usuario pendiente"
        other: "<strong>%{count}</strong> usuarios pendientes"
      resolved_reports: informes resueltos
      software: Software
      sources: Fuentes de registro
      space: Uso de almacenamiento
      title: Tablero
      top_languages: Idiomas más activos
      top_servers: Servidores más activos
      website: Sitio web
    disputes:
      appeals:
        empty: No se encontraron apelaciones.
        title: Apelaciones
    domain_allows:
      add_new: Añadir dominio a la lista blanca
      created_msg: Dominio añadido a la lista blanca con éxito
      destroyed_msg: Dominio quitado de la lista blanca con éxito
      export: Exportar
      import: Importar
      undo: Quitar de la lista blanca
    domain_blocks:
      add_new: Añadir nuevo
      created_msg: El bloque de dominio está siendo procesado
      destroyed_msg: El bloque de dominio se deshizo
      domain: Dominio
      edit: Editar nuevo dominio bloqueado
      existing_domain_block: Ya ha impuesto límites más estrictos a %{name}.
      existing_domain_block_html: Ya ha impuesto límites más estrictos a %{name}, necesita <a href="%{unblock_url}">desbloquearlo primero</a>.
      export: Exportar
      import: Importar
      new:
        create: Crear bloque
        hint: El bloque de dominio no prevendrá la creación de entradas de cuenta en la base de datos, pero aplicará retroactiva y automáticamente métodos de moderación específica en dichas cuentas.
        severity:
          desc_html: "<strong>Limitar</strong> hará que las publicaciones de las cuentas de ese dominio sean invisibles para cualquiera que no las esté siguiendo. <strong>Suspender</strong> eliminará todo el contenido, archivos multimedia, y datos del perfil. Usa <strong>Ninguno</strong> si solo quieres rechazar archivos multimedia."
          noop: Ninguno
          silence: Limitar
          suspend: Suspender
        title: Nuevo bloque de dominio
      no_domain_block_selected: No se cambió ningún bloqueo de dominio ya que ninguno fue seleccionado
      not_permitted: No tienes permiso para realizar esta acción
      obfuscate: Ocultar nombre de dominio
      obfuscate_hint: Oculta parcialmente el nombre de dominio en la lista si mostrar la lista de limitaciones de dominio está habilitado
      private_comment: Comentario privado
      private_comment_hint: Comentario sobre esta limitación de dominio para el uso interno por parte de los moderadores.
      public_comment: Comentario público
      public_comment_hint: Comentario sobre esta limitación de dominio para el público en general, si la publicidad de la lista de limitaciones de dominio está habilitada.
      reject_media: Rechazar archivos multimedia
      reject_media_hint: Remueve localmente archivos multimedia almacenados para descargar cualquiera en el futuro. Irrelevante para suspensiones
      reject_reports: Rechazar informes
      reject_reports_hint: Ignore todos los reportes de este dominio. Irrelevante para suspensiones
      undo: Deshacer
      view: Ver dominio bloqueado
    email_domain_blocks:
      add_new: Añadir nuevo
      attempts_over_week:
        one: "%{count} intentos durante la última semana"
        other: "%{count} intentos de registro en la última semana"
      created_msg: Dominio de correo añadido a la lista negra con éxito
      delete: Borrar
      dns:
        types:
          mx: Registro MX
      domain: Dominio
      new:
        create: Añadir dominio
        resolve: Resolver dominio
        title: Nueva entrada en la lista negra de correo
      no_email_domain_block_selected: No se han cambiado bloqueos de dominio ya que ninguno ha sido seleccionado
      resolved_dns_records_hint_html: El nombre de dominio resuelve los siguientes dominios MX, los cuales son responsables en última instancia de aceptar el correo electrónico. Bloquear un dominio MX bloqueará los registros de cualquier dirección de correo electrónico que utilice el mismo dominio MX, incluso si el nombre de dominio visible es diferente. <strong>Tenga cuidado de no bloquear los principales proveedores de correo electrónico.</strong>
      resolved_through_html: Resuelto a través de %{domain}
      title: Lista negra de correo
    export_domain_allows:
      new:
        title: Importar dominios permitidos
      no_file: Ningún archivo seleccionado
    export_domain_blocks:
      import:
        description_html: Estás a punto de importar una lista de bloqueos de dominio. Por favor, revisa esta lista con mucho cuidado, especialmente si no has creado esta lista tú mismo.
        existing_relationships_warning: Relaciones de seguimiento existentes
        private_comment_description_html: 'Para ayudarle a rastrear de dónde proceden los bloqueos importados, los bloqueos importados se crearán con el siguiente comentario privado: <q>%{comment}</q>'
        private_comment_template: Importado desde %{source} el %{date}
        title: Importar bloqueos de dominio
      invalid_domain_block: 'Uno o más bloques de dominio fueron omitidos debido a el/los siguiente(s) error(es): %{error}'
      new:
        title: Importar bloqueos de dominio
      no_file: No hay archivo seleccionado
    follow_recommendations:
      description_html: "<strong>Las recomendaciones de cuentas ayudan a los nuevos usuarios a encontrar rápidamente contenido interesante</strong>. Cuando un usuario no ha interactuado con otros lo suficiente como para suscitar recomendaciones personalizadas de cuentas a las que seguir, en su lugar se le recomiendan estas cuentas. Se recalculan diariamente a partir de una mezcla de cuentas con el mayor número de interacciones recientes y con el mayor número de seguidores locales con un idioma determinado."
      language: Para el idioma
      status: Estado
      suppress: Suprimir recomendación de cuentas
      suppressed: Suprimida
      title: Recomendaciones de cuentas
      unsuppress: Restaurar recomendaciones de cuentas
    instances:
      availability:
        description_html:
          one: Si el envío al dominio falla <strong>%{count} día</strong> sin éxito, no se harán más intentos de entrega a menos que se reciba un envío <em>desde</em> el dominio.
          other: Si el envío al dominio falla <strong>%{count} días diferentes</strong> sin éxito, no se harán más intentos de entrega a menos que se reciba un envío <em>desde</em> el dominio.
        failure_threshold_reached: Límite de fallo alcanzado el %{date}.
        failures_recorded:
          one: Intento fallido en %{count} día.
          other: Intentos fallidos en %{count} días diferentes.
        no_failures_recorded: No hay fallos en el registro.
        title: Disponibilidad
        warning: El último intento de conexión a este servidor no ha tenido éxito
      back_to_all: Todos
      back_to_limited: Limitados
      back_to_warning: Advertencia
      by_domain: Dominio
      confirm_purge: "¿Seguro que quieres eliminar permanentemente los datos de este dominio?"
      content_policies:
        comment: Nota interna
        description_html: Puedes definir políticas de contenido que se aplicarán a todas las cuentas de este dominio y a cualquiera de sus subdominios.
        policies:
          reject_media: Rechazar multimedia
          reject_reports: Rechazar informes
          silence: Limitar
          suspend: Suspender
        policy: Política
        reason: Razón pública
        title: Políticas de contenido
      dashboard:
        instance_accounts_dimension: Cuentas más seguidas
        instance_accounts_measure: cuentas almacenadas
        instance_followers_measure: nuestros seguidores allí
        instance_follows_measure: sus seguidores aquí
        instance_languages_dimension: Idiomas principales
        instance_media_attachments_measure: archivos adjuntos guardados
        instance_reports_measure: informes sobre ellos
        instance_statuses_measure: publicaciones almacenadas
      delivery:
        all: Todos
        clear: Limpiar errores de entrega
        failing: Fallando
        restart: Reiniciar entrega
        stop: Detener entrega
        unavailable: No disponible
      delivery_available: Entrega disponible
      delivery_error_days: Días de error de entrega
      delivery_error_hint: Si la entrega no es posible a lo largo de %{count} días, se marcará automáticamente como no entregable.
      destroyed_msg: Los datos de %{domain} están ahora en cola para su inminente eliminación.
      empty: No se encontraron dominios.
      known_accounts:
        one: "%{count} cuenta conocida"
        other: "%{count} cuentas conocidas"
      moderation:
        all: Todos
        limited: Limitado
        title: Moderación
      private_comment: Comentario privado
      public_comment: Comentario público
      purge: Purgar
      purge_description_html: Si crees que este dominio está desconectado, puedes borrar todos los registros de cuentas y los datos asociados de este dominio de tu almacenamiento. Esto puede llevar un tiempo.
      title: Instancias conocidas
      total_blocked_by_us: Bloqueado por nosotros
      total_followed_by_them: Seguidos por ellos
      total_followed_by_us: Seguido por nosotros
      total_reported: Informes sobre ellas
      total_storage: Archivos multimedia
      totals_time_period_hint_html: Los totales mostrados a continuación incluyen datos para todo el tiempo.
    invites:
      deactivate_all: Desactivar todos
      filter:
        all: Todas
        available: Disponibles
        expired: Expiradas
        title: Filtrar
      title: Invitaciones
    ip_blocks:
      add_new: Crear regla
      created_msg: Nueva regla IP añadida con éxito
      delete: Eliminar
      expires_in:
        '1209600': 2 semanas
        '15778476': 6 meses
        '2629746': 1 mes
        '31556952': 1 año
        '86400': 1 día
        '94670856': 3 años
      new:
        title: Crear nueva regla IP
      no_ip_block_selected: No se han cambiado reglas IP ya que no se ha seleccionado ninguna
      title: Reglas IP
    relationships:
      title: Relaciones de %{acct}
    relays:
      add_new: Añadir un nuevo relés
      delete: Borrar
      description_html: Un <strong>relés de federation</strong> es un servidor intermedio que intercambia grandes volúmenes de toots públicos entre servidores que se suscriben y publican en él. <strong>Puede ayudar a servidores pequeños y medianos a descubir contenido del fediverso</strong>, que de otra manera requeriría que los usuarios locales siguiesen manialmente a personas de servidores remotos.
      disable: Deshabilitar
      disabled: Deshabilitado
      enable: Hablitar
      enable_hint: Una vez conectado, tu servidor se suscribirá a todos los toots públicos de este relés, y comenzará a enviar los toots públicos de este servidor hacia él.
      enabled: Habilitado
      inbox_url: URL del relés
      pending: Esperando la aprobación del relés
      save_and_enable: Guardar y conectar
      setup: Preparar una conexión de relés
      signatures_not_enabled: Los relés no funcionarán correctamente mientras el modo seguro o el modo de lista blanca estén habilitados
      status: Estado
      title: Releses
    report_notes:
      created_msg: "¡El registro de la denuncia se ha creado correctamente!"
      destroyed_msg: "¡El registro de la denuncia se ha borrado correctamente!"
    reports:
      account:
        notes:
          one: "%{count} nota"
          other: "%{count} notas"
      action_log: Registro de auditoría
      action_taken_by: Acción tomada por
      actions:
        delete_description_html: Los mensajes denunciados serán eliminados y se registrará una amonestación para ayudarte a escalar en futuras infracciones por la misma cuenta.
        mark_as_sensitive_description_html: Los archivos multimedia en los mensajes informados se marcarán como sensibles y se aplicará una amonestación para ayudarte a escalar las futuras infracciones de la misma cuenta.
        other_description_html: Ver más opciones para controlar el comportamiento de la cuenta y personalizar la comunicación de la cuenta reportada.
        resolve_description_html: No se tomarán medidas contra la cuenta denunciada, no se registrará la amonestación, y se cerrará el informe.
        silence_description_html: La cuenta será visible sólo para aquellos que ya la sigan o la busquen manualmente, limitando severamente su visibilidad. Siempre puede ser revertido. Cierra todos los reportes contra esta cuenta.
        suspend_description_html: La cuenta y todos sus contenidos serán inaccesibles y eventualmente eliminados, e interactuar con ella será imposible. Reversible durante 30 días. Cierra todos los reportes contra esta cuenta.
      actions_description_html: Decide qué medidas tomar para resolver esta denuncia. Si tomas una acción punitiva contra la cuenta denunciada, se le enviará a dicha cuenta una notificación por correo electrónico, excepto cuando se seleccione la categoría <strong>Spam</strong>.
      actions_description_remote_html: Decide qué medidas tomar para resolver este reporte. Esto solo afectará a la forma en que <strong>tu servidor</strong> se comunica con esta cuenta remota y gestiona su contenido.
      add_to_report: Añadir más al reporte
      are_you_sure: "¿Estás seguro?"
      assign_to_self: Asignármela a mí
      assigned: Moderador asignado
      by_target_domain: Dominio de la cuenta reportada
      category: Categoría
      category_description_html: La razón por la que se reportó esta cuenta o contenido será citada en las comunicaciones con la cuenta reportada
      comment:
        none: Ninguno
      comment_description_html: 'Para proporcionar más información, %{name} escribió:'
      confirm_action: Confirmar acción de moderación contra @%{acct}
      created_at: Denunciado
      delete_and_resolve: Eliminar publicaciones
      forwarded: Reenviado
      forwarded_to: Reenviado a %{domain}
      mark_as_resolved: Marcar como resuelto
      mark_as_sensitive: Marcar como sensible
      mark_as_unresolved: Marcar como no resuelto
      no_one_assigned: Nadie
      notes:
        create: Añadir una nota
        create_and_resolve: Resolver con una nota
        create_and_unresolve: Reabrir con una nota
        delete: Eliminar
        placeholder: Especificar qué acciones se han tomado o cualquier otra novedad respecto a esta denuncia…
        title: Notas
      notes_description_html: Ver y dejar notas a otros moderadores y a tu yo futuro
      processed_msg: 'La denuncia #%{id} ha sido procesada con éxito'
      quick_actions_description_html: 'Toma una acción rápida o desplázate hacia abajo para ver el contenido denunciado:'
      remote_user_placeholder: el usuario remoto de %{instance}
      reopen: Reabrir denuncia
      report: 'Reportar #%{id}'
      reported_account: Cuenta reportada
      reported_by: Reportado por
      resolved: Resuelto
      resolved_msg: "¡La denuncia se ha resuelto correctamente!"
      skip_to_actions: Ir directamente a las acciones
      status: Estado
      statuses: Contenido reportado
      statuses_description_html: El contenido ofensivo se citará en comunicación con la cuenta reportada
      summary:
        action_preambles:
          delete_html: 'Estás a punto de <strong>eliminar</strong> algunas de la publicaciones de <strong>@%{acct}</strong>. Esto hará:'
          mark_as_sensitive_html: 'Estás a punto de <strong>marcar</strong> algunas de las publicaciones de <strong>@%{acct}</strong>como <strong>sensibles</strong>. Esto hará:'
          silence_html: 'Estás a punto de <strong>limitar</strong> la cuenta de <strong>@%{acct}</strong>. Esto hará:'
          suspend_html: 'Estás a punto de <strong>suspender</strong> la cuenta de <strong>@%{acct}</strong>. Esto hará:'
        actions:
          delete_html: Eliminar las publicaciones ofensivas
          mark_as_sensitive_html: Marcar las publicaciones ofensivas como sensibles
          silence_html: Limitar severamente el alcance de <strong>@%{acct}</strong> haciendo que su perfil y contenido sólo sean visibles para las personas que ya lo siguen o que consulten manualmente su perfil
          suspend_html: Suspender a <strong>@%{acct}</strong>, haciendo su perfil y contenido inaccesibles e imposible la interacción
        close_report: 'Marcar denuncia #%{id} como resuelta'
        close_reports_html: Marcar <strong>todas</strong> las denuncias contra <strong>@%{acct}</strong> como resueltas
        delete_data_html: Eliminar el perfil y contenido de <strong>@%{acct}</strong> en 30 días a partir de ahora a menos que se revierta la suspensión en ese tiempo
        preview_preamble_html: "<strong>@%{acct}</strong> recibirá una advertencia con el siguiente contenido:"
        record_strike_html: Registra una amonestación contra <strong>@%{acct}</strong> para ayudarte a escalar futuras violaciones de esta cuenta
        send_email_html: Enviar a <strong>@%{acct}</strong> un correo electrónico de advertencia
        warning_placeholder: Razones adicionales opcionales para la acción de moderación.
      target_origin: Origen de la cuenta reportada
      title: Reportes
      unassign: Desasignar
      unknown_action_msg: 'Acción desconocida: %{action}'
      unresolved: No resuelto
      updated_at: Actualizado
      view_profile: Ver perfil
    roles:
      add_new: Añadir rol
      assigned_users:
        one: "%{count} usuario"
        other: "%{count} usuarios"
      categories:
        administration: Administración
        devops: DevOps
        invites: Invitaciones
        moderation: Moderación
        special: Especial
      delete: Eliminar
      description_html: Con <strong>roles de usuario</strong>, puede personalizar las funciones y áreas de Mastodon a las que pueden acceder sus usuarios.
      edit: Editar rol '%{name}'
      everyone: Permisos por defecto
      everyone_full_description_html: Este es el <strong>rol base</strong> que afecta a <strong>todos los usuarios</strong>, incluso aquellos sin un rol asignado. Todos los otros roles heredan permisos de él.
      permissions_count:
        one: "%{count} permiso"
        other: "%{count} permisos"
      privileges:
        administrator: Administrador
        administrator_description: Los usuarios con este permiso saltarán todos los permisos
        delete_user_data: Borrar Datos de Usuario
        delete_user_data_description: Permite a los usuarios eliminar los datos de otros usuarios sin demora
        invite_users: Invitar usuarios
        invite_users_description: Permite a los usuarios invitar a nuevas personas al servidor
        manage_announcements: Administrar Anuncios
        manage_announcements_description: Permite a los usuarios gestionar anuncios en el servidor
        manage_appeals: Administrar Apelaciones
        manage_appeals_description: Permite a los usuarios revisar apelaciones contra acciones de moderación
        manage_blocks: Administrar Bloqueos
        manage_blocks_description: Permite a los usuarios bloquear los proveedores de e-mail y las direcciones IP
        manage_custom_emojis: Administrar Emojis Personalizados
        manage_custom_emojis_description: Permite a los usuarios gestionar emojis personalizados en el servidor
        manage_federation: Administrar Federación
        manage_federation_description: Permite a los usuarios bloquear o permitir la federación con otros dominios, y controlar la entregabilidad
        manage_invites: Administrar Invitaciones
        manage_invites_description: Permite a los usuarios navegar y desactivar los enlaces de invitación
        manage_reports: Administrar Informes
        manage_reports_description: Permite a los usuarios revisar informes y realizar acciones de moderación basadas en ellos
        manage_roles: Administrar Roles
        manage_roles_description: Permite a los usuarios administrar y asignar roles por debajo de los suyos
        manage_rules: Gestionar Reglas
        manage_rules_description: Permite a los usuarios cambiar las reglas del servidor
        manage_settings: Administrar Ajustes
        manage_settings_description: Permite a los usuarios cambiar la configuración del sitio
        manage_taxonomies: Administrar Taxonomías
        manage_taxonomies_description: Permite a los usuarios revisar el contenido en tendencia y actualizar la configuración de las etiquetas
        manage_user_access: Administrar Acceso de Usuarios
        manage_user_access_description: Permite a los usuarios desactivar la autenticación de dos factores de otros usuarios, cambiar su dirección de correo electrónico y restablecer su contraseña
        manage_users: Administrar Usuarios
        manage_users_description: Permite a los usuarios ver los detalles de otros usuarios y realizar acciones de moderación contra ellos
        manage_webhooks: Administrar Webhooks
        manage_webhooks_description: Permite a los usuarios configurar webhooks para eventos administrativos
        view_audit_log: Ver Registro de Auditoría
        view_audit_log_description: Permite a los usuarios ver un historial de acciones administrativas en el servidor
        view_dashboard: Ver Panel de Control
        view_dashboard_description: Permite a los usuarios acceder al panel de control y varias métricas
        view_devops: DevOps
        view_devops_description: Permite a los usuarios acceder a los paneles de control Sidekiq y pgHero
      title: Roles
    rules:
      add_new: Añadir norma
      delete: Eliminar
      description_html: Aunque la mayoría afirma haber leído y estar de acuerdo con los términos de servicio, la gente normalmente no los lee hasta después de que surja algún problema. <strong>Haz que sea más fácil ver las normas de tu servidor de un vistazo estipulándolas en una lista de puntos.</strong> Intenta que cada norma sea corta y sencilla, pero sin estar divididas en muchos puntos.
      edit: Editar norma
      empty: Aún no se han definido las normas del servidor.
      title: Normas del servidor
    settings:
      about:
        manage_rules: Administrar reglas del servidor
        preamble: Proporciona información detallada sobre cómo el servidor es operado, moderado y financiado.
        rules_hint: Hay un área dedicada para las reglas a las que se espera que tus usuarios se adhieran.
        title: Acerca de
      appearance:
        preamble: Personalizar la interfaz web de Mastodon.
        title: Apariencia
      branding:
        preamble: La marca de tu servidor lo diferencia de otros servidores de la red. Esta información puede mostrarse a través de una variedad de entornos, como en la interfaz web de Mastodon, en aplicaciones nativas, en previsualizaciones de enlaces en otros sitios web y en aplicaciones de mensajería, etc. Por esta razón, es mejor mantener esta información clara, breve y concisa.
        title: Marca
      content_retention:
        preamble: Controlar cómo el contenido generado por el usuario se almacena en Mastodon.
        title: Retención de contenido
      default_noindex:
        desc_html: Afecta a todos los usuarios que no han cambiado esta configuración por sí mismos
        title: Optar por los usuarios fuera de la indexación en los motores de búsqueda por defecto
      discovery:
        follow_recommendations: Recomendaciones de cuentas
        preamble: Exponer contenido interesante a la superficie es fundamental para incorporar nuevos usuarios que pueden no conocer a nadie Mastodon. Controla cómo funcionan varias opciones de descubrimiento en tu servidor.
        profile_directory: Directorio de perfiles
        public_timelines: Lineas de tiempo públicas
        publish_discovered_servers: Publicar servidores descubiertos
        publish_statistics: Publicar estadísticas
        title: Descubrimiento
        trends: Tendencias
      domain_blocks:
        all: A todos
        disabled: A nadie
        users: Para los usuarios locales que han iniciado sesión
      registrations:
        preamble: Controla quién puede crear una cuenta en tu servidor.
        title: Registros
      registrations_mode:
        modes:
          approved: Se requiere aprobación para registrarse
          none: Nadie puede registrarse
          open: Cualquiera puede registrarse
      title: Ajustes del Servidor
    site_uploads:
      delete: Eliminar archivo subido
      destroyed_msg: "¡Carga del sitio eliminada con éxito!"
    statuses:
      account: Autor
      application: Aplicación
      back_to_account: Volver a la cuenta
      back_to_report: Volver a la página de reporte
      batch:
        remove_from_report: Eliminar del reporte
        report: Reportar
      deleted: Eliminado
      favourites: Favoritos
      history: Historial de versiones
      in_reply_to: En respuesta a
      language: Idioma
      media:
        title: Multimedia
      metadata: Metadatos
      no_status_selected: No se cambió ningún estado al no seleccionar ninguno
      open: Abrir publicación
      original_status: Publicación original
      reblogs: Impulsos
      status_changed: Publicación cambiada
      title: Estado de las cuentas
      trending: En tendencia
      visibility: Visibilidad
      with_media: Con multimedia
    strikes:
      actions:
        delete_statuses: "%{name} ha eliminado las publicaciones de %{target}'s"
        disable: "%{name} congeló la cuenta de %{target}"
        mark_statuses_as_sensitive: "%{name} marcó las publicaciones de %{target} como sensibles"
        none: "%{name} envió una advertencia a %{target}"
        sensitive: "%{name} ha marcado la cuenta de %{target}'s como sensible"
        silence: "%{name} limito la cuenta de %{target}"
        suspend: "%{name} suspendio la cuenta de %{target}"
      appeal_approved: Apelado
      appeal_pending: Apelación pendiente
    system_checks:
      database_schema_check:
        message_html: Hay migraciones pendientes de la base de datos. Por favor, ejecútalas para asegurarte de que la aplicación funciona como debería
      elasticsearch_running_check:
        message_html: No se pudo conectar a Elasticsearch. Por favor, comprueba que está ejecutándose, o desactiva la búsqueda de texto completo
      elasticsearch_version_check:
        message_html: 'Versión incompatible de Elasticsearch: %{value}'
        version_comparison: Elasticsearch %{running_version} se está ejecutando pero se necesita Elasticsearch %{required_version}
      rules_check:
        action: Administrar reglas del servidor
        message_html: No ha definido ninguna regla del servidor.
      sidekiq_process_check:
        message_html: No hay ningún proceso Sidekiq en ejecución para la(s) cola(s) %{value}. Por favor, revise su configuración de Sidekiq
    tags:
      review: Estado de revisión
      updated_msg: Hashtags actualizados exitosamente
    title: Administración
    trends:
      allow: Permitir
      approved: Aprobado
      disallow: Rechazar
      links:
        allow: Permitir enlace
        allow_provider: Permitir editor
        description_html: Estos son enlaces que actualmente están siendo compartidos mucho por las cuentas desde las que tu servidor ve los mensajes. Pueden ayudar a tus usuarios a averiguar qué está pasando en el mundo. Ningún enlace se muestren públicamente hasta que autorice al dominio. También puede permitir o rechazar enlaces individuales.
        disallow: Rechazar enlace
        disallow_provider: Rechazar editor
        no_link_selected: No se cambió ningún enlace ya que no se seleccionó ninguno
        publishers:
          no_publisher_selected: No se cambió ningún editor ya que no se seleccionó ninguno
        shared_by_over_week:
          one: Compartido por una persona durante la última semana
          other: Compartido por %{count} personas durante la última semana
        title: Enlaces en tendencia
        usage_comparison: Compartido %{today} veces hoy, comparado a %{yesterday} ayer
      only_allowed: Sólo las permitidas
      pending_review: Revisión pendiente
      preview_card_providers:
        allowed: Los enlaces de este editor pueden ser tendencia
        description_html: Estos son dominios desde los que los enlaces a menudo se comparten en su servidor. Los enlaces no serán tendencia públicamente a menos que se apruebe el dominio del enlace. Su aprobación (o rechazo) se extiende a los subdominios.
        rejected: Los enlaces del editor no pueden ser tendencia
        title: Editores
      rejected: Rechazado
      statuses:
        allow: Permitir publicación
        allow_account: Permitir autor
        description_html: Estos son publicaciones que su servidor conoce que están siendo compartidas y marcadas como favoritas mucho en este momento. Pueden ayudar a tus usuarios nuevos y retornantes a encontrar más gente a la que seguir. No hay mensajes que se muestren públicamente hasta que apruebes el autor y el autor permita que su cuenta sea sugerida a otros. También puedes permitir o rechazar mensajes individuales.
        disallow: Rechazar publicación
        disallow_account: No permitir autor
        no_status_selected: No se cambió ninguna publicación en tendencia ya que no se seleccionó ninguna
        not_discoverable: El autor no ha optado por ser detectable
        shared_by:
          one: Compartido o marcado como favorito una vez
          other: Compartido o marcado como favorito %{friendly_count} veces
        title: Publicaciones destacadas
      tags:
        current_score: Puntuación actual %{score}
        dashboard:
          tag_accounts_measure: usos únicos
          tag_languages_dimension: Idiomas principales
          tag_servers_dimension: Servidores principales
          tag_servers_measure: diferentes servidores
          tag_uses_measure: usuarios totales
        description_html: Estos son etiquetas que están apareciendo en muchos posts que tu servidor ve. Pueden ayudar a tus usuarios a averiguar de qué habla más gente en estos momentos. No hay hashtags que se muestren públicamente hasta que los apruebes.
        listable: Pueden ser recomendadas
        no_tag_selected: No se cambió ninguna etiqueta ya que no se seleccionó ninguna
        not_listable: No serán recomendadas
        not_trendable: No aparecerán en tendencias
        not_usable: No pueden ser usadas
        peaked_on_and_decaying: Alcanzó el pico en %{date}, ahora decreciendo
        title: Etiquetas en tendencia
        trendable: Pueden aparecer en tendencias
        trending_rank: Tendencia n.º %{rank}
        usable: Pueden usarse
        usage_comparison: Usada %{today} veces hoy, comparado con %{yesterday} ayer
        used_by_over_week:
          one: Usada por una persona durante la última semana
          other: Usada por %{count} personas durante la última semana
      title: Tendencias
      trending: En tendencia
    warning_presets:
      add_new: Añadir nuevo
      delete: Borrar
      edit_preset: Editar aviso predeterminado
      empty: Aún no has definido ningún preajuste de advertencia.
      title: Editar configuración predeterminada de avisos
    webhooks:
      add_new: Añadir endpoint
      delete: Eliminar
      description_html: Un <strong>webhook</strong> permite a Mastodon enviar <strong>notificaciones en tiempo real</strong> sobre los eventos elegidos a tu propia aplicación, para que tu aplicación pueda <strong>lanzar reacciones automáticamente</strong>.
      disable: Deshabilitar
      disabled: Deshabilitado
      edit: Editar endpoint
      empty: Aún no tienes ningún endpoint de webhook configurado.
      enable: Habilitar
      enabled: Activo
      enabled_events:
        one: 1 evento habilitado
        other: "%{count} eventos habilitados"
      events: Eventos
      new: Nuevo webhook
      rotate_secret: Rotar secreto
      secret: Firmando secreto
      status: Estado
      title: Webhooks
      webhook: Webhook
  admin_mailer:
    new_appeal:
      actions:
        delete_statuses: para eliminar sus mensajes
        disable: para congelar su cuenta
        mark_statuses_as_sensitive: para marcar sus mensajes como sensibles
        none: una alvertencia
        sensitive: para marcar su cuenta como sensible
        silence: para limitar su cuenta
        suspend: suspender su cuenta
      body: "%{target} está apelando a una solicitud de moderación de %{action_taken_by} el %{date}, del tipo %{type}. Ellos escribieron:"
      next_steps: Puedes aprobar la apelación para deshacer la decisión de moderación, o ignorarla.
      subject: "%{username} está apelando a una decisión de moderación en %{instance}"
    new_pending_account:
      body: Los detalles de la nueva cuenta están abajos. Puedes aprobar o rechazar esta aplicación.
      subject: Nueva cuenta para revisión en %{instance} (%{username})
    new_report:
      body: "%{reporter} ha reportado a %{target}"
      body_remote: Alguien de %{domain} a reportado a %{target}
      subject: Nuevo reporte para la %{instance} (#%{id})
    new_trends:
      body: 'Los siguientes elementos necesitan una revisión antes de que se puedan mostrar públicamente:'
      new_trending_links:
        title: Enlaces en tendencia
      new_trending_statuses:
        title: Publicaciones en tendencia
      new_trending_tags:
        no_approved_tags: Actualmente no hay ninguna etiqueta en tendencia aprobada.
        requirements: 'Cualquiera de estos candidatos podría superar el hashtag en tendencia aprobado por #%{rank}, que actualmente es #%{lowest_tag_name} con una puntuación de %{lowest_tag_score}.'
        title: Etiquetas en tendencia
      subject: Nuevas tendencias esperando ser revisadas en %{instance}
  aliases:
    add_new: Crear alias
    created_msg: El nuevo alias se ha creado correctamente. Ahora puedes empezar el traslado desde la cuenta antigua.
    deleted_msg: Elimina el alias correctamente. El traslado de esa cuenta a esta ya no será posible.
    empty: No tienes ningún alias.
    hint_html: Si quieres migrar de otra cuenta a esta, aquí puedes crear un alias, es necesario proceder antes de empezar a mover seguidores de la cuenta anterior a esta. Esta acción por sí misma es <strong>inofensiva y reversible</strong>. <strong>La migración de la cuenta se inicia desde la cuenta antigua</strong>.
    remove: Desvincular alias
  appearance:
    advanced_web_interface: Interfaz web avanzada
    advanced_web_interface_hint: 'Si desea utilizar todo el ancho de pantalla, la interfaz web avanzada le permite configurar varias columnas diferentes para ver tanta información al mismo tiempo como quiera: Inicio, notificaciones, línea de tiempo federada, cualquier número de listas y etiquetas.'
    animations_and_accessibility: Animaciones y accesibilidad
    confirmation_dialogs: Diálogos de confirmación
    discovery: Descubrir
    localization:
      body: Mastodon es traducido con la ayuda de voluntarios.
      guide_link: https://es.crowdin.com/project/mastodon
      guide_link_text: Todos pueden contribuir.
    sensitive_content: Contenido sensible
    toot_layout: Diseño de los toots
  application_mailer:
    notification_preferences: Cambiar preferencias de correo electrónico
    salutation: "%{name}:"
    settings: 'Cambiar preferencias de correo: %{link}'
    view: 'Vista:'
    view_profile: Ver perfil
    view_status: Ver estado
  applications:
    created: Aplicación creada exitosamente
    destroyed: Apicación eliminada exitosamente
    regenerate_token: Regenerar token de acceso
    token_regenerated: Token de acceso regenerado exitosamente
    warning: Ten mucho cuidado con estos datos. ¡No los compartas con nadie!
    your_token: Tu token de acceso
  auth:
    apply_for_account: Solicitar una cuenta
    change_password: Contraseña
    confirmations:
      wrong_email_hint: Si esa dirección de correo electrónico no es correcta, puedes cambiarla en la configuración de la cuenta.
    delete_account: Borrar cuenta
    delete_account_html: Si desea eliminar su cuenta, puede <a href="%{path}">proceder aquí</a>. Será pedido de una confirmación.
    description:
      prefix_invited_by_user: "¡@%{name} te invita a unirte a este servidor de Mastodon!"
      prefix_sign_up: "¡Únete a Mastodon hoy!"
      suffix: "¡Con una cuenta podrás seguir a gente, publicar novedades e intercambiar mensajes con usuarios de cualquier servidor de Mastodon y más!"
    didnt_get_confirmation: "¿No recibió el correo de confirmación?"
    dont_have_your_security_key: "¿No tienes tu clave de seguridad?"
    forgot_password: "¿Olvidaste tu contraseña?"
    invalid_reset_password_token: El token de reinicio de contraseña es inválido o expiró. Por favor pide uno nuevo.
    link_to_otp: Introduce un código de dos factores desde tu teléfono o un código de recuperación
    link_to_webauth: Utilice su dispositivo de clave de seguridad
    log_in_with: Iniciar sesión con
    login: Iniciar sesión
    logout: Cerrar sesión
    migrate_account: Mudarse a otra cuenta
    migrate_account_html: Si deseas redireccionar esta cuenta a otra distinta, puedes <a href="%{path}">configurarlo aquí</a>.
    or_log_in_with: O inicia sesión con
    privacy_policy_agreement_html: He leído y acepto la <a href="%{privacy_policy_path}" target="_blank">política de privacidad</a>
    providers:
      cas: CAS
      saml: SAML
    register: Registrarse
    registration_closed: "%{instance} no está aceptando nuevos miembros"
    resend_confirmation: Volver a enviar el correo de confirmación
    reset_password: Restablecer contraseña
    rules:
      preamble: Estas son establecidas y aplicadas por los moderadores de %{domain}.
      title: Algunas reglas básicas.
    security: Cambiar contraseña
    set_new_password: Establecer nueva contraseña
    setup:
      email_below_hint_html: Si la dirección de correo electrónico que aparece a continuación es incorrecta, se puede cambiarla aquí y recibir un nuevo correo electrónico de confirmación.
      email_settings_hint_html: El correo electrónico de confirmación fue enviado a %{email}. Si esa dirección de correo electrónico no sea correcta, se puede cambiarla en la configuración de la cuenta.
      title: Configuración
    sign_in:
      preamble_html: Registrate con tus credenciales de <strong>%{domain}</strong>. Si tu cuenta está alojada en un servidor diferente, no podrás iniciar sesión aquí.
      title: Registrate en %{domain}
    sign_up:
      preamble: Con una cuenta en este servidor de Mastodon, podrás seguir a cualquier otra persona en la red, independientemente del servidor en el que se encuentre.
      title: Crear cuenta de Mastodon en %{domain}.
    status:
      account_status: Estado de la cuenta
      confirming: Esperando confirmación de correo electrónico.
      functional: Tu cuenta está completamente operativa.
      pending: Su solicitud está pendiente de revisión por nuestros administradores. Eso puede tardar algún tiempo. Usted recibirá un correo electrónico si el solicitud sea aprobada.
      redirecting_to: Tu cuenta se encuentra inactiva porque está siendo redirigida a %{acct}.
      view_strikes: Ver amonestaciones pasadas contra tu cuenta
    too_fast: Formulario enviado demasiado rápido, inténtelo de nuevo.
    use_security_key: Usar la clave de seguridad
  authorize_follow:
    already_following: Ya estás siguiendo a esta cuenta
    already_requested: Ya has enviado una solicitud de seguimiento a esa cuenta
    error: Desafortunadamente, ha ocurrido un error buscando la cuenta remota
    follow: Seguir
    follow_request: 'Tienes una solicitud de seguimiento de:'
    following: "¡Éxito! Ahora estás siguiendo a:"
    post_follow:
      close: O, puedes simplemente cerrar esta ventana.
      return: Regresar al perfil del usuario
      web: Ir al sitio web
    title: Seguir a %{acct}
  challenge:
    confirm: Continuar
    hint_html: "<strong>Tip:</strong> No volveremos a preguntarte por la contraseña durante la siguiente hora."
    invalid_password: Contraseña incorrecta
    prompt: Confirmar contraseña para seguir
  crypto:
    errors:
      invalid_key: no es una clave Ed25519 o Curve25519 válida
      invalid_signature: no es una firma Ed25519 válida
  date:
    formats:
      default: "%d %b %Y"
      with_month_name: "%d %B %Y"
  datetime:
    distance_in_words:
      about_x_hours: "%{count} h"
      about_x_months: "%{count}m"
      about_x_years: "%{count}a"
      almost_x_years: "%{count}a"
      half_a_minute: Justo ahora
      less_than_x_minutes: "%{count} m"
      less_than_x_seconds: Justo ahora
      over_x_years: "%{count}a"
      x_days: "%{count} d"
      x_minutes: "%{count} m"
      x_months: "%{count}m"
      x_seconds: "%{count} s"
  deletes:
    challenge_not_passed: Los datos introducidos son incorrectos
    confirm_password: Ingresa tu contraseña actual para demostrar tu identidad
    confirm_username: Escribe tu nombre de usuario para confirmar
    proceed: Eliminar cuenta
    success_msg: Tu cuenta se eliminó con éxito
    warning:
      before: 'Antes de continuar, por favor lee con atención las siguientes notas:'
      caches: El contenido que ha sido almacenado en caché por otros servidores puede persistir
      data_removal: Tus publicaciones y el resto de datos se eliminarán definitivamente
      email_change_html: Puedes <a href="%{path}"> cambiar tu dirección de correo electrónico</a> sin eliminar tu cuenta
      email_contact_html: Si aún no te ha llegado, puedes escribir a <a href="mailto:%{email}">%{email}</a> para pedir ayuda
      email_reconfirmation_html: Si no te ha llegado el correo de confirmación, puedes <a href="%{path}"> volver a solicitarlo</a>
      irreversible: No podrás restaurar ni reactivar tu cuenta
      more_details_html: Para más detalles, ver <a href="%{terms_path}"> la política de privacidad</a>.
      username_available: Tu nombre de usuario volverá a estar disponible
      username_unavailable: Tu nombre de usuario no estará disponible
  disputes:
    strikes:
      action_taken: Acción realizada
      appeal: Apelar
      appeal_approved: Esta amonestación fue apelada exitosamente y ya no es válida
      appeal_rejected: Se rechazó la apelación
      appeal_submitted_at: Apelación enviada
      appealed_msg: Tu apelación fue enviada. Si se aprueba, se te notificará.
      appeals:
        submit: Enviar apelación
      approve_appeal: Aprobar apelación
      associated_report: Informe asociado
      created_at: Con fecha
      description_html: Estas son las acciones emprendidas contra tu cuenta y las advertencias que te han sido enviadas por el personal de %{instance}.
      recipient: Dirigida a
      reject_appeal: Rechazar apelación
      status: 'Publicación #%{id}'
      status_removed: Publicación ya eliminada del sistema
      title: "%{action} del %{date}"
      title_actions:
        delete_statuses: Eliminación de publicación
        disable: Congelación de la cuenta
        mark_statuses_as_sensitive: Marcando los mensajes como sensibles
        none: Advertencia
        sensitive: Marcando la cuenta como sensible
        silence: Limitación de cuenta
        suspend: Suspensión de cuenta
      your_appeal_approved: Se aprobó tu apelación
      your_appeal_pending: Has enviado una apelación
      your_appeal_rejected: Tu apelación ha sido rechazada
  domain_validator:
    invalid_domain: no es un nombre de dominio válido
  errors:
    '400': La solicitud que has enviado no es valida o estaba malformada.
    '403': No tienes permiso para acceder a esta página.
    '404': La página que estabas buscando no existe.
    '406': Esta página no está disponible en el formato solicitado.
    '410': La página que estabas buscando no existe más.
    '422':
      content: Verificación de seguridad fallida. ¿Estás bloqueando algunas cookies?
      title: Verificación de seguridad fallida
    '429': Asfixiado
    '500':
      content: Lo sentimos, algo ha funcionado mal por nuestra parte.
      title: Esta página no es correcta
    '503': La página no se ha podido cargar debido a un fallo temporal del servidor.
    noscript_html: Para usar la aplicación web de Mastodon, por favor activa Javascript. Alternativamente, prueba alguna de las <a href="%{apps_path}">aplicaciones nativas</a> para Mastodon para tu plataforma.
  existing_username_validator:
    not_found: no pudo encontrar un usuario local con ese nombre de usuario
    not_found_multiple: no pudo encontrar %{usernames}
  exports:
    archive_takeout:
      date: Fecha
      download: Descargar tu archivo
      hint_html: Puedes solicitar un archivo de tus <strong>toots y archivos multimedia subidos</strong>. Los datos exportados estarán en formato ActivityPub, legibles por cualquier software compatible.
      in_progress: Recopilando tu archivo...
      request: Solicitar tu archivo
      size: Tamaño
    blocks: Personas que has bloqueado
    bookmarks: Marcadores
    csv: CSV
    domain_blocks: Bloqueos de dominios
    lists: Listas
    mutes: Tienes en silencio
    storage: Almacenamiento
  featured_tags:
    add_new: Añadir nuevo
    errors:
      limit: Ya has alcanzado la cantidad máxima de hashtags
    hint_html: "<strong>¿Qué son las etiquetas destacadas?</strong> Se muestran de forma prominente en tu perfil público y permiten a los usuarios navegar por tus publicaciones públicas específicamente bajo esas etiquetas. Son una gran herramienta para hacer un seguimiento de trabajos creativos o proyectos a largo plazo."
  filters:
    contexts:
      account: Perfiles
      home: Timeline propio
      notifications: Notificaciones
      public: Timeline público
      thread: Conversaciones
    edit:
      add_keyword: Añadir palabra clave
      keywords: Palabras clave
      statuses: Publicaciones individuales
      statuses_hint_html: Este filtro se aplica a la selección de publicaciones individuales independientemente de si coinciden con las palabras clave a continuación. <a href="%{path}">Revise o elimine publicaciones del filtro</a>.
      title: Editar filtro
    errors:
      deprecated_api_multiple_keywords: Estos parámetros no se pueden cambiar desde esta aplicación porque se aplican a más de una palabra clave de filtro. Utilice una aplicación más reciente o la interfaz web.
      invalid_context: Se suminstró un contexto inválido o vacío
    index:
      contexts: Filtros en %{contexts}
      delete: Borrar
      empty: No tienes filtros.
      expires_in: Caduca en %{distance}
      expires_on: Expira el %{date}
      keywords:
        one: "%{count} palabra clave"
        other: "%{count} palabras clave"
      statuses:
        one: "%{count} publicación"
        other: "%{count} publicaciones"
      statuses_long:
        one: "%{count} publicación individual oculta"
        other: "%{count} publicaciones individuales ocultas"
      title: Filtros
    new:
      save: Guardar nuevo filtro
      title: Añadir un nuevo filtro
    statuses:
      back_to_filter: Volver a filtrar
      batch:
        remove: Eliminar del filtro
      index:
        hint: Este filtro se aplica a la selección de publicaciones individuales independientemente de otros criterios. Puede añadir más publicaciones a este filtro desde la interfaz web.
        title: Publicaciones filtradas
  footer:
    trending_now: Tendencia ahora
  generic:
    all: Todos
    all_items_on_page_selected_html:
      one: "<strong>%{count}</strong> elemento en esta página está seleccionado."
      other: Todos los <strong>%{count}</strong> elementos en esta página están seleccionados.
    all_matching_items_selected_html:
      one: "<strong>%{count}</strong> elemento que coincide con su búsqueda está seleccionado."
      other: Todos los <strong>%{count}</strong> elementos que coinciden con su búsqueda están seleccionados.
    changes_saved_msg: "¡Cambios guardados con éxito!"
    copy: Copiar
    delete: Eliminar
    deselect: Deseleccionar todo
    none: Nada
    order_by: Ordenar por
    save_changes: Guardar cambios
    select_all_matching_items:
      one: Seleccionar %{count} elemento que coincide con tu búsqueda.
      other: Seleccionar todos los %{count} elementos que coinciden con tu búsqueda.
    today: hoy
    validation_errors:
      one: "¡Algo no está bien! Por favor, revisa el error"
      other: "¡Algo no está bien! Por favor, revise %{count} errores más abajo"
  html_validator:
    invalid_markup: 'contiene código HTML no válido: %{error}'
  imports:
    errors:
      invalid_csv_file: 'Archivo CSV no válido. Error: %{error}'
      over_rows_processing_limit: contiene más de %{count} filas
    modes:
      merge: Unir
      merge_long: Mantener registros existentes y añadir nuevos
      overwrite: Sobrescribir
      overwrite_long: Reemplazar registros actuales con los nuevos
    preface: Puedes importar ciertos datos, como todas las personas que estás siguiendo o bloqueando en tu cuenta en esta instancia, desde archivos exportados de otra instancia.
    success: Sus datos se han cargado correctamente y serán procesados en brevedad
    types:
      blocking: Lista de bloqueados
      bookmarks: Marcadores
      domain_blocking: Lista de dominios bloqueados
      following: Lista de seguidos
      muting: Lista de silenciados
    upload: Cargar
  invites:
    delete: Desactivar
    expired: Expiradas
    expires_in:
      '1800': 30 minutos
      '21600': 6 horas
      '3600': 1 hora
      '43200': 12 horas
      '604800': 1 semana
      '86400': 1 día
    expires_in_prompt: Nunca
    generate: Generar
    invited_by: 'Fuiste invitado por:'
    max_uses:
      one: 1 uso
      other: "%{count} usos"
    max_uses_prompt: Sin límite
    prompt: Generar y compartir enlaces con otros para conceder acceso a este nodo
    table:
      expires_at: Expira
      uses: Usos
    title: Invitar a gente
  lists:
    errors:
      limit: Has alcanzado la cantidad máxima de listas
  login_activities:
    authentication_methods:
      otp: aplicación de autenticación en dos pasos
      password: contraseña
      sign_in_token: código de seguridad por correo electrónico
      webauthn: claves de seguridad
    description_html: Si ve una actividad que no reconoce, considere cambiar su contraseña y habilitar la autenticación de dos factores.
    empty: No hay historial de autenticación disponible
    failed_sign_in_html: Intento de inicio de sesión fallido con %{method} de %{ip} (%{browser})
    successful_sign_in_html: Inicio de sesión exitoso con %{method} desde %{ip} (%{browser})
    title: Historial de autenticación
  media_attachments:
    validations:
      images_and_video: No se puede adjuntar un video a un estado que ya contenga imágenes
      not_ready: No se pueden adjuntar archivos que no se han terminado de procesar. ¡Inténtalo de nuevo en un momento!
      too_many: No se pueden adjuntar más de 4 archivos
  migrations:
    acct: username@domain de la nueva cuenta
    cancel: Cancelar redireccionamiento
    cancel_explanation: Al cancelar el redireccionamiento se reactivará tu cuenta actual, pero no recuperarás los seguidores que hayan sido trasladados a la otra cuenta.
    cancelled_msg: El redireccionamiento se ha cancelado correctamente.
    errors:
      already_moved: es la misma cuenta a la que ya has migrado
      missing_also_known_as: no está haciendo referencia a esta cuenta
      move_to_self: no puede ser la cuenta actual
      not_found: no se pudo encontrar
      on_cooldown: Estás en tiempo de reutilización
    followers_count: Seguidores al momento de migrar
    incoming_migrations: Migrar de una cuenta diferente
    incoming_migrations_html: Para migrar de otra cuenta a esta, primero necesitas <a href="%{path}">crear un alias de la cuenta</a>.
    moved_msg: Tu cuenta ahora se está redirigiendo a %{acct} y tus seguidores se están migrando.
    not_redirecting: Tu cuenta no se está redirigiendo a ninguna otra cuenta actualmente.
    on_cooldown: Has migrado tu cuenta recientemente. Esta función estará disponible de nuevo en %{count} días.
    past_migrations: Migraciones pasadas
    proceed_with_move: Migrar seguidores
    redirected_msg: Tu cuenta ahora redirige a %{acct}.
    redirecting_to: Tu cuenta se está redirigiendo a %{acct}.
    set_redirect: Establecer redirección
    warning:
      backreference_required: La nueva cuenta debe ser configurada primero para hacer referencia a esta
      before: 'Antes de continuar, por favor lee con atención las siguientes notas:'
      cooldown: Después de migrar hay un período de espera durante el cual no podrás volver a migrar
      disabled_account: Tu cuenta actual no será completamente utilizable después. Sin embargo, tendrás acceso a la exportación de datos así como a la reactivación.
      followers: Esta acción migrará a todos los seguidores de la cuenta actual a la nueva cuenta
      only_redirect_html: Alternativamente, solo puedes <a href="%{path}">poner una redirección en tu perfil</a>.
      other_data: No se moverán otros datos automáticamente
      redirect: El perfil de tu cuenta actual se actualizará con un aviso de redirección y será excluido de las búsquedas
  moderation:
    title: Moderación
  move_handler:
    carry_blocks_over_text: Este usuario se mudó desde %{acct}, que habías bloqueado.
    carry_mutes_over_text: Este usuario se mudó desde %{acct}, que habías silenciado.
    copy_account_note_text: 'Este usuario se mudó desde %{acct}, aquí estaban tus notas anteriores sobre él:'
  navigation:
    toggle_menu: Alternar menú
  notification_mailer:
    admin:
      report:
        subject: "%{name} envió un informe"
      sign_up:
        subject: "%{name} se registró"
    favourite:
      body: 'Tu estado fue marcado como favorito por %{name}:'
      subject: "%{name} marcó como favorito tu estado"
      title: Nuevo favorito
    follow:
      body: "¡%{name} te está siguiendo!"
      subject: "%{name} te está siguiendo"
      title: Nuevo seguidor
    follow_request:
      action: Administrar solicitudes para seguir
      body: "%{name} ha solicitado seguirte"
      subject: 'Seguidor pendiente: %{name}'
      title: Nueva solicitud para seguir
    mention:
      action: Responder
      body: 'Fuiste mencionado por %{name} en:'
      subject: Fuiste mencionado por %{name}
      title: Nueva mención
    poll:
      subject: Una encuesta de %{name} ha terminado
    reblog:
      body: "%{name} ha retooteado tu estado:"
      subject: "%{name} ha retooteado tu estado"
      title: Nueva difusión
    status:
      subject: "%{name} acaba de publicar"
    update:
      subject: "%{name} editó una publicación"
  notifications:
    email_events: Eventos para notificaciones por correo electrónico
    email_events_hint: 'Selecciona los eventos para los que deseas recibir notificaciones:'
    other_settings: Otros ajustes de notificaciones
  number:
    human:
      decimal_units:
        format: "%n %u"
        units:
          billion: MM
          million: M
          quadrillion: MB
          thousand: m
          trillion: B
  otp_authentication:
    code_hint: Introduce el código generado por tu aplicación de autentificación para confirmar
    description_html: Si habilitas <strong>autenticación de dos factores</strong> a través de una aplicación de autenticación, el ingreso requerirá que estés en posesión de tu teléfono, que generará códigos para que ingreses.
    enable: Activar
    instructions_html: "<strong>Escanea este código QR desde Google Authenticator o una aplicación similar en tu teléfono</strong>. A partir de ahora, esta aplicación generará códigos que tendrás que ingresar cuando quieras iniciar sesión."
    manual_instructions: 'Si no puedes escanear el código QR y necesitas introducirlo manualmente, este es el secreto en texto plano:'
    setup: Configurar
    wrong_code: "¡El código ingresado es inválido! ¿Es correcta la hora del dispositivo y el servidor?"
  pagination:
    newer: Más nuevo
    next: Próximo
    older: Más antiguo
    prev: Anterior
    truncate: "&hellip;"
  polls:
    errors:
      already_voted: Ya has votado en esta encuesta
      duplicate_options: contiene elementos duplicados
      duration_too_long: está demasiado lejos en el futuro
      duration_too_short: es demasiado pronto
      expired: La encuesta ya ha terminado
      invalid_choice: La opción de voto seleccionada no existe
      over_character_limit: no puede exceder %{max} caracteres cada uno
      too_few_options: debe tener más de un elemento
      too_many_options: no puede contener más de %{max} elementos
  preferences:
    other: Otros
    posting_defaults: Configuración por defecto de publicaciones
    public_timelines: Líneas de tiempo públicas
  privacy_policy:
    title: Política de Privacidad
  reactions:
    errors:
      limit_reached: Límite de reacciones diferentes alcanzado
      unrecognized_emoji: no es un emoji conocido
  relationships:
    activity: Actividad de la cuenta
    confirm_follow_selected_followers: "¿Estás seguro de que quieres seguir a las cuentas seleccionadas?"
    confirm_remove_selected_followers: "¿Estás seguro de que quieres eliminar a los seguidores seleccionados?"
    confirm_remove_selected_follows: "¿Estás seguro de que quieres eliminar los seguidos seleccionados?"
    dormant: Inactivo
    follow_selected_followers: Seguir a los seguidores seleccionados
    followers: Seguidores
    following: Siguiendo
    invited: Invitado
    last_active: Última actividad
    most_recent: Más reciente
    moved: Movido
    mutual: Mutuo
    primary: Principal
    relationship: Relación
    remove_selected_domains: Eliminar todos los seguidores de los dominios seleccionados
    remove_selected_followers: Eliminar los seguidores seleccionados
    remove_selected_follows: Dejar de seguir a los usuarios seleccionados
    status: Estado de la cuenta
  remote_follow:
    missing_resource: No se pudo encontrar la URL de redirección requerida para tu cuenta
  reports:
    errors:
      invalid_rules: no hace referencia a reglas válidas
  rss:
    content_warning: 'Advertencia de contenido:'
    descriptions:
      account: Publicaciones públicas de @%{acct}
      tag: 'Publicaciones públicas etiquetadas con #%{hashtag}'
  scheduled_statuses:
    over_daily_limit: Ha superado el límite de %{limit} toots programados para ese día
    over_total_limit: Ha superado el límite de %{limit} toots programados
    too_soon: La fecha programada debe estar en el futuro
  sessions:
    activity: Última actividad
    browser: Navegador
    browsers:
      alipay: Alipay
      blackberry: BlackBerry
      chrome: Chrome
      edge: Microsoft Edge
      electron: Electron
      firefox: Firefox
      generic: Desconocido
      ie: Internet Explorer
      micro_messenger: MicroMessenger
      nokia: Navegador de Nokia S40 Ovi
      opera: Opera
      otter: Otter
      phantom_js: PhantomJS
      qq: Navegador QQ
      safari: Safari
      uc_browser: Navegador UC
      weibo: Weibo
    current_session: Sesión actual
    description: "%{browser} en %{platform}"
    explanation: Estos son los navegadores web conectados actualmente en tu cuenta de Mastodon.
    ip: IP
    platforms:
      adobe_air: Adobe Air
      android: Android
      blackberry: BlackBerry
      chrome_os: ChromeOS
      firefox_os: Firefox OS
      ios: iOS
      linux: GNU Linux
      mac: Mac
      other: Desconocido
      windows: Windows
      windows_mobile: Windows Mobile
      windows_phone: Windows Phone
    revoke: Revocar
    revoke_success: Sesión revocada exitosamente
    title: Sesiones
    view_authentication_history: Ver historial de autenticación de tu cuenta
  settings:
    account: Cuenta
    account_settings: Ajustes de la cuenta
    aliases: Alias de la cuenta
    appearance: Apariencia
    authorized_apps: Aplicaciones autorizadas
    back: Volver al inicio
    delete: Borrar cuenta
    development: Desarrollo
    edit_profile: Editar perfil
    export: Exportar información
    featured_tags: Hashtags destacados
    import: Importar
    import_and_export: Importar y exportar
    migrate: Migración de cuenta
    notifications: Notificaciones
    preferences: Preferencias
    profile: Perfil
    relationships: Siguiendo y seguidores
    statuses_cleanup: Eliminación automática de publicaciones
    strikes: Amonestaciones de moderación
    two_factor_authentication: Autenticación de dos factores
    webauthn_authentication: Claves de seguridad
  statuses:
    attached:
      audio:
        one: "%{count} audio"
        other: "%{count} audios"
      description: 'Adjunto: %{attached}'
      image:
        one: "%{count} imagen"
        other: "%{count} imágenes"
      video:
        one: "%{count} vídeo"
        other: "%{count} vídeos"
    boosted_from_html: Impulsado desde %{acct_link}
    content_warning: 'Alerta de contenido: %{warning}'
    default_language: Igual que el idioma de la interfaz
    disallowed_hashtags:
      one: 'contenía un hashtag no permitido: %{tags}'
      other: 'contenía los hashtags no permitidos: %{tags}'
    edited_at_html: Editado %{date}
    errors:
      in_reply_not_found: El estado al que intentas responder no existe.
    open_in_web: Abrir en web
    over_character_limit: Límite de caracteres de %{max} superado
    pin_errors:
      direct: Las publicaciones que son visibles solo para los usuarios mencionados no pueden fijarse
      limit: Ya has fijado el número máximo de publicaciones
      ownership: El toot de alguien más no puede fijarse
      reblog: Un boost no puede fijarse
    poll:
      total_people:
        one: persona %{count}
        other: "%{count} gente"
      total_votes:
        one: "%{count} voto"
        other: "%{count} votos"
      vote: Vota
    show_more: Mostrar más
    show_newer: Mostrar más recientes
    show_older: Mostrar más antiguos
    show_thread: Mostrar discusión
    sign_in_to_participate: Regístrate para participar en la conversación
    title: "%{name}: «%{quote}»"
    visibilities:
      direct: Directa
      private: Sólo mostrar a seguidores
      private_long: Solo mostrar a tus seguidores
      public: Público
      public_long: Todos pueden ver
      unlisted: Público, pero no mostrar en la historia federada
      unlisted_long: Todos pueden ver, pero no está listado en las líneas de tiempo públicas
  statuses_cleanup:
    enabled: Borrar automáticamente publicaciones antiguas
    enabled_hint: Elimina automáticamente tus publicaciones una vez que alcancen un umbral de tiempo especificado, a menos que coincidan con alguna de las excepciones detalladas debajo
    exceptions: Excepciones
    explanation: Debido a que la eliminación de mensajes es una operación costosa, esto se hace lentamente, a lo largo de un tiempo, cuando el servidor no está ocupado. Por este motivo, puede que tus publicaciones sean borradas algo después de que alcancen el umbral de tiempo especificado.
    ignore_favs: Ignorar favoritos
    ignore_reblogs: Ignorar reblogueos
    interaction_exceptions: Excepciones basadas en interacciones
    interaction_exceptions_explanation: Ten en cuenta que no hay garantía de que se eliminen las publicaciones que están por debajo de los umbrales de favoritos o de reblogueos si los han superado en algún momento.
    keep_direct: Mantener mensajes directos
    keep_direct_hint: No elimina ninguno de tus mensajes directos
    keep_media: Mantener publicaciones con multimedia adjunto
    keep_media_hint: No borra ninguna de tus publicaciones con multimedia adjunto
    keep_pinned: Mantener publicaciones fijadas
    keep_pinned_hint: No borra ninguna de tus publicaciones fijadas
    keep_polls: Mantener encuestas
    keep_polls_hint: No borra ninguna de tus encuestas
    keep_self_bookmark: Mantener publicaciones a las que has añadido un marcador
    keep_self_bookmark_hint: No borra tus propias publicaciones si les has añadido un marcador
    keep_self_fav: Mantener publicaciones que marcaste como favoritas
    keep_self_fav_hint: No borra publicaciones tuyas que hayas marcado como favoritas
    min_age:
      '1209600': 2 semanas
      '15778476': 6 meses
      '2629746': 1 mes
      '31556952': 1 año
      '5259492': 2 meses
      '604800': 1 semana
      '63113904': 2 años
      '7889238': 3 meses
    min_age_label: Umbral de tiempo
    min_favs: Mantener mensajes con un número de favoritos mayor que
    min_favs_hint: No borra ninguna de las publicaciones que hayan recibido más de esta cantidad de favoritos. Deja en blanco para eliminar publicaciones sin importar el número de favoritos
    min_reblogs: Mantener publicaciones reblogueadas más de
    min_reblogs_hint: No borra ninguna de las publicaciones que hayan sido reblogueadas más de este número de veces. Deja en blanco para eliminar publicaciones sin importar el número de reblogueos
  stream_entries:
    pinned: Toot fijado
    reblogged: retooteado
    sensitive_content: Contenido sensible
  strikes:
    errors:
      too_late: Es demasiado tarde para apelar esta amonestación
  tags:
    does_not_match_previous_name: no coincide con el nombre anterior
  themes:
    contrast: Alto contraste
    default: Mastodon
    mastodon-light: Mastodon (claro)
  time:
    formats:
      default: "%d de %b del %Y, %H:%M"
      month: "%b %Y"
      time: "%H:%M"
  two_factor_authentication:
    add: Añadir
    disable: Deshabilitar
    disabled_success: Autenticación de doble factor desactivada correctamente
    edit: Editar
    enabled: La autenticación de dos factores está activada
    enabled_success: Verificación de dos factores activada exitosamente
    generate_recovery_codes: generar códigos de recuperación
    lost_recovery_codes: Los códigos de recuperación te permiten obtener acceso a tu cuenta si pierdes tu teléfono. Si has perdido tus códigos de recuperación, puedes regenerarlos aquí. Tus viejos códigos de recuperación se harán inválidos.
    methods: Métodos de autenticación de doble factor
    otp: Aplicación de autenticación
    recovery_codes: Hacer copias de seguridad de tus códigos de recuperación
    recovery_codes_regenerated: Códigos de recuperación regenerados con éxito
    recovery_instructions_html: Si pierdes acceso a tu teléfono, puedes usar uno de los siguientes códigos de recuperación para obtener acceso a tu cuenta. <strong>Mantenlos a salvo</strong>. Por ejemplo, puedes imprimirlos y guardarlos con otros documentos importantes.
    webauthn: Claves de seguridad
  user_mailer:
    appeal_approved:
      action: Ir a tu cuenta
      explanation: La apelación de la amonestación contra tu cuenta del %{strike_date} que enviaste el %{appeal_date} fue aprobada. Tu cuenta se encuentra de nuevo en buen estado.
      subject: Tu apelación del %{date} ha sido aprobada
      title: Apelación aprobada
    appeal_rejected:
      explanation: La apelación de la amonestación contra tu cuenta del %{strike_date} que enviaste el %{appeal_date} fue rechazada.
      subject: Tu apelación del %{date} ha sido rechazada
      title: Apelación rechazada
    backup_ready:
      explanation: Has solicitado una copia completa de tu cuenta de Mastodon. ¡Ya está preparada para descargar!
      subject: Tu archivo está preparado para descargar
      title: Descargar archivo
    suspicious_sign_in:
      change_password: cambies tu contraseña
      details: 'Aquí están los detalles del inicio de sesión:'
      explanation: Hemos detectado un inicio de sesión en tu cuenta desde una nueva dirección IP.
      further_actions_html: Si no fuiste tú, te recomendamos que %{action} inmediatamente y habilites la autenticación de dos factores para mantener tu cuenta segura.
      subject: Tu cuenta ha sido accedida desde una nueva dirección IP
      title: Un nuevo inicio de sesión
    warning:
      appeal: Enviar una apelación
      appeal_description: Si crees que esto es un error, puedes enviar una apelación al equipo de %{instance}.
      categories:
        spam: Spam
        violation: El contenido viola las siguientes directrices de la comunidad
      explanation:
        delete_statuses: Se ha determinado que algunos de tus mensajes violan una o más directrices de la comunidad y han sido por tanto eliminados por los moderadores de %{instance}.
        disable: Ya no puedes usar tu cuenta, pero tu perfil y el resto de datos permanecen intactos. Puedes solicitar una copia de seguridad de tus datos, cambiar la configuración de tu cuenta o eliminarla.
        mark_statuses_as_sensitive: Algunos de tus mensajes han sido marcados como sensibles por los moderadores de %{instance}. Esto significa que la gente tendrá que pulsar los archivos multimedia en las publicaciones antes de que se muestre una vista previa. Puedes marcar los archivos multimedia como sensibles tú mismo cuando publiques en el futuro.
        sensitive: A partir de ahora, todos los archivos multimedia que subas serán marcados como sensibles y ocultos tras una advertencia que habrá que clicar.
        silence: Aún puedes usar tu cuenta, pero solo las personas que te están siguiendo verán tus publicaciones en este servidor, y puedes ser excluido de varias funcionalidades de descubrimiento. Sin embargo, otras cuentas podrán empezar a seguirte manualmente.
        suspend: Ya no puedes utilizar tu cuenta, y tu perfil y el resto de datos ya no son accesibles. Todavía puedes iniciar sesión para solicitar una copia de seguridad de tus datos, hasta que estos sean eliminados por completo en unos 30 días, aunque conservaremos algunos datos básicos para impedir que esquives la suspensión.
      reason: 'Razón:'
      statuses: 'Publicaciones citadas:'
      subject:
        delete_statuses: Tus publicaciones en %{acct} han sido eliminadas
        disable: Su cuenta %{acct} ha sido congelada
        mark_statuses_as_sensitive: Tus publicaciones en %{acct} han sido marcadas como sensibles
        none: Advertencia para %{acct}
        sensitive: Tus publicaciones en %{acct} se marcarán como sensibles a partir de ahora
        silence: Su cuenta %{acct} ha sido limitada
        suspend: Su cuenta %{acct} ha sido suspendida
      title:
        delete_statuses: Publicaciones eliminadas
        disable: Cuenta congelada
        mark_statuses_as_sensitive: Publicaciones marcadas como sensibles
        none: Advertencia
        sensitive: Cuenta marcada como sensible
        silence: Cuenta limitada
        suspend: Cuenta suspendida
    welcome:
      edit_profile_action: Configurar el perfil
      edit_profile_step: Puedes personalizar tu perfil subiendo una foto de perfil, cambiando tu nombre de usuario y mucho más. Puedes optar por revisar a los nuevos seguidores antes de que puedan seguirte.
      explanation: Aquí hay algunos consejos para empezar
      final_action: Empezar a publicar
      final_step: "¡Empieza a publicar! Incluso sin seguidores, tus publicaciones públicas pueden ser vistas por otros, por ejemplo en la línea de tiempo local o en etiquetas. Tal vez quieras presentarte con la etiqueta de #introducciones."
      full_handle: Su sobrenombre completo
      full_handle_hint: Esto es lo que le dirías a tus amigos para que ellos puedan enviarte mensajes o seguirte desde otra instancia.
      subject: Bienvenido a Mastodon
      title: Te damos la bienvenida a bordo, %{name}!
  users:
    follow_limit_reached: No puedes seguir a más de %{limit} personas
    invalid_otp_token: Código de dos factores incorrecto
    otp_lost_help_html: Si perdiste al acceso a ambos, puedes ponerte en contancto con %{email}
    seamless_external_login: Has iniciado sesión desde un servicio externo, así que los ajustes de contraseña y correo no están disponibles.
    signed_in_as: 'Sesión iniciada como:'
  verification:
    explanation_html: 'Puedes <strong> verificarte a ti mismo como el dueño de los links en los metadatos de tu perfil </strong>. Para eso, el sitio vinculado debe contener un vínculo a tu perfil de Mastodon. El vínculo en tu sitio <strong> debe </strong> tener un atributo <code> rel="me"</code>. El texto del vínculo no importa. Aquí un ejemplo:'
    verification: Verificación
  webauthn_credentials:
    add: Agregar nueva clave de seguridad
    create:
      error: Hubo un problema al añadir su clave de seguridad. Por favor, inténtalo de nuevo.
      success: Su clave de seguridad se ha añadido correctamente.
    delete: Eliminar
    delete_confirmation: "¿Estás seguro de que quieres eliminar esta clave de seguridad?"
    description_html: Si habilita la <strong>autenticación de clave de seguridad</strong>, iniciar sesión requerirá que utilice una de sus claves de seguridad.
    destroy:
      error: Hubo un problema al añadir su clave de seguridad. Por favor, inténtalo de nuevo.
      success: Su clave de seguridad se ha eliminado correctamente.
    invalid_credential: Clave de seguridad no válida
    nickname_hint: Introduzca el apodo de su nueva clave de seguridad
    not_enabled: Aún no has activado WebAuthn
    not_supported: Este navegador no soporta claves de seguridad
    otp_required: Para usar claves de seguridad, por favor habilite primero la autenticación de doble factor.
    registered_on: Registrado el %{date}<|MERGE_RESOLUTION|>--- conflicted
+++ resolved
@@ -4,11 +4,7 @@
     about_mastodon_html: 'La red social del futuro: ¡Sin anuncios, sin vigilancia corporativa, diseño ético, y descentralización! ¡Sé dueño de tu información con Mastodon!'
     contact_missing: No especificado
     contact_unavailable: No disponible
-<<<<<<< HEAD
-    hosted_on: Decodon hosteado en %{domain}
-=======
     hosted_on: Mastodon alojado en %{domain}
->>>>>>> 363bedd0
     title: Acerca de
   accounts:
     follow: Seguir
