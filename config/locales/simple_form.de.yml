--- conflicted
+++ resolved
@@ -49,18 +49,11 @@
         phrase: Wird schreibungsunabhängig mit dem Text und Inhaltswarnung eines Beitrags verglichen
         scopes: Welche Schnittstellen der Applikation erlaubt sind. Wenn du einen Top-Level-Scope auswählst, dann musst du nicht jeden einzelnen darunter auswählen.
         setting_aggregate_reblogs: Zeige denselben Beitrag nicht nochmal an, wenn er erneut geteilt wurde (dies betrifft nur neulich erhaltene erneut geteilte Beiträge)
-<<<<<<< HEAD
-        setting_always_send_emails: Normalerweise werden E-Mail-Benachrichtigungen nicht gesendet, wenn du Mastodon aktiv verwendest
+        setting_always_send_emails: Normalerweise werden Benachrichtigungen nicht per E-Mail verschickt, wenn du gerade auf Mastodon aktiv bist
         setting_default_federation: <ul><li>Wenn ausgewählt, werden neue Beiträge mit anderen Instanzen geteilt, es sei denn, es wird beim Verfassen in der Weboberfläche manuell überschrieben.</li><li>Wenn diese Option nicht aktiviert ist, bleiben Ihre neuen Beiträge lokal, es sei denn, sie werden beim Verfassen in der Weboberfläche manuell geändert.</li><li>Anwendungen von Drittanbietern werden neue Beiträge erstellen, die diese Einstellung berücksichtigen. <a href="https://github.com/hometown-fork/hometown/wiki/Local-only-posting#note-on-3rd-party-apps">Weitere for more info on third-party apps</a></li></ul>
-        setting_default_sensitive: NSFW-Medien werden erst nach einem Klick sichtbar
-        setting_display_media_default: Verstecke Medien, die als NSFW markiert sind
-        setting_display_media_hide_all: Alle Medien immer verstecken
-=======
-        setting_always_send_emails: Normalerweise werden Benachrichtigungen nicht per E-Mail verschickt, wenn du gerade auf Mastodon aktiv bist
         setting_default_sensitive: Medien, die mit einer Inhaltswarnung (NSFW) versehen worden sind, werden – je nach Einstellung – erst nach einem zusätzlichen Klick angezeigt
         setting_display_media_default: Alle Medien verbergen, die mit einer Inhaltswarnung (NSFW) versehen sind
         setting_display_media_hide_all: Alle Medien immer verbergen
->>>>>>> fb389bd7
         setting_display_media_show_all: Alle Medien immer anzeigen
         setting_hide_network: Wem du folgst und wer dir folgt, wird in deinem Profil nicht angezeigt
         setting_noindex: Betrifft alle öffentlichen Daten deines Profils, z. B. deine Beiträge, Account-Empfehlungen und „Über mich“
