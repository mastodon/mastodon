--- conflicted
+++ resolved
@@ -27,15 +27,8 @@
       imports:
         data: CSV-Datei, die aus einer anderen Mastodon-Instanz exportiert wurde
       sessions:
-<<<<<<< HEAD
-        otp: 'Gib den Zwei-Faktor-Authentisierungscode von deinem Telefon ein oder benutze einen deiner Wiederherstellungscodes:'
-=======
         otp: 'Gib den Zwei-Faktor-Authentisierungscode von deinem Telefon ein oder
           benutze einen deiner Wiederherstellungscodes:'
-      user:
-        filtered_languages: Ausgewählte Sprachen werden aus deinen öffentlichen Zeitleisten
-          gefiltert
->>>>>>> 60d2d169
     labels:
       account:
         fields:
