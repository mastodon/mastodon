---
de:
  simple_form:
    hints:
      account:
        attribution_domains: Eine Domain pro Zeile. Dadurch können falsche Zuschreibungen unterbunden werden.
        discoverable: Deine öffentlichen Beiträge und dein Profil können in verschiedenen Bereichen auf Mastodon angezeigt oder empfohlen werden und dein Profil kann anderen vorgeschlagen werden.
        display_name: Dein richtiger Name oder dein Fantasiename.
        fields: Deine Website, Pronomen, dein Alter – alles, was du möchtest.
        indexable: Deine öffentlichen Beiträge können in den Suchergebnissen auf Mastodon erscheinen. Profile, die bereits mit deinen Beiträgen interagiert haben, können deine Beiträge immer auffinden.
        note: 'Du kannst andere @Profile erwähnen oder #Hashtags verwenden.'
        show_collections: Andere können deine Follower und „Folge ich“ durchstöbern. Profile, denen du folgst, werden immer sehen können, dass du ihnen folgst.
        unlocked: Andere können dir folgen, ohne vorher manuell genehmigt werden zu müssen. Wenn du Follower-Anfragen manuell akzeptieren oder ablehnen möchtest, dann lass diese Einstellung deaktiviert.
      account_alias:
        acct: Gib profilname@domain des Kontos an, von dem du umziehen möchtest
      account_migration:
        acct: Gib profilname@domain des Kontos an, zu dem du umziehen möchtest
      account_warning_preset:
        text: Du kannst die Syntax wie für Beiträge verwenden – z. B. URLs, Hashtags und Erwähnungen
        title: "(Optional) Für Empfänger*in nicht sichtbar"
      admin_account_action:
        include_statuses: Die Person wird sehen, welche Inhalte dich zu dieser Maßnahme veranlasst haben
        send_email_notification: Benutzer*in wird eine Erklärung erhalten, was mit dem Konto geschehen ist
        text_html: (Optional) Du kannst die Syntax wie für Beiträge verwenden. Du kannst <a href="%{path}">Warnvorlagen hinzufügen</a>, um Zeit zu sparen
        type_html: Wähle aus, wie mit <strong>%{acct}</strong> vorgegangen werden soll
        types:
          disable: Benutzer*in daran hindern, das Konto verwenden zu können, aber die Inhalte nicht löschen oder ausblenden.
          none: Dem Konto eine Warnung zusenden, ohne dabei eine andere Aktion vorzunehmen.
          sensitive: Erzwingen, dass alle Medienanhänge dieses Profils mit einer Inhaltswarnung versehen werden.
          silence: Verhindert, dass dieses Profil öffentlich sichtbare Beiträge verfassen kann, und verbirgt alle Beiträge und Benachrichtigungen vor Personen, die diesem Profil nicht folgen. Alle Meldungen zu diesem Konto werden geschlossen.
          suspend: Verhindert jegliche Interaktion von oder zu diesem Konto und löscht dessen Inhalt. Dies kann innerhalb von 30 Tagen rückgängig gemacht werden. Alle Meldungen zu diesem Konto werden geschlossen.
        warning_preset_id: "(Optional) Du kannst immer noch eigenen Text an das Ende der Vorlage hinzufügen"
      announcement:
        all_day: Falls aktiviert, werden nur der Tag bzw. die Tage innerhalb des Zeitraums angezeigt
        ends_at: "(Optional) Die Ankündigung wird zu diesem Zeitpunkt automatisch zurückgezogen"
        scheduled_at: Leer lassen, um die Ankündigung sofort zu veröffentlichen
        starts_at: "(Optional) Für den Fall, dass deine Ankündigung an einen bestimmten Zeitraum gebunden ist"
        text: Du kannst die Syntax wie für Beiträge verwenden. Bitte berücksichtige den Platz, den die Ankündigung auf dem Bildschirm der Benutzer*innen einnehmen wird
      appeal:
        text: Du kannst nur einmal Einspruch gegen eine Maßnahme einlegen
      defaults:
        autofollow: Personen, die sich über deine Einladung registrieren, folgen automatisch deinem Profil
        avatar: WEBP, PNG, GIF oder JPG. Höchstens %{size} groß. Wird auf %{dimensions} px verkleinert
        bot: Signalisiert, dass dieses Konto hauptsächlich automatisierte Aktionen durchführt und möglicherweise nicht persönlich betreut wird
        context: Orte, an denen der Filter aktiv sein soll
        current_password: Gib aus Sicherheitsgründen bitte das Passwort des aktuellen Kontos ein
        current_username: Um das zu bestätigen, gib den Profilnamen des aktuellen Kontos ein
        digest: Wenn du eine längere Zeit inaktiv bist oder du während deiner Abwesenheit in einer privaten Nachricht erwähnt worden bist
        email: Du wirst eine E-Mail zur Verifizierung dieser E-Mail-Adresse erhalten
        header: WEBP, PNG, GIF oder JPG. Höchstens %{size} groß. Wird auf %{dimensions} px verkleinert
        inbox_url: Kopiere die URL von der Startseite des gewünschten Relays
        irreversible: Bereinigte Beiträge verschwinden unwiderruflich für dich, auch dann, wenn dieser Filter zu einem späteren wieder entfernt wird
        locale: Die Sprache der Bedienoberfläche, E-Mails und Push-Benachrichtigungen
        password: Verwende mindestens 8 Zeichen
        phrase: Wird unabhängig von der Groß- und Kleinschreibung im Text oder der Inhaltswarnung eines Beitrags abgeglichen
        scopes: Welche Schnittstellen der Applikation erlaubt sind. Wenn du einen Top-Level-Scope auswählst, dann musst du nicht jeden einzelnen darunter auswählen.
        setting_aggregate_reblogs: Beiträge, die erst kürzlich geteilt wurden, werden nicht noch einmal angezeigt (wirkt sich nur auf zukünftige geteilte Beiträge aus)
        setting_always_send_emails: Normalerweise werden Benachrichtigungen nicht per E-Mail versendet, wenn du gerade auf Mastodon aktiv bist
        setting_default_sensitive: Medien, die mit einer Inhaltswarnung versehen worden sind, werden – je nach Einstellung – erst nach einem zusätzlichen Klick angezeigt
        setting_display_media_default: Medien mit Inhaltswarnung ausblenden
        setting_display_media_hide_all: Medien immer ausblenden
        setting_display_media_show_all: Medien mit Inhaltswarnung immer anzeigen
        setting_use_blurhash: Der Farbverlauf basiert auf den Farben der ausgeblendeten Medien, verschleiert aber jegliche Details
        setting_use_pending_items: Neue Beiträge hinter einem Klick verstecken, anstatt automatisch zu scrollen
        username: Du kannst Buchstaben, Zahlen und Unterstriche verwenden
        whole_word: Wenn das Wort oder die Formulierung nur aus Buchstaben oder Zahlen besteht, tritt der Filter nur dann in Kraft, wenn er exakt dieser Zeichenfolge entspricht
      domain_allow:
        domain: Diese Domain kann Daten von diesem Server abrufen, und eingehende Daten werden verarbeitet und gespeichert
      email_domain_block:
        domain: Das kann die Domain aus einer E-Mail-Adresse oder einem MX-Eintrag sein. Bei der Registrierung eines neuen Profils wird beides überprüft.
        with_dns_records: Ein Versuch, die DNS-Einträge der Domain aufzulösen, wurde unternommen, und diese Ergebnisse werden unter anderem auch blockiert
      featured_tag:
        name: 'Hier sind ein paar Hashtags, die du in letzter Zeit am häufigsten verwendet hast:'
      filters:
        action: Gib an, welche Aktion ausgeführt werden soll, wenn ein Beitrag dem Filter entspricht
        actions:
          hide: Den gefilterten Beitrag vollständig ausblenden, als hätte er nie existiert
          warn: Den gefilterten Beitrag hinter einer Warnung, die den Filtertitel beinhaltet, ausblenden
      form_admin_settings:
        activity_api_enabled: Anzahl der wöchentlichen Beiträge, aktiven Profile und Registrierungen auf diesem Server
        app_icon: WEBP, PNG, GIF oder JPG. Überschreibt das Standard-App-Symbol auf mobilen Geräten mit einem eigenen Symbol.
        backups_retention_period: Nutzer*innen haben die Möglichkeit, Archive ihrer Beiträge zu erstellen, die sie später herunterladen können. Wenn ein positiver Wert gesetzt ist, werden diese Archive nach der festgelegten Anzahl von Tagen automatisch aus deinem Speicher gelöscht.
        bootstrap_timeline_accounts: Diese Konten werden bei den Follower-Empfehlungen für neu registrierte Nutzer*innen oben angeheftet.
        closed_registrations_message: Wird angezeigt, wenn Registrierungen deaktiviert sind
        content_cache_retention_period: Sämtliche Beiträge von anderen Servern (einschließlich geteilte Beiträge und Antworten) werden, unabhängig von der Interaktion der lokalen Nutzer*innen mit diesen Beiträgen, nach der festgelegten Anzahl von Tagen gelöscht. Das betrifft auch Beiträge, die von lokalen Nutzer*innen favorisiert oder als Lesezeichen gespeichert wurden. Private Erwähnungen zwischen Nutzer*innen von verschiedenen Servern werden ebenfalls verloren gehen und können nicht wiederhergestellt werden. Das Verwenden dieser Option richtet sich ausschließlich an Server für spezielle Zwecke und wird die allgemeine Nutzungserfahrung beeinträchtigen, wenn sie für den allgemeinen Gebrauch aktiviert ist.
        custom_css: Du kannst benutzerdefinierte Stile auf die Web-Version von Mastodon anwenden.
        favicon: WEBP, PNG, GIF oder JPG. Überschreibt das Standard-Mastodon-Favicon mit einem eigenen Symbol.
        mascot: Überschreibt die Abbildung in der erweiterten Weboberfläche.
        media_cache_retention_period: Mediendateien aus Beiträgen von externen Nutzer*innen werden auf deinem Server zwischengespeichert. Wenn ein positiver Wert gesetzt ist, werden die Medien nach der festgelegten Anzahl von Tagen gelöscht. Sollten die Medien nach dem Löschvorgang wieder angefragt werden, werden sie erneut heruntergeladen, sofern der ursprüngliche Inhalt noch vorhanden ist. Es wird empfohlen, diesen Wert auf mindestens 14 Tage festzulegen, da die Häufigkeit der Abfrage von Linkvorschaukarten für Websites von Dritten begrenzt ist und die Linkvorschaukarten sonst nicht vor Ablauf dieser Zeit aktualisiert werden.
        peers_api_enabled: Eine Liste von Domains, die diesem Server im Fediverse begegnet sind. Hierbei werden keine Angaben darüber gemacht, ob du mit einem bestimmten Server föderierst, sondern nur, dass dein Server davon weiß. Dies wird von Diensten verwendet, die allgemein Statistiken übers Ferdiverse sammeln.
        profile_directory: Dieses Verzeichnis zeigt alle Profile an, die sich dafür entschieden haben, entdeckt zu werden.
        require_invite_text: Wenn Registrierungen eine manuelle Genehmigung erfordern, dann werden Nutzer einen Grund für ihre Registrierung angeben müssen
        site_contact_email: Wie man dich bei rechtlichen oder Support-Anfragen erreichen kann.
        site_contact_username: Wie man dich auf Mastodon erreichen kann.
        site_extended_description: Alle zusätzlichen Informationen, die für Besucher*innen und deine Benutzer*innen nützlich sein könnten. Kann mit der Markdown-Syntax formatiert werden.
        site_short_description: Eine kurze Beschreibung zur eindeutigen Identifizierung des Servers. Wer betreibt ihn, für wen ist er bestimmt?
        site_terms: Verwende eine eigene Datenschutzerklärung oder lasse das Feld leer, um die allgemeine Vorlage zu verwenden. Kann mit der Markdown-Syntax formatiert werden.
        site_title: Wie Personen neben dem Domainnamen auf deinen Server verweisen können.
        status_page_url: Link zu einer Internetseite, auf der der Serverstatus während eines Ausfalls angezeigt wird
        theme: Das Design, das abgemeldete Besucher und neue Benutzer sehen.
        thumbnail: Ein Bild ungefähr im 2:1-Format, das neben den Server-Informationen angezeigt wird.
        timeline_preview: Nicht angemeldete Personen können die neuesten öffentlichen Beiträge dieses Servers aufrufen.
        trendable_by_default: Manuelles Überprüfen angesagter Inhalte überspringen. Einzelne Elemente können später noch aus den Trends entfernt werden.
        trends: Trends zeigen, welche Beiträge, Hashtags und Nachrichten auf deinem Server immer beliebter werden.
        trends_as_landing_page: Dies zeigt nicht angemeldeten Personen Trendinhalte anstelle einer Beschreibung des Servers an. Erfordert, dass Trends aktiviert sind.
      form_challenge:
        current_password: Du betrittst einen sicheren Bereich
      imports:
        data: CSV-Datei, die von einem Mastodon-Server exportiert worden ist
      invite_request:
        text: Dies wird uns bei der Überprüfung deiner Anmeldung behilflich sein
      ip_block:
        comment: "(Optional) Zur Erinnerung, weshalb du diese Regel eingeführt hast."
        expires_in: IP-Adressen sind eine begrenzte Ressource. Sie können außerdem auf viele Computer aufgeteilt sein und auch die Zuordnungen ändern sich. Deshalb werden unbestimmte IP-Sperren nicht empfohlen.
        ip: Gib eine IPv4- oder IPv6-Adresse an. Du kannst ganze Bereiche mit der CIDR-Syntax blockieren. Achte darauf, dass du dich nicht selbst aussperrst!
        severities:
          no_access: Zugriff auf alle Ressourcen blockieren
          sign_up_block: Neue Registrierungen werden nicht möglich sein
          sign_up_requires_approval: Neue Registrierungen müssen genehmigt werden
        severity: Wähle aus, was mit Anfragen von dieser IP-Adresse geschehen soll
      rule:
        hint: "(Optional) Gib weitere Details zu dieser Regel an"
        text: Führe eine Regel oder Auflage für Profile auf diesem Server ein. Bleib dabei kurz und knapp
      sessions:
        otp: 'Gib den Zwei-Faktor-Code von deinem Smartphone ein oder verwende einen deiner Wiederherstellungscodes:'
        webauthn: Wenn es sich um einen USB-Schlüssel handelt, vergewissere dich, dass du ihn einsteckst und – falls erforderlich – antippst.
      settings:
        indexable: Deine Profilseite kann in Suchergebnissen auf Google, Bing und anderen erscheinen.
        show_application: Du wirst immer sehen können, über welche App dein Beitrag veröffentlicht wurde.
      tag:
        name: Du kannst nur die Groß- und Kleinschreibung der Buchstaben ändern, um es z. B. lesbarer zu machen
      user:
        chosen_languages: Wenn du hier eine oder mehrere Sprachen auswählst, werden ausschließlich Beiträge in diesen Sprachen in deinen öffentlichen Timelines angezeigt
        role: Die Rolle bestimmt, welche Berechtigungen das Konto hat.
      user_role:
        color: Farbe, die für diese Rolle in der gesamten Benutzerschnittstelle verwendet wird, als RGB im Hexadezimalsystem
        highlighted: Dies macht die Rolle öffentlich im Profil sichtbar
        name: Name der Rolle, der auch öffentlich als Badge angezeigt wird, sofern dies unten aktiviert ist
        permissions_as_keys: Benutzer*innen mit dieser Rolle haben Zugriff auf...
        position: Höhere Rollen entscheiden über Konfliktlösungen zu gewissen Situationen. Bestimmte Aktionen können nur mit geringfügigeren Rollen durchgeführt werden
      webhook:
        events: Zu sendende Ereignisse auswählen
        template: Erstelle deine eigenen JSON-Nutzdaten mit Hilfe von Variablen-Interpolation. Leer lassen für Standard-JSON.
        url: Wohin Ereignisse gesendet werden
    labels:
      account:
<<<<<<< HEAD
        attribution_domains: Websites, die dich anerkennen dürfen
=======
        attribution_domains_as_text: Websites, die auf dich verweisen dürfen
>>>>>>> 7a3dea38
        discoverable: Profil und Beiträge in Suchalgorithmen berücksichtigen
        fields:
          name: Beschriftung
          value: Inhalt
        indexable: Öffentliche Beiträge in die Suchergebnisse einbeziehen
        show_collections: Follower und „Folge ich“ im Profil anzeigen
        unlocked: Neue Follower automatisch akzeptieren
      account_alias:
        acct: Adresse des alten Kontos
      account_migration:
        acct: Adresse des neuen Kontos
      account_warning_preset:
        text: Vorlagentext
        title: Titel
      admin_account_action:
        include_statuses: Gemeldete Beiträge der E-Mail beifügen
        send_email_notification: Benachrichtigung per E-Mail
        text: Individuelle Warnung
        type: Aktion
        types:
          disable: Einfrieren
          none: Nur Verwarnung
          sensitive: Inhaltswarnung
          silence: Stummschalten
          suspend: Sperre
        warning_preset_id: Warnvorlage verwenden
      announcement:
        all_day: Ganztägiges Ereignis
        ends_at: Ende der Ankündigung
        scheduled_at: Veröffentlichung planen
        starts_at: Beginn der Ankündigung
        text: Ankündigung
      appeal:
        text: Begründe, weshalb diese Entscheidung zurückgenommen werden sollte
      defaults:
        autofollow: Meinem Profil automatisch folgen
        avatar: Profilbild
        bot: Dieses Profil ist automatisiert
        chosen_languages: Sprachen einschränken
        confirm_new_password: Neues Passwort bestätigen
        confirm_password: Passwort bestätigen
        context: Nach Bereichen filtern
        current_password: Derzeitiges Passwort
        data: Daten
        display_name: Anzeigename
        email: E-Mail-Adresse
        expires_in: Läuft ab
        fields: Zusatzfelder
        header: Titelbild
        honeypot: "%{label} (nicht ausfüllen)"
        inbox_url: URL des Relay-Posteingangs
        irreversible: Endgültig, nicht nur temporär ausblenden
        locale: Sprache des Webinterface
        max_uses: Maximale Anzahl von Verwendungen
        new_password: Neues Passwort
        note: Biografie
        otp_attempt: Zwei-Faktor-Authentisierung
        password: Passwort
        phrase: Wort oder Formulierung
        setting_advanced_layout: Erweitertes Webinterface verwenden
        setting_aggregate_reblogs: Geteilte Beiträge in den Timelines gruppieren
        setting_always_send_emails: Benachrichtigungen immer senden
        setting_auto_play_gif: Animierte GIFs automatisch abspielen
        setting_boost_modal: Bestätigungsdialog beim Teilen eines Beitrags anzeigen
        setting_default_language: Beitragssprache
        setting_default_privacy: Beitragssichtbarkeit
        setting_default_sensitive: Medien immer mit einer Inhaltswarnung versehen
        setting_delete_modal: Bestätigungsdialog beim Löschen eines Beitrags anzeigen
        setting_disable_hover_cards: Profilvorschau deaktivieren, wenn die Maus über das Profil bewegt wird
        setting_disable_swiping: Wischgesten deaktivieren
        setting_display_media: Darstellung von Medien
        setting_display_media_default: Standard
        setting_display_media_hide_all: Alle Medien ausblenden
        setting_display_media_show_all: Alle Medien anzeigen
        setting_expand_spoilers: Beiträge mit Inhaltswarnung immer ausklappen
        setting_hide_network: Follower und „Folge ich“ nicht anzeigen
        setting_reduce_motion: Bewegung in Animationen verringern
        setting_system_font_ui: Standardschriftart des Browsers verwenden
        setting_theme: Design
        setting_trends: Heutige Trends anzeigen
        setting_unfollow_modal: Bestätigungsdialog beim Entfolgen eines Profils anzeigen
        setting_use_blurhash: Farbverlauf bei ausgeblendeten Medien anzeigen
        setting_use_pending_items: Langsamer Modus
        severity: Einschränkung
        sign_in_token_attempt: Sicherheitscode
        title: Titel
        type: Typ
        username: Profilname
        username_or_email: Profilname oder E-Mail
        whole_word: Exakte Zeichenfolge
      email_domain_block:
        with_dns_records: MX-Einträge und IP-Adressen der Domain einbeziehen
      featured_tag:
        name: Hashtag
      filters:
        actions:
          hide: Vollständig ausblenden
          warn: Mit einer Inhaltswarnung ausblenden
      form_admin_settings:
        activity_api_enabled: Aggregierte Nutzungsdaten über die API veröffentlichen
        app_icon: App-Symbol
        backups_retention_period: Aufbewahrungsfrist für Archive
        bootstrap_timeline_accounts: Neuen Nutzern immer diese Konten empfehlen
        closed_registrations_message: Nachricht, falls Registrierungen deaktiviert sind
        content_cache_retention_period: Aufbewahrungsfrist für externe Inhalte
        custom_css: Eigenes CSS
        favicon: Favicon
        mascot: Benutzerdefiniertes Maskottchen (Legacy)
        media_cache_retention_period: Aufbewahrungsfrist für Medien im Cache
        peers_api_enabled: Die entdeckten Server im Fediverse über die API veröffentlichen
        profile_directory: Profilverzeichnis aktivieren
        registrations_mode: Wer darf ein neues Konto registrieren?
        require_invite_text: Begründung für Beitritt verlangen
        show_domain_blocks: Anzeigen, welche Domains gesperrt wurden
        show_domain_blocks_rationale: Anzeigen, weshalb Domains gesperrt wurden
        site_contact_email: E-Mail-Adresse
        site_contact_username: Profilname
        site_extended_description: Erweiterte Beschreibung
        site_short_description: Serverbeschreibung
        site_terms: Datenschutzerklärung
        site_title: Servername
        status_page_url: Statusseite (URL)
        theme: Standard-Design
        thumbnail: Vorschaubild des Servers
        timeline_preview: Nicht-authentisierten Zugriff auf öffentliche Timelines gestatten
        trendable_by_default: Trends ohne vorherige Überprüfung erlauben
        trends: Trends aktivieren
        trends_as_landing_page: Trends als Landingpage verwenden
      interactions:
        must_be_follower: Benachrichtigungen von Profilen, die mir nicht folgen, ausblenden
        must_be_following: Benachrichtigungen von Profilen, denen ich nicht folge, ausblenden
        must_be_following_dm: Private Nachrichten von Profilen, denen ich nicht folge, ausblenden
      invite:
        comment: Kommentar
      invite_request:
        text: Weshalb möchtest du beitreten?
      ip_block:
        comment: Kommentar
        ip: IP-Adresse
        severities:
          no_access: Zugriff sperren
          sign_up_block: Registrierung sperren
          sign_up_requires_approval: Registrierungen begrenzen
        severity: Regel
      notification_emails:
        appeal: Jemand hat Einspruch gegen eine Moderationsentscheidung erhoben
        digest: Zusammenfassung senden
        favourite: Mein Beitrag wurde favorisiert
        follow: Jemand Neues folgt mir
        follow_request: Jemand möchte mir folgen
        mention: Ich wurde erwähnt
        pending_account: Ein neues Konto muss überprüft werden
        reblog: Mein Beitrag wurde geteilt
        report: Eine neue Meldung wurde eingereicht
        software_updates:
          all: Über alle Updates informieren
          critical: Nur über kritische Updates informieren
          label: Eine neue Mastodon-Version ist verfügbar
          none: Nie über Updates informieren (nicht empfohlen)
          patch: Über Fehlerbehebungen informieren
        trending_tag: Neuer Trend erfordert eine Überprüfung
      rule:
        hint: Zusätzliche Informationen
        text: Regel
      settings:
        indexable: Profilseite in Suchmaschinen einbeziehen
        show_application: App anzeigen, über die ich einen Beitrag veröffentlicht habe
      tag:
        listable: Erlaube, dass dieser Hashtag in Suchen und Empfehlungen erscheint
        name: Hashtag
        trendable: Erlaube, dass dieser Hashtag in den Trends erscheint
        usable: Beiträge dürfen diesen Hashtag lokal verwenden
      user:
        role: Rolle
        time_zone: Zeitzone
      user_role:
        color: Badge-Farbe
        highlighted: Rolle als Badge im Profil anzeigen
        name: Name
        permissions_as_keys: Berechtigungen
        position: Priorität
      webhook:
        events: Aktivierte Ereignisse
        template: Nutzdaten-Vorlage
        url: Endpunkt-URL
    'no': Nein
    not_recommended: Nicht empfohlen
    overridden: Überschrieben
    recommended: Empfohlen
    required:
      mark: "*"
      text: Pflichtfeld
    title:
      sessions:
        webauthn: Verwende einen deiner Sicherheitsschlüssel zum Anmelden
    'yes': Ja<|MERGE_RESOLUTION|>--- conflicted
+++ resolved
@@ -144,11 +144,7 @@
         url: Wohin Ereignisse gesendet werden
     labels:
       account:
-<<<<<<< HEAD
-        attribution_domains: Websites, die dich anerkennen dürfen
-=======
-        attribution_domains_as_text: Websites, die auf dich verweisen dürfen
->>>>>>> 7a3dea38
+        attribution_domains: Websites, die auf dich verweisen dürfen
         discoverable: Profil und Beiträge in Suchalgorithmen berücksichtigen
         fields:
           name: Beschriftung
