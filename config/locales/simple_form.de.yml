---
de:
  simple_form:
    hints:
      defaults:
        avatar: PNG, GIF oder JPG. Maximal 2 MB. Wird auf 120×120 px herunterskaliert
        digest: Wenn du lange Zeit inaktiv bist, wird dir eine Zusammenfassung von Erwähnungen in deiner Abwesenheit zugeschickt
        display_name:
          one: <span class="name-counter">1</span> Zeichen verbleibt
          other: <span class="name-counter">%{count}</span> Zeichen verbleiben
        header: PNG, GIF oder JPG. Maximal 2 MB. Wird auf 700×335 px herunterskaliert
        locked: Wer dir folgen möchte, muss um deine Erlaubnis bitten
        note:
          one: <span class="note-counter">1</span> Zeichen verbleibt
          other: <span class="note-counter">%{count}</span> Zeichen verbleiben
        setting_noindex: Betrifft dein öffentliches Profil und deine Beiträge
        setting_theme: Wirkt sich darauf aus, wie Mastodon aussieht, egal auf welchem Gerät du eingeloggt bist.
      imports:
        data: CSV-Datei, die aus einer anderen Mastodon-Instanz exportiert wurde
      sessions:
        otp: Gib den Zwei-Faktor-Authentisierungs-Code von deinem Telefon ein oder benutze einen deiner Wiederherstellungscodes.
      user:
        filtered_languages: Ausgewählte Sprachen werden aus deinen öffentlichen Zeitleisten gefiltert
    labels:
      defaults:
        avatar: Profilbild
        confirm_new_password: Neues Passwort bestätigen
        confirm_password: Passwort bestätigen
        current_password: Derzeitiges Passwort
        data: Daten
        display_name: Anzeigename
        email: E-Mail-Adresse
        filtered_languages: Gefilterte Sprachen
        header: Kopfbild
        locale: Sprache
        locked: Gesperrtes Profil
        new_password: Neues Passwort
        note: Über mich
        otp_attempt: Zwei-Faktor-Authentisierungs-Code
        password: Passwort
        setting_auto_play_gif: Animierte GIFs automatisch abspielen
        setting_boost_modal: Bestätigungsdialog anzeigen, bevor ein Beitrag geteilt wird
        setting_default_privacy: Beitragssichtbarkeit
        setting_default_sensitive: Medien immer als heikel markieren
        setting_delete_modal: Bestätigungsdialog anzeigen, bevor ein Beitrag gelöscht wird
        setting_noindex: Suchmaschinen-Indexierung verhindern
<<<<<<< HEAD
=======
        setting_reduce_motion: Bewegung in Animationen verringern
>>>>>>> 3810d98c
        setting_system_font_ui: Standardschriftart des Systems verwenden
        setting_theme: Theme der Website
        setting_unfollow_modal: Bestätigungsdialog anzeigen, bevor jemand entfolgt wird
        severity: Gewichtung
        type: Importtyp
        username: Profilname
      interactions:
        must_be_follower: Benachrichtigungen von Nicht-Folgenden blockieren
        must_be_following: Benachrichtigungen von Profilen blockieren, denen ich nicht folge
      notification_emails:
        digest: Schicke Übersichts-E-Mails
        favourite: E-Mail senden, wenn jemand meinen Beitrag favorisiert
        follow: E-Mail senden, wenn mir jemand folgt
        follow_request: E-Mail senden, wenn mir jemand folgen möchte
        mention: E-Mail senden, wenn mich jemand erwähnt
        reblog: E-Mail senden, wenn jemand meinen Beitrag teilt
    'no': Nein
    required:
      mark: "*"
      text: Pflichtfeld
    'yes': Ja<|MERGE_RESOLUTION|>--- conflicted
+++ resolved
@@ -44,10 +44,7 @@
         setting_default_sensitive: Medien immer als heikel markieren
         setting_delete_modal: Bestätigungsdialog anzeigen, bevor ein Beitrag gelöscht wird
         setting_noindex: Suchmaschinen-Indexierung verhindern
-<<<<<<< HEAD
-=======
         setting_reduce_motion: Bewegung in Animationen verringern
->>>>>>> 3810d98c
         setting_system_font_ui: Standardschriftart des Systems verwenden
         setting_theme: Theme der Website
         setting_unfollow_modal: Bestätigungsdialog anzeigen, bevor jemand entfolgt wird
