--- conflicted
+++ resolved
@@ -197,12 +197,9 @@
         desc_html: You can write your own privacy policy, terms of service or other legalese. You can use HTML tags
         title: Custom terms of service
       site_title: Instance name
-<<<<<<< HEAD
-=======
       thumbnail:
         desc_html: Used for previews via OpenGraph and API. 1200x630px recommended
         title: Instance thumbnail
->>>>>>> 4c14ff65
       timeline_preview:
         desc_html: Display public timeline on landing page
         title: Timeline preview
@@ -456,10 +453,7 @@
     open_in_web: Open in web
     over_character_limit: character limit of %{max} exceeded
     pin_errors:
-<<<<<<< HEAD
-=======
       limit: Too many toots pinned
->>>>>>> 4c14ff65
       ownership: Someone else's toot cannot be pinned
       private: Non-public toot cannot be pinned
       reblog: A boost cannot be pinned
