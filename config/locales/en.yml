--- conflicted
+++ resolved
@@ -86,10 +86,7 @@
       profile_url: Profile URL
       public: Public
       push_subscription_expires: PuSH subscription expires
-<<<<<<< HEAD
-=======
       redownload: Refresh avatar
->>>>>>> 947887f2
       reset: Reset
       reset_password: Reset password
       resubscribe: Resubscribe
@@ -166,10 +163,6 @@
       title: Reports
       unresolved: Unresolved
       view: View
-      nsfw:
-        'true': NSFW ON
-        'false': NSFW OFF
-      are_you_sure: Are you sure?
     settings:
       contact_information:
         email: Enter a public e-mail address
@@ -253,10 +246,7 @@
       content: Security verification failed. Are you blocking cookies?
       title: Security verification failed
     '429': Throttled
-<<<<<<< HEAD
-=======
     noscript: To use Mastodon, please enable JavaScript.
->>>>>>> 947887f2
   exports:
     blocks: You block
     csv: CSV
@@ -290,11 +280,7 @@
       following: Following list
       muting: Muting list
     upload: Upload
-<<<<<<< HEAD
-  landing_strip_html: <strong>%{name}</strong> is a user on %{link_to_root_path}. You can follow them or interact with them if you have an account anywhere in the fediverse.
-=======
   landing_strip_html: "<strong>%{name}</strong> is a user on %{link_to_root_path}. You can follow them or interact with them if you have an account anywhere in the fediverse."
->>>>>>> 947887f2
   landing_strip_signup_html: If you don't, you can <a href="%{sign_up_path}">sign up here</a>.
   media_attachments:
     validations:
