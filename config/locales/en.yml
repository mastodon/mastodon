---
en:
  about:
    about_mastodon_html: 'The social network of the future: No ads, no corporate surveillance, ethical design, and decentralization! Own your data with Mastodon!'
    contact_missing: Not set
    contact_unavailable: N/A
    hosted_on: Decodon hosted on %{domain}
    title: About
  accounts:
    followers:
      one: Follower
      other: Followers
    following: Following
    instance_actor_flash: This account is a virtual actor used to represent the server itself and not any individual user. It is used for federation purposes and should not be suspended.
    last_active: last active
    link_verified_on: Ownership of this link was checked on %{date}
    nothing_here: There is nothing here!
    pin_errors:
      following: You must be already following the person you want to endorse
    posts:
      one: Post
      other: Posts
    posts_tab_heading: Posts
  admin:
    account_actions:
      action: Perform action
      already_silenced: This account has already been limited.
      already_suspended: This account has already been suspended.
      title: Perform moderation action on %{acct}
    account_moderation_notes:
      create: Leave note
      created_msg: Moderation note successfully created!
      destroyed_msg: Moderation note successfully destroyed!
    accounts:
      add_email_domain_block: Block email domain
      approve: Approve
      approved_msg: Successfully approved %{username}'s sign-up application
      are_you_sure: Are you sure?
      avatar: Avatar
      by_domain: Domain
      change_email:
        changed_msg: Email successfully changed!
        current_email: Current email
        label: Change email
        new_email: New email
        submit: Change email
        title: Change email for %{username}
      change_role:
        changed_msg: Role successfully changed!
        edit_roles: Manage user roles
        label: Change role
        no_role: No role
        title: Change role for %{username}
      confirm: Confirm
      confirmed: Confirmed
      confirming: Confirming
      custom: Custom
      delete: Delete data
      deleted: Deleted
      demote: Demote
      destroyed_msg: "%{username}'s data is now queued to be deleted imminently"
      disable: Freeze
      disable_sign_in_token_auth: Disable email token authentication
      disable_two_factor_authentication: Disable 2FA
      disabled: Frozen
      display_name: Display name
      domain: Domain
      edit: Edit
      email: Email
      email_status: Email status
      enable: Unfreeze
      enable_sign_in_token_auth: Enable email token authentication
      enabled: Enabled
      enabled_msg: Successfully unfroze %{username}'s account
      followers: Followers
      follows: Follows
      header: Header
      inbox_url: Inbox URL
      invite_request_text: Reasons for joining
      invited_by: Invited by
      ip: IP
      joined: Joined
      location:
        all: All
        local: Local
        remote: Remote
        title: Location
      login_status: Login status
      media_attachments: Media attachments
      memorialize: Turn into memoriam
      memorialized: Memorialized
      memorialized_msg: Successfully turned %{username} into a memorial account
      moderation:
        active: Active
        all: All
        disabled: Disabled
        pending: Pending
        silenced: Limited
        suspended: Suspended
        title: Moderation
      moderation_notes: Moderation notes
      most_recent_activity: Most recent activity
      most_recent_ip: Most recent IP
      no_account_selected: No accounts were changed as none were selected
      no_limits_imposed: No limits imposed
      no_role_assigned: No role assigned
      not_subscribed: Not subscribed
      pending: Pending review
      perform_full_suspension: Suspend
      previous_strikes: Previous strikes
      previous_strikes_description_html:
        one: This account has <strong>one</strong> strike.
        other: This account has <strong>%{count}</strong> strikes.
      promote: Promote
      protocol: Protocol
      public: Public
      push_subscription_expires: PuSH subscription expires
      redownload: Refresh profile
      redownloaded_msg: Successfully refreshed %{username}'s profile from origin
      reject: Reject
      rejected_msg: Successfully rejected %{username}'s sign-up application
      remote_suspension_irreversible: The data of this account has been irreversibly deleted.
      remote_suspension_reversible_hint_html: The account has been suspended on their server, and the data will be fully removed on %{date}. Until then, the remote server can restore this account without any ill effects. If you wish to remove all of the account's data immediately, you can do so below.
      remove_avatar: Remove avatar
      remove_header: Remove header
      removed_avatar_msg: Successfully removed %{username}'s avatar image
      removed_header_msg: Successfully removed %{username}'s header image
      resend_confirmation:
        already_confirmed: This user is already confirmed
        send: Resend confirmation link
        success: Confirmation link successfully sent!
      reset: Reset
      reset_password: Reset password
      resubscribe: Resubscribe
      role: Role
      search: Search
      search_same_email_domain: Other users with the same email domain
      search_same_ip: Other users with the same IP
      security: Security
      security_measures:
        only_password: Only password
        password_and_2fa: Password and 2FA
      sensitive: Force-sensitive
      sensitized: Marked as sensitive
      shared_inbox_url: Shared inbox URL
      show:
        created_reports: Made reports
        targeted_reports: Reported by others
      silence: Limit
      silenced: Limited
      statuses: Posts
      strikes: Previous strikes
      subscribe: Subscribe
      suspend: Suspend
      suspended: Suspended
      suspension_irreversible: The data of this account has been irreversibly deleted. You can unsuspend the account to make it usable but it will not recover any data it previously had.
      suspension_reversible_hint_html: The account has been suspended, and the data will be fully removed on %{date}. Until then, the account can be restored without any ill effects. If you wish to remove all of the account's data immediately, you can do so below.
      title: Accounts
      unblock_email: Unblock email address
      unblocked_email_msg: Successfully unblocked %{username}'s email address
      unconfirmed_email: Unconfirmed email
      undo_sensitized: Undo force-sensitive
      undo_silenced: Undo limit
      undo_suspension: Undo suspension
      unsilenced_msg: Successfully undid limit of %{username}'s account
      unsubscribe: Unsubscribe
      unsuspended_msg: Successfully unsuspended %{username}'s account
      username: Username
      view_domain: View summary for domain
      warn: Warn
      web: Web
      whitelisted: Allowed for federation
    action_logs:
      action_types:
        approve_appeal: Approve Appeal
        approve_user: Approve User
        assigned_to_self_report: Assign Report
        change_email_user: Change Email for User
        change_role_user: Change Role of User
        confirm_user: Confirm User
        create_account_warning: Create Warning
        create_announcement: Create Announcement
        create_canonical_email_block: Create Email Block
        create_custom_emoji: Create Custom Emoji
        create_domain_allow: Create Domain Allow
        create_domain_block: Create Domain Block
        create_email_domain_block: Create Email Domain Block
        create_ip_block: Create IP rule
        create_unavailable_domain: Create Unavailable Domain
        create_user_role: Create Role
        demote_user: Demote User
        destroy_announcement: Delete Announcement
        destroy_canonical_email_block: Delete Email Block
        destroy_custom_emoji: Delete Custom Emoji
        destroy_domain_allow: Delete Domain Allow
        destroy_domain_block: Delete Domain Block
        destroy_email_domain_block: Delete Email Domain Block
        destroy_instance: Purge Domain
        destroy_ip_block: Delete IP rule
        destroy_status: Delete Post
        destroy_unavailable_domain: Delete Unavailable Domain
        destroy_user_role: Destroy Role
        disable_2fa_user: Disable 2FA
        disable_custom_emoji: Disable Custom Emoji
        disable_sign_in_token_auth_user: Disable Email Token Authentication for User
        disable_user: Disable User
        enable_custom_emoji: Enable Custom Emoji
        enable_sign_in_token_auth_user: Enable Email Token Authentication for User
        enable_user: Enable User
        memorialize_account: Memorialize Account
        promote_user: Promote User
        reject_appeal: Reject Appeal
        reject_user: Reject User
        remove_avatar_user: Remove Avatar
        reopen_report: Reopen Report
        resend_user: Resend Confirmation Mail
        reset_password_user: Reset Password
        resolve_report: Resolve Report
        sensitive_account: Force-Sensitive Account
        silence_account: Limit Account
        suspend_account: Suspend Account
        unassigned_report: Unassign Report
        unblock_email_account: Unblock email address
        unsensitive_account: Undo Force-Sensitive Account
        unsilence_account: Undo Limit Account
        unsuspend_account: Unsuspend Account
        update_announcement: Update Announcement
        update_custom_emoji: Update Custom Emoji
        update_domain_block: Update Domain Block
        update_ip_block: Update IP rule
        update_report: Update Report
        update_status: Update Post
        update_user_role: Update Role
      actions:
        approve_appeal_html: "%{name} approved moderation decision appeal from %{target}"
        approve_user_html: "%{name} approved sign-up from %{target}"
        assigned_to_self_report_html: "%{name} assigned report %{target} to themselves"
        change_email_user_html: "%{name} changed the email address of user %{target}"
        change_role_user_html: "%{name} changed role of %{target}"
        confirm_user_html: "%{name} confirmed email address of user %{target}"
        create_account_warning_html: "%{name} sent a warning to %{target}"
        create_announcement_html: "%{name} created new announcement %{target}"
        create_canonical_email_block_html: "%{name} blocked email with the hash %{target}"
        create_custom_emoji_html: "%{name} uploaded new emoji %{target}"
        create_domain_allow_html: "%{name} allowed federation with domain %{target}"
        create_domain_block_html: "%{name} blocked domain %{target}"
        create_email_domain_block_html: "%{name} blocked email domain %{target}"
        create_ip_block_html: "%{name} created rule for IP %{target}"
        create_unavailable_domain_html: "%{name} stopped delivery to domain %{target}"
        create_user_role_html: "%{name} created %{target} role"
        demote_user_html: "%{name} demoted user %{target}"
        destroy_announcement_html: "%{name} deleted announcement %{target}"
        destroy_canonical_email_block_html: "%{name} unblocked email with the hash %{target}"
        destroy_custom_emoji_html: "%{name} deleted emoji %{target}"
        destroy_domain_allow_html: "%{name} disallowed federation with domain %{target}"
        destroy_domain_block_html: "%{name} unblocked domain %{target}"
        destroy_email_domain_block_html: "%{name} unblocked email domain %{target}"
        destroy_instance_html: "%{name} purged domain %{target}"
        destroy_ip_block_html: "%{name} deleted rule for IP %{target}"
        destroy_status_html: "%{name} removed post by %{target}"
        destroy_unavailable_domain_html: "%{name} resumed delivery to domain %{target}"
        destroy_user_role_html: "%{name} deleted %{target} role"
        disable_2fa_user_html: "%{name} disabled two factor requirement for user %{target}"
        disable_custom_emoji_html: "%{name} disabled emoji %{target}"
        disable_sign_in_token_auth_user_html: "%{name} disabled email token authentication for %{target}"
        disable_user_html: "%{name} disabled login for user %{target}"
        enable_custom_emoji_html: "%{name} enabled emoji %{target}"
        enable_sign_in_token_auth_user_html: "%{name} enabled email token authentication for %{target}"
        enable_user_html: "%{name} enabled login for user %{target}"
        memorialize_account_html: "%{name} turned %{target}'s account into a memoriam page"
        promote_user_html: "%{name} promoted user %{target}"
        reject_appeal_html: "%{name} rejected moderation decision appeal from %{target}"
        reject_user_html: "%{name} rejected sign-up from %{target}"
        remove_avatar_user_html: "%{name} removed %{target}'s avatar"
        reopen_report_html: "%{name} reopened report %{target}"
        resend_user_html: "%{name} resent confirmation email for %{target}"
        reset_password_user_html: "%{name} reset password of user %{target}"
        resolve_report_html: "%{name} resolved report %{target}"
        sensitive_account_html: "%{name} marked %{target}'s media as sensitive"
        silence_account_html: "%{name} limited %{target}'s account"
        suspend_account_html: "%{name} suspended %{target}'s account"
        unassigned_report_html: "%{name} unassigned report %{target}"
        unblock_email_account_html: "%{name} unblocked %{target}'s email address"
        unsensitive_account_html: "%{name} unmarked %{target}'s media as sensitive"
        unsilence_account_html: "%{name} undid limit of %{target}'s account"
        unsuspend_account_html: "%{name} unsuspended %{target}'s account"
        update_announcement_html: "%{name} updated announcement %{target}"
        update_custom_emoji_html: "%{name} updated emoji %{target}"
        update_domain_block_html: "%{name} updated domain block for %{target}"
        update_ip_block_html: "%{name} changed rule for IP %{target}"
        update_report_html: "%{name} updated report %{target}"
        update_status_html: "%{name} updated post by %{target}"
        update_user_role_html: "%{name} changed %{target} role"
      deleted_account: deleted account
      empty: No logs found.
      filter_by_action: Filter by action
      filter_by_user: Filter by user
      title: Audit log
      unavailable_instance: "(domain name unavailable)"
    announcements:
      destroyed_msg: Announcement successfully deleted!
      edit:
        title: Edit announcement
      empty: No announcements found.
      live: Live
      new:
        create: Create announcement
        title: New announcement
      publish: Publish
      published_msg: Announcement successfully published!
      scheduled_for: Scheduled for %{time}
      scheduled_msg: Announcement scheduled for publication!
      title: Announcements
      unpublish: Unpublish
      unpublished_msg: Announcement successfully unpublished!
      updated_msg: Announcement successfully updated!
    critical_update_pending: Critical update pending
    custom_emojis:
      assign_category: Assign category
      by_domain: Domain
      copied_msg: Successfully created local copy of the emoji
      copy: Copy
      copy_failed_msg: Could not make a local copy of that emoji
      create_new_category: Create new category
      created_msg: Emoji successfully created!
      delete: Delete
      destroyed_msg: Emojo successfully destroyed!
      disable: Disable
      disabled: Disabled
      disabled_msg: Successfully disabled that emoji
      emoji: Emoji
      enable: Enable
      enabled: Enabled
      enabled_msg: Successfully enabled that emoji
      image_hint: PNG or GIF up to %{size}
      list: List
      listed: Listed
      new:
        title: Add new custom emoji
      no_emoji_selected: No emojis were changed as none were selected
      not_permitted: You are not permitted to perform this action
      overwrite: Overwrite
      shortcode: Shortcode
      shortcode_hint: At least 2 characters, only alphanumeric characters and underscores
      title: Custom emojis
      uncategorized: Uncategorized
      unlist: Unlist
      unlisted: Unlisted
      update_failed_msg: Could not update that emoji
      updated_msg: Emoji successfully updated!
      upload: Upload
    dashboard:
      active_users: active users
      interactions: interactions
      media_storage: Media storage
      new_users: new users
      opened_reports: reports opened
      pending_appeals_html:
        one: "<strong>%{count}</strong> pending appeal"
        other: "<strong>%{count}</strong> pending appeals"
      pending_reports_html:
        one: "<strong>%{count}</strong> pending report"
        other: "<strong>%{count}</strong> pending reports"
      pending_tags_html:
        one: "<strong>%{count}</strong> pending hashtag"
        other: "<strong>%{count}</strong> pending hashtags"
      pending_users_html:
        one: "<strong>%{count}</strong> pending user"
        other: "<strong>%{count}</strong> pending users"
      resolved_reports: reports resolved
      software: Software
      sources: Sign-up sources
      space: Space usage
      title: Dashboard
      top_languages: Top active languages
      top_servers: Top active servers
      website: Website
    disputes:
      appeals:
        empty: No appeals found.
        title: Appeals
    domain_allows:
      add_new: Allow federation with domain
      created_msg: Domain has been successfully allowed for federation
      destroyed_msg: Domain has been disallowed from federation
      export: Export
      import: Import
      undo: Disallow federation with domain
    domain_blocks:
      add_new: Add new domain block
      confirm_suspension:
        cancel: Cancel
        confirm: Suspend
        permanent_action: Undoing the suspension will not restore any data or relationship.
        preamble_html: You are about to suspend <strong>%{domain}</strong> and its subdomains.
        remove_all_data: This will remove all content, media, and profile data for this domain's accounts from your server.
        stop_communication: Your server will stop communicating with these servers.
        title: Confirm domain block for %{domain}
        undo_relationships: This will undo any follow relationship between accounts of these servers and yours.
      created_msg: Domain block is now being processed
      destroyed_msg: Domain block has been undone
      domain: Domain
      edit: Edit domain block
      existing_domain_block: You have already imposed stricter limits on %{name}.
      existing_domain_block_html: You have already imposed stricter limits on %{name}, you need to <a href="%{unblock_url}">unblock it</a> first.
      export: Export
      import: Import
      new:
        create: Create block
        hint: The domain block will not prevent creation of account entries in the database, but will retroactively and automatically apply specific moderation methods on those accounts.
        severity:
          desc_html: "<strong>Limit</strong> will make posts from accounts at this domain invisible to anyone who isn't following them. <strong>Suspend</strong> will remove all content, media, and profile data for this domain's accounts from your server. Use <strong>None</strong> if you just want to reject media files."
          noop: None
          silence: Limit
          suspend: Suspend
        title: New domain block
      no_domain_block_selected: No domain blocks were changed as none were selected
      not_permitted: You are not permitted to perform this action
      obfuscate: Obfuscate domain name
      obfuscate_hint: Partially obfuscate the domain name in the list if advertising the list of domain limitations is enabled
      private_comment: Private comment
      private_comment_hint: Comment about this domain limitation for internal use by the moderators.
      public_comment: Public comment
      public_comment_hint: Comment about this domain limitation for the general public, if advertising the list of domain limitations is enabled.
      reject_media: Reject media files
      reject_media_hint: Removes locally stored media files and refuses to download any in the future. Irrelevant for suspensions
      reject_reports: Reject reports
      reject_reports_hint: Ignore all reports coming from this domain. Irrelevant for suspensions
      undo: Undo domain block
      view: View domain block
    email_domain_blocks:
      add_new: Add new
      allow_registrations_with_approval: Allow registrations with approval
      attempts_over_week:
        one: "%{count} attempt over the last week"
        other: "%{count} sign-up attempts over the last week"
      created_msg: Successfully blocked email domain
      delete: Delete
      dns:
        types:
          mx: MX record
      domain: Domain
      new:
        create: Add domain
        resolve: Resolve domain
        title: Block new email domain
      no_email_domain_block_selected: No email domain blocks were changed as none were selected
      not_permitted: Not permitted
      resolved_dns_records_hint_html: The domain name resolves to the following MX domains, which are ultimately responsible for accepting email. Blocking an MX domain will block sign-ups from any email address which uses the same MX domain, even if the visible domain name is different. <strong>Be careful not to block major email providers.</strong>
      resolved_through_html: Resolved through %{domain}
      title: Blocked email domains
    export_domain_allows:
      new:
        title: Import domain allows
      no_file: No file selected
    export_domain_blocks:
      import:
        description_html: You are about to import a list of domain blocks. Please review this list very carefully, especially if you have not authored this list yourself.
        existing_relationships_warning: Existing follow relationships
        private_comment_description_html: 'To help you track where imported blocks come from, imported blocks will be created with the following private comment: <q>%{comment}</q>'
        private_comment_template: Imported from %{source} on %{date}
        title: Import domain blocks
      invalid_domain_block: 'One or more domain blocks were skipped because of the following error(s): %{error}'
      new:
        title: Import domain blocks
      no_file: No file selected
    follow_recommendations:
      description_html: "<strong>Follow recommendations help new users quickly find interesting content</strong>. When a user has not interacted with others enough to form personalized follow recommendations, these accounts are recommended instead. They are re-calculated on a daily basis from a mix of accounts with the highest recent engagements and highest local follower counts for a given language."
      language: For language
      status: Status
      suppress: Suppress follow recommendation
      suppressed: Suppressed
      title: Follow recommendations
      unsuppress: Restore follow recommendation
    instances:
      audit_log:
        title: Recent Audit Logs
        view_all: View full audit logs
      availability:
        description_html:
          one: If delivering to the domain fails <strong>%{count} day</strong> without succeeding, no further delivery attempts will be made unless a delivery <em>from</em> the domain is received.
          other: If delivering to the domain fails on <strong>%{count} different days</strong> without succeeding, no further delivery attempts will be made unless a delivery <em>from</em> the domain is received.
        failure_threshold_reached: Failure threshold reached on %{date}.
        failures_recorded:
          one: Failed attempt on %{count} day.
          other: Failed attempts on %{count} different days.
        no_failures_recorded: No failures on record.
        title: Availability
        warning: The last attempt to connect to this server has been unsuccessful
      back_to_all: All
      back_to_limited: Limited
      back_to_warning: Warning
      by_domain: Domain
      confirm_purge: Are you sure you want to permanently delete data from this domain?
      content_policies:
        comment: Internal note
        description_html: You can define content policies that will be applied to all accounts from this domain and any of its subdomains.
        limited_federation_mode_description_html: You can chose whether to allow federation with this domain.
        policies:
          reject_media: Reject media
          reject_reports: Reject reports
          silence: Limit
          suspend: Suspend
        policy: Policy
        reason: Public reason
        title: Content policies
      dashboard:
        instance_accounts_dimension: Most followed accounts
        instance_accounts_measure: stored accounts
        instance_followers_measure: our followers there
        instance_follows_measure: their followers here
        instance_languages_dimension: Top languages
        instance_media_attachments_measure: stored media attachments
        instance_reports_measure: reports about them
        instance_statuses_measure: stored posts
      delivery:
        all: All
        clear: Clear delivery errors
        failing: Failing
        restart: Restart delivery
        stop: Stop delivery
        unavailable: Unavailable
      delivery_available: Delivery is available
      delivery_error_days: Delivery error days
      delivery_error_hint: If delivery is not possible for %{count} days, it will be automatically marked as undeliverable.
      destroyed_msg: Data from %{domain} is now queued for imminent deletion.
      empty: No domains found.
      known_accounts:
        one: "%{count} known account"
        other: "%{count} known accounts"
      moderation:
        all: All
        limited: Limited
        title: Moderation
      private_comment: Private comment
      public_comment: Public comment
      purge: Purge
      purge_description_html: If you believe this domain is offline for good, you can delete all account records and associated data from this domain from your storage. This may take a while.
      title: Federation
      total_blocked_by_us: Blocked by us
      total_followed_by_them: Followed by them
      total_followed_by_us: Followed by us
      total_reported: Reports about them
      total_storage: Media attachments
      totals_time_period_hint_html: The totals displayed below include data for all time.
      unknown_instance: There is currently no record of this domain on this server.
    invites:
      deactivate_all: Deactivate all
      filter:
        all: All
        available: Available
        expired: Expired
        title: Filter
      title: Invites
    ip_blocks:
      add_new: Create rule
      created_msg: Successfully added new IP rule
      delete: Delete
      expires_in:
        '1209600': 2 weeks
        '15778476': 6 months
        '2629746': 1 month
        '31556952': 1 year
        '86400': 1 day
        '94670856': 3 years
      new:
        title: Create new IP rule
      no_ip_block_selected: No IP rules were changed as none were selected
      title: IP rules
    relationships:
      title: "%{acct}'s relationships"
    relays:
      add_new: Add new relay
      delete: Delete
      description_html: A <strong>federation relay</strong> is an intermediary server that exchanges large volumes of public posts between servers that subscribe and publish to it. <strong>It can help small and medium servers discover content from the fediverse</strong>, which would otherwise require local users manually following other people on remote servers.
      disable: Disable
      disabled: Disabled
      enable: Enable
      enable_hint: Once enabled, your server will subscribe to all public posts from this relay, and will begin sending this server's public posts to it.
      enabled: Enabled
      inbox_url: Relay URL
      pending: Waiting for relay's approval
      save_and_enable: Save and enable
      setup: Setup a relay connection
      signatures_not_enabled: Relays may not work correctly while secure mode or limited federation mode is enabled
      status: Status
      title: Relays
    report_notes:
      created_msg: Report note successfully created!
      destroyed_msg: Report note successfully deleted!
    reports:
      account:
        notes:
          one: "%{count} note"
          other: "%{count} notes"
      action_log: Audit log
      action_taken_by: Action taken by
      actions:
        delete_description_html: The reported posts will be deleted and a strike will be recorded to help you escalate on future infractions by the same account.
        mark_as_sensitive_description_html: The media in the reported posts will be marked as sensitive and a strike will be recorded to help you escalate on future infractions by the same account.
        other_description_html: See more options for controlling the account's behaviour and customize communication to the reported account.
        resolve_description_html: No action will be taken against the reported account, no strike recorded, and the report will be closed.
        silence_description_html: The account will be visible only to those who already follow it or manually look it up, severely limiting its reach. Can always be reverted. Closes all reports against this account.
        suspend_description_html: The account and all its contents will be inaccessible and eventually deleted, and interacting with it will be impossible. Reversible within 30 days. Closes all reports against this account.
      actions_description_html: Decide which action to take to resolve this report. If you take a punitive action against the reported account, an email notification will be sent to them, except when the <strong>Spam</strong> category is selected.
      actions_description_remote_html: Decide which action to take to resolve this report. This will only affect how <strong>your</strong> server communicates with this remote account and handle its content.
      actions_no_posts: This report doesn't have any associated posts to delete
      add_to_report: Add more to report
      already_suspended_badges:
        local: Already suspended on this server
        remote: Already suspended on their server
      are_you_sure: Are you sure?
      assign_to_self: Assign to me
      assigned: Assigned moderator
      by_target_domain: Domain of reported account
      cancel: Cancel
      category: Category
      category_description_html: The reason this account and/or content was reported will be cited in communication with the reported account
      comment:
        none: None
      comment_description_html: 'To provide more information, %{name} wrote:'
      confirm: Confirm
      confirm_action: Confirm moderation action against @%{acct}
      created_at: Reported
      delete_and_resolve: Delete posts
      forwarded: Forwarded
      forwarded_replies_explanation: This report is from a remote user and about remote content. It has been forwarded to you because the reported content is in reply to one of your users.
      forwarded_to: Forwarded to %{domain}
      mark_as_resolved: Mark as resolved
      mark_as_sensitive: Mark as sensitive
      mark_as_unresolved: Mark as unresolved
      no_one_assigned: No one
      notes:
        create: Add note
        create_and_resolve: Resolve with note
        create_and_unresolve: Reopen with note
        delete: Delete
        placeholder: Describe what actions have been taken, or any other related updates...
        title: Notes
      notes_description_html: View and leave notes to other moderators and your future self
      processed_msg: 'Report #%{id} successfully processed'
      quick_actions_description_html: 'Take a quick action or scroll down to see reported content:'
      remote_user_placeholder: the remote user from %{instance}
      reopen: Reopen report
      report: 'Report #%{id}'
      reported_account: Reported account
      reported_by: Reported by
      reported_with_application: Reported with application
      resolved: Resolved
      resolved_msg: Report successfully resolved!
      skip_to_actions: Skip to actions
      status: Status
      statuses: Reported content
      statuses_description_html: Offending content will be cited in communication with the reported account
      summary:
        action_preambles:
          delete_html: 'You are about to <strong>remove</strong> some of <strong>@%{acct}</strong>''s posts. This will:'
          mark_as_sensitive_html: 'You are about to <strong>mark</strong> some of <strong>@%{acct}</strong>''s posts as <strong>sensitive</strong>. This will:'
          silence_html: 'You are about to <strong>limit</strong> <strong>@%{acct}</strong>''s account. This will:'
          suspend_html: 'You are about to <strong>suspend</strong> <strong>@%{acct}</strong>''s account. This will:'
        actions:
          delete_html: Remove the offending posts
          mark_as_sensitive_html: Mark the offending posts' media as sensitive
          silence_html: Severely limit <strong>@%{acct}</strong>'s reach by making their profile and contents only visible to people already following them or manually looking it profile up
          suspend_html: Suspend <strong>@%{acct}</strong>, making their profile and contents inaccessible and impossible to interact with
        close_report: 'Mark report #%{id} as resolved'
        close_reports_html: Mark <strong>all</strong> reports against <strong>@%{acct}</strong> as resolved
        delete_data_html: Delete <strong>@%{acct}</strong>'s profile and contents 30 days from now unless they get unsuspended in the meantime
        preview_preamble_html: "<strong>@%{acct}</strong> will receive a warning with the following contents:"
        record_strike_html: Record a strike against <strong>@%{acct}</strong> to help you escalate on future violations from this account
        send_email_html: Send <strong>@%{acct}</strong> a warning email
        warning_placeholder: Optional additional reasoning for the moderation action.
      target_origin: Origin of reported account
      title: Reports
      unassign: Unassign
      unknown_action_msg: 'Unknown action: %{action}'
      unresolved: Unresolved
      updated_at: Updated
      view_profile: View profile
    roles:
      add_new: Add role
      assigned_users:
        one: "%{count} user"
        other: "%{count} users"
      categories:
        administration: Administration
        devops: DevOps
        invites: Invites
        moderation: Moderation
        special: Special
      delete: Delete
      description_html: With <strong>user roles</strong>, you can customize which functions and areas of Mastodon your users can access.
      edit: Edit '%{name}' role
      everyone: Default permissions
      everyone_full_description_html: This is the <strong>base role</strong> affecting <strong>all users</strong>, even those without an assigned role. All other roles inherit permissions from it.
      permissions_count:
        one: "%{count} permission"
        other: "%{count} permissions"
      privileges:
        administrator: Administrator
        administrator_description: Users with this permission will bypass every permission
        delete_user_data: Delete User Data
        delete_user_data_description: Allows users to delete other users' data without delay
        invite_users: Invite Users
        invite_users_description: Allows users to invite new people to the server
        manage_announcements: Manage Announcements
        manage_announcements_description: Allows users to manage announcements on the server
        manage_appeals: Manage Appeals
        manage_appeals_description: Allows users to review appeals against moderation actions
        manage_blocks: Manage Blocks
        manage_blocks_description: Allows users to block email providers and IP addresses
        manage_custom_emojis: Manage Custom Emojis
        manage_custom_emojis_description: Allows users to manage custom emojis on the server
        manage_federation: Manage Federation
        manage_federation_description: Allows users to block or allow federation with other domains, and control deliverability
        manage_invites: Manage Invites
        manage_invites_description: Allows users to browse and deactivate invite links
        manage_reports: Manage Reports
        manage_reports_description: Allows users to review reports and perform moderation actions against them
        manage_roles: Manage Roles
        manage_roles_description: Allows users to manage and assign roles below theirs
        manage_rules: Manage Rules
        manage_rules_description: Allows users to change server rules
        manage_settings: Manage Settings
        manage_settings_description: Allows users to change site settings
        manage_taxonomies: Manage Taxonomies
        manage_taxonomies_description: Allows users to review trending content and update hashtag settings
        manage_user_access: Manage User Access
        manage_user_access_description: Allows users to disable other users' two-factor authentication, change their email address, and reset their password
        manage_users: Manage Users
        manage_users_description: Allows users to view other users' details and perform moderation actions against them
        manage_webhooks: Manage Webhooks
        manage_webhooks_description: Allows users to set up webhooks for administrative events
        view_audit_log: View Audit Log
        view_audit_log_description: Allows users to see a history of administrative actions on the server
        view_dashboard: View Dashboard
        view_dashboard_description: Allows users to access the dashboard and various metrics
        view_devops: DevOps
        view_devops_description: Allows users to access Sidekiq and pgHero dashboards
      title: Roles
    rules:
      add_new: Add rule
      delete: Delete
      description_html: While most claim to have read and agree to the terms of service, usually people do not read through until after a problem arises. <strong>Make it easier to see your server's rules at a glance by providing them in a flat bullet point list.</strong> Try to keep individual rules short and simple, but try not to split them up into many separate items either.
      edit: Edit rule
      empty: No server rules have been defined yet.
      title: Server rules
    settings:
      about:
        manage_rules: Manage server rules
        preamble: Provide in-depth information about how the server is operated, moderated, funded.
        rules_hint: There is a dedicated area for rules that your users are expected to adhere to.
        title: About
      appearance:
        preamble: Customize Mastodon's web interface.
        title: Appearance
      branding:
        preamble: Your server's branding differentiates it from other servers in the network. This information may be displayed across a variety of environments, such as Mastodon's web interface, native applications, in link previews on other websites and within messaging apps, and so on. For this reason, it is best to keep this information clear, short and concise.
        title: Branding
      captcha_enabled:
        desc_html: This relies on external scripts from hCaptcha, which may be a security and privacy concern. In addition, <strong>this can make the registration process significantly less accessible to some (especially disabled) people</strong>. For these reasons, please consider alternative measures such as approval-based or invite-based registration.
        title: Require new users to solve a CAPTCHA to confirm their account
      content_retention:
        danger_zone: Danger zone
        preamble: Control how user-generated content is stored in Mastodon.
        title: Content retention
      default_noindex:
        desc_html: Affects all users who have not changed this setting themselves
        title: Opt users out of search engine indexing by default
      discovery:
        follow_recommendations: Follow recommendations
        preamble: Surfacing interesting content is instrumental in onboarding new users who may not know anyone Mastodon. Control how various discovery features work on your server.
        profile_directory: Profile directory
        public_timelines: Public timelines
        publish_discovered_servers: Publish discovered servers
        publish_statistics: Publish statistics
        title: Discovery
        trends: Trends
      domain_blocks:
        all: To everyone
        disabled: To no one
        users: To logged-in local users
      registrations:
        moderation_recommandation: Please make sure you have an adequate and reactive moderation team before you open registrations to everyone!
        preamble: Control who can create an account on your server.
        title: Registrations
      registrations_mode:
        modes:
          approved: Approval required for sign up
          none: Nobody can sign up
          open: Anyone can sign up
        warning_hint: We recommend using “Approval required for sign up” unless you are confident your moderation team can handle spam and malicious registrations in a timely fashion.
      security:
        authorized_fetch: Require authentication from federated servers
        authorized_fetch_hint: Requiring authentication from federated servers enables stricter enforcement of both user-level and server-level blocks. However, this comes at the cost of a performance penalty, reduces the reach of your replies, and may introduce compatibility issues with some federated services. In addition, this will not prevent dedicated actors from fetching your public posts and accounts.
        authorized_fetch_overridden_hint: You are currently unable to change this setting because it is overridden by an environment variable.
        federation_authentication: Federation authentication enforcement
      title: Server settings
    site_uploads:
      delete: Delete uploaded file
      destroyed_msg: Site upload successfully deleted!
    software_updates:
      critical_update: Critical — please update quickly
      description: It is recommended to keep your Mastodon installation up to date to benefit from the latest fixes and features. Moreover, it is sometimes critical to update Mastodon in a timely manner to avoid security issues. For these reasons, Mastodon checks for updates every 30 minutes, and will notify you according to your email notification preferences.
      documentation_link: Learn more
      release_notes: Release notes
      title: Available updates
      type: Type
      types:
        major: Major release
        minor: Minor release
        patch: Patch release — bugfixes and easy to apply changes
      version: Version
    statuses:
      account: Author
      application: Application
      back_to_account: Back to account page
      back_to_report: Back to report page
      batch:
        remove_from_report: Remove from report
        report: Report
      deleted: Deleted
      favourites: Favorites
      history: Version history
      in_reply_to: Replying to
      language: Language
      media:
        title: Media
      metadata: Metadata
      no_status_selected: No posts were changed as none were selected
      open: Open post
      original_status: Original post
      reblogs: Reblogs
      status_changed: Post changed
      title: Account posts
      trending: Trending
      visibility: Visibility
      with_media: With media
    strikes:
      actions:
        delete_statuses: "%{name} deleted %{target}'s posts"
        disable: "%{name} froze %{target}'s account"
        mark_statuses_as_sensitive: "%{name} marked %{target}'s posts as sensitive"
        none: "%{name} sent a warning to %{target}"
        sensitive: "%{name} marked %{target}'s account as sensitive"
        silence: "%{name} limited %{target}'s account"
        suspend: "%{name} suspended %{target}'s account"
      appeal_approved: Appealed
      appeal_pending: Appeal pending
      appeal_rejected: Appeal rejected
    system_checks:
      database_schema_check:
        message_html: There are pending database migrations. Please run them to ensure the application behaves as expected
      elasticsearch_health_red:
        message_html: Elasticsearch cluster is unhealthy (red status), search features are unavailable
      elasticsearch_health_yellow:
        message_html: Elasticsearch cluster is unhealthy (yellow status), you may want to investigate the reason
      elasticsearch_index_mismatch:
        message_html: Elasticsearch index mappings are outdated. Please run <code>tootctl search deploy --only=%{value}</code>
      elasticsearch_preset:
        action: See documentation
        message_html: Your Elasticsearch cluster has more than one node, but Mastodon is not configured to use them.
      elasticsearch_preset_single_node:
        action: See documentation
        message_html: Your Elasticsearch cluster has only one node, <code>ES_PRESET</code> should be set to <code>single_node_cluster</code>.
      elasticsearch_reset_chewy:
        message_html: Your Elasticsearch system index is outdated due to a setting change. Please run <code>tootctl search deploy --reset-chewy</code> to update it.
      elasticsearch_running_check:
        message_html: Could not connect to Elasticsearch. Please check that it is running, or disable full-text search
      elasticsearch_version_check:
        message_html: 'Incompatible Elasticsearch version: %{value}'
        version_comparison: Elasticsearch %{running_version} is running while %{required_version} is required
      rules_check:
        action: Manage server rules
        message_html: You haven't defined any server rules.
      sidekiq_process_check:
        message_html: No Sidekiq process running for the %{value} queue(s). Please review your Sidekiq configuration
      software_version_check:
        action: See available updates
        message_html: A Mastodon update is available.
      software_version_critical_check:
        action: See available updates
        message_html: A critical Mastodon update is available, please update as quickly as possible.
      software_version_patch_check:
        action: See available updates
        message_html: A bugfix Mastodon update is available.
      upload_check_privacy_error:
        action: Check here for more information
        message_html: "<strong>Your web server is misconfigured. The privacy of your users is at risk.</strong>"
      upload_check_privacy_error_object_storage:
        action: Check here for more information
        message_html: "<strong>Your object storage is misconfigured. The privacy of your users is at risk.</strong>"
    tags:
      moderation:
        not_trendable: Not trendable
        not_usable: Not usable
        pending_review: Pending review
        review_requested: Review requested
        reviewed: Reviewed
        title: Status
        trendable: Trendable
        unreviewed: Unreviewed
        usable: Usable
      name: Name
      newest: Newest
      oldest: Oldest
      open: View Publicly
      reset: Reset
      review: Review status
      search: Search
      title: Hashtags
      updated_msg: Hashtag settings updated successfully
    title: Administration
    trends:
      allow: Allow
      approved: Approved
      confirm_allow: Are you sure you want to allow selected tags?
      confirm_disallow: Are you sure you want to disallow selected tags?
      disallow: Disallow
      links:
        allow: Allow link
        allow_provider: Allow publisher
        confirm_allow: Are you sure you want to allow selected links?
        confirm_allow_provider: Are you sure you want to allow selected providers?
        confirm_disallow: Are you sure you want to disallow selected links?
        confirm_disallow_provider: Are you sure you want to disallow selected providers?
        description_html: These are links that are currently being shared a lot by accounts that your server sees posts from. It can help your users find out what's going on in the world. No links are displayed publicly until you approve the publisher. You can also allow or reject individual links.
        disallow: Disallow link
        disallow_provider: Disallow publisher
        no_link_selected: No links were changed as none were selected
        publishers:
          no_publisher_selected: No publishers were changed as none were selected
        shared_by_over_week:
          one: Shared by one person over the last week
          other: Shared by %{count} people over the last week
        title: Trending links
        usage_comparison: Shared %{today} times today, compared to %{yesterday} yesterday
      not_allowed_to_trend: Not allowed to trend
      only_allowed: Only allowed
      pending_review: Pending review
      preview_card_providers:
        allowed: Links from this publisher can trend
        description_html: These are domains from which links are often shared on your server. Links will not trend publicly unless the domain of the link is approved. Your approval (or rejection) extends to subdomains.
        rejected: Links from this publisher won't trend
        title: Publishers
      rejected: Rejected
      statuses:
        allow: Allow post
        allow_account: Allow author
        confirm_allow: Are you sure you want to allow selected statuses?
        confirm_allow_account: Are you sure you want to allow selected accounts?
        confirm_disallow: Are you sure you want to disallow selected statuses?
        confirm_disallow_account: Are you sure you want to disallow selected accounts?
        description_html: These are posts that your server knows about that are currently being shared and favorited a lot at the moment. It can help your new and returning users to find more people to follow. No posts are displayed publicly until you approve the author, and the author allows their account to be suggested to others. You can also allow or reject individual posts.
        disallow: Disallow post
        disallow_account: Disallow author
        no_status_selected: No trending posts were changed as none were selected
        not_discoverable: Author has not opted-in to being discoverable
        shared_by:
          one: Shared or favorited one time
          other: Shared and favorited %{friendly_count} times
        title: Trending posts
      tags:
        current_score: Current score %{score}
        dashboard:
          tag_accounts_measure: unique uses
          tag_languages_dimension: Top languages
          tag_servers_dimension: Top servers
          tag_servers_measure: different servers
          tag_uses_measure: total uses
        description_html: These are hashtags that are currently appearing in a lot of posts that your server sees. It can help your users find out what people are talking the most about at the moment. No hashtags are displayed publicly until you approve them.
        listable: Can be suggested
        no_tag_selected: No tags were changed as none were selected
        not_listable: Won't be suggested
        not_trendable: Won't appear under trends
        not_usable: Cannot be used
        peaked_on_and_decaying: Peaked on %{date}, now decaying
        title: Trending hashtags
        trendable: Can appear under trends
        trending_rank: 'Trending #%{rank}'
        usable: Can be used
        usage_comparison: Used %{today} times today, compared to %{yesterday} yesterday
        used_by_over_week:
          one: Used by one person over the last week
          other: Used by %{count} people over the last week
      title: Recommendations & Trends
      trending: Trending
    warning_presets:
      add_new: Add new
      delete: Delete
      edit_preset: Edit warning preset
      empty: You haven't defined any warning presets yet.
      title: Warning presets
    webhooks:
      add_new: Add endpoint
      delete: Delete
      description_html: A <strong>webhook</strong> enables Mastodon to push <strong>real-time notifications</strong> about chosen events to your own application, so your application can <strong>automatically trigger reactions</strong>.
      disable: Disable
      disabled: Disabled
      edit: Edit endpoint
      empty: You don't have any webhook endpoints configured yet.
      enable: Enable
      enabled: Active
      enabled_events:
        one: 1 enabled event
        other: "%{count} enabled events"
      events: Events
      new: New webhook
      rotate_secret: Rotate secret
      secret: Signing secret
      status: Status
      title: Webhooks
      webhook: Webhook
  admin_mailer:
    auto_close_registrations:
      body: Due to a lack of recent moderator activity, registrations on %{instance} have been automatically switched to requiring manual review, to prevent %{instance} from being used as a platform for potential bad actors. You can switch it back to open registrations at any time.
      subject: Registrations for %{instance} have been automatically switched to requiring approval
    new_appeal:
      actions:
        delete_statuses: to delete their posts
        disable: to freeze their account
        mark_statuses_as_sensitive: to mark their posts as sensitive
        none: a warning
        sensitive: to mark their account as sensitive
        silence: to limit their account
        suspend: to suspend their account
      body: "%{target} is appealing a moderation decision by %{action_taken_by} from %{date}, which was %{type}. They wrote:"
      next_steps: You can approve the appeal to undo the moderation decision, or ignore it.
      subject: "%{username} is appealing a moderation decision on %{instance}"
    new_critical_software_updates:
      body: New critical versions of Mastodon have been released, you may want to update as soon as possible!
      subject: Critical Mastodon updates are available for %{instance}!
    new_pending_account:
      body: The details of the new account are below. You can approve or reject this application.
      subject: New account up for review on %{instance} (%{username})
    new_report:
      body: "%{reporter} has reported %{target}"
      body_remote: Someone from %{domain} has reported %{target}
      subject: New report for %{instance} (#%{id})
    new_software_updates:
      body: New Mastodon versions have been released, you may want to update!
      subject: New Mastodon versions are available for %{instance}!
    new_trends:
      body: 'The following items need a review before they can be displayed publicly:'
      new_trending_links:
        title: Trending links
      new_trending_statuses:
        title: Trending posts
      new_trending_tags:
        title: Trending hashtags
      subject: New trends up for review on %{instance}
  aliases:
    add_new: Create alias
    created_msg: Successfully created a new alias. You can now initiate the move from the old account.
    deleted_msg: Successfully removed the alias. Moving from that account to this one will no longer be possible.
    empty: You have no aliases.
    hint_html: If you want to move from another account to this one, here you can create an alias, which is required before you can proceed with moving followers from the old account to this one. This action by itself is <strong>harmless and reversible</strong>. <strong>The account migration is initiated from the old account</strong>.
    remove: Unlink alias
  appearance:
    advanced_web_interface: Advanced web interface
    advanced_web_interface_hint: 'If you want to make use of your entire screen width, the advanced web interface allows you to configure many different columns to see as much information at the same time as you want: Home, notifications, federated timeline, any number of lists and hashtags.'
    animations_and_accessibility: Animations and accessibility
    confirmation_dialogs: Confirmation dialogs
    discovery: Discovery
    localization:
      body: Mastodon is translated by volunteers.
      guide_link: https://crowdin.com/project/mastodon
      guide_link_text: Everyone can contribute.
    sensitive_content: Sensitive content
  application_mailer:
    notification_preferences: Change email preferences
    salutation: "%{name},"
    settings: 'Change email preferences: %{link}'
    unsubscribe: Unsubscribe
    view: 'View:'
    view_profile: View profile
    view_status: View post
  applications:
    created: Application successfully created
    destroyed: Application successfully deleted
    logout: Logout
    regenerate_token: Regenerate access token
    token_regenerated: Access token successfully regenerated
    warning: Be very careful with this data. Never share it with anyone!
    your_token: Your access token
  auth:
    apply_for_account: Request an account
    captcha_confirmation:
      help_html: If you have issues solving the CAPTCHA, you can get in touch with us through %{email} and we can assist you.
      hint_html: Just one more thing! We need to confirm you're a human (this is so we can keep the spam out!). Solve the CAPTCHA below and click "Continue".
      title: Security check
    confirmations:
      awaiting_review: Your email address is confirmed! The %{domain} staff is now reviewing your registration. You will receive an email if they approve your account!
      awaiting_review_title: Your registration is being reviewed
      clicking_this_link: clicking this link
      login_link: log in
      proceed_to_login_html: You can now proceed to %{login_link}.
      redirect_to_app_html: You should have been redirected to the <strong>%{app_name}</strong> app. If that did not happen, try %{clicking_this_link} or manually return to the app.
      registration_complete: Your registration on %{domain} is now complete!
      welcome_title: Welcome, %{name}!
      wrong_email_hint: If that email address is not correct, you can change it in account settings.
    delete_account: Delete account
    delete_account_html: If you wish to delete your account, you can <a href="%{path}">proceed here</a>. You will be asked for confirmation.
    description:
      prefix_invited_by_user: "@%{name} invites you to join this server of Mastodon!"
      prefix_sign_up: Sign up on Mastodon today!
      suffix: With an account, you will be able to follow people, post updates and exchange messages with users from any Mastodon server and more!
    didnt_get_confirmation: Didn't receive a confirmation link?
    dont_have_your_security_key: Don't have your security key?
    forgot_password: Forgot your password?
    invalid_reset_password_token: Password reset token is invalid or expired. Please request a new one.
    link_to_otp: Enter a two-factor code from your phone or a recovery code
    link_to_webauth: Use your security key device
    log_in_with: Log in with
    login: Log in
    logout: Logout
    migrate_account: Move to a different account
    migrate_account_html: If you wish to redirect this account to a different one, you can <a href="%{path}">configure it here</a>.
    or_log_in_with: Or log in with
    privacy_policy_agreement_html: I have read and agree to the <a href="%{privacy_policy_path}" target="_blank">privacy policy</a>
    progress:
      confirm: Confirm email
      details: Your details
      review: Our review
      rules: Accept rules
    providers:
      cas: CAS
      saml: SAML
    register: Sign up
    registration_closed: "%{instance} is not accepting new members"
    resend_confirmation: Resend confirmation link
    reset_password: Reset password
    rules:
      accept: Accept
      back: Back
      invited_by: 'You can join %{domain} thanks to the invitation you have received from:'
      preamble: These are set and enforced by the %{domain} moderators.
      preamble_invited: Before you proceed, please consider the ground rules set by the moderators of %{domain}.
      title: Some ground rules.
      title_invited: You've been invited.
    security: Security
    set_new_password: Set new password
    setup:
      email_below_hint_html: Check your spam folder, or request another one. You can correct your email address if it's wrong.
      email_settings_hint_html: Click the link we sent you to verify %{email}. We'll wait right here.
      link_not_received: Didn't get a link?
      new_confirmation_instructions_sent: You will receive a new email with the confirmation link in a few minutes!
      title: Check your inbox
    sign_in:
      preamble_html: Login with your <strong>%{domain}</strong> credentials. If your account is hosted on a different server, you will not be able to log in here.
      title: Login to %{domain}
    sign_up:
      manual_review: Sign-ups on %{domain} go through manual review by our moderators. To help us process your registration, write a bit about yourself and why you want an account on %{domain}.
      preamble: With an account on this Mastodon server, you'll be able to follow any other person on the network, regardless of where their account is hosted.
      title: Let's get you set up on %{domain}.
    status:
      account_status: Account status
      confirming: Waiting for email confirmation to be completed.
      functional: Your account is fully operational.
      pending: Your application is pending review by our staff. This may take some time. You will receive an email if your application is approved.
      redirecting_to: Your account is inactive because it is currently redirecting to %{acct}.
      self_destruct: As %{domain} is closing down, you will only get limited access to your account.
      view_strikes: View past strikes against your account
    too_fast: Form submitted too fast, try again.
    use_security_key: Use security key
  author_attribution:
    example_title: Sample text
    hint_html: Control how you're credited when links are shared on Mastodon.
    more_from_html: More from %{name}
    s_blog: "%{name}'s Blog"
    title: Author attribution
  challenge:
    confirm: Continue
    hint_html: "<strong>Tip:</strong> We won't ask you for your password again for the next hour."
    invalid_password: Invalid password
    prompt: Confirm password to continue
  crypto:
    errors:
      invalid_key: is not a valid Ed25519 or Curve25519 key
  date:
    formats:
      default: "%b %d, %Y"
      with_month_name: "%B %d, %Y"
  datetime:
    distance_in_words:
      about_x_hours: "%{count}h"
      about_x_months: "%{count}mo"
      about_x_years: "%{count}y"
      almost_x_years: "%{count}y"
      half_a_minute: Just now
      less_than_x_minutes: "%{count}m"
      less_than_x_seconds: Just now
      over_x_years: "%{count}y"
      x_days: "%{count}d"
      x_minutes: "%{count}m"
      x_months: "%{count}mo"
      x_seconds: "%{count}s"
  deletes:
    challenge_not_passed: The information you entered was not correct
    confirm_password: Enter your current password to verify your identity
    confirm_username: Enter your username to confirm the procedure
    proceed: Delete account
    success_msg: Your account was successfully deleted
    warning:
      before: 'Before proceeding, please read these notes carefully:'
      caches: Content that has been cached by other servers may persist
      data_removal: Your posts and other data will be permanently removed
      email_change_html: You can <a href="%{path}">change your email address</a> without deleting your account
      email_contact_html: If it still doesn't arrive, you can email <a href="mailto:%{email}">%{email}</a> for help
      email_reconfirmation_html: If you are not receiving the confirmation email, you can <a href="%{path}">request it again</a>
      irreversible: You will not be able to restore or reactivate your account
      more_details_html: For more details, see the <a href="%{terms_path}">privacy policy</a>.
      username_available: Your username will become available again
      username_unavailable: Your username will remain unavailable
  disputes:
    strikes:
      action_taken: Action taken
      appeal: Appeal
      appeal_approved: This strike has been successfully appealed and is no longer valid
      appeal_rejected: The appeal has been rejected
      appeal_submitted_at: Appeal submitted
      appealed_msg: Your appeal has been submitted. If it is approved, you will be notified.
      appeals:
        submit: Submit appeal
      approve_appeal: Approve appeal
      associated_report: Associated report
      created_at: Dated
      description_html: These are actions taken against your account and warnings that have been sent to you by the staff of %{instance}.
      recipient: Addressed to
      reject_appeal: Reject appeal
      status: 'Post #%{id}'
      status_removed: Post already removed from system
      title: "%{action} from %{date}"
      title_actions:
        delete_statuses: Post removal
        disable: Freezing of account
        mark_statuses_as_sensitive: Marking of posts as sensitive
        none: Warning
        sensitive: Marking of account as sensitive
        silence: Limitation of account
        suspend: Suspension of account
      your_appeal_approved: Your appeal has been approved
      your_appeal_pending: You have submitted an appeal
      your_appeal_rejected: Your appeal has been rejected
  edit_profile:
    basic_information: Basic information
    hint_html: "<strong>Customize what people see on your public profile and next to your posts.</strong> Other people are more likely to follow you back and interact with you when you have a filled out profile and a profile picture."
    other: Other
  errors:
    '400': The request you submitted was invalid or malformed.
    '403': You don't have permission to view this page.
    '404': The page you are looking for isn't here.
    '406': This page is not available in the requested format.
    '410': The page you were looking for doesn't exist here anymore.
    '422':
      content: Security verification failed. Are you blocking cookies?
      title: Security verification failed
    '429': Too many requests
    '500':
      content: We're sorry, but something went wrong on our end.
      title: This page is not correct
    '503': The page could not be served due to a temporary server failure.
    noscript_html: To use the Mastodon web application, please enable JavaScript. Alternatively, try one of the <a href="%{apps_path}">native apps</a> for Mastodon for your platform.
  existing_username_validator:
    not_found: could not find a local user with that username
    not_found_multiple: could not find %{usernames}
  exports:
    archive_takeout:
      date: Date
      download: Download your archive
      hint_html: You can request an archive of your <strong>posts and uploaded media</strong>. The exported data will be in the ActivityPub format, readable by any compliant software. You can request an archive every 7 days.
      in_progress: Compiling your archive...
      request: Request your archive
      size: Size
    blocks: You block
    bookmarks: Bookmarks
    csv: CSV
    domain_blocks: Domain blocks
    lists: Lists
    mutes: You mute
    storage: Media storage
  featured_tags:
    add_new: Add new
    errors:
      limit: You have already featured the maximum number of hashtags
    hint_html: "<strong>Feature your most important hashtags on your profile.</strong> A great tool for keeping track of your creative works and long-term projects, featured hashtags are displayed prominently on your profile and allow quick access to your own posts."
  filters:
    contexts:
      account: Profiles
      home: Home and lists
      notifications: Notifications
      public: Public timelines
      thread: Conversations
    edit:
      add_keyword: Add keyword
      keywords: Keywords
      statuses: Individual posts
      statuses_hint_html: This filter applies to select individual posts regardless of whether they match the keywords below. <a href="%{path}">Review or remove posts from the filter</a>.
      title: Edit filter
    errors:
      deprecated_api_multiple_keywords: These parameters cannot be changed from this application because they apply to more than one filter keyword. Use a more recent application or the web interface.
      invalid_context: None or invalid context supplied
    index:
      contexts: Filters in %{contexts}
      delete: Delete
      empty: You have no filters.
      expires_in: Expires in %{distance}
      expires_on: Expires on %{date}
      keywords:
        one: "%{count} keyword"
        other: "%{count} keywords"
      statuses:
        one: "%{count} post"
        other: "%{count} posts"
      statuses_long:
        one: "%{count} individual post hidden"
        other: "%{count} individual posts hidden"
      title: Filters
    new:
      save: Save new filter
      title: Add new filter
    statuses:
      back_to_filter: Back to filter
      batch:
        remove: Remove from filter
      index:
        hint: This filter applies to select individual posts regardless of other criteria. You can add more posts to this filter from the web interface.
        title: Filtered posts
  generic:
    all: All
    all_items_on_page_selected_html:
      one: "<strong>%{count}</strong> item on this page is selected."
      other: All <strong>%{count}</strong> items on this page are selected.
    all_matching_items_selected_html:
      one: "<strong>%{count}</strong> item matching your search is selected."
      other: All <strong>%{count}</strong> items matching your search are selected.
    cancel: Cancel
    changes_saved_msg: Changes successfully saved!
    confirm: Confirm
    copy: Copy
    delete: Delete
    deselect: Deselect all
    none: None
    order_by: Order by
    save_changes: Save changes
    select_all_matching_items:
      one: Select %{count} item matching your search.
      other: Select all %{count} items matching your search.
    today: today
    validation_errors:
      one: Something isn't quite right yet! Please review the error below
      other: Something isn't quite right yet! Please review %{count} errors below
  imports:
    errors:
      empty: Empty CSV file
      incompatible_type: Incompatible with the selected import type
      invalid_csv_file: 'Invalid CSV file. Error: %{error}'
      over_rows_processing_limit: contains more than %{count} rows
      too_large: File is too large
    failures: Failures
    imported: Imported
    mismatched_types_warning: It appears you may have selected the wrong type for this import, please double-check.
    modes:
      merge: Merge
      merge_long: Keep existing records and add new ones
      overwrite: Overwrite
      overwrite_long: Replace current records with the new ones
    overwrite_preambles:
      blocking_html: You are about to <strong>replace your block list</strong> with up to <strong>%{total_items} accounts</strong> from <strong>%{filename}</strong>.
      bookmarks_html: You are about to <strong>replace your bookmarks</strong> with up to <strong>%{total_items} posts</strong> from <strong>%{filename}</strong>.
      domain_blocking_html: You are about to <strong>replace your domain block list</strong> with up to <strong>%{total_items} domains</strong> from <strong>%{filename}</strong>.
      following_html: You are about to <strong>follow</strong> up to <strong>%{total_items} accounts</strong> from <strong>%{filename}</strong> and <strong>stop following anyone else</strong>.
      lists_html: You are about to <strong>replace your lists</strong> with contents of <strong>%{filename}</strong>. Up to <strong>%{total_items} accounts</strong> will be added to new lists.
      muting_html: You are about to <strong>replace your list of muted accounts</strong> with up to <strong>%{total_items} accounts</strong> from <strong>%{filename}</strong>.
    preambles:
      blocking_html: You are about to <strong>block</strong> up to <strong>%{total_items} accounts</strong> from <strong>%{filename}</strong>.
      bookmarks_html: You are about to add up to <strong>%{total_items} posts</strong> from <strong>%{filename}</strong> to your <strong>bookmarks</strong>.
      domain_blocking_html: You are about to <strong>block</strong> up to <strong>%{total_items} domains</strong> from <strong>%{filename}</strong>.
      following_html: You are about to <strong>follow</strong> up to <strong>%{total_items} accounts</strong> from <strong>%{filename}</strong>.
      lists_html: You are about to add up to <strong>%{total_items} accounts</strong> from <strong>%{filename}</strong> to your <strong>lists</strong>. New lists will be created if there is no list to add to.
      muting_html: You are about to <strong>mute</strong> up to <strong>%{total_items} accounts</strong> from <strong>%{filename}</strong>.
    preface: You can import data that you have exported from another server, such as a list of the people you are following or blocking.
    recent_imports: Recent imports
    states:
      finished: Finished
      in_progress: In progress
      scheduled: Scheduled
      unconfirmed: Unconfirmed
    status: Status
    success: Your data was successfully uploaded and will be processed in due time
    time_started: Started at
    titles:
      blocking: Importing blocked accounts
      bookmarks: Importing bookmarks
      domain_blocking: Importing blocked domains
      following: Importing followed accounts
      lists: Importing lists
      muting: Importing muted accounts
    type: Import type
    type_groups:
      constructive: Follows & Bookmarks
      destructive: Blocks & mutes
    types:
      blocking: Blocking list
      bookmarks: Bookmarks
      domain_blocking: Domain blocking list
      following: Following list
      lists: Lists
      muting: Muting list
    upload: Upload
  invites:
    delete: Deactivate
    expired: Expired
    expires_in:
      '1800': 30 minutes
      '21600': 6 hours
      '3600': 1 hour
      '43200': 12 hours
      '604800': 1 week
      '86400': 1 day
    expires_in_prompt: Never
    generate: Generate invite link
    invalid: This invite is not valid
    invited_by: 'You were invited by:'
    max_uses:
      one: 1 use
      other: "%{count} uses"
    max_uses_prompt: No limit
    prompt: Generate and share links with others to grant access to this server
    table:
      expires_at: Expires
      uses: Uses
    title: Invite people
  lists:
    errors:
      limit: You have reached the maximum number of lists
  login_activities:
    authentication_methods:
      otp: two-factor authentication app
      password: password
      sign_in_token: email security code
      webauthn: security keys
    description_html: If you see activity that you don't recognize, consider changing your password and enabling two-factor authentication.
    empty: No authentication history available
    failed_sign_in_html: Failed sign-in attempt with %{method} from %{ip} (%{browser})
    successful_sign_in_html: Successful sign-in with %{method} from %{ip} (%{browser})
    title: Authentication history
  mail_subscriptions:
    unsubscribe:
      action: Yes, unsubscribe
      complete: Unsubscribed
      confirmation_html: Are you sure you want to unsubscribe from receiving %{type} for Mastodon on %{domain} to your email at %{email}? You can always re-subscribe from your <a href="%{settings_path}">email notification settings</a>.
      emails:
        notification_emails:
          favourite: favorite notification emails
          follow: follow notification emails
          follow_request: follow request emails
          mention: mention notification emails
          reblog: boost notification emails
      resubscribe_html: If you've unsubscribed by mistake, you can re-subscribe from your <a href="%{settings_path}">email notification settings</a>.
      success_html: You'll no longer receive %{type} for Mastodon on %{domain} to your email at %{email}.
      title: Unsubscribe
  media_attachments:
    validations:
      images_and_video: Cannot attach a video to a post that already contains images
      not_found: Media %{ids} not found or already attached to another post
      not_ready: Cannot attach files that have not finished processing. Try again in a moment!
      too_many: Cannot attach more than 4 files
  migrations:
    acct: Moved to
    cancel: Cancel redirect
    cancel_explanation: Cancelling the redirect will re-activate your current account, but will not bring back followers that have been moved to that account.
    cancelled_msg: Successfully cancelled the redirect.
    errors:
      already_moved: is the same account you have already moved to
      missing_also_known_as: is not an alias of this account
      move_to_self: cannot be current account
      not_found: could not be found
      on_cooldown: You are on cooldown
    followers_count: Followers at time of move
    incoming_migrations: Moving from a different account
    incoming_migrations_html: To move from another account to this one, first you need to <a href="%{path}">create an account alias</a>.
    moved_msg: Your account is now redirecting to %{acct} and your followers are being moved over.
    not_redirecting: Your account is not redirecting to any other account currently.
    on_cooldown: You have recently migrated your account. This function will become available again in %{count} days.
    past_migrations: Past migrations
    proceed_with_move: Move followers
    redirected_msg: Your account is now redirecting to %{acct}.
    redirecting_to: Your account is redirecting to %{acct}.
    set_redirect: Set redirect
    warning:
      backreference_required: The new account must first be configured to back-reference this one
      before: 'Before proceeding, please read these notes carefully:'
      cooldown: After moving there is a waiting period during which you will not be able to move again
      disabled_account: Your current account will not be fully usable afterwards. However, you will have access to data export as well as re-activation.
      followers: This action will move all followers from the current account to the new account
      only_redirect_html: Alternatively, you can <a href="%{path}">only put up a redirect on your profile</a>.
      other_data: No other data will be moved automatically
      redirect: Your current account's profile will be updated with a redirect notice and be excluded from searches
  moderation:
    title: Moderation
  move_handler:
    carry_blocks_over_text: This user moved from %{acct}, which you had blocked.
    carry_mutes_over_text: This user moved from %{acct}, which you had muted.
    copy_account_note_text: 'This user moved from %{acct}, here were your previous notes about them:'
  navigation:
    toggle_menu: Toggle menu
  notification_mailer:
    admin:
      report:
        subject: "%{name} submitted a report"
      sign_up:
        subject: "%{name} signed up"
    favourite:
      body: 'Your post was favorited by %{name}:'
      subject: "%{name} favorited your post"
      title: New favorite
    follow:
      body: "%{name} is now following you!"
      subject: "%{name} is now following you"
      title: New follower
    follow_request:
      action: Manage follow requests
      body: "%{name} has requested to follow you"
      subject: 'Pending follower: %{name}'
      title: New follow request
    mention:
      action: Reply
      body: 'You were mentioned by %{name} in:'
      subject: You were mentioned by %{name}
      title: New mention
    poll:
      subject: A poll by %{name} has ended
    reblog:
      body: 'Your post was boosted by %{name}:'
      subject: "%{name} boosted your post"
      title: New boost
    status:
      subject: "%{name} just posted"
    update:
      subject: "%{name} edited a post"
  notifications:
    administration_emails: Admin email notifications
    email_events: Events for email notifications
    email_events_hint: 'Select events that you want to receive notifications for:'
  number:
    human:
      decimal_units:
        format: "%n%u"
        units:
          billion: B
          million: M
          quadrillion: Q
          thousand: K
          trillion: T
          unit: ''
  otp_authentication:
    code_hint: Enter the code generated by your authenticator app to confirm
    description_html: If you enable <strong>two-factor authentication</strong> using an authenticator app, logging in will require you to be in possession of your phone, which will generate tokens for you to enter.
    enable: Enable
    instructions_html: "<strong>Scan this QR code into Google Authenticator or a similar TOTP app on your phone</strong>. From now on, that app will generate tokens that you will have to enter when logging in."
    manual_instructions: 'If you can''t scan the QR code and need to enter it manually, here is the plain-text secret:'
    setup: Set up
    wrong_code: The entered code was invalid! Are server time and device time correct?
  pagination:
    newer: Newer
    next: Next
    older: Older
    prev: Prev
    truncate: "&hellip;"
  polls:
    errors:
      already_voted: You have already voted on this poll
      duplicate_options: contain duplicate items
      duration_too_long: is too far into the future
      duration_too_short: is too soon
      expired: The poll has already ended
      invalid_choice: The chosen vote option does not exist
      over_character_limit: cannot be longer than %{max} characters each
      self_vote: You cannot vote in your own polls
      too_few_options: must have more than one item
      too_many_options: can't contain more than %{max} items
  preferences:
    other: Other
    posting_defaults: Posting defaults
    public_timelines: Public timelines
  privacy:
    hint_html: "<strong>Customize how you want your profile and your posts to be found.</strong> A variety of features in Mastodon can help you reach a wider audience when enabled. Take a moment to review these settings to make sure they fit your use case."
    privacy: Privacy
    privacy_hint_html: Control how much you want to disclose for the benefit of others. People discover interesting profiles and cool apps by browsing other people's follows and seeing which apps they post from, but you may prefer to keep it hidden.
    reach: Reach
    reach_hint_html: Control whether you want to be discovered and followed by new people. Do you want your posts to appear on the Explore screen? Do you want other people to see you in their follow recommendations? Do you want to accept all new followers automatically, or have granular control over each one?
    search: Search
    search_hint_html: Control how you want to be found. Do you want people to find you by what you've publicly posted about? Do you want people outside Mastodon to find your profile when searching the web? Please mind that total exclusion from all search engines cannot be guaranteed for public information.
    title: Privacy and reach
  privacy_policy:
    title: Privacy Policy
  reactions:
    errors:
      limit_reached: Limit of different reactions reached
      unrecognized_emoji: is not a recognized emoji
  redirects:
    prompt: If you trust this link, click it to continue.
    title: You are leaving %{instance}.
  relationships:
    activity: Account activity
    confirm_follow_selected_followers: Are you sure you want to follow selected followers?
    confirm_remove_selected_followers: Are you sure you want to remove selected followers?
    confirm_remove_selected_follows: Are you sure you want to remove selected follows?
    dormant: Dormant
    follow_failure: Could not follow some of the selected accounts.
    follow_selected_followers: Follow selected followers
    followers: Followers
    following: Following
    invited: Invited
    last_active: Last active
    most_recent: Most recent
    moved: Moved
    mutual: Mutual
    primary: Primary
    relationship: Relationship
    remove_selected_domains: Remove all followers from the selected domains
    remove_selected_followers: Remove selected followers
    remove_selected_follows: Unfollow selected users
    status: Account status
  remote_follow:
    missing_resource: Could not find the required redirect URL for your account
  reports:
    errors:
      invalid_rules: does not reference valid rules
  rss:
    content_warning: 'Content warning:'
    descriptions:
      account: Public posts from @%{acct}
      tag: 'Public posts tagged #%{hashtag}'
  scheduled_statuses:
    over_daily_limit: You have exceeded the limit of %{limit} scheduled posts for today
    over_total_limit: You have exceeded the limit of %{limit} scheduled posts
    too_soon: The scheduled date must be in the future
  self_destruct:
    lead_html: Unfortunately, <strong>%{domain}</strong> is permanently closing down. If you had an account there, you will not be able to continue using it, but you can still request a backup of your data.
    title: This server is closing down
  sessions:
    activity: Last activity
    browser: Browser
    browsers:
      alipay: Alipay
      blackberry: BlackBerry
      chrome: Chrome
      edge: Microsoft Edge
      electron: Electron
      firefox: Firefox
      generic: Unknown browser
      huawei_browser: Huawei Browser
      ie: Internet Explorer
      micro_messenger: MicroMessenger
      nokia: Nokia S40 Ovi Browser
      opera: Opera
      otter: Otter
      phantom_js: PhantomJS
      qq: QQ Browser
      safari: Safari
      uc_browser: UC Browser
      unknown_browser: Unknown Browser
      weibo: Weibo
    current_session: Current session
    date: Date
    description: "%{browser} on %{platform}"
    explanation: These are the web browsers currently logged in to your Mastodon account.
    ip: IP
    platforms:
      adobe_air: Adobe Air
      android: Android
      blackberry: BlackBerry
      chrome_os: ChromeOS
      firefox_os: Firefox OS
      ios: iOS
      kai_os: KaiOS
      linux: Linux
      mac: macOS
      unknown_platform: Unknown Platform
      windows: Windows
      windows_mobile: Windows Mobile
      windows_phone: Windows Phone
    revoke: Revoke
    revoke_success: Session successfully revoked
    title: Sessions
    view_authentication_history: View authentication history of your account
  settings:
    account: Account
    account_settings: Account settings
    aliases: Account aliases
    appearance: Appearance
    authorized_apps: Authorized apps
    back: Back to Mastodon
    delete: Account deletion
    development: Development
    edit_profile: Edit profile
    export: Export
    featured_tags: Featured hashtags
    import: Import
    import_and_export: Import and export
    migrate: Account migration
    notifications: Email notifications
    preferences: Preferences
    profile: Public profile
    relationships: Follows and followers
    severed_relationships: Severed relationships
    statuses_cleanup: Automated post deletion
    strikes: Moderation strikes
    two_factor_authentication: Two-factor Auth
    webauthn_authentication: Security keys
  severed_relationships:
    download: Download (%{count})
    event_type:
      account_suspension: Account suspension (%{target_name})
      domain_block: Server suspension (%{target_name})
      user_domain_block: You blocked %{target_name}
    lost_followers: Lost followers
    lost_follows: Lost follows
    preamble: You may lose follows and followers when you block a domain or when your moderators decide to suspend a remote server. When that happens, you will be able to download lists of severed relationships, to be inspected and possibly imported on another server.
    purged: Information about this server has been purged by your server's administrators.
    type: Event
  statuses:
    attached:
      audio:
        one: "%{count} audio"
        other: "%{count} audio"
      description: 'Attached: %{attached}'
      image:
        one: "%{count} image"
        other: "%{count} images"
      video:
        one: "%{count} video"
        other: "%{count} videos"
    boosted_from_html: Boosted from %{acct_link}
    content_warning: 'Content warning: %{warning}'
    default_language: Same as interface language
    disallowed_hashtags:
      one: 'contained a disallowed hashtag: %{tags}'
      other: 'contained the disallowed hashtags: %{tags}'
    edited_at_html: Edited %{date}
    errors:
      in_reply_not_found: The post you are trying to reply to does not appear to exist.
<<<<<<< HEAD
      circle_not_found: The circle you are trying to send to does not appear to exist.
    language_detection: Automatically detect language
    open_in_web: Open in web
=======
>>>>>>> ab36c152
    over_character_limit: character limit of %{max} exceeded
    pin_errors:
      direct: Posts that are only visible to mentioned users cannot be pinned
      limit: You have already pinned the maximum number of posts
      ownership: Someone else's post cannot be pinned
      reblog: A boost cannot be pinned
    title: '%{name}: "%{quote}"'
    visibilities:
      direct: Direct
      direct_long: Only show to mentioned users
      limited: Circle
      limited_long: Only show to circle users
      private: Followers-only
      private_long: Only show to followers
      public: Public
      public_long: Everyone can see
      unlisted: Unlisted
      unlisted_long: Everyone can see, but not listed on public timelines
  statuses_cleanup:
    enabled: Automatically delete old posts
    enabled_hint: Automatically deletes your posts once they reach a specified age threshold, unless they match one of the exceptions below
    exceptions: Exceptions
    explanation: Because deleting posts is an expensive operation, this is done slowly over time when the server is not otherwise busy. For this reason, your posts may be deleted a while after they reach the age threshold.
    ignore_favs: Ignore favorites
    ignore_reblogs: Ignore boosts
    interaction_exceptions: Exceptions based on interactions
    interaction_exceptions_explanation: Note that there is no guarantee for posts to be deleted if they go below the favorite or boost threshold after having once gone over them.
    keep_direct: Keep direct messages
    keep_direct_hint: Doesn't delete any of your direct messages
    keep_media: Keep posts with media attachments
    keep_media_hint: Doesn't delete any of your posts that have media attachments
    keep_pinned: Keep pinned posts
    keep_pinned_hint: Doesn't delete any of your pinned posts
    keep_polls: Keep polls
    keep_polls_hint: Doesn't delete any of your polls
    keep_self_bookmark: Keep posts you bookmarked
    keep_self_bookmark_hint: Doesn't delete your own posts if you have bookmarked them
    keep_self_fav: Keep posts you favorited
    keep_self_fav_hint: Doesn't delete your own posts if you have favorited them
    min_age:
      '1209600': 2 weeks
      '15778476': 6 months
      '2629746': 1 month
      '31556952': 1 year
      '5259492': 2 months
      '604800': 1 week
      '63113904': 2 years
      '7889238': 3 months
    min_age_label: Age threshold
    min_favs: Keep posts favorited at least
    min_favs_hint: Doesn't delete any of your posts that has received at least this number of favorites. Leave blank to delete posts regardless of their number of favorites
    min_reblogs: Keep posts boosted at least
    min_reblogs_hint: Doesn't delete any of your posts that has been boosted at least this number of times. Leave blank to delete posts regardless of their number of boosts
  stream_entries:
    sensitive_content: Sensitive content
  strikes:
    errors:
      too_late: It is too late to appeal this strike
  tags:
    does_not_match_previous_name: does not match the previous name
  themes:
    contrast: Mastodon (High contrast)
    default: Mastodon (Dark)
    mastodon-light: Mastodon (Light)
    system: Automatic (use system theme)
  time:
    formats:
      default: "%b %d, %Y, %H:%M"
      month: "%b %Y"
      time: "%H:%M"
      with_time_zone: "%b %d, %Y, %H:%M %Z"
  translation:
    errors:
      quota_exceeded: The server-wide usage quota for the translation service has been exceeded.
      too_many_requests: There have been too many requests to the translation service recently.
  two_factor_authentication:
    add: Add
    disable: Disable 2FA
    disabled_success: Two-factor authentication successfully disabled
    edit: Edit
    enabled: Two-factor authentication is enabled
    enabled_success: Two-factor authentication successfully enabled
    generate_recovery_codes: Generate recovery codes
    lost_recovery_codes: Recovery codes allow you to regain access to your account if you lose your phone. If you've lost your recovery codes, you can regenerate them here. Your old recovery codes will be invalidated.
    methods: Two-factor methods
    otp: Authenticator app
    recovery_codes: Backup recovery codes
    recovery_codes_regenerated: Recovery codes successfully regenerated
    recovery_instructions_html: If you ever lose access to your phone, you can use one of the recovery codes below to regain access to your account. <strong>Keep the recovery codes safe</strong>. For example, you may print them and store them with other important documents.
    webauthn: Security keys
  user_mailer:
    appeal_approved:
      action: Account Settings
      explanation: The appeal of the strike against your account on %{strike_date} that you submitted on %{appeal_date} has been approved. Your account is once again in good standing.
      subject: Your appeal from %{date} has been approved
      subtitle: Your account is once again in good standing.
      title: Appeal approved
    appeal_rejected:
      explanation: The appeal of the strike against your account on %{strike_date} that you submitted on %{appeal_date} has been rejected.
      subject: Your appeal from %{date} has been rejected
      subtitle: Your appeal has been rejected.
      title: Appeal rejected
    backup_ready:
      explanation: You requested a full backup of your Mastodon account.
      extra: It's now ready for download!
      subject: Your archive is ready for download
      title: Archive takeout
    failed_2fa:
      details: 'Here are details of the sign-in attempt:'
      explanation: Someone has tried to sign in to your account but provided an invalid second authentication factor.
      further_actions_html: If this wasn't you, we recommend that you %{action} immediately as it may be compromised.
      subject: Second factor authentication failure
      title: Failed second factor authentication
    suspicious_sign_in:
      change_password: change your password
      details: 'Here are details of the sign-in:'
      explanation: We've detected a sign-in to your account from a new IP address.
      further_actions_html: If this wasn't you, we recommend that you %{action} immediately and enable two-factor authentication to keep your account secure.
      subject: Your account has been accessed from a new IP address
      title: A new sign-in
    warning:
      appeal: Submit an appeal
      appeal_description: If you believe this is an error, you can submit an appeal to the staff of %{instance}.
      categories:
        spam: Spam
        violation: Content violates the following community guidelines
      explanation:
        delete_statuses: Some of your posts have been found to violate one or more community guidelines and have been subsequently removed by the moderators of %{instance}.
        disable: You can no longer use your account, but your profile and other data remains intact. You can request a backup of your data, change account settings or delete your account.
        mark_statuses_as_sensitive: Some of your posts have been marked as sensitive by the moderators of %{instance}. This means that people will need to tap the media in the posts before a preview is displayed. You can mark media as sensitive yourself when posting in the future.
        sensitive: From now on, all your uploaded media files will be marked as sensitive and hidden behind a click-through warning.
        silence: You can still use your account but only people who are already following you will see your posts on this server, and you may be excluded from various discovery features. However, others may still manually follow you.
        suspend: You can no longer use your account, and your profile and other data are no longer accessible. You can still login to request a backup of your data until the data is fully removed in about 30 days, but we will retain some basic data to prevent you from evading the suspension.
      reason: 'Reason:'
      statuses: 'Posts cited:'
      subject:
        delete_statuses: Your posts on %{acct} have been removed
        disable: Your account %{acct} has been frozen
        mark_statuses_as_sensitive: Your posts on %{acct} have been marked as sensitive
        none: Warning for %{acct}
        sensitive: Your posts on %{acct} will be marked as sensitive from now on
        silence: Your account %{acct} has been limited
        suspend: Your account %{acct} has been suspended
      title:
        delete_statuses: Posts removed
        disable: Account frozen
        mark_statuses_as_sensitive: Posts marked as sensitive
        none: Warning
        sensitive: Account marked as sensitive
        silence: Account limited
        suspend: Account suspended
    welcome:
<<<<<<< HEAD
      edit_profile_action: Setup profile
      edit_profile_step: You can customize your profile by uploading an profile picture, changing your display name and more. Your account is locked by default; this means you have to accept new followers before they can see your updates, and only followers can view your content.
      explanation: Here are some tips to get you started
      final_action: Start posting
      final_step: 'Start posting! Even without followers, your public posts may be seen by others, for example on the local timeline or in hashtags. You may want to introduce yourself on the #introductions hashtag.'
      full_handle: Your full handle
      full_handle_hint: This is what you would tell your friends so they can message or follow you from another server.
      subject: Welcome to Frequency
      tip_privacy: Public posts are disabled to keep Frequency intimate and personal. Everything you post is private –– only visibile to followers you approve.
      tip_following: Follow your closest friends and family to see their updates!
      tip_federation: You can follow accounts that aren't on Frequency, too! You can follow anyone on a federated social network, such as Mastodon.
      tips: Tips
=======
      apps_android_action: Get it on Google Play
      apps_ios_action: Download on the App Store
      apps_step: Download our official apps.
      apps_title: Mastodon apps
      checklist_subtitle: 'Let''s get you started on this new social frontier:'
      checklist_title: Welcome Checklist
      edit_profile_action: Personalize
      edit_profile_step: Boost your interactions by having a comprehensive profile.
      edit_profile_title: Personalize your profile
      explanation: Here are some tips to get you started
      feature_action: Learn more
      feature_audience: Mastodon provides you with a unique possibility of managing your audience without middlemen. Mastodon deployed on your own infrastructure allows you to follow and be followed from any other Mastodon server online and is under no one's control but yours.
      feature_audience_title: Build your audience in confidence
      feature_control: You know best what you want to see on your home feed. No algorithms or ads to waste your time. Follow anyone across any Mastodon server from a single account and receive their posts in chronological order, and make your corner of the internet a little more like you.
      feature_control_title: Stay in control of your own timeline
      feature_creativity: Mastodon supports audio, video and picture posts, accessibility descriptions, polls, content warnings, animated avatars, custom emojis, thumbnail crop control, and more, to help you express yourself online. Whether you're publishing your art, your music, or your podcast, Mastodon is there for you.
      feature_creativity_title: Unparalleled creativity
      feature_moderation: Mastodon puts decision making back in your hands. Each server creates their own rules and regulations, which are enforced locally and not top-down like corporate social media, making it the most flexible in responding to the needs of different groups of people. Join a server with the rules you agree with, or host your own.
      feature_moderation_title: Moderating the way it should be
      follow_action: Follow
      follow_step: Following interesting people is what Mastodon is all about.
      follow_title: Personalize your home feed
      follows_subtitle: Follow well-known accounts
      follows_title: Who to follow
      follows_view_more: View more people to follow
      hashtags_recent_count:
        one: "%{people} person in the past 2 days"
        other: "%{people} people in the past 2 days"
      hashtags_subtitle: Explore what’s trending since past 2 days
      hashtags_title: Trending hashtags
      hashtags_view_more: View more trending hashtags
      post_action: Compose
      post_step: Say hello to the world with text, photos, videos, or polls.
      post_title: Make your first post
      share_action: Share
      share_step: Let your friends know how to find you on Mastodon.
      share_title: Share your Mastodon profile
      sign_in_action: Sign in
      subject: Welcome to Mastodon
>>>>>>> ab36c152
      title: Welcome aboard, %{name}!
  users:
    follow_limit_reached: You cannot follow more than %{limit} people
    go_to_sso_account_settings: Go to your identity provider's account settings
    invalid_otp_token: Invalid two-factor code
    otp_lost_help_html: If you lost access to both, you may get in touch with %{email}
    rate_limited: Too many authentication attempts, try again later.
<<<<<<< HEAD
    seamless_external_login: You are logged in via an external service, so password and e-mail settings are not available.
=======
    seamless_external_login: You are logged in via an external service, so password and email settings are not available.
>>>>>>> ab36c152
    signed_in_as: 'Signed in as:'
  verification:
    extra_instructions_html: <strong>Tip:</strong> The link on your website can be invisible. The important part is <code>rel="me"</code> which prevents impersonation on websites with user-generated content. You can even use a <code>link</code> tag in the header of the page instead of <code>a</code>, but the HTML must be accessible without executing JavaScript.
    here_is_how: Here's how
    hint_html: "<strong>Verifying your identity on Mastodon is for everyone.</strong> Based on open web standards, now and forever free. All you need is a personal website that people recognize you by. When you link to this website from your profile, we will check that the website links back to your profile and show a visual indicator on it."
    instructions_html: Copy and paste the code below into the HTML of your website. Then add the address of your website into one of the extra fields on your profile from the "Edit profile" tab and save changes.
    verification: Verification
    verified_links: Your verified links
    website_verification: Website verification
  webauthn_credentials:
    add: Add new security key
    create:
      error: There was a problem adding your security key. Please try again.
      success: Your security key was successfully added.
    delete: Delete
    delete_confirmation: Are you sure you want to delete this security key?
    description_html: If you enable <strong>security key authentication</strong>, logging in will require you to use one of your security keys.
    destroy:
      error: There was a problem deleting you security key. Please try again.
      success: Your security key was successfully deleted.
    invalid_credential: Invalid security key
    nickname_hint: Enter the nickname of your new security key
    not_enabled: You haven't enabled WebAuthn yet
    not_supported: This browser doesn't support security keys
    otp_required: To use security keys please enable two-factor authentication first.
    registered_on: Registered on %{date}<|MERGE_RESOLUTION|>--- conflicted
+++ resolved
@@ -4,7 +4,7 @@
     about_mastodon_html: 'The social network of the future: No ads, no corporate surveillance, ethical design, and decentralization! Own your data with Mastodon!'
     contact_missing: Not set
     contact_unavailable: N/A
-    hosted_on: Decodon hosted on %{domain}
+    hosted_on: Mastodon hosted on %{domain}
     title: About
   accounts:
     followers:
@@ -1742,12 +1742,6 @@
     edited_at_html: Edited %{date}
     errors:
       in_reply_not_found: The post you are trying to reply to does not appear to exist.
-<<<<<<< HEAD
-      circle_not_found: The circle you are trying to send to does not appear to exist.
-    language_detection: Automatically detect language
-    open_in_web: Open in web
-=======
->>>>>>> ab36c152
     over_character_limit: character limit of %{max} exceeded
     pin_errors:
       direct: Posts that are only visible to mentioned users cannot be pinned
@@ -1757,9 +1751,6 @@
     title: '%{name}: "%{quote}"'
     visibilities:
       direct: Direct
-      direct_long: Only show to mentioned users
-      limited: Circle
-      limited_long: Only show to circle users
       private: Followers-only
       private_long: Only show to followers
       public: Public
@@ -1900,20 +1891,6 @@
         silence: Account limited
         suspend: Account suspended
     welcome:
-<<<<<<< HEAD
-      edit_profile_action: Setup profile
-      edit_profile_step: You can customize your profile by uploading an profile picture, changing your display name and more. Your account is locked by default; this means you have to accept new followers before they can see your updates, and only followers can view your content.
-      explanation: Here are some tips to get you started
-      final_action: Start posting
-      final_step: 'Start posting! Even without followers, your public posts may be seen by others, for example on the local timeline or in hashtags. You may want to introduce yourself on the #introductions hashtag.'
-      full_handle: Your full handle
-      full_handle_hint: This is what you would tell your friends so they can message or follow you from another server.
-      subject: Welcome to Frequency
-      tip_privacy: Public posts are disabled to keep Frequency intimate and personal. Everything you post is private –– only visibile to followers you approve.
-      tip_following: Follow your closest friends and family to see their updates!
-      tip_federation: You can follow accounts that aren't on Frequency, too! You can follow anyone on a federated social network, such as Mastodon.
-      tips: Tips
-=======
       apps_android_action: Get it on Google Play
       apps_ios_action: Download on the App Store
       apps_step: Download our official apps.
@@ -1953,7 +1930,6 @@
       share_title: Share your Mastodon profile
       sign_in_action: Sign in
       subject: Welcome to Mastodon
->>>>>>> ab36c152
       title: Welcome aboard, %{name}!
   users:
     follow_limit_reached: You cannot follow more than %{limit} people
@@ -1961,11 +1937,7 @@
     invalid_otp_token: Invalid two-factor code
     otp_lost_help_html: If you lost access to both, you may get in touch with %{email}
     rate_limited: Too many authentication attempts, try again later.
-<<<<<<< HEAD
-    seamless_external_login: You are logged in via an external service, so password and e-mail settings are not available.
-=======
     seamless_external_login: You are logged in via an external service, so password and email settings are not available.
->>>>>>> ab36c152
     signed_in_as: 'Signed in as:'
   verification:
     extra_instructions_html: <strong>Tip:</strong> The link on your website can be invisible. The important part is <code>rel="me"</code> which prevents impersonation on websites with user-generated content. You can even use a <code>link</code> tag in the header of the page instead of <code>a</code>, but the HTML must be accessible without executing JavaScript.
