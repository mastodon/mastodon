---
en:
  about:
    about_hashtag_html: These are public toots tagged with <strong>#%{hashtag}</strong>. You can interact with them if you have an account anywhere in the fediverse.
    about_mastodon_html: Mastodon is a social network based on open web protocols and free, open-source software. It is decentralized like e-mail.
    about_this: About
    administered_by: 'Administered by:'
    api: API
    apps: Mobile apps
    closed_registrations: Registrations are currently closed on this server. However! You can find a different server to make an account on and get access to the very same network from there.
    contact: Contact
    contact_missing: Not set
    contact_unavailable: N/A
    documentation: Documentation
    extended_description_html: |
      <h3>A good place for rules</h3>
      <p>The extended description has not been set up yet.</p>
    features:
      humane_approach_body: Learning from failures of other networks, Mastodon aims to make ethical design choices to combat the misuse of social media.
      humane_approach_title: A more humane approach
      not_a_product_body: Mastodon is not a commercial network. No advertising, no data mining, no walled gardens. There is no central authority.
      not_a_product_title: You’re a person, not a product
      real_conversation_body: With 500 characters at your disposal and support for granular content and media warnings, you can express yourself the way you want to.
      real_conversation_title: Built for real conversation
      within_reach_body: Multiple apps for iOS, Android, and other platforms thanks to a developer-friendly API ecosystem allow you to keep up with your friends anywhere.
      within_reach_title: Always within reach
    generic_description: "%{domain} is one server in the network"
    hosted_on: Mastodon hosted on %{domain}
    learn_more: Learn more
    other_instances: Server list
    privacy_policy: Privacy policy
    source_code: Source code
    status_count_after:
      one: status
      other: statuses
    status_count_before: Who authored
    terms: Terms of service
    user_count_after:
      one: user
      other: users
    user_count_before: Home to
    what_is_mastodon: What is Mastodon?
  accounts:
    choices_html: "%{name}'s choices:"
    follow: Follow
    followers:
      one: Follower
      other: Followers
    following: Following
    joined: Joined %{date}
    last_active: last active
    link_verified_on: Ownership of this link was checked on %{date}
    media: Media
    moved_html: "%{name} has moved to %{new_profile_link}:"
    network_hidden: This information is not available
    nothing_here: There is nothing here!
    people_followed_by: People whom %{name} follows
    people_who_follow: People who follow %{name}
    pin_errors:
      following: You must be already following the person you want to endorse
    posts:
      one: Toot
      other: Toots
    posts_tab_heading: Toots
    posts_with_replies: Toots and replies
    reserved_username: The username is reserved
    roles:
      admin: Admin
      bot: Bot
      moderator: Mod
    unfollow: Unfollow
  admin:
    account_actions:
      action: Perform action
      title: Perform moderation action on %{acct}
    account_moderation_notes:
      create: Leave note
      created_msg: Moderation note successfully created!
      delete: Delete
      destroyed_msg: Moderation note successfully destroyed!
    accounts:
      are_you_sure: Are you sure?
      avatar: Avatar
      by_domain: Domain
      change_email:
        changed_msg: Account email successfully changed!
        current_email: Current email
        label: Change email
        new_email: New email
        submit: Change email
        title: Change email for %{username}
      confirm: Confirm
      confirmed: Confirmed
      confirming: Confirming
      deleted: Deleted
      demote: Demote
      disable: Disable
      disable_two_factor_authentication: Disable 2FA
      disabled: Disabled
      display_name: Display name
      domain: Domain
      edit: Edit
      email: Email
      email_status: Email status
      enable: Enable
      enabled: Enabled
      feed_url: Feed URL
      followers: Followers
      followers_url: Followers URL
      follows: Follows
      header: Header
      inbox_url: Inbox URL
      invited_by: Invited by
      ip: IP
      joined: Joined
      location:
        all: All
        local: Local
        remote: Remote
        title: Location
      login_status: Login status
      media_attachments: Media attachments
      memorialize: Turn into memoriam
      moderation:
        active: Active
        all: All
        silenced: Silenced
        suspended: Suspended
        title: Moderation
      moderation_notes: Moderation notes
      most_recent_activity: Most recent activity
      most_recent_ip: Most recent IP
      no_limits_imposed: No limits imposed
      not_subscribed: Not subscribed
      outbox_url: Outbox URL
      perform_full_suspension: Suspend
      profile_url: Profile URL
      promote: Promote
      protocol: Protocol
      public: Public
      push_subscription_expires: PuSH subscription expires
      redownload: Refresh profile
      remove_avatar: Remove avatar
      remove_header: Remove header
      resend_confirmation:
        already_confirmed: This user is already confirmed
        send: Resend confirmation email
        success: Confirmation email successfully sent!
      reset: Reset
      reset_password: Reset password
      resubscribe: Resubscribe
      role: Permissions
      roles:
        admin: Administrator
        moderator: Moderator
        staff: Staff
        user: User
      salmon_url: Salmon URL
      search: Search
      shared_inbox_url: Shared inbox URL
      show:
        created_reports: Made reports
        targeted_reports: Reported by others
      silence: Silence
      silenced: Silenced
      statuses: Statuses
      subscribe: Subscribe
      suspended: Suspended
      title: Accounts
      unconfirmed_email: Unconfirmed email
      undo_silenced: Undo silence
      undo_suspension: Undo suspension
      unsubscribe: Unsubscribe
      username: Username
      warn: Warn
      web: Web
    action_logs:
      actions:
        assigned_to_self_report: "%{name} assigned report %{target} to themselves"
        change_email_user: "%{name} changed the e-mail address of user %{target}"
        confirm_user: "%{name} confirmed e-mail address of user %{target}"
        create_account_warning: "%{name} sent a warning to %{target}"
        create_custom_emoji: "%{name} uploaded new emoji %{target}"
        create_domain_block: "%{name} blocked domain %{target}"
        create_email_domain_block: "%{name} blacklisted e-mail domain %{target}"
        demote_user: "%{name} demoted user %{target}"
        destroy_custom_emoji: "%{name} destroyed emoji %{target}"
        destroy_domain_block: "%{name} unblocked domain %{target}"
        destroy_email_domain_block: "%{name} whitelisted e-mail domain %{target}"
        destroy_status: "%{name} removed status by %{target}"
        disable_2fa_user: "%{name} disabled two factor requirement for user %{target}"
        disable_custom_emoji: "%{name} disabled emoji %{target}"
        disable_user: "%{name} disabled login for user %{target}"
        enable_custom_emoji: "%{name} enabled emoji %{target}"
        enable_user: "%{name} enabled login for user %{target}"
        memorialize_account: "%{name} turned %{target}'s account into a memoriam page"
        promote_user: "%{name} promoted user %{target}"
        remove_avatar_user: "%{name} removed %{target}'s avatar"
        reopen_report: "%{name} reopened report %{target}"
        reset_password_user: "%{name} reset password of user %{target}"
        resolve_report: "%{name} resolved report %{target}"
        silence_account: "%{name} silenced %{target}'s account"
        suspend_account: "%{name} suspended %{target}'s account"
        unassigned_report: "%{name} unassigned report %{target}"
        unsilence_account: "%{name} unsilenced %{target}'s account"
        unsuspend_account: "%{name} unsuspended %{target}'s account"
        update_custom_emoji: "%{name} updated emoji %{target}"
        update_status: "%{name} updated status by %{target}"
      deleted_status: "(deleted status)"
      title: Audit log
    custom_emojis:
      by_domain: Domain
      copied_msg: Successfully created local copy of the emoji
      copy: Copy
      copy_failed_msg: Could not make a local copy of that emoji
      created_msg: Emoji successfully created!
      delete: Delete
      destroyed_msg: Emojo successfully destroyed!
      disable: Disable
      disabled_msg: Successfully disabled that emoji
      emoji: Emoji
      enable: Enable
      enabled_msg: Successfully enabled that emoji
      image_hint: PNG up to 50KB
      listed: Listed
      new:
        title: Add new custom emoji
      overwrite: Overwrite
      shortcode: Shortcode
      shortcode_hint: At least 2 characters, only alphanumeric characters and underscores
      title: Custom emojis
      unlisted: Unlisted
      update_failed_msg: Could not update that emoji
      updated_msg: Emoji successfully updated!
      upload: Upload
    dashboard:
      backlog: backlogged jobs
      config: Configuration
      feature_deletions: Account deletions
      feature_invites: Invite links
      feature_profile_directory: Profile directory
      feature_registrations: Registrations
      feature_relay: Federation relay
      features: Features
      hidden_service: Federation with hidden services
      open_reports: open reports
      recent_users: Recent users
      search: Full-text search
      single_user_mode: Single user mode
      software: Software
      space: Space usage
      title: Dashboard
      total_users: users in total
      trends: Trends
      week_interactions: interactions this week
      week_users_active: active this week
      week_users_new: users this week
    domain_blocks:
      add_new: Add new domain block
      created_msg: Domain block is now being processed
      destroyed_msg: Domain block has been undone
      domain: Domain
      new:
        create: Create block
        hint: The domain block will not prevent creation of account entries in the database, but will retroactively and automatically apply specific moderation methods on those accounts.
        severity:
          desc_html: "<strong>Silence</strong> will make the account's posts invisible to anyone who isn't following them. <strong>Suspend</strong> will remove all of the account's content, media, and profile data. Use <strong>None</strong> if you just want to reject media files."
          noop: None
          silence: Silence
          suspend: Suspend
        title: New domain block
      reject_media: Reject media files
      reject_media_hint: Removes locally stored media files and refuses to download any in the future. Irrelevant for suspensions
      reject_reports: Reject reports
      reject_reports_hint: Ignore all reports coming from this domain. Irrelevant for suspensions
      rejecting_media: rejecting media files
      rejecting_reports: rejecting reports
      severity:
        silence: silenced
        suspend: suspended
      show:
        affected_accounts:
          one: One account in the database affected
          other: "%{count} accounts in the database affected"
        retroactive:
          silence: Unsilence all existing accounts from this domain
          suspend: Unsuspend all existing accounts from this domain
        title: Undo domain block for %{domain}
        undo: Undo
      undo: Undo domain block
    email_domain_blocks:
      add_new: Add new
      created_msg: Successfully added e-mail domain to blacklist
      delete: Delete
      destroyed_msg: Successfully deleted e-mail domain from blacklist
      domain: Domain
      new:
        create: Add domain
        title: New e-mail blacklist entry
      title: E-mail blacklist
    followers:
      back_to_account: Back To Account
      title: "%{acct}'s Followers"
    instances:
      delivery_available: Delivery is available
      known_accounts:
        one: "%{count} known account"
        other: "%{count} known accounts"
      moderation:
        all: All
        limited: Limited
        title: Moderation
      title: Federation
      total_blocked_by_us: Blocked by us
      total_followed_by_them: Followed by them
      total_followed_by_us: Followed by us
      total_reported: Reports about them
      total_storage: Media attachments
    invites:
      deactivate_all: Deactivate all
      filter:
        all: All
        available: Available
        expired: Expired
        title: Filter
      title: Invites
    relays:
      add_new: Add new relay
      delete: Delete
      description_html: A <strong>federation relay</strong> is an intermediary server that exchanges large volumes of public toots between servers that subscribe and publish to it. <strong>It can help small and medium servers discover content from the fediverse</strong>, which would otherwise require local users manually following other people on remote servers.
      disable: Disable
      disabled: Disabled
      enable: Enable
      enable_hint: Once enabled, your server will subscribe to all public toots from this relay, and will begin sending this server's public toots to it.
      enabled: Enabled
      inbox_url: Relay URL
      pending: Waiting for relay's approval
      save_and_enable: Save and enable
      setup: Setup a relay connection
      status: Status
      title: Relays
    report_notes:
      created_msg: Report note successfully created!
      destroyed_msg: Report note successfully deleted!
    reports:
      account:
        note: note
        report: report
      action_taken_by: Action taken by
      are_you_sure: Are you sure?
      assign_to_self: Assign to me
      assigned: Assigned moderator
      comment:
        none: None
      created_at: Reported
      mark_as_resolved: Mark as resolved
      mark_as_unresolved: Mark as unresolved
      notes:
        create: Add note
        create_and_resolve: Resolve with note
        create_and_unresolve: Reopen with note
        delete: Delete
        placeholder: Describe what actions have been taken, or any other related updates...
      reopen: Reopen report
      report: 'Report #%{id}'
      reported_account: Reported account
      reported_by: Reported by
      resolved: Resolved
      resolved_msg: Report successfully resolved!
      status: Status
      title: Reports
      unassign: Unassign
      unresolved: Unresolved
      updated_at: Updated
    settings:
      activity_api_enabled:
        desc_html: Counts of locally posted statuses, active users, and new registrations in weekly buckets
        title: Publish aggregate statistics about user activity
      bootstrap_timeline_accounts:
        desc_html: Separate multiple usernames by comma. Only local and unlocked accounts will work. Default when empty is all local admins.
        title: Default follows for new users
      contact_information:
        email: Business e-mail
        username: Contact username
      custom_css:
        desc_html: Modify the look with CSS loaded on every page
        title: Custom CSS
      hero:
        desc_html: Displayed on the frontpage. At least 600x100px recommended. When not set, falls back to server thumbnail
        title: Hero image
      mascot:
        desc_html: Displayed on multiple pages. At least 293×205px recommended. When not set, falls back to default mascot
        title: Mascot image
      peers_api_enabled:
        desc_html: Domain names this server has encountered in the fediverse
        title: Publish list of discovered servers
      preview_sensitive_media:
        desc_html: Link previews on other websites will display a thumbnail even if the media is marked as sensitive
        title: Show sensitive media in OpenGraph previews
      profile_directory:
        desc_html: Allow users to be discoverable
        title: Enable profile directory
      registrations:
        closed_message:
          desc_html: Displayed on frontpage when registrations are closed. You can use HTML tags
          title: Closed registration message
        deletion:
          desc_html: Allow anyone to delete their account
          title: Open account deletion
        min_invite_role:
          disabled: No one
          title: Allow invitations by
        open:
          desc_html: Allow anyone to create an account
          title: Open registration
      show_known_fediverse_at_about_page:
        desc_html: When toggled, it will show toots from all the known fediverse on preview. Otherwise it will only show local toots.
        title: Show known fediverse on timeline preview
      show_staff_badge:
        desc_html: Show a staff badge on a user page
        title: Show staff badge
      site_description:
        desc_html: Introductory paragraph on the frontpage. Describe what makes this Mastodon server special and anything else important. You can use HTML tags, in particular <code>&lt;a&gt;</code> and <code>&lt;em&gt;</code>.
        title: Server description
      site_description_extended:
        desc_html: A good place for your code of conduct, rules, guidelines and other things that set your server apart. You can use HTML tags
        title: Custom extended information
      site_short_description:
        desc_html: Displayed in sidebar and meta tags. Describe what Mastodon is and what makes this server special in a single paragraph. If empty, defaults to server description.
        title: Short server description
      site_terms:
        desc_html: You can write your own privacy policy, terms of service or other legalese. You can use HTML tags
        title: Custom terms of service
      site_title: Server name
      thumbnail:
        desc_html: Used for previews via OpenGraph and API. 1200x630px recommended
        title: Server thumbnail
      timeline_preview:
        desc_html: Display public timeline on landing page
        title: Timeline preview
      title: Site settings
    statuses:
      back_to_account: Back to account page
      batch:
        delete: Delete
        nsfw_off: Mark as not sensitive
        nsfw_on: Mark as sensitive
      failed_to_execute: Failed to execute
      media:
        title: Media
      no_media: No media
      no_status_selected: No statuses were changed as none were selected
      title: Account statuses
      with_media: With media
    subscriptions:
      callback_url: Callback URL
      confirmed: Confirmed
      expires_in: Expires in
      last_delivery: Last delivery
      title: WebSub
      topic: Topic
    tags:
      accounts: Accounts
      hidden: Hidden
      hide: Hide from directory
      name: Hashtag
      title: Hashtags
      unhide: Show in directory
      visible: Visible
    title: Administration
    warning_presets:
      add_new: Add new
      delete: Delete
      edit: Edit
      edit_preset: Edit warning preset
      title: Manage warning presets
  admin_mailer:
    new_report:
      body: "%{reporter} has reported %{target}"
      body_remote: Someone from %{domain} has reported %{target}
      subject: New report for %{instance} (#%{id})
  application_mailer:
    notification_preferences: Change e-mail preferences
    salutation: "%{name},"
    settings: 'Change e-mail preferences: %{link}'
    view: 'View:'
    view_profile: View Profile
    view_status: View status
  applications:
    created: Application successfully created
    destroyed: Application successfully deleted
    invalid_url: The provided URL is invalid
    regenerate_token: Regenerate access token
    token_regenerated: Access token successfully regenerated
    warning: Be very careful with this data. Never share it with anyone!
    your_token: Your access token
  auth:
    agreement_html: By clicking "Sign up" below you agree to follow <a href="%{rules_path}">the rules of the server</a> and <a href="%{terms_path}">our terms of service</a>.
    change_password: Password
    confirm_email: Confirm email
    delete_account: Delete account
    delete_account_html: If you wish to delete your account, you can <a href="%{path}">proceed here</a>. You will be asked for confirmation.
    didnt_get_confirmation: Didn't receive confirmation instructions?
    forgot_password: Forgot your password?
    invalid_reset_password_token: Password reset token is invalid or expired. Please request a new one.
    login: Log in
    logout: Logout
    migrate_account: Move to a different account
    migrate_account_html: If you wish to redirect this account to a different one, you can <a href="%{path}">configure it here</a>.
    or: or
    or_log_in_with: Or log in with
    providers:
      cas: CAS
      saml: SAML
    register: Sign up
    register_elsewhere: Sign up on another server
    resend_confirmation: Resend confirmation instructions
    reset_password: Reset password
    security: Security
    set_new_password: Set new password
  authorize_follow:
    already_following: You are already following this account
    error: Unfortunately, there was an error looking up the remote account
    follow: Follow
    follow_request: 'You have sent a follow request to:'
    following: 'Success! You are now following:'
    post_follow:
      close: Or, you can just close this window.
      return: Show the user's profile
      web: Go to web
    title: Follow %{acct}
  datetime:
    distance_in_words:
      about_x_hours: "%{count}h"
      about_x_months: "%{count}mo"
      about_x_years: "%{count}y"
      almost_x_years: "%{count}y"
      half_a_minute: Just now
      less_than_x_minutes: "%{count}m"
      less_than_x_seconds: Just now
      over_x_years: "%{count}y"
      x_days: "%{count}d"
      x_minutes: "%{count}m"
      x_months: "%{count}mo"
      x_seconds: "%{count}s"
  deletes:
    bad_password_msg: Nice try, hackers! Incorrect password
    confirm_password: Enter your current password to verify your identity
    description_html: This will <strong>permanently, irreversibly</strong> remove content from your account and deactivate it. Your username will remain reserved to prevent future impersonations.
    proceed: Delete account
    success_msg: Your account was successfully deleted
    warning_html: Only deletion of content from this particular server is guaranteed. Content that has been widely shared is likely to leave traces. Offline servers and servers that have unsubscribed from your updates will not update their databases.
    warning_title: Disseminated content availability
  directories:
    directory: Profile directory
    enabled: You are currently listed in the directory.
    enabled_but_waiting: You have opted-in to be listed in the directory, but you do not have the minimum number of followers (%{min_followers}) to be listed yet.
    explanation: Discover users based on their interests
    explore_mastodon: Explore %{title}
    how_to_enable: You are not currently opted-in to the directory. You can opt-in below. Use hashtags in your bio text to be listed under specific hashtags!
    people:
      one: "%{count} person"
      other: "%{count} people"
  errors:
    '403': You don't have permission to view this page.
    '404': The page you are looking for isn't here.
    '410': The page you were looking for doesn't exist here anymore.
    '422':
      content: Security verification failed. Are you blocking cookies?
      title: Security verification failed
    '429': Throttled
    '500':
      content: We're sorry, but something went wrong on our end.
      title: This page is not correct
    noscript_html: To use the Mastodon web application, please enable JavaScript. Alternatively, try one of the <a href="%{apps_path}">native apps</a> for Mastodon for your platform.
  exports:
    archive_takeout:
      date: Date
      download: Download your archive
      hint_html: You can request an archive of your <strong>toots and uploaded media</strong>. The exported data will be in the ActivityPub format, readable by any compliant software. You can request an archive every 7 days.
      in_progress: Compiling your archive...
      request: Request your archive
      size: Size
    blocks: You block
    csv: CSV
    domain_blocks: Domain blocks
    follows: You follow
    lists: Lists
    mutes: You mute
    storage: Media storage
  featured_tags:
    add_new: Add new
    errors:
      limit: You have already featured the maximum amount of hashtags
  filters:
    contexts:
      home: Home timeline
      notifications: Notifications
      public: Public timelines
      thread: Conversations
    edit:
      title: Edit filter
    errors:
      invalid_context: None or invalid context supplied
      invalid_irreversible: Irreversible filtering only works with home or notifications context
    index:
      delete: Delete
      title: Filters
    new:
      title: Add new filter
  followers:
    domain: Domain
    explanation_html: If you want to ensure the privacy of your statuses, you must be aware of who is following you. <strong>Your private statuses are delivered to all servers where you have followers</strong>. You may wish to review them, and remove followers if you do not trust your privacy to be respected by the staff or software of those servers.
    followers_count: Number of followers
    lock_link: Lock your account
    purge: Remove from followers
    success:
      one: In the process of soft-blocking followers from one domain...
      other: In the process of soft-blocking followers from %{count} domains...
    true_privacy_html: Please mind that <strong>true privacy can only be achieved with end-to-end encryption</strong>.
    unlocked_warning_html: Anyone can follow you to immediately view your private statuses. %{lock_link} to be able to review and reject followers.
    unlocked_warning_title: Your account is not locked
  footer:
    developers: Developers
    more: More…
    resources: Resources
  generic:
    changes_saved_msg: Changes successfully saved!
    copy: Copy
    save_changes: Save changes
    validation_errors:
      one: Something isn't quite right yet! Please review the error below
      other: Something isn't quite right yet! Please review %{count} errors below
  imports:
<<<<<<< HEAD
    preface: You can import data that you have exported from another server, such as a list of the people you are following or blocking.
=======
    modes:
      merge: Merge
      merge_long: Keep existing records and add new ones
      overwrite: Overwrite
      overwrite_long: Replace current records with the new ones
    preface: You can import data that you have exported from another instance, such as a list of the people you are following or blocking.
>>>>>>> 3eb17a3b
    success: Your data was successfully uploaded and will now be processed in due time
    types:
      blocking: Blocking list
      domain_blocking: Domain blocking list
      following: Following list
      muting: Muting list
    upload: Upload
  in_memoriam_html: In Memoriam.
  invites:
    delete: Deactivate
    expired: Expired
    expires_in:
      '1800': 30 minutes
      '21600': 6 hours
      '3600': 1 hour
      '43200': 12 hours
      '604800': 1 week
      '86400': 1 day
    expires_in_prompt: Never
    generate: Generate
    invited_by: 'You were invited by:'
    max_uses:
      one: 1 use
      other: "%{count} uses"
    max_uses_prompt: No limit
    prompt: Generate and share links with others to grant access to this server
    table:
      expires_at: Expires
      uses: Uses
    title: Invite people
  lists:
    errors:
      limit: You have reached the maximum amount of lists
  media_attachments:
    validations:
      images_and_video: Cannot attach a video to a status that already contains images
      too_many: Cannot attach more than 4 files
  migrations:
    acct: username@domain of the new account
    currently_redirecting: 'Your profile is set to redirect to:'
    proceed: Save
    updated_msg: Your account migration setting successfully updated!
  moderation:
    title: Moderation
  notification_mailer:
    digest:
      action: View all notifications
      body: Here is a brief summary of the messages you missed since your last visit on %{since}
      mention: "%{name} mentioned you in:"
      new_followers_summary:
        one: Also, you have acquired one new follower while being away! Yay!
        other: Also, you have acquired %{count} new followers while being away! Amazing!
      subject:
        one: "1 new notification since your last visit \U0001F418"
        other: "%{count} new notifications since your last visit \U0001F418"
      title: In your absence...
    favourite:
      body: 'Your status was favourited by %{name}:'
      subject: "%{name} favourited your status"
      title: New favourite
    follow:
      body: "%{name} is now following you!"
      subject: "%{name} is now following you"
      title: New follower
    follow_request:
      action: Manage follow requests
      body: "%{name} has requested to follow you"
      subject: 'Pending follower: %{name}'
      title: New follow request
    mention:
      action: Reply
      body: 'You were mentioned by %{name} in:'
      subject: You were mentioned by %{name}
      title: New mention
    reblog:
      body: 'Your status was boosted by %{name}:'
      subject: "%{name} boosted your status"
      title: New boost
  number:
    human:
      decimal_units:
        format: "%n%u"
        units:
          billion: B
          million: M
          quadrillion: Q
          thousand: K
          trillion: T
          unit: ''
  pagination:
    newer: Newer
    next: Next
    older: Older
    prev: Prev
    truncate: "&hellip;"
  preferences:
    languages: Languages
    other: Other
    publishing: Publishing
    web: Web
  remote_follow:
    acct: Enter your username@domain you want to act from
    missing_resource: Could not find the required redirect URL for your account
    no_account_html: Don't have an account? You can <a href='%{sign_up_path}' target='_blank'>sign up here</a>
    proceed: Proceed to follow
    prompt: 'You are going to follow:'
    reason_html: "<strong>Why is this step necessary?</strong> <code>%{instance}</code> might not be the server where you are registered, so we need to redirect you to your home server first."
  remote_interaction:
    favourite:
      proceed: Proceed to favourite
      prompt: 'You want to favourite this toot:'
    reblog:
      proceed: Proceed to boost
      prompt: 'You want to boost this toot:'
    reply:
      proceed: Proceed to reply
      prompt: 'You want to reply to this toot:'
  remote_unfollow:
    error: Error
    title: Title
    unfollowed: Unfollowed
  scheduled_statuses:
    over_daily_limit: You have exceeded the limit of %{limit} scheduled toots for that day
    over_total_limit: You have exceeded the limit of %{limit} scheduled toots
    too_soon: The scheduled date must be in the future
  sessions:
    activity: Last activity
    browser: Browser
    browsers:
      alipay: Alipay
      blackberry: Blackberry
      chrome: Chrome
      edge: Microsoft Edge
      electron: Electron
      firefox: Firefox
      generic: Unknown browser
      ie: Internet Explorer
      micro_messenger: MicroMessenger
      nokia: Nokia S40 Ovi Browser
      opera: Opera
      otter: Otter
      phantom_js: PhantomJS
      qq: QQ Browser
      safari: Safari
      uc_browser: UCBrowser
      weibo: Weibo
    current_session: Current session
    description: "%{browser} on %{platform}"
    explanation: These are the web browsers currently logged in to your Mastodon account.
    ip: IP
    platforms:
      adobe_air: Adobe Air
      android: Android
      blackberry: Blackberry
      chrome_os: ChromeOS
      firefox_os: Firefox OS
      ios: iOS
      linux: Linux
      mac: Mac
      other: unknown platform
      windows: Windows
      windows_mobile: Windows Mobile
      windows_phone: Windows Phone
    revoke: Revoke
    revoke_success: Session successfully revoked
    title: Sessions
  settings:
    authorized_apps: Authorized apps
    back: Back to Mastodon
    delete: Account deletion
    development: Development
    edit_profile: Edit profile
    export: Data export
    featured_tags: Featured hashtags
    followers: Authorized followers
    import: Import
    migrate: Account migration
    notifications: Notifications
    preferences: Preferences
    settings: Settings
    two_factor_authentication: Two-factor Auth
    your_apps: Your applications
  statuses:
    attached:
      description: 'Attached: %{attached}'
      image:
        one: "%{count} image"
        other: "%{count} images"
      video:
        one: "%{count} video"
        other: "%{count} videos"
    boosted_from_html: Boosted from %{acct_link}
    content_warning: 'Content warning: %{warning}'
    disallowed_hashtags:
      one: 'contained a disallowed hashtag: %{tags}'
      other: 'contained the disallowed hashtags: %{tags}'
    language_detection: Automatically detect language
    open_in_web: Open in web
    over_character_limit: character limit of %{max} exceeded
    pin_errors:
      limit: You have already pinned the maximum number of toots
      ownership: Someone else's toot cannot be pinned
      private: Non-public toot cannot be pinned
      reblog: A boost cannot be pinned
    show_more: Show more
    sign_in_to_participate: Sign in to participate in the conversation
    title: '%{name}: "%{quote}"'
    visibilities:
      private: Followers-only
      private_long: Only show to followers
      public: Public
      public_long: Everyone can see
      unlisted: Unlisted
      unlisted_long: Everyone can see, but not listed on public timelines
  stream_entries:
    pinned: Pinned toot
    reblogged: boosted
    sensitive_content: Sensitive content
  terms:
    body_html: |
      <h2>Privacy Policy</h2>
      <h3 id="collect">What information do we collect?</h3>

      <ul>
        <li><em>Basic account information</em>: If you register on this server, you may be asked to enter a username, an e-mail address and a password. You may also enter additional profile information such as a display name and biography, and upload a profile picture and header image. The username, display name, biography, profile picture and header image are always listed publicly.</li>
        <li><em>Posts, following and other public information</em>: The list of people you follow is listed publicly, the same is true for your followers. When you submit a message, the date and time is stored as well as the application you submitted the message from. Messages may contain media attachments, such as pictures and videos. Public and unlisted posts are available publicly. When you feature a post on your profile, that is also publicly available information. Your posts are delivered to your followers, in some cases it means they are delivered to different servers and copies are stored there. When you delete posts, this is likewise delivered to your followers. The action of reblogging or favouriting another post is always public.</li>
        <li><em>Direct and followers-only posts</em>: All posts are stored and processed on the server. Followers-only posts are delivered to your followers and users who are mentioned in them, and direct posts are delivered only to users mentioned in them. In some cases it means they are delivered to different servers and copies are stored there. We make a good faith effort to limit the access to those posts only to authorized persons, but other servers may fail to do so. Therefore it's important to review servers your followers belong to. You may toggle an option to approve and reject new followers manually in the settings. <em>Please keep in mind that the operators of the server and any receiving server may view such messages</em>, and that recipients may screenshot, copy or otherwise re-share them. <em>Do not share any dangerous information over Mastodon.</em></li>
        <li><em>IPs and other metadata</em>: When you log in, we record the IP address you log in from, as well as the name of your browser application. All the logged in sessions are available for your review and revocation in the settings. The latest IP address used is stored for up to 12 months. We also may retain server logs which include the IP address of every request to our server.</li>
      </ul>

      <hr class="spacer" />

      <h3 id="use">What do we use your information for?</h3>

      <p>Any of the information we collect from you may be used in the following ways:</p>

      <ul>
        <li>To provide the core functionality of Mastodon. You can only interact with other people's content and post your own content when you are logged in. For example, you may follow other people to view their combined posts in your own personalized home timeline.</li>
        <li>To aid moderation of the community, for example comparing your IP address with other known ones to determine ban evasion or other violations.</li>
        <li>The email address you provide may be used to send you information, notifications about other people interacting with your content or sending you messages, and to respond to inquiries, and/or other requests or questions.</li>
      </ul>

      <hr class="spacer" />

      <h3 id="protect">How do we protect your information?</h3>

      <p>We implement a variety of security measures to maintain the safety of your personal information when you enter, submit, or access your personal information. Among other things, your browser session, as well as the traffic between your applications and the API, are secured with SSL, and your password is hashed using a strong one-way algorithm. You may enable two-factor authentication to further secure access to your account.</p>

      <hr class="spacer" />

      <h3 id="data-retention">What is our data retention policy?</h3>

      <p>We will make a good faith effort to:</p>

      <ul>
        <li>Retain server logs containing the IP address of all requests to this server, in so far as such logs are kept, no more than 90 days.</li>
        <li>Retain the IP addresses associated with registered users no more than 12 months.</li>
      </ul>

      <p>You can request and download an archive of your content, including your posts, media attachments, profile picture, and header image.</p>

      <p>You may irreversibly delete your account at any time.</p>

      <hr class="spacer"/>

      <h3 id="cookies">Do we use cookies?</h3>

      <p>Yes. Cookies are small files that a site or its service provider transfers to your computer's hard drive through your Web browser (if you allow). These cookies enable the site to recognize your browser and, if you have a registered account, associate it with your registered account.</p>

      <p>We use cookies to understand and save your preferences for future visits.</p>

      <hr class="spacer" />

      <h3 id="disclose">Do we disclose any information to outside parties?</h3>

      <p>We do not sell, trade, or otherwise transfer to outside parties your personally identifiable information. This does not include trusted third parties who assist us in operating our site, conducting our business, or servicing you, so long as those parties agree to keep this information confidential. We may also release your information when we believe release is appropriate to comply with the law, enforce our site policies, or protect ours or others rights, property, or safety.</p>

      <p>Your public content may be downloaded by other servers in the network. Your public and followers-only posts are delivered to the servers where your followers reside, and direct messages are delivered to the servers of the recipients, in so far as those followers or recipients reside on a different server than this.</p>

      <p>When you authorize an application to use your account, depending on the scope of permissions you approve, it may access your public profile information, your following list, your followers, your lists, all your posts, and your favourites. Applications can never access your e-mail address or password.</p>

      <hr class="spacer" />

      <h3 id="children">Site usage by children</h3>

      <p>If this server is in the EU or the EEA: Our site, products and services are all directed to people who are at least 16 years old. If you are under the age of 16, per the requirements of the GDPR (<a href="https://en.wikipedia.org/wiki/General_Data_Protection_Regulation">General Data Protection Regulation</a>) do not use this site.</p>

      <p>If this server is in the USA: Our site, products and services are all directed to people who are at least 13 years old. If you are under the age of 13, per the requirements of COPPA (<a href="https://en.wikipedia.org/wiki/Children%27s_Online_Privacy_Protection_Act">Children's Online Privacy Protection Act</a>) do not use this site.</p>

      <p>Law requirements can be different if this server is in another jurisdiction.</p>

      <hr class="spacer" />

      <h3 id="changes">Changes to our Privacy Policy</h3>

      <p>If we decide to change our privacy policy, we will post those changes on this page.</p>

      <p>This document is CC-BY-SA. It was last updated March 7, 2018.</p>

      <p>Originally adapted from the <a href="https://github.com/discourse/discourse">Discourse privacy policy</a>.</p>
    title: "%{instance} Terms of Service and Privacy Policy"
  themes:
    contrast: Mastodon (High contrast)
    default: Mastodon (Dark)
    mastodon-light: Mastodon (Light)
  time:
    formats:
      default: "%b %d, %Y, %H:%M"
      month: "%b %Y"
  two_factor_authentication:
    code_hint: Enter the code generated by your authenticator app to confirm
    description_html: If you enable <strong>two-factor authentication</strong>, logging in will require you to be in possession of your phone, which will generate tokens for you to enter.
    disable: Disable
    enable: Enable
    enabled: Two-factor authentication is enabled
    enabled_success: Two-factor authentication successfully enabled
    generate_recovery_codes: Generate recovery codes
    instructions_html: "<strong>Scan this QR code into Google Authenticator or a similiar TOTP app on your phone</strong>. From now on, that app will generate tokens that you will have to enter when logging in."
    lost_recovery_codes: Recovery codes allow you to regain access to your account if you lose your phone. If you've lost your recovery codes, you can regenerate them here. Your old recovery codes will be invalidated.
    manual_instructions: 'If you can''t scan the QR code and need to enter it manually, here is the plain-text secret:'
    recovery_codes: Backup recovery codes
    recovery_codes_regenerated: Recovery codes successfully regenerated
    recovery_instructions_html: If you ever lose access to your phone, you can use one of the recovery codes below to regain access to your account. <strong>Keep the recovery codes safe</strong>. For example, you may print them and store them with other important documents.
    setup: Set up
    wrong_code: The entered code was invalid! Are server time and device time correct?
  user_mailer:
    backup_ready:
      explanation: You requested a full backup of your Mastodon account. It's now ready for download!
      subject: Your archive is ready for download
      title: Archive takeout
    warning:
      explanation:
        disable: While your account is frozen, your account data remains intact, but you cannot perform any actions until it is unlocked.
        silence: While your account is limited, only people who are already following you will see your toots on this server, and you may be excluded from various public listings. However, others may still manually follow you.
        suspend: Your account has been suspended, and all of your toots and your uploaded media files have been irreversibly removed from this server, and servers where you had followers.
      review_server_policies: Review server policies
      subject:
        disable: Your account %{acct} has been frozen
        none: Warning for %{acct}
        silence: Your account %{acct} has been limited
        suspend: Your account %{acct} has been suspended
      title:
        disable: Account frozen
        none: Warning
        silence: Account limited
        suspend: Account suspended
    welcome:
      edit_profile_action: Setup profile
      edit_profile_step: You can customize your profile by uploading an avatar, header, changing your display name and more. If you’d like to review new followers before they’re allowed to follow you, you can lock your account.
      explanation: Here are some tips to get you started
      final_action: Start posting
      final_step: 'Start posting! Even without followers your public messages may be seen by others, for example on the local timeline and in hashtags. You may want to introduce yourself on the #introductions hashtag.'
      full_handle: Your full handle
      full_handle_hint: This is what you would tell your friends so they can message or follow you from another server.
      review_preferences_action: Change preferences
      review_preferences_step: Make sure to set your preferences, such as which emails you'd like to receive, or what privacy level you’d like your posts to default to. If you don’t have motion sickness, you could choose to enable GIF autoplay.
      subject: Welcome to Mastodon
      tip_federated_timeline: The federated timeline is a firehose view of the Mastodon network. But it only includes people your neighbours are subscribed to, so it's not complete.
      tip_following: You follow your server's admin(s) by default. To find more interesting people, check the local and federated timelines.
      tip_local_timeline: The local timeline is a firehose view of people on %{instance}. These are your immediate neighbours!
      tip_mobile_webapp: If your mobile browser offers you to add Mastodon to your homescreen, you can receive push notifications. It acts like a native app in many ways!
      tips: Tips
      title: Welcome aboard, %{name}!
  users:
    follow_limit_reached: You cannot follow more than %{limit} people
    invalid_email: The e-mail address is invalid
    invalid_otp_token: Invalid two-factor code
    otp_lost_help_html: If you lost access to both, you may get in touch with %{email}
    seamless_external_login: You are logged in via an external service, so password and e-mail settings are not available.
    signed_in_as: 'Signed in as:'
  verification:
    explanation_html: 'You can <strong>verify yourself as the owner of the links in your profile metadata</strong>. For that, the linked website must contain a link back to your Mastodon profile. The link back <strong>must</strong> have a <code>rel="me"</code> attribute. The text content of the link does not matter. Here is an example:'
    verification: Verification<|MERGE_RESOLUTION|>--- conflicted
+++ resolved
@@ -632,16 +632,12 @@
       one: Something isn't quite right yet! Please review the error below
       other: Something isn't quite right yet! Please review %{count} errors below
   imports:
-<<<<<<< HEAD
-    preface: You can import data that you have exported from another server, such as a list of the people you are following or blocking.
-=======
     modes:
       merge: Merge
       merge_long: Keep existing records and add new ones
       overwrite: Overwrite
       overwrite_long: Replace current records with the new ones
-    preface: You can import data that you have exported from another instance, such as a list of the people you are following or blocking.
->>>>>>> 3eb17a3b
+    preface: You can import data that you have exported from another server, such as a list of the people you are following or blocking.
     success: Your data was successfully uploaded and will now be processed in due time
     types:
       blocking: Blocking list
