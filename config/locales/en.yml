---
en:
  about:
    about_instance: "<em>%{instance}</em> is a Mastodon instance."
    about_mastodon: Mastodon is a <em>free, open-source</em> social network server. A <em>decentralized</em> alternative to commercial platforms, it avoids the risks of a single company monopolizing your communication. Anyone can run Mastodon and participate in the <em>social network</em> seamlessly.
    business_email: 'Business e-mail:'
    contact: Contact
    domain_count_after: other instances
    domain_count_before: Connected to
    get_started: Get started
    learn_more: Learn more
    links: Links
    source_code: Source code
    status_count_after: statuses
    status_count_before: Who authored
    terms: Terms
    user_count_after: users
    user_count_before: Home to
  accounts:
    follow: Follow
    followers: Followers
    following: Following
    nothing_here: There is nothing here!
    people_followed_by: People whom %{name} follows
    people_who_follow: People who follow %{name}
    posts: Posts
    remote_follow: Remote follow
    unfollow: Unfollow
  application_mailer:
    signature: Mastodon notifications from %{instance}
  applications:
    invalid_url: The provided URL is invalid
  auth:
    change_password: Change password
    didnt_get_confirmation: Didn't receive confirmation instructions?
    forgot_password: Forgot your password?
    login: Log in
    register: Sign up
    resend_confirmation: Resend confirmation instructions
    reset_password: Reset password
    set_new_password: Set new password
  authorize_follow:
    error: Unfortunately, there was an error looking up the remote account
    follow: Follow
    prompt_html: 'You (<strong>%{self}</strong>) have requested to follow:'
    title: Follow %{acct}
  datetime:
    distance_in_words:
      about_x_hours: "%{count}h"
      about_x_months: "%{count}mo"
      about_x_years: "%{count}y"
      almost_x_years: "%{count}y"
      half_a_minute: Just now
      less_than_x_minutes: "%{count}m"
      less_than_x_seconds: Just now
      over_x_years: "%{count}y"
      x_days: "%{count}d"
      x_minutes: "%{count}m"
      x_months: "%{count}mo"
      x_seconds: "%{count}s"
  generic:
    changes_saved_msg: Changes successfully saved!
    powered_by: powered by %{link}
    save_changes: Save changes
    validation_errors:
      one: Something isn't quite right yet! Please review the error below
      other: Something isn't quite right yet! Please review %{count} errors below
  notification_mailer:
    favourite:
      body: 'Your status was favourited by %{name}:'
      subject: "%{name} favourited your status"
    follow:
      body: "%{name} is now following you!"
      subject: "%{name} is now following you"
    follow_request:
      body: "%{name} has requested to follow you"
      subject: 'Pending follower: %{name}'
    mention:
      body: 'You were mentioned by %{name} in:'
      subject: You were mentioned by %{name}
    reblog:
      body: 'Your status was boosted by %{name}:'
      subject: "%{name} boosted your status"
  pagination:
    next: Next
    prev: Prev
  remote_follow:
    acct: Enter your username@domain you want to follow from
    missing_resource: Could not find the required redirect URL for your account
    proceed: Proceed to follow
    prompt: 'You are going to follow:'
  settings:
    back: Back to Mastodon
    edit_profile: Edit profile
    preferences: Preferences
<<<<<<< HEAD
    blocks: Manage blocks
    forms:
      domain_blocklist: Block all users from these domains
      select_all: Select all
      deselect_all: Deselect all
=======
  statuses:
    over_character_limit: character limit of %{max} exceeded
>>>>>>> f8bd44a7
  stream_entries:
    click_to_show: Click to show
    favourited: favourited a post by
    is_now_following: is now following
    reblogged: boosted
    sensitive_content: Sensitive content
  time:
    formats:
      default: "%b %d, %Y, %H:%M"
  users:
    invalid_email: The e-mail address is invalid
  will_paginate:
    page_gap: "&hellip;"<|MERGE_RESOLUTION|>--- conflicted
+++ resolved
@@ -93,16 +93,13 @@
     back: Back to Mastodon
     edit_profile: Edit profile
     preferences: Preferences
-<<<<<<< HEAD
     blocks: Manage blocks
     forms:
       domain_blocklist: Block all users from these domains
       select_all: Select all
       deselect_all: Deselect all
-=======
   statuses:
     over_character_limit: character limit of %{max} exceeded
->>>>>>> f8bd44a7
   stream_entries:
     click_to_show: Click to show
     favourited: favourited a post by
