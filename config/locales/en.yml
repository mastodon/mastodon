---
en:
  about:
    about_hashtag_html: These are public toots tagged with <strong>#%{hashtag}</strong>. You can interact with them if you have an account anywhere in the fediverse.
    about_mastodon_html: Mastodon is a social network based on open web protocols and free, open-source software. It is decentralized like e-mail.
    about_this: About
    administered_by: 'Administered by:'
    api: API
    apps: Mobile apps
    closed_registrations: Registrations are currently closed on this server. However! You can find a different server to make an account on and get access to the very same network from there.
    contact: Contact
    contact_missing: Not set
    contact_unavailable: N/A
    documentation: Documentation
    extended_description_html: |
      <h3>A good place for rules</h3>
      <p>The extended description has not been set up yet.</p>
    features:
      humane_approach_body: Learning from failures of other networks, Mastodon aims to make ethical design choices to combat the misuse of social media.
      humane_approach_title: A more humane approach
      not_a_product_body: Mastodon is not a commercial network. No advertising, no data mining, no walled gardens. There is no central authority.
      not_a_product_title: You’re a person, not a product
      real_conversation_body: With 500 characters at your disposal and support for granular content and media warnings, you can express yourself the way you want to.
      real_conversation_title: Built for real conversation
      within_reach_body: Multiple apps for iOS, Android, and other platforms thanks to a developer-friendly API ecosystem allow you to keep up with your friends anywhere.
      within_reach_title: Always within reach
    generic_description: "%{domain} is one server in the network"
    hosted_on: Mastodon hosted on %{domain}
    learn_more: Learn more
    other_instances: Server list
    privacy_policy: Privacy policy
    source_code: Source code
    status_count_after:
      one: status
      other: statuses
    status_count_before: Who authored
    terms: Terms of service
    user_count_after:
      one: user
      other: users
    user_count_before: Home to
    what_is_mastodon: What is Mastodon?
  accounts:
    choices_html: "%{name}'s choices:"
    follow: Follow
    followers:
      one: Follower
      other: Followers
    following: Following
    joined: Joined %{date}
    last_active: last active
    link_verified_on: Ownership of this link was checked on %{date}
    media: Media
    moved_html: "%{name} has moved to %{new_profile_link}:"
    network_hidden: This information is not available
    nothing_here: There is nothing here!
    people_followed_by: People whom %{name} follows
    people_who_follow: People who follow %{name}
    pin_errors:
      following: You must be already following the person you want to endorse
    posts:
      one: Toot
      other: Toots
    posts_tab_heading: Toots
    posts_with_replies: Toots and replies
    reserved_username: The username is reserved
    roles:
      admin: Admin
      bot: Bot
      moderator: Mod
    unfollow: Unfollow
  admin:
    account_actions:
      action: Perform action
      title: Perform moderation action on %{acct}
    account_moderation_notes:
      create: Leave note
      created_msg: Moderation note successfully created!
      delete: Delete
      destroyed_msg: Moderation note successfully destroyed!
    accounts:
      are_you_sure: Are you sure?
      avatar: Avatar
      by_domain: Domain
      change_email:
        changed_msg: Account email successfully changed!
        current_email: Current email
        label: Change email
        new_email: New email
        submit: Change email
        title: Change email for %{username}
      confirm: Confirm
      confirmed: Confirmed
      confirming: Confirming
      deleted: Deleted
      demote: Demote
      disable: Disable
      disable_two_factor_authentication: Disable 2FA
      disabled: Disabled
      display_name: Display name
      domain: Domain
      edit: Edit
      email: Email
      email_status: Email status
      enable: Enable
      enabled: Enabled
      feed_url: Feed URL
      followers: Followers
      followers_url: Followers URL
      follows: Follows
      header: Header
      inbox_url: Inbox URL
      invited_by: Invited by
      ip: IP
      joined: Joined
      location:
        all: All
        local: Local
        remote: Remote
        title: Location
      login_status: Login status
      media_attachments: Media attachments
      memorialize: Turn into memoriam
      moderation:
        active: Active
        all: All
        silenced: Silenced
        suspended: Suspended
        title: Moderation
      moderation_notes: Moderation notes
      most_recent_activity: Most recent activity
      most_recent_ip: Most recent IP
      no_limits_imposed: No limits imposed
      not_subscribed: Not subscribed
      outbox_url: Outbox URL
      perform_full_suspension: Suspend
      profile_url: Profile URL
      promote: Promote
      protocol: Protocol
      public: Public
      push_subscription_expires: PuSH subscription expires
      redownload: Refresh profile
      remove_avatar: Remove avatar
      remove_header: Remove header
      resend_confirmation:
        already_confirmed: This user is already confirmed
        send: Resend confirmation email
        success: Confirmation email successfully sent!
      reset: Reset
      reset_password: Reset password
      resubscribe: Resubscribe
      role: Permissions
      roles:
        admin: Administrator
        moderator: Moderator
        staff: Staff
        user: User
      salmon_url: Salmon URL
      search: Search
      shared_inbox_url: Shared inbox URL
      show:
        created_reports: Made reports
        targeted_reports: Reported by others
      silence: Silence
      silenced: Silenced
      statuses: Statuses
      subscribe: Subscribe
      suspended: Suspended
      title: Accounts
      unconfirmed_email: Unconfirmed email
      undo_silenced: Undo silence
      undo_suspension: Undo suspension
      unsubscribe: Unsubscribe
      username: Username
      warn: Warn
      web: Web
    action_logs:
      actions:
        assigned_to_self_report: "%{name} assigned report %{target} to themselves"
        change_email_user: "%{name} changed the e-mail address of user %{target}"
        confirm_user: "%{name} confirmed e-mail address of user %{target}"
        create_account_warning: "%{name} sent a warning to %{target}"
        create_custom_emoji: "%{name} uploaded new emoji %{target}"
        create_domain_block: "%{name} blocked domain %{target}"
        create_email_domain_block: "%{name} blacklisted e-mail domain %{target}"
        demote_user: "%{name} demoted user %{target}"
        destroy_custom_emoji: "%{name} destroyed emoji %{target}"
        destroy_domain_block: "%{name} unblocked domain %{target}"
        destroy_email_domain_block: "%{name} whitelisted e-mail domain %{target}"
        destroy_status: "%{name} removed status by %{target}"
        disable_2fa_user: "%{name} disabled two factor requirement for user %{target}"
        disable_custom_emoji: "%{name} disabled emoji %{target}"
        disable_user: "%{name} disabled login for user %{target}"
        enable_custom_emoji: "%{name} enabled emoji %{target}"
        enable_user: "%{name} enabled login for user %{target}"
        memorialize_account: "%{name} turned %{target}'s account into a memoriam page"
        promote_user: "%{name} promoted user %{target}"
        remove_avatar_user: "%{name} removed %{target}'s avatar"
        reopen_report: "%{name} reopened report %{target}"
        reset_password_user: "%{name} reset password of user %{target}"
        resolve_report: "%{name} resolved report %{target}"
        silence_account: "%{name} silenced %{target}'s account"
        suspend_account: "%{name} suspended %{target}'s account"
        unassigned_report: "%{name} unassigned report %{target}"
        unsilence_account: "%{name} unsilenced %{target}'s account"
        unsuspend_account: "%{name} unsuspended %{target}'s account"
        update_custom_emoji: "%{name} updated emoji %{target}"
        update_status: "%{name} updated status by %{target}"
      deleted_status: "(deleted status)"
      title: Audit log
    custom_emojis:
      by_domain: Domain
      copied_msg: Successfully created local copy of the emoji
      copy: Copy
      copy_failed_msg: Could not make a local copy of that emoji
      created_msg: Emoji successfully created!
      delete: Delete
      destroyed_msg: Emojo successfully destroyed!
      disable: Disable
      disabled_msg: Successfully disabled that emoji
      emoji: Emoji
      enable: Enable
      enabled_msg: Successfully enabled that emoji
      image_hint: PNG up to 50KB
      listed: Listed
      new:
        title: Add new custom emoji
      overwrite: Overwrite
      shortcode: Shortcode
      shortcode_hint: At least 2 characters, only alphanumeric characters and underscores
      title: Custom emojis
      unlisted: Unlisted
      update_failed_msg: Could not update that emoji
      updated_msg: Emoji successfully updated!
      upload: Upload
    dashboard:
      backlog: backlogged jobs
      config: Configuration
      feature_deletions: Account deletions
      feature_invites: Invite links
      feature_profile_directory: Profile directory
      feature_registrations: Registrations
      feature_relay: Federation relay
      features: Features
      hidden_service: Federation with hidden services
      open_reports: open reports
      recent_users: Recent users
      search: Full-text search
      single_user_mode: Single user mode
      software: Software
      space: Space usage
      title: Dashboard
      total_users: users in total
      trends: Trends
      week_interactions: interactions this week
      week_users_active: active this week
      week_users_new: users this week
    domain_blocks:
      add_new: Add new domain block
      created_msg: Domain block is now being processed
      destroyed_msg: Domain block has been undone
      domain: Domain
      new:
        create: Create block
        hint: The domain block will not prevent creation of account entries in the database, but will retroactively and automatically apply specific moderation methods on those accounts.
        severity:
          desc_html: "<strong>Silence</strong> will make the account's posts invisible to anyone who isn't following them. <strong>Suspend</strong> will remove all of the account's content, media, and profile data. Use <strong>None</strong> if you just want to reject media files."
          noop: None
          silence: Silence
          suspend: Suspend
        title: New domain block
      reject_media: Reject media files
      reject_media_hint: Removes locally stored media files and refuses to download any in the future. Irrelevant for suspensions
      reject_reports: Reject reports
      reject_reports_hint: Ignore all reports coming from this domain. Irrelevant for suspensions
      rejecting_media: rejecting media files
      rejecting_reports: rejecting reports
      severity:
        silence: silenced
        suspend: suspended
      show:
        affected_accounts:
          one: One account in the database affected
          other: "%{count} accounts in the database affected"
        retroactive:
          silence: Unsilence all existing accounts from this domain
          suspend: Unsuspend all existing accounts from this domain
        title: Undo domain block for %{domain}
        undo: Undo
      undo: Undo domain block
    email_domain_blocks:
      add_new: Add new
      created_msg: Successfully added e-mail domain to blacklist
      delete: Delete
      destroyed_msg: Successfully deleted e-mail domain from blacklist
      domain: Domain
      new:
        create: Add domain
        title: New e-mail blacklist entry
      title: E-mail blacklist
    followers:
      back_to_account: Back To Account
      title: "%{acct}'s Followers"
    instances:
      delivery_available: Delivery is available
      known_accounts:
        one: "%{count} known account"
        other: "%{count} known accounts"
      moderation:
        all: All
        limited: Limited
        title: Moderation
      title: Federation
      total_blocked_by_us: Blocked by us
      total_followed_by_them: Followed by them
      total_followed_by_us: Followed by us
      total_reported: Reports about them
      total_storage: Media attachments
    invites:
      deactivate_all: Deactivate all
      filter:
        all: All
        available: Available
        expired: Expired
        title: Filter
      title: Invites
    relays:
      add_new: Add new relay
      delete: Delete
      description_html: A <strong>federation relay</strong> is an intermediary server that exchanges large volumes of public toots between servers that subscribe and publish to it. <strong>It can help small and medium servers discover content from the fediverse</strong>, which would otherwise require local users manually following other people on remote servers.
      disable: Disable
      disabled: Disabled
      enable: Enable
      enable_hint: Once enabled, your server will subscribe to all public toots from this relay, and will begin sending this server's public toots to it.
      enabled: Enabled
      inbox_url: Relay URL
      pending: Waiting for relay's approval
      save_and_enable: Save and enable
      setup: Setup a relay connection
      status: Status
      title: Relays
    report_notes:
      created_msg: Report note successfully created!
      destroyed_msg: Report note successfully deleted!
    reports:
      account:
        note: note
        report: report
      action_taken_by: Action taken by
      are_you_sure: Are you sure?
      assign_to_self: Assign to me
      assigned: Assigned moderator
      comment:
        none: None
      created_at: Reported
      mark_as_resolved: Mark as resolved
      mark_as_unresolved: Mark as unresolved
      notes:
        create: Add note
        create_and_resolve: Resolve with note
        create_and_unresolve: Reopen with note
        delete: Delete
        placeholder: Describe what actions have been taken, or any other related updates...
      reopen: Reopen report
      report: 'Report #%{id}'
      reported_account: Reported account
      reported_by: Reported by
      resolved: Resolved
      resolved_msg: Report successfully resolved!
      status: Status
      title: Reports
      unassign: Unassign
      unresolved: Unresolved
      updated_at: Updated
    settings:
      activity_api_enabled:
        desc_html: Counts of locally posted statuses, active users, and new registrations in weekly buckets
        title: Publish aggregate statistics about user activity
      bootstrap_timeline_accounts:
        desc_html: Separate multiple usernames by comma. Only local and unlocked accounts will work. Default when empty is all local admins.
        title: Default follows for new users
      contact_information:
        email: Business e-mail
        username: Contact username
      custom_css:
        desc_html: Modify the look with CSS loaded on every page
        title: Custom CSS
      hero:
        desc_html: Displayed on the frontpage. At least 600x100px recommended. When not set, falls back to server thumbnail
        title: Hero image
      mascot:
        desc_html: Displayed on multiple pages. At least 293×205px recommended. When not set, falls back to default mascot
        title: Mascot image
      peers_api_enabled:
        desc_html: Domain names this server has encountered in the fediverse
        title: Publish list of discovered servers
      preview_sensitive_media:
        desc_html: Link previews on other websites will display a thumbnail even if the media is marked as sensitive
        title: Show sensitive media in OpenGraph previews
      profile_directory:
        desc_html: Allow users to be discoverable
        title: Enable profile directory
      registrations:
        closed_message:
          desc_html: Displayed on frontpage when registrations are closed. You can use HTML tags
          title: Closed registration message
        deletion:
          desc_html: Allow anyone to delete their account
          title: Open account deletion
        min_invite_role:
          disabled: No one
          title: Allow invitations by
        open:
          desc_html: Allow anyone to create an account
          title: Open registration
      show_known_fediverse_at_about_page:
        desc_html: When toggled, it will show toots from all the known fediverse on preview. Otherwise it will only show local toots.
        title: Show known fediverse on timeline preview
      show_staff_badge:
        desc_html: Show a staff badge on a user page
        title: Show staff badge
      site_description:
        desc_html: Introductory paragraph on the frontpage. Describe what makes this Mastodon server special and anything else important. You can use HTML tags, in particular <code>&lt;a&gt;</code> and <code>&lt;em&gt;</code>.
        title: Server description
      site_description_extended:
        desc_html: A good place for your code of conduct, rules, guidelines and other things that set your server apart. You can use HTML tags
        title: Custom extended information
      site_short_description:
        desc_html: Displayed in sidebar and meta tags. Describe what Mastodon is and what makes this server special in a single paragraph. If empty, defaults to server description.
        title: Short server description
      site_terms:
        desc_html: You can write your own privacy policy, terms of service or other legalese. You can use HTML tags
        title: Custom terms of service
      site_title: Server name
      thumbnail:
        desc_html: Used for previews via OpenGraph and API. 1200x630px recommended
        title: Server thumbnail
      timeline_preview:
        desc_html: Display public timeline on landing page
        title: Timeline preview
      title: Site settings
    statuses:
      back_to_account: Back to account page
      batch:
        delete: Delete
        nsfw_off: Mark as not sensitive
        nsfw_on: Mark as sensitive
      failed_to_execute: Failed to execute
      media:
        title: Media
      no_media: No media
      no_status_selected: No statuses were changed as none were selected
      title: Account statuses
      with_media: With media
    subscriptions:
      callback_url: Callback URL
      confirmed: Confirmed
      expires_in: Expires in
      last_delivery: Last delivery
      title: WebSub
      topic: Topic
    tags:
      accounts: Accounts
      hidden: Hidden
      hide: Hide from directory
      name: Hashtag
      title: Hashtags
      unhide: Show in directory
      visible: Visible
    title: Administration
    warning_presets:
      add_new: Add new
      delete: Delete
      edit: Edit
      edit_preset: Edit warning preset
      title: Manage warning presets
  admin_mailer:
    new_report:
      body: "%{reporter} has reported %{target}"
      body_remote: Someone from %{domain} has reported %{target}
      subject: New report for %{instance} (#%{id})
  application_mailer:
    notification_preferences: Change e-mail preferences
    salutation: "%{name},"
    settings: 'Change e-mail preferences: %{link}'
    view: 'View:'
    view_profile: View Profile
    view_status: View status
  applications:
    created: Application successfully created
    destroyed: Application successfully deleted
    invalid_url: The provided URL is invalid
    regenerate_token: Regenerate access token
    token_regenerated: Access token successfully regenerated
    warning: Be very careful with this data. Never share it with anyone!
    your_token: Your access token
  auth:
    agreement_html: By clicking "Sign up" below you agree to follow <a href="%{rules_path}">the rules of the server</a> and <a href="%{terms_path}">our terms of service</a>.
    change_password: Password
    confirm_email: Confirm email
    delete_account: Delete account
    delete_account_html: If you wish to delete your account, you can <a href="%{path}">proceed here</a>. You will be asked for confirmation.
    didnt_get_confirmation: Didn't receive confirmation instructions?
    forgot_password: Forgot your password?
    invalid_reset_password_token: Password reset token is invalid or expired. Please request a new one.
    login: Log in
    logout: Logout
    migrate_account: Move to a different account
    migrate_account_html: If you wish to redirect this account to a different one, you can <a href="%{path}">configure it here</a>.
    or: or
    or_log_in_with: Or log in with
    providers:
      cas: CAS
      saml: SAML
    register: Sign up
    register_elsewhere: Sign up on another server
    resend_confirmation: Resend confirmation instructions
    reset_password: Reset password
    security: Security
    set_new_password: Set new password
  authorize_follow:
    already_following: You are already following this account
    error: Unfortunately, there was an error looking up the remote account
    follow: Follow
    follow_request: 'You have sent a follow request to:'
    following: 'Success! You are now following:'
    post_follow:
      close: Or, you can just close this window.
      return: Show the user's profile
      web: Go to web
    title: Follow %{acct}
  datetime:
    distance_in_words:
      about_x_hours: "%{count}h"
      about_x_months: "%{count}mo"
      about_x_years: "%{count}y"
      almost_x_years: "%{count}y"
      half_a_minute: Just now
      less_than_x_minutes: "%{count}m"
      less_than_x_seconds: Just now
      over_x_years: "%{count}y"
      x_days: "%{count}d"
      x_minutes: "%{count}m"
      x_months: "%{count}mo"
      x_seconds: "%{count}s"
  deletes:
    bad_password_msg: Nice try, hackers! Incorrect password
    confirm_password: Enter your current password to verify your identity
    description_html: This will <strong>permanently, irreversibly</strong> remove content from your account and deactivate it. Your username will remain reserved to prevent future impersonations.
    proceed: Delete account
    success_msg: Your account was successfully deleted
    warning_html: Only deletion of content from this particular server is guaranteed. Content that has been widely shared is likely to leave traces. Offline servers and servers that have unsubscribed from your updates will not update their databases.
    warning_title: Disseminated content availability
  directories:
    directory: Profile directory
    enabled: You are currently listed in the directory.
    enabled_but_waiting: You have opted-in to be listed in the directory, but you do not have the minimum number of followers (%{min_followers}) to be listed yet.
    explanation: Discover users based on their interests
    explore_mastodon: Explore %{title}
    how_to_enable: You are not currently opted-in to the directory. You can opt-in below. Use hashtags in your bio text to be listed under specific hashtags!
    people:
      one: "%{count} person"
      other: "%{count} people"
  errors:
    '403': You don't have permission to view this page.
    '404': The page you are looking for isn't here.
    '410': The page you were looking for doesn't exist here anymore.
    '422':
      content: Security verification failed. Are you blocking cookies?
      title: Security verification failed
    '429': Throttled
    '500':
      content: We're sorry, but something went wrong on our end.
      title: This page is not correct
    noscript_html: To use the Mastodon web application, please enable JavaScript. Alternatively, try one of the <a href="%{apps_path}">native apps</a> for Mastodon for your platform.
  exports:
    archive_takeout:
      date: Date
      download: Download your archive
      hint_html: You can request an archive of your <strong>toots and uploaded media</strong>. The exported data will be in the ActivityPub format, readable by any compliant software. You can request an archive every 7 days.
      in_progress: Compiling your archive...
      request: Request your archive
      size: Size
    blocks: You block
    csv: CSV
    domain_blocks: Domain blocks
    follows: You follow
    lists: Lists
    mutes: You mute
    storage: Media storage
  featured_tags:
    add_new: Add new
    errors:
      limit: You have already featured the maximum amount of hashtags
  filters:
    contexts:
      home: Home timeline
      notifications: Notifications
      public: Public timelines
      thread: Conversations
    edit:
      title: Edit filter
    errors:
      invalid_context: None or invalid context supplied
      invalid_irreversible: Irreversible filtering only works with home or notifications context
    index:
      delete: Delete
      title: Filters
    new:
      title: Add new filter
  followers:
    domain: Domain
    explanation_html: If you want to ensure the privacy of your statuses, you must be aware of who is following you. <strong>Your private statuses are delivered to all servers where you have followers</strong>. You may wish to review them, and remove followers if you do not trust your privacy to be respected by the staff or software of those servers.
    followers_count: Number of followers
    lock_link: Lock your account
    purge: Remove from followers
    success:
      one: In the process of soft-blocking followers from one domain...
      other: In the process of soft-blocking followers from %{count} domains...
    true_privacy_html: Please mind that <strong>true privacy can only be achieved with end-to-end encryption</strong>.
    unlocked_warning_html: Anyone can follow you to immediately view your private statuses. %{lock_link} to be able to review and reject followers.
    unlocked_warning_title: Your account is not locked
  footer:
    developers: Developers
    more: More…
    resources: Resources
  generic:
    changes_saved_msg: Changes successfully saved!
    copy: Copy
    save_changes: Save changes
    validation_errors:
      one: Something isn't quite right yet! Please review the error below
      other: Something isn't quite right yet! Please review %{count} errors below
  imports:
    modes:
      merge: Merge
      merge_long: Keep existing records and add new ones
      overwrite: Overwrite
      overwrite_long: Replace current records with the new ones
    preface: You can import data that you have exported from another server, such as a list of the people you are following or blocking.
    success: Your data was successfully uploaded and will now be processed in due time
    types:
      blocking: Blocking list
      domain_blocking: Domain blocking list
      following: Following list
      muting: Muting list
    upload: Upload
  in_memoriam_html: In Memoriam.
  invites:
    delete: Deactivate
    expired: Expired
    expires_in:
      '1800': 30 minutes
      '21600': 6 hours
      '3600': 1 hour
      '43200': 12 hours
      '604800': 1 week
      '86400': 1 day
    expires_in_prompt: Never
    generate: Generate
    invited_by: 'You were invited by:'
    max_uses:
      one: 1 use
      other: "%{count} uses"
    max_uses_prompt: No limit
    prompt: Generate and share links with others to grant access to this server
    table:
      expires_at: Expires
      uses: Uses
    title: Invite people
  lists:
    errors:
      limit: You have reached the maximum amount of lists
  media_attachments:
    validations:
      images_and_video: Cannot attach a video to a status that already contains images
      too_many: Cannot attach more than 4 files
  migrations:
    acct: username@domain of the new account
    currently_redirecting: 'Your profile is set to redirect to:'
    proceed: Save
    updated_msg: Your account migration setting successfully updated!
  moderation:
    title: Moderation
  notification_mailer:
    digest:
      action: View all notifications
      body: Here is a brief summary of the messages you missed since your last visit on %{since}
      mention: "%{name} mentioned you in:"
      new_followers_summary:
        one: Also, you have acquired one new follower while being away! Yay!
        other: Also, you have acquired %{count} new followers while being away! Amazing!
      subject:
        one: "1 new notification since your last visit \U0001F418"
        other: "%{count} new notifications since your last visit \U0001F418"
      title: In your absence...
    favourite:
      body: 'Your status was favourited by %{name}:'
      subject: "%{name} favourited your status"
      title: New favourite
    follow:
      body: "%{name} is now following you!"
      subject: "%{name} is now following you"
      title: New follower
    follow_request:
      action: Manage follow requests
      body: "%{name} has requested to follow you"
      subject: 'Pending follower: %{name}'
      title: New follow request
    mention:
      action: Reply
      body: 'You were mentioned by %{name} in:'
      subject: You were mentioned by %{name}
      title: New mention
    reblog:
      body: 'Your status was boosted by %{name}:'
      subject: "%{name} boosted your status"
      title: New boost
  number:
    human:
      decimal_units:
        format: "%n%u"
        units:
          billion: B
          million: M
          quadrillion: Q
          thousand: K
          trillion: T
          unit: ''
  pagination:
    newer: Newer
    next: Next
    older: Older
    prev: Prev
    truncate: "&hellip;"
  preferences:
    languages: Languages
    other: Other
    publishing: Publishing
    web: Web
  remote_follow:
    acct: Enter your username@domain you want to act from
    missing_resource: Could not find the required redirect URL for your account
    no_account_html: Don't have an account? You can <a href='%{sign_up_path}' target='_blank'>sign up here</a>
    proceed: Proceed to follow
    prompt: 'You are going to follow:'
    reason_html: "<strong>Why is this step necessary?</strong> <code>%{instance}</code> might not be the server where you are registered, so we need to redirect you to your home server first."
  remote_interaction:
    favourite:
      proceed: Proceed to favourite
      prompt: 'You want to favourite this toot:'
    reblog:
      proceed: Proceed to boost
      prompt: 'You want to boost this toot:'
    reply:
      proceed: Proceed to reply
      prompt: 'You want to reply to this toot:'
  remote_unfollow:
    error: Error
    title: Title
    unfollowed: Unfollowed
  scheduled_statuses:
    over_daily_limit: You have exceeded the limit of %{limit} scheduled toots for that day
    over_total_limit: You have exceeded the limit of %{limit} scheduled toots
    too_soon: The scheduled date must be in the future
  sessions:
    activity: Last activity
    browser: Browser
    browsers:
      alipay: Alipay
      blackberry: Blackberry
      chrome: Chrome
      edge: Microsoft Edge
      electron: Electron
      firefox: Firefox
      generic: Unknown browser
      ie: Internet Explorer
      micro_messenger: MicroMessenger
      nokia: Nokia S40 Ovi Browser
      opera: Opera
      otter: Otter
      phantom_js: PhantomJS
      qq: QQ Browser
      safari: Safari
      uc_browser: UCBrowser
      weibo: Weibo
    current_session: Current session
    description: "%{browser} on %{platform}"
    explanation: These are the web browsers currently logged in to your Mastodon account.
    ip: IP
    platforms:
      adobe_air: Adobe Air
      android: Android
      blackberry: Blackberry
      chrome_os: ChromeOS
      firefox_os: Firefox OS
      ios: iOS
      linux: Linux
      mac: Mac
      other: unknown platform
      windows: Windows
      windows_mobile: Windows Mobile
      windows_phone: Windows Phone
    revoke: Revoke
    revoke_success: Session successfully revoked
    title: Sessions
  settings:
    authorized_apps: Authorized apps
    back: Back to Mastodon
    delete: Account deletion
    development: Development
    edit_profile: Edit profile
    export: Data export
    featured_tags: Featured hashtags
    followers: Authorized followers
    import: Import
    migrate: Account migration
    notifications: Notifications
    preferences: Preferences
    settings: Settings
    two_factor_authentication: Two-factor Auth
    your_apps: Your applications
  statuses:
    attached:
      description: 'Attached: %{attached}'
      image:
        one: "%{count} image"
        other: "%{count} images"
      video:
        one: "%{count} video"
        other: "%{count} videos"
    boosted_from_html: Boosted from %{acct_link}
    content_warning: 'Content warning: %{warning}'
    disallowed_hashtags:
      one: 'contained a disallowed hashtag: %{tags}'
      other: 'contained the disallowed hashtags: %{tags}'
    language_detection: Automatically detect language
    open_in_web: Open in web
    over_character_limit: character limit of %{max} exceeded
    pin_errors:
      limit: You have already pinned the maximum number of toots
      ownership: Someone else's toot cannot be pinned
      private: Non-public toot cannot be pinned
      reblog: A boost cannot be pinned
    show_more: Show more
    sign_in_to_participate: Sign in to participate in the conversation
    title: '%{name}: "%{quote}"'
    visibilities:
      private: Followers-only
      private_long: Only show to followers
      public: Public
      public_long: Everyone can see
      unlisted: Unlisted
      unlisted_long: Everyone can see, but not listed on public timelines
  stream_entries:
    pinned: Pinned toot
    reblogged: boosted
    sensitive_content: Sensitive content
  terms:
    body_html: |
      <h2>Privacy Policy</h2>
      <h3 id="collect">What information do we collect?</h3>

      <ul>
        <li><em>Basic account information</em>: If you register on this server, you may be asked to enter a username, an e-mail address and a password. You may also enter additional profile information such as a display name and biography, and upload a profile picture and header image. The username, display name, biography, profile picture and header image are always listed publicly.</li>
        <li><em>Posts, following and other public information</em>: The list of people you follow is listed publicly, the same is true for your followers. When you submit a message, the date and time is stored as well as the application you submitted the message from. Messages may contain media attachments, such as pictures and videos. Public and unlisted posts are available publicly. When you feature a post on your profile, that is also publicly available information. Your posts are delivered to your followers, in some cases it means they are delivered to different servers and copies are stored there. When you delete posts, this is likewise delivered to your followers. The action of reblogging or favouriting another post is always public.</li>
        <li><em>Direct and followers-only posts</em>: All posts are stored and processed on the server. Followers-only posts are delivered to your followers and users who are mentioned in them, and direct posts are delivered only to users mentioned in them. In some cases it means they are delivered to different servers and copies are stored there. We make a good faith effort to limit the access to those posts only to authorized persons, but other servers may fail to do so. Therefore it's important to review servers your followers belong to. You may toggle an option to approve and reject new followers manually in the settings. <em>Please keep in mind that the operators of the server and any receiving server may view such messages</em>, and that recipients may screenshot, copy or otherwise re-share them. <em>Do not share any dangerous information over Mastodon.</em></li>
        <li><em>IPs and other metadata</em>: When you log in, we record the IP address you log in from, as well as the name of your browser application. All the logged in sessions are available for your review and revocation in the settings. The latest IP address used is stored for up to 12 months. We also may retain server logs which include the IP address of every request to our server.</li>
      </ul>

      <hr class="spacer" />

      <h3 id="use">What do we use your information for?</h3>

      <p>Any of the information we collect from you may be used in the following ways:</p>

      <ul>
        <li>To provide the core functionality of Mastodon. You can only interact with other people's content and post your own content when you are logged in. For example, you may follow other people to view their combined posts in your own personalized home timeline.</li>
        <li>To aid moderation of the community, for example comparing your IP address with other known ones to determine ban evasion or other violations.</li>
        <li>The email address you provide may be used to send you information, notifications about other people interacting with your content or sending you messages, and to respond to inquiries, and/or other requests or questions.</li>
      </ul>

      <hr class="spacer" />

      <h3 id="protect">How do we protect your information?</h3>

      <p>We implement a variety of security measures to maintain the safety of your personal information when you enter, submit, or access your personal information. Among other things, your browser session, as well as the traffic between your applications and the API, are secured with SSL, and your password is hashed using a strong one-way algorithm. You may enable two-factor authentication to further secure access to your account.</p>

      <hr class="spacer" />

      <h3 id="data-retention">What is our data retention policy?</h3>

      <p>We will make a good faith effort to:</p>

      <ul>
        <li>Retain server logs containing the IP address of all requests to this server, in so far as such logs are kept, no more than 90 days.</li>
        <li>Retain the IP addresses associated with registered users no more than 12 months.</li>
      </ul>

      <p>You can request and download an archive of your content, including your posts, media attachments, profile picture, and header image.</p>

      <p>You may irreversibly delete your account at any time.</p>

      <hr class="spacer"/>

      <h3 id="cookies">Do we use cookies?</h3>

      <p>Yes. Cookies are small files that a site or its service provider transfers to your computer's hard drive through your Web browser (if you allow). These cookies enable the site to recognize your browser and, if you have a registered account, associate it with your registered account.</p>

      <p>We use cookies to understand and save your preferences for future visits.</p>

      <hr class="spacer" />

      <h3 id="disclose">Do we disclose any information to outside parties?</h3>

      <p>We do not sell, trade, or otherwise transfer to outside parties your personally identifiable information. This does not include trusted third parties who assist us in operating our site, conducting our business, or servicing you, so long as those parties agree to keep this information confidential. We may also release your information when we believe release is appropriate to comply with the law, enforce our site policies, or protect ours or others rights, property, or safety.</p>

      <p>Your public content may be downloaded by other servers in the network. Your public and followers-only posts are delivered to the servers where your followers reside, and direct messages are delivered to the servers of the recipients, in so far as those followers or recipients reside on a different server than this.</p>

      <p>When you authorize an application to use your account, depending on the scope of permissions you approve, it may access your public profile information, your following list, your followers, your lists, all your posts, and your favourites. Applications can never access your e-mail address or password.</p>

      <hr class="spacer" />

      <h3 id="children">Site usage by children</h3>

      <p>If this server is in the EU or the EEA: Our site, products and services are all directed to people who are at least 16 years old. If you are under the age of 16, per the requirements of the GDPR (<a href="https://en.wikipedia.org/wiki/General_Data_Protection_Regulation">General Data Protection Regulation</a>) do not use this site.</p>

      <p>If this server is in the USA: Our site, products and services are all directed to people who are at least 13 years old. If you are under the age of 13, per the requirements of COPPA (<a href="https://en.wikipedia.org/wiki/Children%27s_Online_Privacy_Protection_Act">Children's Online Privacy Protection Act</a>) do not use this site.</p>

      <p>Law requirements can be different if this server is in another jurisdiction.</p>

      <hr class="spacer" />

      <h3 id="changes">Changes to our Privacy Policy</h3>

      <p>If we decide to change our privacy policy, we will post those changes on this page.</p>

      <p>This document is CC-BY-SA. It was last updated March 7, 2018.</p>

      <p>Originally adapted from the <a href="https://github.com/discourse/discourse">Discourse privacy policy</a>.</p>
    title: "%{instance} Terms of Service and Privacy Policy"
  themes:
    contrast: Mastodon (High contrast)
    default: Mastodon (Dark)
    mastodon-light: Mastodon (Light)
<<<<<<< HEAD
    instance-ticker-type-0: Mastodon (Instance Ticker Type-0)
    instance-ticker-type-1: Mastodon (Instance Ticker Type-1)
=======
    compact: Compact
    instance-ticker: Mastodon (Instance Ticker)
>>>>>>> f3e9f4ff
  time:
    formats:
      default: "%b %d, %Y, %H:%M"
      month: "%b %Y"
  two_factor_authentication:
    code_hint: Enter the code generated by your authenticator app to confirm
    description_html: If you enable <strong>two-factor authentication</strong>, logging in will require you to be in possession of your phone, which will generate tokens for you to enter.
    disable: Disable
    enable: Enable
    enabled: Two-factor authentication is enabled
    enabled_success: Two-factor authentication successfully enabled
    generate_recovery_codes: Generate recovery codes
    instructions_html: "<strong>Scan this QR code into Google Authenticator or a similiar TOTP app on your phone</strong>. From now on, that app will generate tokens that you will have to enter when logging in."
    lost_recovery_codes: Recovery codes allow you to regain access to your account if you lose your phone. If you've lost your recovery codes, you can regenerate them here. Your old recovery codes will be invalidated.
    manual_instructions: 'If you can''t scan the QR code and need to enter it manually, here is the plain-text secret:'
    recovery_codes: Backup recovery codes
    recovery_codes_regenerated: Recovery codes successfully regenerated
    recovery_instructions_html: If you ever lose access to your phone, you can use one of the recovery codes below to regain access to your account. <strong>Keep the recovery codes safe</strong>. For example, you may print them and store them with other important documents.
    setup: Set up
    wrong_code: The entered code was invalid! Are server time and device time correct?
  user_mailer:
    backup_ready:
      explanation: You requested a full backup of your Mastodon account. It's now ready for download!
      subject: Your archive is ready for download
      title: Archive takeout
    warning:
      explanation:
        disable: While your account is frozen, your account data remains intact, but you cannot perform any actions until it is unlocked.
        silence: While your account is limited, only people who are already following you will see your toots on this server, and you may be excluded from various public listings. However, others may still manually follow you.
        suspend: Your account has been suspended, and all of your toots and your uploaded media files have been irreversibly removed from this server, and servers where you had followers.
      review_server_policies: Review server policies
      subject:
        disable: Your account %{acct} has been frozen
        none: Warning for %{acct}
        silence: Your account %{acct} has been limited
        suspend: Your account %{acct} has been suspended
      title:
        disable: Account frozen
        none: Warning
        silence: Account limited
        suspend: Account suspended
    welcome:
      edit_profile_action: Setup profile
      edit_profile_step: You can customize your profile by uploading an avatar, header, changing your display name and more. If you’d like to review new followers before they’re allowed to follow you, you can lock your account.
      explanation: Here are some tips to get you started
      final_action: Start posting
      final_step: 'Start posting! Even without followers your public messages may be seen by others, for example on the local timeline and in hashtags. You may want to introduce yourself on the #introductions hashtag.'
      full_handle: Your full handle
      full_handle_hint: This is what you would tell your friends so they can message or follow you from another server.
      review_preferences_action: Change preferences
      review_preferences_step: Make sure to set your preferences, such as which emails you'd like to receive, or what privacy level you’d like your posts to default to. If you don’t have motion sickness, you could choose to enable GIF autoplay.
      subject: Welcome to Mastodon
      tip_federated_timeline: The federated timeline is a firehose view of the Mastodon network. But it only includes people your neighbours are subscribed to, so it's not complete.
      tip_following: You follow your server's admin(s) by default. To find more interesting people, check the local and federated timelines.
      tip_local_timeline: The local timeline is a firehose view of people on %{instance}. These are your immediate neighbours!
      tip_mobile_webapp: If your mobile browser offers you to add Mastodon to your homescreen, you can receive push notifications. It acts like a native app in many ways!
      tips: Tips
      title: Welcome aboard, %{name}!
  users:
    follow_limit_reached: You cannot follow more than %{limit} people
    invalid_email: The e-mail address is invalid
    invalid_otp_token: Invalid two-factor code
    otp_lost_help_html: If you lost access to both, you may get in touch with %{email}
    seamless_external_login: You are logged in via an external service, so password and e-mail settings are not available.
    signed_in_as: 'Signed in as:'
  verification:
    explanation_html: 'You can <strong>verify yourself as the owner of the links in your profile metadata</strong>. For that, the linked website must contain a link back to your Mastodon profile. The link back <strong>must</strong> have a <code>rel="me"</code> attribute. The text content of the link does not matter. Here is an example:'
    verification: Verification<|MERGE_RESOLUTION|>--- conflicted
+++ resolved
@@ -943,13 +943,9 @@
     contrast: Mastodon (High contrast)
     default: Mastodon (Dark)
     mastodon-light: Mastodon (Light)
-<<<<<<< HEAD
+    compact: Compact
     instance-ticker-type-0: Mastodon (Instance Ticker Type-0)
     instance-ticker-type-1: Mastodon (Instance Ticker Type-1)
-=======
-    compact: Compact
-    instance-ticker: Mastodon (Instance Ticker)
->>>>>>> f3e9f4ff
   time:
     formats:
       default: "%b %d, %Y, %H:%M"
