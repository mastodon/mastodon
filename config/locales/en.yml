--- conflicted
+++ resolved
@@ -203,20 +203,14 @@
         confirm_user: "%{name} confirmed e-mail address of user %{target}"
         create_account_warning: "%{name} sent a warning to %{target}"
         create_custom_emoji: "%{name} uploaded new emoji %{target}"
-<<<<<<< HEAD
         create_custom_template: "%{name} created new template"
-=======
         create_domain_allow: "%{name} whitelisted domain %{target}"
->>>>>>> 286bf45d
         create_domain_block: "%{name} blocked domain %{target}"
         create_email_domain_block: "%{name} blacklisted e-mail domain %{target}"
         demote_user: "%{name} demoted user %{target}"
         destroy_custom_emoji: "%{name} destroyed emoji %{target}"
-<<<<<<< HEAD
         destroy_custom_template: "%{name} destroyed template"
-=======
         destroy_domain_allow: "%{name} removed domain %{target} from whitelist"
->>>>>>> 286bf45d
         destroy_domain_block: "%{name} unblocked domain %{target}"
         destroy_email_domain_block: "%{name} whitelisted e-mail domain %{target}"
         destroy_status: "%{name} removed status by %{target}"
