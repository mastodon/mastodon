--- conflicted
+++ resolved
@@ -859,11 +859,7 @@
     edit_profile: Edit profile
     export: Data export
     featured_tags: Featured hashtags
-<<<<<<< HEAD
-=======
-    followers: Authorized followers
     identity_proofs: Identity Proofs
->>>>>>> 11195742
     import: Import
     migrate: Account migration
     notifications: Notifications
