---
en:
  about:
    about_mastodon_html: 'The social network of the future: No ads, no corporate surveillance, ethical design, and decentralization! Own your data with Mastodon!'
    contact_missing: Not set
    contact_unavailable: N/A
    hosted_on: Mastodon hosted on %{domain}
    title: About
  accounts:
    follow: Follow
    followers:
      one: Follower
      other: Followers
    following: Following
    instance_actor_flash: This account is a virtual actor used to represent the server itself and not any individual user. It is used for federation purposes and should not be suspended.
    last_active: last active
    link_verified_on: Ownership of this link was checked on %{date}
    nothing_here: There is nothing here!
    pin_errors:
      following: You must be already following the person you want to endorse
    posts:
      one: Post
      other: Posts
    posts_tab_heading: Posts
  admin:
    account_actions:
      action: Perform action
      title: Perform moderation action on %{acct}
    account_moderation_notes:
      create: Leave note
      created_msg: Moderation note successfully created!
      destroyed_msg: Moderation note successfully destroyed!
    accounts:
      add_email_domain_block: Block e-mail domain
      approve: Approve
      approved_msg: Successfully approved %{username}'s sign-up application
      are_you_sure: Are you sure?
      avatar: Avatar
      by_domain: Domain
      change_email:
        changed_msg: Email successfully changed!
        current_email: Current email
        label: Change email
        new_email: New email
        submit: Change email
        title: Change email for %{username}
      change_role:
        changed_msg: Role successfully changed!
        label: Change role
        no_role: No role
        title: Change role for %{username}
      confirm: Confirm
      confirmed: Confirmed
      confirming: Confirming
      custom: Custom
      delete: Delete data
      deleted: Deleted
      demote: Demote
      destroyed_msg: "%{username}'s data is now queued to be deleted imminently"
      disable: Freeze
      disable_sign_in_token_auth: Disable e-mail token authentication
      disable_two_factor_authentication: Disable 2FA
      disabled: Frozen
      display_name: Display name
      domain: Domain
      edit: Edit
      email: Email
      email_status: Email status
      enable: Unfreeze
      enable_sign_in_token_auth: Enable e-mail token authentication
      enabled: Enabled
      enabled_msg: Successfully unfroze %{username}'s account
      followers: Followers
      follows: Follows
      header: Header
      inbox_url: Inbox URL
      invite_request_text: Reasons for joining
      invited_by: Invited by
      ip: IP
      joined: Joined
      location:
        all: All
        local: Local
        remote: Remote
        title: Location
      login_status: Login status
      media_attachments: Media attachments
      memorialize: Turn into memoriam
      memorialized: Memorialized
      memorialized_msg: Successfully turned %{username} into a memorial account
      moderation:
        active: Active
        all: All
        disabled: Disabled
        pending: Pending
        silenced: Limited
        suspended: Suspended
        title: Moderation
      moderation_notes: Moderation notes
      most_recent_activity: Most recent activity
      most_recent_ip: Most recent IP
      no_account_selected: No accounts were changed as none were selected
      no_limits_imposed: No limits imposed
      no_role_assigned: No role assigned
      not_subscribed: Not subscribed
      pending: Pending review
      perform_full_suspension: Suspend
      previous_strikes: Previous strikes
      previous_strikes_description_html:
        one: This account has <strong>one</strong> strike.
        other: This account has <strong>%{count}</strong> strikes.
      promote: Promote
      protocol: Protocol
      public: Public
      push_subscription_expires: PuSH subscription expires
      redownload: Refresh profile
      redownloaded_msg: Successfully refreshed %{username}'s profile from origin
      reject: Reject
      rejected_msg: Successfully rejected %{username}'s sign-up application
      remote_suspension_irreversible: The data of this account has been irreversibly deleted.
      remote_suspension_reversible_hint_html: The account has been suspended on their server, and the data will be fully removed on %{date}. Until then, the remote server can restore this account without any ill effects. If you wish to remove all of the account's data immediately, you can do so below.
      remove_avatar: Remove avatar
      remove_header: Remove header
      removed_avatar_msg: Successfully removed %{username}'s avatar image
      removed_header_msg: Successfully removed %{username}'s header image
      resend_confirmation:
        already_confirmed: This user is already confirmed
        send: Resend confirmation link
        success: Confirmation link successfully sent!
      reset: Reset
      reset_password: Reset password
      resubscribe: Resubscribe
      role: Role
      search: Search
      search_same_email_domain: Other users with the same e-mail domain
      search_same_ip: Other users with the same IP
      security: Security
      security_measures:
        only_password: Only password
        password_and_2fa: Password and 2FA
      sensitive: Force-sensitive
      sensitized: Marked as sensitive
      shared_inbox_url: Shared inbox URL
      show:
        created_reports: Made reports
        targeted_reports: Reported by others
      silence: Limit
      silenced: Limited
      statuses: Posts
      strikes: Previous strikes
      subscribe: Subscribe
      suspend: Suspend
      suspended: Suspended
      suspension_irreversible: The data of this account has been irreversibly deleted. You can unsuspend the account to make it usable but it will not recover any data it previously had.
      suspension_reversible_hint_html: The account has been suspended, and the data will be fully removed on %{date}. Until then, the account can be restored without any ill effects. If you wish to remove all of the account's data immediately, you can do so below.
      title: Accounts
      unblock_email: Unblock email address
      unblocked_email_msg: Successfully unblocked %{username}'s email address
      unconfirmed_email: Unconfirmed email
      undo_sensitized: Undo force-sensitive
      undo_silenced: Undo limit
      undo_suspension: Undo suspension
      unsilenced_msg: Successfully undid limit of %{username}'s account
      unsubscribe: Unsubscribe
      unsuspended_msg: Successfully unsuspended %{username}'s account
      username: Username
      view_domain: View summary for domain
      warn: Warn
      web: Web
      whitelisted: Allowed for federation
    action_logs:
      action_types:
        approve_appeal: Approve Appeal
        approve_user: Approve User
        assigned_to_self_report: Assign Report
        change_email_user: Change E-mail for User
        change_role_user: Change Role of User
        confirm_user: Confirm User
        create_account_warning: Create Warning
        create_announcement: Create Announcement
        create_canonical_email_block: Create E-mail Block
        create_custom_emoji: Create Custom Emoji
        create_domain_allow: Create Domain Allow
        create_domain_block: Create Domain Block
        create_email_domain_block: Create E-mail Domain Block
        create_ip_block: Create IP rule
        create_unavailable_domain: Create Unavailable Domain
        create_user_role: Create Role
        demote_user: Demote User
        destroy_announcement: Delete Announcement
        destroy_canonical_email_block: Delete E-mail Block
        destroy_custom_emoji: Delete Custom Emoji
        destroy_domain_allow: Delete Domain Allow
        destroy_domain_block: Delete Domain Block
        destroy_email_domain_block: Delete E-mail Domain Block
        destroy_instance: Purge Domain
        destroy_ip_block: Delete IP rule
        destroy_status: Delete Post
        destroy_unavailable_domain: Delete Unavailable Domain
        destroy_user_role: Destroy Role
        disable_2fa_user: Disable 2FA
        disable_custom_emoji: Disable Custom Emoji
        disable_sign_in_token_auth_user: Disable E-mail Token Authentication for User
        disable_user: Disable User
        enable_custom_emoji: Enable Custom Emoji
        enable_sign_in_token_auth_user: Enable E-mail Token Authentication for User
        enable_user: Enable User
        memorialize_account: Memorialize Account
        promote_user: Promote User
        reject_appeal: Reject Appeal
        reject_user: Reject User
        remove_avatar_user: Remove Avatar
        reopen_report: Reopen Report
        resend_user: Resend Confirmation Mail
        reset_password_user: Reset Password
        resolve_report: Resolve Report
        sensitive_account: Force-Sensitive Account
        silence_account: Limit Account
        suspend_account: Suspend Account
        unassigned_report: Unassign Report
        unblock_email_account: Unblock email address
        unsensitive_account: Undo Force-Sensitive Account
        unsilence_account: Undo Limit Account
        unsuspend_account: Unsuspend Account
        update_announcement: Update Announcement
        update_custom_emoji: Update Custom Emoji
        update_domain_block: Update Domain Block
        update_ip_block: Update IP rule
        update_status: Update Post
        update_user_role: Update Role
      actions:
        approve_appeal_html: "%{name} approved moderation decision appeal from %{target}"
        approve_user_html: "%{name} approved sign-up from %{target}"
        assigned_to_self_report_html: "%{name} assigned report %{target} to themselves"
        change_email_user_html: "%{name} changed the e-mail address of user %{target}"
        change_role_user_html: "%{name} changed role of %{target}"
        confirm_user_html: "%{name} confirmed e-mail address of user %{target}"
        create_account_warning_html: "%{name} sent a warning to %{target}"
        create_announcement_html: "%{name} created new announcement %{target}"
        create_canonical_email_block_html: "%{name} blocked e-mail with the hash %{target}"
        create_custom_emoji_html: "%{name} uploaded new emoji %{target}"
        create_domain_allow_html: "%{name} allowed federation with domain %{target}"
        create_domain_block_html: "%{name} blocked domain %{target}"
        create_email_domain_block_html: "%{name} blocked e-mail domain %{target}"
        create_ip_block_html: "%{name} created rule for IP %{target}"
        create_unavailable_domain_html: "%{name} stopped delivery to domain %{target}"
        create_user_role_html: "%{name} created %{target} role"
        demote_user_html: "%{name} demoted user %{target}"
        destroy_announcement_html: "%{name} deleted announcement %{target}"
        destroy_canonical_email_block_html: "%{name} unblocked e-mail with the hash %{target}"
        destroy_custom_emoji_html: "%{name} deleted emoji %{target}"
        destroy_domain_allow_html: "%{name} disallowed federation with domain %{target}"
        destroy_domain_block_html: "%{name} unblocked domain %{target}"
        destroy_email_domain_block_html: "%{name} unblocked e-mail domain %{target}"
        destroy_instance_html: "%{name} purged domain %{target}"
        destroy_ip_block_html: "%{name} deleted rule for IP %{target}"
        destroy_status_html: "%{name} removed post by %{target}"
        destroy_unavailable_domain_html: "%{name} resumed delivery to domain %{target}"
        destroy_user_role_html: "%{name} deleted %{target} role"
        disable_2fa_user_html: "%{name} disabled two factor requirement for user %{target}"
        disable_custom_emoji_html: "%{name} disabled emoji %{target}"
        disable_sign_in_token_auth_user_html: "%{name} disabled e-mail token authentication for %{target}"
        disable_user_html: "%{name} disabled login for user %{target}"
        enable_custom_emoji_html: "%{name} enabled emoji %{target}"
        enable_sign_in_token_auth_user_html: "%{name} enabled e-mail token authentication for %{target}"
        enable_user_html: "%{name} enabled login for user %{target}"
        memorialize_account_html: "%{name} turned %{target}'s account into a memoriam page"
        promote_user_html: "%{name} promoted user %{target}"
        reject_appeal_html: "%{name} rejected moderation decision appeal from %{target}"
        reject_user_html: "%{name} rejected sign-up from %{target}"
        remove_avatar_user_html: "%{name} removed %{target}'s avatar"
        reopen_report_html: "%{name} reopened report %{target}"
        resend_user_html: "%{name} resent confirmation e-mail for %{target}"
        reset_password_user_html: "%{name} reset password of user %{target}"
        resolve_report_html: "%{name} resolved report %{target}"
        sensitive_account_html: "%{name} marked %{target}'s media as sensitive"
        silence_account_html: "%{name} limited %{target}'s account"
        suspend_account_html: "%{name} suspended %{target}'s account"
        unassigned_report_html: "%{name} unassigned report %{target}"
        unblock_email_account_html: "%{name} unblocked %{target}'s email address"
        unsensitive_account_html: "%{name} unmarked %{target}'s media as sensitive"
        unsilence_account_html: "%{name} undid limit of %{target}'s account"
        unsuspend_account_html: "%{name} unsuspended %{target}'s account"
        update_announcement_html: "%{name} updated announcement %{target}"
        update_custom_emoji_html: "%{name} updated emoji %{target}"
        update_domain_block_html: "%{name} updated domain block for %{target}"
        update_ip_block_html: "%{name} changed rule for IP %{target}"
        update_status_html: "%{name} updated post by %{target}"
        update_user_role_html: "%{name} changed %{target} role"
      deleted_account: deleted account
      empty: No logs found.
      filter_by_action: Filter by action
      filter_by_user: Filter by user
      title: Audit log
    announcements:
      destroyed_msg: Announcement successfully deleted!
      edit:
        title: Edit announcement
      empty: No announcements found.
      live: Live
      new:
        create: Create announcement
        title: New announcement
      publish: Publish
      published_msg: Announcement successfully published!
      scheduled_for: Scheduled for %{time}
      scheduled_msg: Announcement scheduled for publication!
      title: Announcements
      unpublish: Unpublish
      unpublished_msg: Announcement successfully unpublished!
      updated_msg: Announcement successfully updated!
    critical_update_pending: Critical update pending
    custom_emojis:
      assign_category: Assign category
      by_domain: Domain
      copied_msg: Successfully created local copy of the emoji
      copy: Copy
      copy_failed_msg: Could not make a local copy of that emoji
      create_new_category: Create new category
      created_msg: Emoji successfully created!
      delete: Delete
      destroyed_msg: Emojo successfully destroyed!
      disable: Disable
      disabled: Disabled
      disabled_msg: Successfully disabled that emoji
      emoji: Emoji
      enable: Enable
      enabled: Enabled
      enabled_msg: Successfully enabled that emoji
      image_hint: PNG or GIF up to %{size}
      list: List
      listed: Listed
      new:
        title: Add new custom emoji
      no_emoji_selected: No emojis were changed as none were selected
      not_permitted: You are not permitted to perform this action
      overwrite: Overwrite
      shortcode: Shortcode
      shortcode_hint: At least 2 characters, only alphanumeric characters and underscores
      title: Custom emojis
      uncategorized: Uncategorized
      unlist: Unlist
      unlisted: Unlisted
      update_failed_msg: Could not update that emoji
      updated_msg: Emoji successfully updated!
      upload: Upload
    dashboard:
      active_users: active users
      interactions: interactions
      media_storage: Media storage
      new_users: new users
      opened_reports: reports opened
      pending_appeals_html:
        one: "<strong>%{count}</strong> pending appeal"
        other: "<strong>%{count}</strong> pending appeals"
      pending_reports_html:
        one: "<strong>%{count}</strong> pending report"
        other: "<strong>%{count}</strong> pending reports"
      pending_tags_html:
        one: "<strong>%{count}</strong> pending hashtag"
        other: "<strong>%{count}</strong> pending hashtags"
      pending_users_html:
        one: "<strong>%{count}</strong> pending user"
        other: "<strong>%{count}</strong> pending users"
      resolved_reports: reports resolved
      software: Software
      sources: Sign-up sources
      space: Space usage
      title: Dashboard
      top_languages: Top active languages
      top_servers: Top active servers
      website: Website
    disputes:
      appeals:
        empty: No appeals found.
        title: Appeals
    domain_allows:
      add_new: Allow federation with domain
      created_msg: Domain has been successfully allowed for federation
      destroyed_msg: Domain has been disallowed from federation
      export: Export
      import: Import
      undo: Disallow federation with domain
    domain_blocks:
      add_new: Add new domain block
      confirm_suspension:
        cancel: Cancel
        confirm: Suspend
        permanent_action: Undoing the suspension will not restore any data or relationship.
        preamble_html: You are about to suspend <strong>%{domain}</strong> and its subdomains.
        remove_all_data: This will remove all content, media, and profile data for this domain's accounts from your server.
        stop_communication: Your server will stop communicating with these servers.
        title: Confirm domain block for %{domain}
        undo_relationships: This will undo any follow relationship between accounts of these servers and yours.
      created_msg: Domain block is now being processed
      destroyed_msg: Domain block has been undone
      domain: Domain
      edit: Edit domain block
      existing_domain_block: You have already imposed stricter limits on %{name}.
      existing_domain_block_html: You have already imposed stricter limits on %{name}, you need to <a href="%{unblock_url}">unblock it</a> first.
      export: Export
      import: Import
      new:
        create: Create block
        hint: The domain block will not prevent creation of account entries in the database, but will retroactively and automatically apply specific moderation methods on those accounts.
        severity:
          desc_html: "<strong>Limit</strong> will make posts from accounts at this domain invisible to anyone who isn't following them. <strong>Suspend</strong> will remove all content, media, and profile data for this domain's accounts from your server. Use <strong>None</strong> if you just want to reject media files."
          noop: None
          silence: Limit
          suspend: Suspend
        title: New domain block
      no_domain_block_selected: No domain blocks were changed as none were selected
      not_permitted: You are not permitted to perform this action
      obfuscate: Obfuscate domain name
      obfuscate_hint: Partially obfuscate the domain name in the list if advertising the list of domain limitations is enabled
      private_comment: Private comment
      private_comment_hint: Comment about this domain limitation for internal use by the moderators.
      public_comment: Public comment
      public_comment_hint: Comment about this domain limitation for the general public, if advertising the list of domain limitations is enabled.
      reject_media: Reject media files
      reject_media_hint: Removes locally stored media files and refuses to download any in the future. Irrelevant for suspensions
      reject_reports: Reject reports
      reject_reports_hint: Ignore all reports coming from this domain. Irrelevant for suspensions
      undo: Undo domain block
      view: View domain block
    email_domain_blocks:
      add_new: Add new
      allow_registrations_with_approval: Allow registrations with approval
      attempts_over_week:
        one: "%{count} attempt over the last week"
        other: "%{count} sign-up attempts over the last week"
      created_msg: Successfully blocked e-mail domain
      delete: Delete
      dns:
        types:
          mx: MX record
      domain: Domain
      new:
        create: Add domain
        resolve: Resolve domain
        title: Block new e-mail domain
      no_email_domain_block_selected: No e-mail domain blocks were changed as none were selected
      not_permitted: Not permitted
      resolved_dns_records_hint_html: The domain name resolves to the following MX domains, which are ultimately responsible for accepting e-mail. Blocking an MX domain will block sign-ups from any e-mail address which uses the same MX domain, even if the visible domain name is different. <strong>Be careful not to block major e-mail providers.</strong>
      resolved_through_html: Resolved through %{domain}
      title: Blocked e-mail domains
    export_domain_allows:
      new:
        title: Import domain allows
      no_file: No file selected
    export_domain_blocks:
      import:
        description_html: You are about to import a list of domain blocks. Please review this list very carefully, especially if you have not authored this list yourself.
        existing_relationships_warning: Existing follow relationships
        private_comment_description_html: 'To help you track where imported blocks come from, imported blocks will be created with the following private comment: <q>%{comment}</q>'
        private_comment_template: Imported from %{source} on %{date}
        title: Import domain blocks
      invalid_domain_block: 'One or more domain blocks were skipped because of the following error(s): %{error}'
      new:
        title: Import domain blocks
      no_file: No file selected
    follow_recommendations:
      description_html: "<strong>Follow recommendations help new users quickly find interesting content</strong>. When a user has not interacted with others enough to form personalized follow recommendations, these accounts are recommended instead. They are re-calculated on a daily basis from a mix of accounts with the highest recent engagements and highest local follower counts for a given language."
      language: For language
      status: Status
      suppress: Suppress follow recommendation
      suppressed: Suppressed
      title: Follow recommendations
      unsuppress: Restore follow recommendation
    instances:
      availability:
        description_html:
          one: If delivering to the domain fails <strong>%{count} day</strong> without succeeding, no further delivery attempts will be made unless a delivery <em>from</em> the domain is received.
          other: If delivering to the domain fails on <strong>%{count} different days</strong> without succeeding, no further delivery attempts will be made unless a delivery <em>from</em> the domain is received.
        failure_threshold_reached: Failure threshold reached on %{date}.
        failures_recorded:
          one: Failed attempt on %{count} day.
          other: Failed attempts on %{count} different days.
        no_failures_recorded: No failures on record.
        title: Availability
        warning: The last attempt to connect to this server has been unsuccessful
      back_to_all: All
      back_to_limited: Limited
      back_to_warning: Warning
      by_domain: Domain
      confirm_purge: Are you sure you want to permanently delete data from this domain?
      content_policies:
        comment: Internal note
        description_html: You can define content policies that will be applied to all accounts from this domain and any of its subdomains.
        limited_federation_mode_description_html: You can chose whether to allow federation with this domain.
        policies:
          reject_media: Reject media
          reject_reports: Reject reports
          silence: Limit
          suspend: Suspend
        policy: Policy
        reason: Public reason
        title: Content policies
      dashboard:
        instance_accounts_dimension: Most followed accounts
        instance_accounts_measure: stored accounts
        instance_followers_measure: our followers there
        instance_follows_measure: their followers here
        instance_languages_dimension: Top languages
        instance_media_attachments_measure: stored media attachments
        instance_reports_measure: reports about them
        instance_statuses_measure: stored posts
      delivery:
        all: All
        clear: Clear delivery errors
        failing: Failing
        restart: Restart delivery
        stop: Stop delivery
        unavailable: Unavailable
      delivery_available: Delivery is available
      delivery_error_days: Delivery error days
      delivery_error_hint: If delivery is not possible for %{count} days, it will be automatically marked as undeliverable.
      destroyed_msg: Data from %{domain} is now queued for imminent deletion.
      empty: No domains found.
      known_accounts:
        one: "%{count} known account"
        other: "%{count} known accounts"
      moderation:
        all: All
        limited: Limited
        title: Moderation
      private_comment: Private comment
      public_comment: Public comment
      purge: Purge
      purge_description_html: If you believe this domain is offline for good, you can delete all account records and associated data from this domain from your storage. This may take a while.
      title: Federation
      total_blocked_by_us: Blocked by us
      total_followed_by_them: Followed by them
      total_followed_by_us: Followed by us
      total_reported: Reports about them
      total_storage: Media attachments
      totals_time_period_hint_html: The totals displayed below include data for all time.
      unknown_instance: There is currently no record of this domain on this server.
    invites:
      deactivate_all: Deactivate all
      filter:
        all: All
        available: Available
        expired: Expired
        title: Filter
      title: Invites
    ip_blocks:
      add_new: Create rule
      created_msg: Successfully added new IP rule
      delete: Delete
      expires_in:
        '1209600': 2 weeks
        '15778476': 6 months
        '2629746': 1 month
        '31556952': 1 year
        '86400': 1 day
        '94670856': 3 years
      new:
        title: Create new IP rule
      no_ip_block_selected: No IP rules were changed as none were selected
      title: IP rules
    relationships:
      title: "%{acct}'s relationships"
    relays:
      add_new: Add new relay
      delete: Delete
      description_html: A <strong>federation relay</strong> is an intermediary server that exchanges large volumes of public posts between servers that subscribe and publish to it. <strong>It can help small and medium servers discover content from the fediverse</strong>, which would otherwise require local users manually following other people on remote servers.
      disable: Disable
      disabled: Disabled
      enable: Enable
      enable_hint: Once enabled, your server will subscribe to all public posts from this relay, and will begin sending this server's public posts to it.
      enabled: Enabled
      inbox_url: Relay URL
      pending: Waiting for relay's approval
      save_and_enable: Save and enable
      setup: Setup a relay connection
      signatures_not_enabled: Relays may not work correctly while secure mode or limited federation mode is enabled
      status: Status
      title: Relays
    report_notes:
      created_msg: Report note successfully created!
      destroyed_msg: Report note successfully deleted!
    reports:
      account:
        notes:
          one: "%{count} note"
          other: "%{count} notes"
      action_log: Audit log
      action_taken_by: Action taken by
      actions:
        delete_description_html: The reported posts will be deleted and a strike will be recorded to help you escalate on future infractions by the same account.
        mark_as_sensitive_description_html: The media in the reported posts will be marked as sensitive and a strike will be recorded to help you escalate on future infractions by the same account.
        other_description_html: See more options for controlling the account's behaviour and customize communication to the reported account.
        resolve_description_html: No action will be taken against the reported account, no strike recorded, and the report will be closed.
        silence_description_html: The account will be visible only to those who already follow it or manually look it up, severely limiting its reach. Can always be reverted. Closes all reports against this account.
        suspend_description_html: The account and all its contents will be inaccessible and eventually deleted, and interacting with it will be impossible. Reversible within 30 days. Closes all reports against this account.
      actions_description_html: Decide which action to take to resolve this report. If you take a punitive action against the reported account, an e-mail notification will be sent to them, except when the <strong>Spam</strong> category is selected.
      actions_description_remote_html: Decide which action to take to resolve this report. This will only affect how <strong>your</strong> server communicates with this remote account and handle its content.
      add_to_report: Add more to report
      already_suspended_badges:
        local: Already suspended on this server
        remote: Already suspended on their server
      are_you_sure: Are you sure?
      assign_to_self: Assign to me
      assigned: Assigned moderator
      by_target_domain: Domain of reported account
      cancel: Cancel
      category: Category
      category_description_html: The reason this account and/or content was reported will be cited in communication with the reported account
      comment:
        none: None
      comment_description_html: 'To provide more information, %{name} wrote:'
      confirm: Confirm
      confirm_action: Confirm moderation action against @%{acct}
      created_at: Reported
      delete_and_resolve: Delete posts
      forwarded: Forwarded
      forwarded_replies_explanation: This report is from a remote user and about remote content. It has been forwarded to you because the reported content is in reply to one of your users.
      forwarded_to: Forwarded to %{domain}
      mark_as_resolved: Mark as resolved
      mark_as_sensitive: Mark as sensitive
      mark_as_unresolved: Mark as unresolved
      no_one_assigned: No one
      notes:
        create: Add note
        create_and_resolve: Resolve with note
        create_and_unresolve: Reopen with note
        delete: Delete
        placeholder: Describe what actions have been taken, or any other related updates...
        title: Notes
      notes_description_html: View and leave notes to other moderators and your future self
      processed_msg: 'Report #%{id} successfully processed'
      quick_actions_description_html: 'Take a quick action or scroll down to see reported content:'
      remote_user_placeholder: the remote user from %{instance}
      reopen: Reopen report
      report: 'Report #%{id}'
      reported_account: Reported account
      reported_by: Reported by
      resolved: Resolved
      resolved_msg: Report successfully resolved!
      skip_to_actions: Skip to actions
      status: Status
      statuses: Reported content
      statuses_description_html: Offending content will be cited in communication with the reported account
      summary:
        action_preambles:
          delete_html: 'You are about to <strong>remove</strong> some of <strong>@%{acct}</strong>''s posts. This will:'
          mark_as_sensitive_html: 'You are about to <strong>mark</strong> some of <strong>@%{acct}</strong>''s posts as <strong>sensitive</strong>. This will:'
          silence_html: 'You are about to <strong>limit</strong> <strong>@%{acct}</strong>''s account. This will:'
          suspend_html: 'You are about to <strong>suspend</strong> <strong>@%{acct}</strong>''s account. This will:'
        actions:
          delete_html: Remove the offending posts
          mark_as_sensitive_html: Mark the offending posts' media as sensitive
          silence_html: Severely limit <strong>@%{acct}</strong>'s reach by making their profile and contents only visible to people already following them or manually looking it profile up
          suspend_html: Suspend <strong>@%{acct}</strong>, making their profile and contents inaccessible and impossible to interact with
        close_report: 'Mark report #%{id} as resolved'
        close_reports_html: Mark <strong>all</strong> reports against <strong>@%{acct}</strong> as resolved
        delete_data_html: Delete <strong>@%{acct}</strong>'s profile and contents 30 days from now unless they get unsuspended in the meantime
        preview_preamble_html: "<strong>@%{acct}</strong> will receive a warning with the following contents:"
        record_strike_html: Record a strike against <strong>@%{acct}</strong> to help you escalate on future violations from this account
        send_email_html: Send <strong>@%{acct}</strong> a warning e-mail
        warning_placeholder: Optional additional reasoning for the moderation action.
      target_origin: Origin of reported account
      title: Reports
      unassign: Unassign
      unknown_action_msg: 'Unknown action: %{action}'
      unresolved: Unresolved
      updated_at: Updated
      view_profile: View profile
    roles:
      add_new: Add role
      assigned_users:
        one: "%{count} user"
        other: "%{count} users"
      categories:
        administration: Administration
        devops: DevOps
        invites: Invites
        moderation: Moderation
        special: Special
      delete: Delete
      description_html: With <strong>user roles</strong>, you can customize which functions and areas of Mastodon your users can access.
      edit: Edit '%{name}' role
      everyone: Default permissions
      everyone_full_description_html: This is the <strong>base role</strong> affecting <strong>all users</strong>, even those without an assigned role. All other roles inherit permissions from it.
      permissions_count:
        one: "%{count} permission"
        other: "%{count} permissions"
      privileges:
        administrator: Administrator
        administrator_description: Users with this permission will bypass every permission
        delete_user_data: Delete User Data
        delete_user_data_description: Allows users to delete other users' data without delay
        invite_users: Invite Users
        invite_users_description: Allows users to invite new people to the server
        manage_announcements: Manage Announcements
        manage_announcements_description: Allows users to manage announcements on the server
        manage_appeals: Manage Appeals
        manage_appeals_description: Allows users to review appeals against moderation actions
        manage_blocks: Manage Blocks
        manage_blocks_description: Allows users to block e-mail providers and IP addresses
        manage_custom_emojis: Manage Custom Emojis
        manage_custom_emojis_description: Allows users to manage custom emojis on the server
        manage_federation: Manage Federation
        manage_federation_description: Allows users to block or allow federation with other domains, and control deliverability
        manage_invites: Manage Invites
        manage_invites_description: Allows users to browse and deactivate invite links
        manage_reports: Manage Reports
        manage_reports_description: Allows users to review reports and perform moderation actions against them
        manage_roles: Manage Roles
        manage_roles_description: Allows users to manage and assign roles below theirs
        manage_rules: Manage Rules
        manage_rules_description: Allows users to change server rules
        manage_settings: Manage Settings
        manage_settings_description: Allows users to change site settings
        manage_taxonomies: Manage Taxonomies
        manage_taxonomies_description: Allows users to review trending content and update hashtag settings
        manage_user_access: Manage User Access
        manage_user_access_description: Allows users to disable other users' two-factor authentication, change their e-mail address, and reset their password
        manage_users: Manage Users
        manage_users_description: Allows users to view other users' details and perform moderation actions against them
        manage_webhooks: Manage Webhooks
        manage_webhooks_description: Allows users to set up webhooks for administrative events
        view_audit_log: View Audit Log
        view_audit_log_description: Allows users to see a history of administrative actions on the server
        view_dashboard: View Dashboard
        view_dashboard_description: Allows users to access the dashboard and various metrics
        view_devops: DevOps
        view_devops_description: Allows users to access Sidekiq and pgHero dashboards
      title: Roles
    rules:
      add_new: Add rule
      delete: Delete
      description_html: While most claim to have read and agree to the terms of service, usually people do not read through until after a problem arises. <strong>Make it easier to see your server's rules at a glance by providing them in a flat bullet point list.</strong> Try to keep individual rules short and simple, but try not to split them up into many separate items either.
      edit: Edit rule
      empty: No server rules have been defined yet.
      title: Server rules
    settings:
      about:
        manage_rules: Manage server rules
        preamble: Provide in-depth information about how the server is operated, moderated, funded.
        rules_hint: There is a dedicated area for rules that your users are expected to adhere to.
        title: About
      appearance:
        preamble: Customize Mastodon's web interface.
        title: Appearance
      branding:
        preamble: Your server's branding differentiates it from other servers in the network. This information may be displayed across a variety of environments, such as Mastodon's web interface, native applications, in link previews on other websites and within messaging apps, and so on. For this reason, it is best to keep this information clear, short and concise.
        title: Branding
      captcha_enabled:
        desc_html: This relies on external scripts from hCaptcha, which may be a security and privacy concern. In addition, <strong>this can make the registration process significantly less accessible to some (especially disabled) people</strong>. For these reasons, please consider alternative measures such as approval-based or invite-based registration.
        title: Require new users to solve a CAPTCHA to confirm their account
      content_retention:
        danger_zone: Danger zone
        preamble: Control how user-generated content is stored in Mastodon.
        title: Content retention
      default_noindex:
        desc_html: Affects all users who have not changed this setting themselves
        title: Opt users out of search engine indexing by default
      discovery:
        follow_recommendations: Follow recommendations
        preamble: Surfacing interesting content is instrumental in onboarding new users who may not know anyone Mastodon. Control how various discovery features work on your server.
        profile_directory: Profile directory
        public_timelines: Public timelines
        publish_discovered_servers: Publish discovered servers
        publish_statistics: Publish statistics
        title: Discovery
        trends: Trends
      domain_blocks:
        all: To everyone
        disabled: To no one
        users: To logged-in local users
      registrations:
        moderation_recommandation: Please make sure you have an adequate and reactive moderation team before you open registrations to everyone!
        preamble: Control who can create an account on your server.
        title: Registrations
        deletion:
          desc_html: Allow anyone to delete their account
          title: Open account deletion
      registrations_mode:
        modes:
          approved: Approval required for sign up
          none: Nobody can sign up
          open: Anyone can sign up
        warning_hint: We recommend using “Approval required for sign up” unless you are confident your moderation team can handle spam and malicious registrations in a timely fashion.
      security:
        authorized_fetch: Require authentication from federated servers
        authorized_fetch_hint: Requiring authentication from federated servers enables stricter enforcement of both user-level and server-level blocks. However, this comes at the cost of a performance penalty, reduces the reach of your replies, and may introduce compatibility issues with some federated services. In addition, this will not prevent dedicated actors from fetching your public posts and accounts.
        authorized_fetch_overridden_hint: You are currently unable to change this setting because it is overridden by an environment variable.
        federation_authentication: Federation authentication enforcement
      title: Server settings
    site_uploads:
      delete: Delete uploaded file
      destroyed_msg: Site upload successfully deleted!
    software_updates:
      critical_update: Critical — please update quickly
      description: It is recommended to keep your Mastodon installation up to date to benefit from the latest fixes and features. Moreover, it is sometimes critical to update Mastodon in a timely manner to avoid security issues. For these reasons, Mastodon checks for updates every 30 minutes, and will notify you according to your e-mail notification preferences.
      documentation_link: Learn more
      release_notes: Release notes
      title: Available updates
      type: Type
      types:
        major: Major release
        minor: Minor release
        patch: Patch release — bugfixes and easy to apply changes
      version: Version
    statuses:
      account: Author
      application: Application
      back_to_account: Back to account page
      back_to_report: Back to report page
      batch:
        remove_from_report: Remove from report
        report: Report
      deleted: Deleted
      favourites: Favorites
      history: Version history
      in_reply_to: Replying to
      language: Language
      media:
        title: Media
      metadata: Metadata
      no_status_selected: No posts were changed as none were selected
      open: Open post
      original_status: Original post
      reblogs: Reblogs
      status_changed: Post changed
      title: Account posts
      trending: Trending
      visibility: Visibility
      with_media: With media
    strikes:
      actions:
        delete_statuses: "%{name} deleted %{target}'s posts"
        disable: "%{name} froze %{target}'s account"
        mark_statuses_as_sensitive: "%{name} marked %{target}'s posts as sensitive"
        none: "%{name} sent a warning to %{target}"
        sensitive: "%{name} marked %{target}'s account as sensitive"
        silence: "%{name} limited %{target}'s account"
        suspend: "%{name} suspended %{target}'s account"
      appeal_approved: Appealed
      appeal_pending: Appeal pending
      appeal_rejected: Appeal rejected
    system_checks:
      database_schema_check:
        message_html: There are pending database migrations. Please run them to ensure the application behaves as expected
      elasticsearch_health_red:
        message_html: Elasticsearch cluster is unhealthy (red status), search features are unavailable
      elasticsearch_health_yellow:
        message_html: Elasticsearch cluster is unhealthy (yellow status), you may want to investigate the reason
      elasticsearch_index_mismatch:
        message_html: Elasticsearch index mappings are outdated. Please run <code>tootctl search deploy --only=%{value}</code>
      elasticsearch_preset:
        action: See documentation
        message_html: Your Elasticsearch cluster has more than one node, but Mastodon is not configured to use them.
      elasticsearch_preset_single_node:
        action: See documentation
        message_html: Your Elasticsearch cluster has only one node, <code>ES_PRESET</code> should be set to <code>single_node_cluster</code>.
      elasticsearch_reset_chewy:
        message_html: Your Elasticsearch system index is outdated due to a setting change. Please run <code>tootctl search deploy --reset-chewy</code> to update it.
      elasticsearch_running_check:
        message_html: Could not connect to Elasticsearch. Please check that it is running, or disable full-text search
      elasticsearch_version_check:
        message_html: 'Incompatible Elasticsearch version: %{value}'
        version_comparison: Elasticsearch %{running_version} is running while %{required_version} is required
      rules_check:
        action: Manage server rules
        message_html: You haven't defined any server rules.
      sidekiq_process_check:
        message_html: No Sidekiq process running for the %{value} queue(s). Please review your Sidekiq configuration
      software_version_critical_check:
        action: See available updates
        message_html: A critical Mastodon update is available, please update as quickly as possible.
      software_version_patch_check:
        action: See available updates
        message_html: A bugfix Mastodon update is available.
      upload_check_privacy_error:
        action: Check here for more information
        message_html: "<strong>Your web server is misconfigured. The privacy of your users is at risk.</strong>"
      upload_check_privacy_error_object_storage:
        action: Check here for more information
        message_html: "<strong>Your object storage is misconfigured. The privacy of your users is at risk.</strong>"
    tags:
      review: Review status
      updated_msg: Hashtag settings updated successfully
    title: Administration
    trends:
      allow: Allow
      approved: Approved
      disallow: Disallow
      links:
        allow: Allow link
        allow_provider: Allow publisher
        description_html: These are links that are currently being shared a lot by accounts that your server sees posts from. It can help your users find out what's going on in the world. No links are displayed publicly until you approve the publisher. You can also allow or reject individual links.
        disallow: Disallow link
        disallow_provider: Disallow publisher
        no_link_selected: No links were changed as none were selected
        publishers:
          no_publisher_selected: No publishers were changed as none were selected
        shared_by_over_week:
          one: Shared by one person over the last week
          other: Shared by %{count} people over the last week
        title: Trending links
        usage_comparison: Shared %{today} times today, compared to %{yesterday} yesterday
      not_allowed_to_trend: Not allowed to trend
      only_allowed: Only allowed
      pending_review: Pending review
      preview_card_providers:
        allowed: Links from this publisher can trend
        description_html: These are domains from which links are often shared on your server. Links will not trend publicly unless the domain of the link is approved. Your approval (or rejection) extends to subdomains.
        rejected: Links from this publisher won't trend
        title: Publishers
      rejected: Rejected
      statuses:
        allow: Allow post
        allow_account: Allow author
        description_html: These are posts that your server knows about that are currently being shared and favorited a lot at the moment. It can help your new and returning users to find more people to follow. No posts are displayed publicly until you approve the author, and the author allows their account to be suggested to others. You can also allow or reject individual posts.
        disallow: Disallow post
        disallow_account: Disallow author
        no_status_selected: No trending posts were changed as none were selected
        not_discoverable: Author has not opted-in to being discoverable
        shared_by:
          one: Shared or favorited one time
          other: Shared and favorited %{friendly_count} times
        title: Trending posts
      tags:
        current_score: Current score %{score}
        dashboard:
          tag_accounts_measure: unique uses
          tag_languages_dimension: Top languages
          tag_servers_dimension: Top servers
          tag_servers_measure: different servers
          tag_uses_measure: total uses
        description_html: These are hashtags that are currently appearing in a lot of posts that your server sees. It can help your users find out what people are talking the most about at the moment. No hashtags are displayed publicly until you approve them.
        listable: Can be suggested
        no_tag_selected: No tags were changed as none were selected
        not_listable: Won't be suggested
        not_trendable: Won't appear under trends
        not_usable: Cannot be used
        peaked_on_and_decaying: Peaked on %{date}, now decaying
        title: Trending hashtags
        trendable: Can appear under trends
        trending_rank: 'Trending #%{rank}'
        usable: Can be used
        usage_comparison: Used %{today} times today, compared to %{yesterday} yesterday
        used_by_over_week:
          one: Used by one person over the last week
          other: Used by %{count} people over the last week
      title: Trends
      trending: Trending
    warning_presets:
      add_new: Add new
      delete: Delete
      edit_preset: Edit warning preset
      empty: You haven't defined any warning presets yet.
      title: Manage warning presets
    webhooks:
      add_new: Add endpoint
      delete: Delete
      description_html: A <strong>webhook</strong> enables Mastodon to push <strong>real-time notifications</strong> about chosen events to your own application, so your application can <strong>automatically trigger reactions</strong>.
      disable: Disable
      disabled: Disabled
      edit: Edit endpoint
      empty: You don't have any webhook endpoints configured yet.
      enable: Enable
      enabled: Active
      enabled_events:
        one: 1 enabled event
        other: "%{count} enabled events"
      events: Events
      new: New webhook
      rotate_secret: Rotate secret
      secret: Signing secret
      status: Status
      title: Webhooks
      webhook: Webhook
  admin_mailer:
    auto_close_registrations:
      body: Due to a lack of recent moderator activity, registrations on %{instance} have been automatically switched to requiring manual review, to prevent %{instance} from being used as a platform for potential bad actors. You can switch it back to open registrations at any time.
      subject: Registrations for %{instance} have been automatically switched to requiring approval
    new_appeal:
      actions:
        delete_statuses: to delete their posts
        disable: to freeze their account
        mark_statuses_as_sensitive: to mark their posts as sensitive
        none: a warning
        sensitive: to mark their account as sensitive
        silence: to limit their account
        suspend: to suspend their account
      body: "%{target} is appealing a moderation decision by %{action_taken_by} from %{date}, which was %{type}. They wrote:"
      next_steps: You can approve the appeal to undo the moderation decision, or ignore it.
      subject: "%{username} is appealing a moderation decision on %{instance}"
    new_critical_software_updates:
      body: New critical versions of Mastodon have been released, you may want to update as soon as possible!
      subject: Critical Mastodon updates are available for %{instance}!
    new_pending_account:
      body: The details of the new account are below. You can approve or reject this application.
      subject: New account up for review on %{instance} (%{username})
    new_report:
      body: "%{reporter} has reported %{target}"
      body_remote: Someone from %{domain} has reported %{target}
      subject: New report for %{instance} (#%{id})
    new_software_updates:
      body: New Mastodon versions have been released, you may want to update!
      subject: New Mastodon versions are available for %{instance}!
    new_trends:
      body: 'The following items need a review before they can be displayed publicly:'
      new_trending_links:
        title: Trending links
      new_trending_statuses:
        title: Trending posts
      new_trending_tags:
        title: Trending hashtags
      subject: New trends up for review on %{instance}
  aliases:
    add_new: Create alias
    created_msg: Successfully created a new alias. You can now initiate the move from the old account.
    deleted_msg: Successfully removed the alias. Moving from that account to this one will no longer be possible.
    empty: You have no aliases.
    hint_html: If you want to move from another account to this one, here you can create an alias, which is required before you can proceed with moving followers from the old account to this one. This action by itself is <strong>harmless and reversible</strong>. <strong>The account migration is initiated from the old account</strong>.
    remove: Unlink alias
  appearance:
    advanced_web_interface: Advanced web interface
    advanced_web_interface_hint: 'If you want to make use of your entire screen width, the advanced web interface allows you to configure many different columns to see as much information at the same time as you want: Home, notifications, federated timeline, any number of lists and hashtags.'
    optional_feature: Optional feature (exclusive to this server)
    animations_and_accessibility: Animations and accessibility
    confirmation_dialogs: Confirmation dialogs
    discovery: Discovery
    localization:
      body: Mastodon is translated by volunteers.
      guide_link: https://crowdin.com/project/mastodon
      guide_link_text: Everyone can contribute.
    sensitive_content: Sensitive content
  application_mailer:
    notification_preferences: Change e-mail preferences
    salutation: "%{name},"
    settings: 'Change e-mail preferences: %{link}'
    unsubscribe: Unsubscribe
    view: 'View:'
    view_profile: View profile
    view_status: View post
  applications:
    created: Application successfully created
    destroyed: Application successfully deleted
    logout: Logout
    regenerate_token: Regenerate access token
    token_regenerated: Access token successfully regenerated
    warning: Be very careful with this data. Never share it with anyone!
    your_token: Your access token
  auth:
    apply_for_account: Request an account
    captcha_confirmation:
      help_html: If you have issues solving the CAPTCHA, you can get in touch with us through %{email} and we can assist you.
      hint_html: Just one more thing! We need to confirm you're a human (this is so we can keep the spam out!). Solve the CAPTCHA below and click "Continue".
      title: Security check
    confirmations:
      awaiting_review: Your e-mail address is confirmed! The %{domain} staff is now reviewing your registration. You will receive an e-mail if they approve your account!
      awaiting_review_title: Your registration is being reviewed
      clicking_this_link: clicking this link
      login_link: log in
      proceed_to_login_html: You can now proceed to %{login_link}.
      redirect_to_app_html: You should have been redirected to the <strong>%{app_name}</strong> app. If that did not happen, try %{clicking_this_link} or manually return to the app.
      registration_complete: Your registration on %{domain} is now complete!
      welcome_title: Welcome, %{name}!
      wrong_email_hint: If that e-mail address is not correct, you can change it in account settings.
    delete_account: Delete account
    delete_account_html: If you wish to delete your account, you can <a href="%{path}">proceed here</a>. You will be asked for confirmation.
    description:
      prefix_invited_by_user: "@%{name} invites you to join this server of Mastodon!"
      prefix_sign_up: Sign up on Mastodon today!
      suffix: With an account, you will be able to follow people, post updates and exchange messages with users from any Mastodon server and more!
    didnt_get_confirmation: Didn't receive a confirmation link?
    dont_have_your_security_key: Don't have your security key?
    forgot_password: Forgot your password?
    invalid_reset_password_token: Password reset token is invalid or expired. Please request a new one.
    link_to_otp: Enter a two-factor code from your phone or a recovery code
    link_to_webauth: Use your security key device
    log_in_with: Log in with
    login: Log in
    logout: Logout
    migrate_account: Move to a different account
    migrate_account_html: If you wish to redirect this account to a different one, you can <a href="%{path}">configure it here</a>.
    or_log_in_with: Or log in with
    privacy_policy_agreement_html: I have read and agree to the <a href="%{privacy_policy_path}" target="_blank">privacy policy</a>
    progress:
      confirm: Confirm e-mail
      details: Your details
      review: Our review
      rules: Accept rules
    providers:
      cas: CAS
      saml: SAML
    register: Sign up
    registration_closed: "%{instance} is not accepting new members"
    resend_confirmation: Resend confirmation link
    reset_password: Reset password
    rules:
      accept: Accept
      back: Back
      invited_by: 'You can join %{domain} thanks to the invitation you have received from:'
      preamble: These are set and enforced by the %{domain} moderators.
      preamble_invited: Before you proceed, please consider the ground rules set by the moderators of %{domain}.
      title: Some ground rules.
      title_invited: You've been invited.
    security: Security
    set_new_password: Set new password
    setup:
      email_below_hint_html: Check your spam folder, or request another one. You can correct your e-mail address if it's wrong.
      email_settings_hint_html: Click the link we sent you to verify %{email}. We'll wait right here.
      link_not_received: Didn't get a link?
      new_confirmation_instructions_sent: You will receive a new e-mail with the confirmation link in a few minutes!
      title: Check your inbox
    sign_in:
      preamble_html: Login with your <strong>%{domain}</strong> credentials. If your account is hosted on a different server, you will not be able to log in here.
      title: Login to %{domain}
    sign_up:
      manual_review: Sign-ups on %{domain} go through manual review by our moderators. Please read our Terms of Service.
      preamble: With an account on this Mastodon server, you'll be able to follow any other person on the network, regardless of where their account is hosted.
      title: Let's get you set up on %{domain}.
    status:
      account_status: Account status
      confirming: Waiting for e-mail confirmation to be completed.
      functional: Your account is fully operational.
      pending: Your application is pending review by our staff. This may take some time. You will receive an e-mail if your application is approved.
      redirecting_to: Your account is inactive because it is currently redirecting to %{acct}.
      self_destruct: As %{domain} is closing down, you will only get limited access to your account.
      view_strikes: View past strikes against your account
    too_fast: Form submitted too fast, try again.
    use_security_key: Use security key
  challenge:
    confirm: Continue
    hint_html: "<strong>Tip:</strong> We won't ask you for your password again for the next hour."
    invalid_password: Invalid password
    prompt: Confirm password to continue
  crypto:
    errors:
      invalid_key: is not a valid Ed25519 or Curve25519 key
      invalid_signature: is not a valid Ed25519 signature
  date:
    formats:
      default: "%b %d, %Y"
      with_month_name: "%B %d, %Y"
  datetime:
    distance_in_words:
      about_x_hours: "%{count}h"
      about_x_months: "%{count}mo"
      about_x_years: "%{count}y"
      almost_x_years: "%{count}y"
      half_a_minute: Just now
      less_than_x_minutes: "%{count}m"
      less_than_x_seconds: Just now
      over_x_years: "%{count}y"
      x_days: "%{count}d"
      x_minutes: "%{count}m"
      x_months: "%{count}mo"
      x_seconds: "%{count}s"
  deletes:
    challenge_not_passed: The information you entered was not correct
    confirm_password: Enter your current password to verify your identity
    confirm_username: Enter your username to confirm the procedure
    proceed: Delete account
    success_msg: Your account was successfully deleted
    warning:
      before: 'Before proceeding, please read these notes carefully:'
      caches: Content that has been cached by other servers may persist
      data_removal: Your posts and other data will be permanently removed
      email_change_html: You can <a href="%{path}">change your e-mail address</a> without deleting your account
      email_contact_html: If it still doesn't arrive, you can e-mail <a href="mailto:%{email}">%{email}</a> for help
      email_reconfirmation_html: If you are not receiving the confirmation e-mail, you can <a href="%{path}">request it again</a>
      irreversible: You will not be able to restore or reactivate your account
      more_details_html: For more details, see the <a href="%{terms_path}">privacy policy</a>.
      username_available: Your username will become available again
      username_unavailable: Your username will remain unavailable
  disputes:
    strikes:
      action_taken: Action taken
      appeal: Appeal
      appeal_approved: This strike has been successfully appealed and is no longer valid
      appeal_rejected: The appeal has been rejected
      appeal_submitted_at: Appeal submitted
      appealed_msg: Your appeal has been submitted. If it is approved, you will be notified.
      appeals:
        submit: Submit appeal
      approve_appeal: Approve appeal
      associated_report: Associated report
      created_at: Dated
      description_html: These are actions taken against your account and warnings that have been sent to you by the staff of %{instance}.
      recipient: Addressed to
      reject_appeal: Reject appeal
      status: 'Post #%{id}'
      status_removed: Post already removed from system
      title: "%{action} from %{date}"
      title_actions:
        delete_statuses: Post removal
        disable: Freezing of account
        mark_statuses_as_sensitive: Marking of posts as sensitive
        none: Warning
        sensitive: Marking of account as sensitive
        silence: Limitation of account
        suspend: Suspension of account
      your_appeal_approved: Your appeal has been approved
      your_appeal_pending: You have submitted an appeal
      your_appeal_rejected: Your appeal has been rejected
  domain_validator:
    invalid_domain: is not a valid domain name
  edit_profile:
    basic_information: Basic information
    hint_html: "<strong>Customize what people see on your public profile and next to your posts.</strong> Other people are more likely to follow you back and interact with you when you have a filled out profile and a profile picture."
    other: Other
  errors:
    '400': The request you submitted was invalid or malformed.
    '403': You don't have permission to view this page.
    '404': The page you are looking for isn't here.
    '406': This page is not available in the requested format.
    '410': The page you were looking for doesn't exist here anymore.
    '422':
      content: Security verification failed. Are you blocking cookies?
      title: Security verification failed
    '429': Too many requests
    '500':
      content: We're sorry, but something went wrong on our end.
      title: This page is not correct
    '503': The page could not be served due to a temporary server failure.
    noscript_html: To use the Mastodon web application, please enable JavaScript. Alternatively, try one of the <a href="%{apps_path}">native apps</a> for Mastodon for your platform.
  existing_username_validator:
    not_found: could not find a local user with that username
    not_found_multiple: could not find %{usernames}
  exports:
    archive_takeout:
      date: Date
      download: Download your archive
      hint_html: You can request an archive of your <strong>posts and uploaded media</strong>. The exported data will be in the ActivityPub format, readable by any compliant software. You can request an archive every 7 days.
      in_progress: Compiling your archive...
      request: Request your archive
      size: Size
    blocks: You block
    bookmarks: Bookmarks
    csv: CSV
    domain_blocks: Domain blocks
    lists: Lists
    mutes: You mute
    storage: Media storage
  featured_tags:
    add_new: Add new
    errors:
      limit: You have already featured the maximum number of hashtags
    hint_html: "<strong>Feature your most important hashtags on your profile.</strong> A great tool for keeping track of your creative works and long-term projects, featured hashtags are displayed prominently on your profile and allow quick access to your own posts."
  filters:
    contexts:
      account: Profiles
      home: Home and lists
      notifications: Notifications
      public: Public timelines
      thread: Conversations
    edit:
      add_keyword: Add keyword
      keywords: Keywords
      statuses: Individual posts
      statuses_hint_html: This filter applies to select individual posts regardless of whether they match the keywords below. <a href="%{path}">Review or remove posts from the filter</a>.
      title: Edit filter
    errors:
      deprecated_api_multiple_keywords: These parameters cannot be changed from this application because they apply to more than one filter keyword. Use a more recent application or the web interface.
      invalid_context: None or invalid context supplied
    index:
      contexts: Filters in %{contexts}
      delete: Delete
      empty: You have no filters.
      expires_in: Expires in %{distance}
      expires_on: Expires on %{date}
      keywords:
        one: "%{count} keyword"
        other: "%{count} keywords"
      statuses:
        one: "%{count} post"
        other: "%{count} posts"
      statuses_long:
        one: "%{count} individual post hidden"
        other: "%{count} individual posts hidden"
      title: Filters
    new:
      save: Save new filter
      title: Add new filter
    statuses:
      back_to_filter: Back to filter
      batch:
        remove: Remove from filter
      index:
        hint: This filter applies to select individual posts regardless of other criteria. You can add more posts to this filter from the web interface.
        title: Filtered posts
  generic:
    all: All
    all_items_on_page_selected_html:
      one: "<strong>%{count}</strong> item on this page is selected."
      other: All <strong>%{count}</strong> items on this page are selected.
    all_matching_items_selected_html:
      one: "<strong>%{count}</strong> item matching your search is selected."
      other: All <strong>%{count}</strong> items matching your search are selected.
    cancel: Cancel
    changes_saved_msg: Changes successfully saved!
    confirm: Confirm
    copy: Copy
    delete: Delete
    deselect: Deselect all
    none: None
    order_by: Order by
    save_changes: Save changes
    select_all_matching_items:
      one: Select %{count} item matching your search.
      other: Select all %{count} items matching your search.
    today: today
    validation_errors:
      one: Something isn't quite right yet! Please review the error below
      other: Something isn't quite right yet! Please review %{count} errors below
  imports:
    errors:
      empty: Empty CSV file
      incompatible_type: Incompatible with the selected import type
      invalid_csv_file: 'Invalid CSV file. Error: %{error}'
      over_rows_processing_limit: contains more than %{count} rows
      too_large: File is too large
    failures: Failures
    imported: Imported
    mismatched_types_warning: It appears you may have selected the wrong type for this import, please double-check.
    modes:
      merge: Merge
      merge_long: Keep existing records and add new ones
      overwrite: Overwrite
      overwrite_long: Replace current records with the new ones
    overwrite_preambles:
      blocking_html: You are about to <strong>replace your block list</strong> with up to <strong>%{total_items} accounts</strong> from <strong>%{filename}</strong>.
      bookmarks_html: You are about to <strong>replace your bookmarks</strong> with up to <strong>%{total_items} posts</strong> from <strong>%{filename}</strong>.
      domain_blocking_html: You are about to <strong>replace your domain block list</strong> with up to <strong>%{total_items} domains</strong> from <strong>%{filename}</strong>.
      following_html: You are about to <strong>follow</strong> up to <strong>%{total_items} accounts</strong> from <strong>%{filename}</strong> and <strong>stop following anyone else</strong>.
      lists_html: You are about to <strong>replace your lists</strong> with contents of <strong>%{filename}</strong>. Up to <strong>%{total_items} accounts</strong> will be added to new lists.
      muting_html: You are about to <strong>replace your list of muted accounts</strong> with up to <strong>%{total_items} accounts</strong> from <strong>%{filename}</strong>.
    preambles:
      blocking_html: You are about to <strong>block</strong> up to <strong>%{total_items} accounts</strong> from <strong>%{filename}</strong>.
      bookmarks_html: You are about to add up to <strong>%{total_items} posts</strong> from <strong>%{filename}</strong> to your <strong>bookmarks</strong>.
      domain_blocking_html: You are about to <strong>block</strong> up to <strong>%{total_items} domains</strong> from <strong>%{filename}</strong>.
      following_html: You are about to <strong>follow</strong> up to <strong>%{total_items} accounts</strong> from <strong>%{filename}</strong>.
      lists_html: You are about to add up to <strong>%{total_items} accounts</strong> from <strong>%{filename}</strong> to your <strong>lists</strong>. New lists will be created if there is no list to add to.
      muting_html: You are about to <strong>mute</strong> up to <strong>%{total_items} accounts</strong> from <strong>%{filename}</strong>.
    preface: You can import data that you have exported from another server, such as a list of the people you are following or blocking.
    recent_imports: Recent imports
    states:
      finished: Finished
      in_progress: In progress
      scheduled: Scheduled
      unconfirmed: Unconfirmed
    status: Status
    success: Your data was successfully uploaded and will be processed in due time
    time_started: Started at
    titles:
      blocking: Importing blocked accounts
      bookmarks: Importing bookmarks
      domain_blocking: Importing blocked domains
      following: Importing followed accounts
      lists: Importing lists
      muting: Importing muted accounts
    type: Import type
    type_groups:
      constructive: Follows & Bookmarks
      destructive: Blocks & mutes
    types:
      blocking: Blocking list
      bookmarks: Bookmarks
      domain_blocking: Domain blocking list
      following: Following list
      lists: Lists
      muting: Muting list
    upload: Upload
  invites:
    delete: Deactivate
    expired: Expired
    expires_in:
      '1800': 30 minutes
      '21600': 6 hours
      '3600': 1 hour
      '43200': 12 hours
      '604800': 1 week
      '86400': 1 day
    expires_in_prompt: Never
    generate: Generate invite link
    invalid: This invite is not valid
    invited_by: 'You were invited by:'
    max_uses:
      one: 1 use
      other: "%{count} uses"
    max_uses_prompt: No limit
    prompt: Generate and share links with others to grant access to this server
    table:
      expires_at: Expires
      uses: Uses
    title: Invite people
  lists:
    errors:
      limit: You have reached the maximum number of lists
  login_activities:
    authentication_methods:
      otp: two-factor authentication app
      password: password
      sign_in_token: e-mail security code
      webauthn: security keys
    description_html: If you see activity that you don't recognize, consider changing your password and enabling two-factor authentication.
    empty: No authentication history available
    failed_sign_in_html: Failed sign-in attempt with %{method} from %{ip} (%{browser})
    successful_sign_in_html: Successful sign-in with %{method} from %{ip} (%{browser})
    title: Authentication history
  mail_subscriptions:
    unsubscribe:
      action: Yes, unsubscribe
      complete: Unsubscribed
      confirmation_html: Are you sure you want to unsubscribe from receiving %{type} for Mastodon on %{domain} to your e-mail at %{email}? You can always re-subscribe from your <a href="%{settings_path}">e-mail notification settings</a>.
      emails:
        notification_emails:
          favourite: favorite notification e-mails
          follow: follow notification e-mails
          follow_request: follow request e-mails
          mention: mention notification e-mails
          reblog: boost notification e-mails
      resubscribe_html: If you've unsubscribed by mistake, you can re-subscribe from your <a href="%{settings_path}">e-mail notification settings</a>.
      success_html: You'll no longer receive %{type} for Mastodon on %{domain} to your e-mail at %{email}.
      title: Unsubscribe
  media_attachments:
    validations:
      images_and_video: Cannot attach a video to a post that already contains images
      not_ready: Cannot attach files that have not finished processing. Try again in a moment!
      too_many: Cannot attach more than 4 files
  migrations:
    acct: Moved to
    cancel: Cancel redirect
    cancel_explanation: Cancelling the redirect will re-activate your current account, but will not bring back followers that have been moved to that account.
    cancelled_msg: Successfully cancelled the redirect.
    errors:
      already_moved: is the same account you have already moved to
      missing_also_known_as: is not an alias of this account
      move_to_self: cannot be current account
      not_found: could not be found
      on_cooldown: You are on cooldown
    followers_count: Followers at time of move
    incoming_migrations: Moving from a different account
    incoming_migrations_html: To move from another account to this one, first you need to <a href="%{path}">create an account alias</a>.
    moved_msg: Your account is now redirecting to %{acct} and your followers are being moved over.
    not_redirecting: Your account is not redirecting to any other account currently.
    on_cooldown: You have recently migrated your account. This function will become available again in %{count} days.
    past_migrations: Past migrations
    proceed_with_move: Move followers
    redirected_msg: Your account is now redirecting to %{acct}.
    redirecting_to: Your account is redirecting to %{acct}.
    set_redirect: Set redirect
    warning:
      backreference_required: The new account must first be configured to back-reference this one
      before: 'Before proceeding, please read these notes carefully:'
      cooldown: After moving there is a waiting period during which you will not be able to move again
      disabled_account: Your current account will not be fully usable afterwards. However, you will have access to data export as well as re-activation.
      followers: This action will move all followers from the current account to the new account
      only_redirect_html: Alternatively, you can <a href="%{path}">only put up a redirect on your profile</a>.
      other_data: No other data will be moved automatically
      redirect: Your current account's profile will be updated with a redirect notice and be excluded from searches
  moderation:
    title: Moderation
  move_handler:
    carry_blocks_over_text: This user moved from %{acct}, which you had blocked.
    carry_mutes_over_text: This user moved from %{acct}, which you had muted.
    copy_account_note_text: 'This user moved from %{acct}, here were your previous notes about them:'
  navigation:
    toggle_menu: Toggle menu
  notification_mailer:
    admin:
      report:
        subject: "%{name} submitted a report"
      sign_up:
        subject: "%{name} signed up"
    favourite:
      body: 'Your post was favorited by %{name}:'
      subject: "%{name} favorited your post"
      title: New favorite
    follow:
      body: "%{name} is now following you!"
      subject: "%{name} is now following you"
      title: New follower
    follow_request:
      action: Manage follow requests
      body: "%{name} has requested to follow you"
      subject: 'Pending follower: %{name}'
      title: New follow request
    mention:
      action: Reply
      body: 'You were mentioned by %{name} in:'
      subject: You were mentioned by %{name}
      title: New mention
    poll:
      subject: A poll by %{name} has ended
    reblog:
      body: 'Your post was boosted by %{name}:'
      subject: "%{name} boosted your post"
      title: New boost
    status:
      subject: "%{name} just posted"
    update:
      subject: "%{name} edited a post"
  notifications:
    administration_emails: Admin e-mail notifications
    email_events: Events for e-mail notifications
    email_events_hint: 'Select events that you want to receive notifications for:'
  number:
    human:
      decimal_units:
        format: "%n%u"
        units:
          billion: B
          million: M
          quadrillion: Q
          thousand: K
          trillion: T
          unit: ''
  otp_authentication:
    code_hint: Enter the code generated by your authenticator app to confirm
    description_html: If you enable <strong>two-factor authentication</strong> using an authenticator app, logging in will require you to be in possession of your phone, which will generate tokens for you to enter.
    enable: Enable
    instructions_html: "<strong>Scan this QR code into Google Authenticator or a similar TOTP app on your phone</strong>. From now on, that app will generate tokens that you will have to enter when logging in."
    manual_instructions: 'If you can''t scan the QR code and need to enter it manually, here is the plain-text secret:'
    setup: Set up
    wrong_code: The entered code was invalid! Are server time and device time correct?
  pagination:
    newer: Newer
    next: Next
    older: Older
    prev: Prev
    truncate: "&hellip;"
  polls:
    errors:
      already_voted: You have already voted on this poll
      duplicate_options: contain duplicate items
      duration_too_long: is too far into the future
      duration_too_short: is too soon
      expired: The poll has already ended
      invalid_choice: The chosen vote option does not exist
      over_character_limit: cannot be longer than %{max} characters each
      self_vote: You cannot vote in your own polls
      too_few_options: must have more than one item
      too_many_options: can't contain more than %{max} items
  preferences:
    other: Other
    posting_defaults: Posting defaults
    public_timelines: Public timelines
  privacy:
    hint_html: "<strong>Customize how you want your profile and your posts to be found.</strong> A variety of features in Mastodon can help you reach a wider audience when enabled. Take a moment to review these settings to make sure they fit your use case."
    privacy: Privacy
    privacy_hint_html: Control how much you want to disclose for the benefit of others. People discover interesting profiles and cool apps by browsing other people's follows and seeing which apps they post from, but you may prefer to keep it hidden.
    reach: Reach
    reach_hint_html: Control whether you want to be discovered and followed by new people. Do you want your posts to appear on the Explore screen? Do you want other people to see you in their follow recommendations? Do you want to accept all new followers automatically, or have granular control over each one?
    search: Search
    search_hint_html: Control how you want to be found. Do you want people to find you by what you've publicly posted about? Do you want people outside Mastodon to find your profile when searching the web? Please mind that total exclusion from all search engines cannot be guaranteed for public information.
    title: Privacy and reach
  privacy_policy:
    title: Privacy Policy
  reactions:
    errors:
      limit_reached: Limit of different reactions reached
      unrecognized_emoji: is not a recognized emoji
  redirects:
    prompt: If you trust this link, click it to continue.
    title: You are leaving %{instance}.
  relationships:
    activity: Account activity
    confirm_follow_selected_followers: Are you sure you want to follow selected followers?
    confirm_remove_selected_followers: Are you sure you want to remove selected followers?
    confirm_remove_selected_follows: Are you sure you want to remove selected follows?
    dormant: Dormant
    follow_failure: Could not follow some of the selected accounts.
    follow_selected_followers: Follow selected followers
    followers: Followers
    following: Following
    invited: Invited
    last_active: Last active
    most_recent: Most recent
    moved: Moved
    mutual: Mutual
    primary: Primary
    relationship: Relationship
    remove_selected_domains: Remove all followers from the selected domains
    remove_selected_followers: Remove selected followers
    remove_selected_follows: Unfollow selected users
    status: Account status
  remote_follow:
    missing_resource: Could not find the required redirect URL for your account
  reports:
    errors:
      invalid_rules: does not reference valid rules
  rss:
    content_warning: 'Content warning:'
    descriptions:
      account: Public posts from @%{acct}
      tag: 'Public posts tagged #%{hashtag}'
  scheduled_statuses:
    over_daily_limit: You have exceeded the limit of %{limit} scheduled posts for today
    over_total_limit: You have exceeded the limit of %{limit} scheduled posts
    too_soon: The scheduled date must be in the future
  self_destruct:
    lead_html: Unfortunately, <strong>%{domain}</strong> is permanently closing down. If you had an account there, you will not be able to continue using it, but you can still request a backup of your data.
    title: This server is closing down
  sessions:
    activity: Last activity
    browser: Browser
    browsers:
      alipay: Alipay
      blackberry: BlackBerry
      chrome: Chrome
      edge: Microsoft Edge
      electron: Electron
      firefox: Firefox
      generic: Unknown browser
      huawei_browser: Huawei Browser
      ie: Internet Explorer
      micro_messenger: MicroMessenger
      nokia: Nokia S40 Ovi Browser
      opera: Opera
      otter: Otter
      phantom_js: PhantomJS
      qq: QQ Browser
      safari: Safari
      uc_browser: UC Browser
      unknown_browser: Unknown Browser
      weibo: Weibo
    current_session: Current session
    date: Date
    description: "%{browser} on %{platform}"
    explanation: These are the web browsers currently logged in to your Mastodon account.
    ip: IP
    platforms:
      adobe_air: Adobe Air
      android: Android
      blackberry: BlackBerry
      chrome_os: ChromeOS
      firefox_os: Firefox OS
      ios: iOS
      kai_os: KaiOS
      linux: Linux
      mac: macOS
      unknown_platform: Unknown Platform
      windows: Windows
      windows_mobile: Windows Mobile
      windows_phone: Windows Phone
    revoke: Revoke
    revoke_success: Session successfully revoked
    title: Sessions
    view_authentication_history: View authentication history of your account
  settings:
    account: Account
    account_settings: Account settings
    aliases: Account aliases
    appearance: Appearance
    authorized_apps: Authorized apps
    back: Back to Mastodon
    delete: Account deletion
    development: Development
    edit_profile: Edit profile
    export: Data export
    featured_tags: Featured hashtags
    import: Import
    import_and_export: Import and export
    migrate: Account migration
    notifications: E-mail notifications
    preferences: Preferences
    profile: Public profile
    relationships: Follows and followers
    severed_relationships: Severed relationships
    statuses_cleanup: Automated post deletion
    strikes: Moderation strikes
    two_factor_authentication: Two-factor Auth
    webauthn_authentication: Security keys
  severed_relationships:
    download: Download (%{count})
    event_type:
      account_suspension: Account suspension (%{target_name})
      domain_block: Server suspension (%{target_name})
      user_domain_block: You blocked %{target_name}
    lost_followers: Lost followers
    lost_follows: Lost follows
    preamble: You may lose follows and followers when you block a domain or when your moderators decide to suspend a remote server. When that happens, you will be able to download lists of severed relationships, to be inspected and possibly imported on another server.
    purged: Information about this server has been purged by your server's administrators.
    type: Event
  statuses:
    attached:
      audio:
        one: "%{count} audio"
        other: "%{count} audio"
      description: 'Attached: %{attached}'
      image:
        one: "%{count} image"
        other: "%{count} images"
      video:
        one: "%{count} video"
        other: "%{count} videos"
    boosted_from_html: Boosted from %{acct_link}
    content_warning: 'Content warning: %{warning}'
    default_language: Same as interface language
    disallowed_hashtags:
      one: 'contained a disallowed hashtag: %{tags}'
      other: 'contained the disallowed hashtags: %{tags}'
    edited_at_html: Edited %{date}
    errors:
      in_reply_not_found: The post you are trying to reply to does not appear to exist.
    open_in_web: Open in web
    over_character_limit: character limit of %{max} exceeded
    pin_errors:
      direct: Posts that are only visible to mentioned users cannot be pinned
      limit: You have already pinned the maximum number of posts
      ownership: Someone else's post cannot be pinned
      reblog: A boost cannot be pinned
    poll:
      total_people:
        one: "%{count} person"
        other: "%{count} people"
      total_votes:
        one: "%{count} vote"
        other: "%{count} votes"
      vote: Vote
    show_more: Show more
    show_thread: Show thread
    title: '%{name}: "%{quote}"'
    visibilities:
      direct: Direct
      private: Followers-only
      private_long: Only show to followers
      public: Public
      public_long: Everyone can see
      unlisted: Unlisted
      unlisted_long: Everyone can see, but not listed on public timelines
  statuses_cleanup:
    enabled: Automatically delete old posts
    enabled_hint: Automatically deletes your posts once they reach a specified age threshold, unless they match one of the exceptions below
    exceptions: Exceptions
    explanation: Because deleting posts is an expensive operation, this is done slowly over time when the server is not otherwise busy. For this reason, your posts may be deleted a while after they reach the age threshold.
    ignore_favs: Ignore favorites
    ignore_reblogs: Ignore boosts
    interaction_exceptions: Exceptions based on interactions
    interaction_exceptions_explanation: Note that there is no guarantee for posts to be deleted if they go below the favorite or boost threshold after having once gone over them.
    keep_direct: Keep direct messages
    keep_direct_hint: Doesn't delete any of your direct messages
    keep_media: Keep posts with media attachments
    keep_media_hint: Doesn't delete any of your posts that have media attachments
    keep_pinned: Keep pinned posts
    keep_pinned_hint: Doesn't delete any of your pinned posts
    keep_polls: Keep polls
    keep_polls_hint: Doesn't delete any of your polls
    keep_self_bookmark: Keep posts you bookmarked
    keep_self_bookmark_hint: Doesn't delete your own posts if you have bookmarked them
    keep_self_fav: Keep posts you favorited
    keep_self_fav_hint: Doesn't delete your own posts if you have favorited them
    min_age:
      '1209600': 2 weeks
      '15778476': 6 months
      '2629746': 1 month
      '31556952': 1 year
      '5259492': 2 months
      '604800': 1 week
      '63113904': 2 years
      '7889238': 3 months
    min_age_label: Age threshold
    min_favs: Keep posts favorited at least
    min_favs_hint: Doesn't delete any of your posts that has received at least this number of favorites. Leave blank to delete posts regardless of their number of favorites
    min_reblogs: Keep posts boosted at least
    min_reblogs_hint: Doesn't delete any of your posts that has been boosted at least this number of times. Leave blank to delete posts regardless of their number of boosts
  stream_entries:
    sensitive_content: Sensitive content
  strikes:
    errors:
      too_late: It is too late to appeal this strike
  tags:
    does_not_match_previous_name: does not match the previous name
  themes:
    contrast: Mastodon (High contrast)
    default: Mastodon (Dark)
    mastodon-light: Mastodon (Light)
<<<<<<< HEAD
    big-publish: Enable big publish-button
    wide-column: Enable wider column (only on Advanced UI)
    big-and-wide: Enable both big publish-button and wider column
=======
    system: Automatic (use system theme)
>>>>>>> 33368e3e
  time:
    formats:
      default: "%b %d, %Y, %H:%M"
      month: "%b %Y"
      time: "%H:%M"
      with_time_zone: "%b %d, %Y, %H:%M %Z"
  translation:
    errors:
      quota_exceeded: The server-wide usage quota for the translation service has been exceeded.
      too_many_requests: There have been too many requests to the translation service recently.
  two_factor_authentication:
    add: Add
    disable: Disable 2FA
    disabled_success: Two-factor authentication successfully disabled
    edit: Edit
    enabled: Two-factor authentication is enabled
    enabled_success: Two-factor authentication successfully enabled
    generate_recovery_codes: Generate recovery codes
    lost_recovery_codes: Recovery codes allow you to regain access to your account if you lose your phone. If you've lost your recovery codes, you can regenerate them here. Your old recovery codes will be invalidated.
    methods: Two-factor methods
    otp: Authenticator app
    recovery_codes: Backup recovery codes
    recovery_codes_regenerated: Recovery codes successfully regenerated
    recovery_instructions_html: If you ever lose access to your phone, you can use one of the recovery codes below to regain access to your account. <strong>Keep the recovery codes safe</strong>. For example, you may print them and store them with other important documents.
    webauthn: Security keys
  user_mailer:
    appeal_approved:
      action: Account Settings
      explanation: The appeal of the strike against your account on %{strike_date} that you submitted on %{appeal_date} has been approved. Your account is once again in good standing.
      subject: Your appeal from %{date} has been approved
      subtitle: Your account is once again in good standing.
      title: Appeal approved
    appeal_rejected:
      explanation: The appeal of the strike against your account on %{strike_date} that you submitted on %{appeal_date} has been rejected.
      subject: Your appeal from %{date} has been rejected
      subtitle: Your appeal has been rejected.
      title: Appeal rejected
    backup_ready:
      explanation: You requested a full backup of your Mastodon account.
      extra: It's now ready for download!
      subject: Your archive is ready for download
      title: Archive takeout
    failed_2fa:
      details: 'Here are details of the sign-in attempt:'
      explanation: Someone has tried to sign in to your account but provided an invalid second authentication factor.
      further_actions_html: If this wasn't you, we recommend that you %{action} immediately as it may be compromised.
      subject: Second factor authentication failure
      title: Failed second factor authentication
    suspicious_sign_in:
      change_password: change your password
      details: 'Here are details of the sign-in:'
      explanation: We've detected a sign-in to your account from a new IP address.
      further_actions_html: If this wasn't you, we recommend that you %{action} immediately and enable two-factor authentication to keep your account secure.
      subject: Your account has been accessed from a new IP address
      title: A new sign-in
    warning:
      appeal: Submit an appeal
      appeal_description: If you believe this is an error, you can submit an appeal to the staff of %{instance}.
      categories:
        spam: Spam
        violation: Content violates the following community guidelines
      explanation:
        delete_statuses: Some of your posts have been found to violate one or more community guidelines and have been subsequently removed by the moderators of %{instance}.
        disable: You can no longer use your account, but your profile and other data remains intact. You can request a backup of your data, change account settings or delete your account.
        mark_statuses_as_sensitive: Some of your posts have been marked as sensitive by the moderators of %{instance}. This means that people will need to tap the media in the posts before a preview is displayed. You can mark media as sensitive yourself when posting in the future.
        sensitive: From now on, all your uploaded media files will be marked as sensitive and hidden behind a click-through warning.
        silence: You can still use your account but only people who are already following you will see your posts on this server, and you may be excluded from various discovery features. However, others may still manually follow you.
        suspend: You can no longer use your account, and your profile and other data are no longer accessible. You can still login to request a backup of your data until the data is fully removed in about 30 days, but we will retain some basic data to prevent you from evading the suspension.
      reason: 'Reason:'
      statuses: 'Posts cited:'
      subject:
        delete_statuses: Your posts on %{acct} have been removed
        disable: Your account %{acct} has been frozen
        mark_statuses_as_sensitive: Your posts on %{acct} have been marked as sensitive
        none: Warning for %{acct}
        sensitive: Your posts on %{acct} will be marked as sensitive from now on
        silence: Your account %{acct} has been limited
        suspend: Your account %{acct} has been suspended
      title:
        delete_statuses: Posts removed
        disable: Account frozen
        mark_statuses_as_sensitive: Posts marked as sensitive
        none: Warning
        sensitive: Account marked as sensitive
        silence: Account limited
        suspend: Account suspended
    welcome:
      apps_android_action: Get it on Google Play
      apps_ios_action: Download on the App Store
      apps_step: Download our official apps.
      apps_title: Mastodon apps
      checklist_subtitle: 'Let''s get you started on this new social frontier:'
      checklist_title: Welcome Checklist
      edit_profile_action: Personalize
      edit_profile_step: Boost your interactions by having a comprehensive profile.
      edit_profile_title: Personalize your profile
      explanation: Here are some tips to get you started
      feature_action: Learn more
      feature_audience: Mastodon provides you with a unique possibility of managing your audience without middlemen. Mastodon deployed on your own infrastructure allows you to follow and be followed from any other Mastodon server online and is under no one's control but yours.
      feature_audience_title: Build your audience in confidence
      feature_control: You know best what you want to see on your home feed. No algorithms or ads to waste your time. Follow anyone across any Mastodon server from a single account and receive their posts in chronological order, and make your corner of the internet a little more like you.
      feature_control_title: Stay in control of your own timeline
      feature_creativity: Mastodon supports audio, video and picture posts, accessibility descriptions, polls, content warnings, animated avatars, custom emojis, thumbnail crop control, and more, to help you express yourself online. Whether you're publishing your art, your music, or your podcast, Mastodon is there for you.
      feature_creativity_title: Unparalleled creativity
      feature_moderation: Mastodon puts decision making back in your hands. Each server creates their own rules and regulations, which are enforced locally and not top-down like corporate social media, making it the most flexible in responding to the needs of different groups of people. Join a server with the rules you agree with, or host your own.
      feature_moderation_title: Moderating the way it should be
      follow_action: Follow
      follow_step: Following interesting people is what Mastodon is all about.
      follow_title: Personalize your home feed
      follows_subtitle: Follow well-known accounts
      follows_title: Who to follow
      follows_view_more: View more people to follow
      hashtags_recent_count:
        one: "%{people} person in the past 2 days"
        other: "%{people} people in the past 2 days"
      hashtags_subtitle: Explore what’s trending since past 2 days
      hashtags_title: Trending hashtags
      hashtags_view_more: View more trending hashtags
      post_action: Compose
      post_step: Say hello to the world with text, photos, videos, or polls.
      post_title: Make your first post
      share_action: Share
      share_step: Let your friends know how to find you on Mastodon.
      share_title: Share your Mastodon profile
      sign_in_action: Sign in
      subject: Welcome to Mastodon
      title: Welcome aboard, %{name}!
  users:
    follow_limit_reached: You cannot follow more than %{limit} people
    go_to_sso_account_settings: Go to your identity provider's account settings
    invalid_otp_token: Invalid two-factor code
    otp_lost_help_html: If you lost access to both, you may get in touch with %{email}
    rate_limited: Too many authentication attempts, try again later.
    seamless_external_login: You are logged in via an external service, so password and e-mail settings are not available.
    signed_in_as: 'Signed in as:'
  verification:
    extra_instructions_html: <strong>Tip:</strong> The link on your website can be invisible. The important part is <code>rel="me"</code> which prevents impersonation on websites with user-generated content. You can even use a <code>link</code> tag in the header of the page instead of <code>a</code>, but the HTML must be accessible without executing JavaScript.
    here_is_how: Here's how
    hint_html: "<strong>Verifying your identity on Mastodon is for everyone.</strong> Based on open web standards, now and forever free. All you need is a personal website that people recognize you by. When you link to this website from your profile, we will check that the website links back to your profile and show a visual indicator on it."
    instructions_html: Copy and paste the code below into the HTML of your website. Then add the address of your website into one of the extra fields on your profile from the "Edit profile" tab and save changes.
    verification: Verification
    verified_links: Your verified links
  webauthn_credentials:
    add: Add new security key
    create:
      error: There was a problem adding your security key. Please try again.
      success: Your security key was successfully added.
    delete: Delete
    delete_confirmation: Are you sure you want to delete this security key?
    description_html: If you enable <strong>security key authentication</strong>, logging in will require you to use one of your security keys.
    destroy:
      error: There was a problem deleting you security key. Please try again.
      success: Your security key was successfully deleted.
    invalid_credential: Invalid security key
    nickname_hint: Enter the nickname of your new security key
    not_enabled: You haven't enabled WebAuthn yet
    not_supported: This browser doesn't support security keys
    otp_required: To use security keys please enable two-factor authentication first.
    registered_on: Registered on %{date}<|MERGE_RESOLUTION|>--- conflicted
+++ resolved
@@ -1774,13 +1774,10 @@
     contrast: Mastodon (High contrast)
     default: Mastodon (Dark)
     mastodon-light: Mastodon (Light)
-<<<<<<< HEAD
+    system: Automatic (use system theme)
     big-publish: Enable big publish-button
     wide-column: Enable wider column (only on Advanced UI)
     big-and-wide: Enable both big publish-button and wider column
-=======
-    system: Automatic (use system theme)
->>>>>>> 33368e3e
   time:
     formats:
       default: "%b %d, %Y, %H:%M"
