--- conflicted
+++ resolved
@@ -940,16 +940,10 @@
       <p>Originally adapted from the <a href="https://github.com/discourse/discourse">Discourse privacy policy</a>.</p>
     title: "%{instance} Terms of Service and Privacy Policy"
   themes:
-<<<<<<< HEAD
-    contrast: High contrast
-    default: Mastodon
-    mastodon-light: Mastodon (light)
-    compact: Compact
-=======
     contrast: Mastodon (High contrast)
     default: Mastodon (Dark)
     mastodon-light: Mastodon (Light)
->>>>>>> 5c873a4e
+    compact: Compact
   time:
     formats:
       default: "%b %d, %Y, %H:%M"
