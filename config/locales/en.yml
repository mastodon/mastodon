--- conflicted
+++ resolved
@@ -228,9 +228,7 @@
     follows: You follow
     mutes: You mute
     storage: Media storage
-<<<<<<< HEAD
     favourites: You have favourited
-=======
   followers:
     domain: Domain
     explanation_html: If you want to ensure the privacy of your statuses, you must be aware of who is following you. <strong>Your private statuses are delivered to all instances where you have followers</strong>. You may wish to review them, and remove followers if you do not trust your privacy to be respected by the staff or software of those instances.
@@ -243,7 +241,6 @@
     true_privacy_html: Please mind that <strong>true privacy can only be achieved with end-to-end encryption</strong>.
     unlocked_warning_html: Anyone can follow you to immediately view your private statuses. %{lock_link} to be able to review and reject followers.
     unlocked_warning_title: Your account is not locked
->>>>>>> 17c591ff
   generic:
     changes_saved_msg: Changes successfully saved!
     powered_by: powered by %{link}
