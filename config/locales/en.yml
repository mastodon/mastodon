--- conflicted
+++ resolved
@@ -32,15 +32,12 @@
     status_count_before: Who authored
     user_count_after: users
     user_count_before: Home to
-<<<<<<< HEAD
     version: Version
+    what_is_mastodon: What is Mastodon?
   access_token:
     your_token: Your Access Token
     regenerate: Regenerate Access Token
     regenerated: Access Token Regenerated
-=======
-    what_is_mastodon: What is Mastodon?
->>>>>>> 13bb1ddc
   accounts:
     follow: Follow
     followers: Followers
