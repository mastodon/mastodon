---
en:
  about:
    about_hashtag_html: These are public toots tagged with <strong>#%{hashtag}</strong>. You can interact with them if you have an account anywhere in the fediverse.
    about_mastodon_html: Mastodon is a social network based on open web protocols and free, open-source software. It is decentralized like e-mail.
    about_this: About
    closed_registrations: Registrations are currently closed on this instance. However! You can find a different instance to make an account on and get access to the very same network from there.
    contact: Contact
    contact_missing: Not set
    contact_unavailable: N/A
    description_headline: What is %{domain}?
    domain_count_after: other instances
    domain_count_before: Connected to
    extended_description_html: |
      <h3>A good place for rules</h3>
      <p>The extended description has not been set up yet.</p>
    features:
      humane_approach_body: Learning from failures of other networks, Mastodon aims to make ethical design choices to combat the misuse of social media.
      humane_approach_title: A more humane approach
      not_a_product_body: Mastodon is not a commercial network. No advertising, no data mining, no walled gardens. There is no central authority.
      not_a_product_title: You’re a person, not a product
      real_conversation_body: With 500 characters at your disposal and support for granular content and media warnings, you can express yourself the way you want to.
      real_conversation_title: Built for real conversation
      within_reach_body: Multiple apps for iOS, Android, and other platforms thanks to a developer-friendly API ecosystem allow you to keep up with your friends anywhere.
      within_reach_title: Always within reach
    find_another_instance: Find another instance
    generic_description: "%{domain} is one server in the network"
    hosted_on: Mastodon hosted on %{domain}
    learn_more: Learn more
    other_instances: Instance list
    source_code: Source code
    status_count_after: statuses
    status_count_before: Who authored
    user_count_after: users
    user_count_before: Home to
    what_is_mastodon: What is Mastodon?
  accounts:
    follow: Follow
    followers: Followers
    following: Following
    media: Media
    moved_html: "%{name} has moved to %{new_profile_link}:"
    nothing_here: There is nothing here!
    people_followed_by: People whom %{name} follows
    people_who_follow: People who follow %{name}
    posts: Toots
    posts_with_replies: Toots and replies
    remote_follow: Remote follow
    reserved_username: The username is reserved
    roles:
      admin: Admin
      moderator: Mod
    unfollow: Unfollow
  admin:
    account_moderation_notes:
      account: Moderator
      create: Create
      created_at: Date
      created_msg: Moderation note successfully created!
      delete: Delete
      destroyed_msg: Moderation note successfully destroyed!
    accounts:
      are_you_sure: Are you sure?
      by_domain: Domain
      confirm: Confirm
      confirmed: Confirmed
      demote: Demote
      disable: Disable
      disable_two_factor_authentication: Disable 2FA
      disabled: Disabled
      display_name: Display name
      domain: Domain
      edit: Edit
      email: E-mail
      enable: Enable
      enabled: Enabled
      feed_url: Feed URL
      followers: Followers
      followers_url: Followers URL
      follows: Follows
      inbox_url: Inbox URL
      ip: IP
      location:
        all: All
        local: Local
        remote: Remote
        title: Location
      login_status: Login status
      media_attachments: Media attachments
      memorialize: Turn into memoriam
      moderation:
        all: All
        silenced: Silenced
        suspended: Suspended
        title: Moderation
      moderation_notes: Moderation notes
      most_recent_activity: Most recent activity
      most_recent_ip: Most recent IP
      not_subscribed: Not subscribed
      order:
        alphabetic: Alphabetic
        most_recent: Most recent
        title: Order
      outbox_url: Outbox URL
      perform_full_suspension: Perform full suspension
      profile_url: Profile URL
      promote: Promote
      protocol: Protocol
      public: Public
      push_subscription_expires: PuSH subscription expires
      redownload: Refresh avatar
      reset: Reset
      reset_password: Reset password
      resubscribe: Resubscribe
      role: Permissions
      roles:
        admin: Administrator
        moderator: Moderator
        user: User
      salmon_url: Salmon URL
      search: Search
      shared_inbox_url: Shared Inbox URL
      show:
        created_reports: Reports created by this account
        report: report
        targeted_reports: Reports made about this account
      silence: Silence
      statuses: Statuses
      subscribe: Subscribe
      title: Accounts
      undo_silenced: Undo silence
      undo_suspension: Undo suspension
      unsubscribe: Unsubscribe
      username: Username
      web: Web
    action_logs:
      actions:
        confirm_user: "%{name} confirmed e-mail address of user %{target}"
        create_custom_emoji: "%{name} uploaded new emoji %{target}"
        create_domain_block: "%{name} blocked domain %{target}"
        create_email_domain_block: "%{name} blacklisted e-mail domain %{target}"
        demote_user: "%{name} demoted user %{target}"
        destroy_domain_block: "%{name} unblocked domain %{target}"
        destroy_email_domain_block: "%{name} whitelisted e-mail domain %{target}"
        destroy_status: "%{name} removed status by %{target}"
        disable_2fa_user: "%{name} disabled two factor requirement for user %{target}"
        disable_custom_emoji: "%{name} disabled emoji %{target}"
        disable_user: "%{name} disabled login for user %{target}"
        enable_custom_emoji: "%{name} enabled emoji %{target}"
        enable_user: "%{name} enabled login for user %{target}"
        memorialize_account: "%{name} turned %{target}'s account into a memoriam page"
        promote_user: "%{name} promoted user %{target}"
        reset_password_user: "%{name} reset password of user %{target}"
        resolve_report: "%{name} dismissed report %{target}"
        silence_account: "%{name} silenced %{target}'s account"
        suspend_account: "%{name} suspended %{target}'s account"
        unsilence_account: "%{name} unsilenced %{target}'s account"
        unsuspend_account: "%{name} unsuspended %{target}'s account"
        update_custom_emoji: "%{name} updated emoji %{target}"
        update_status: "%{name} updated status by %{target}"
      title: Audit log
    custom_emojis:
      copied_msg: Successfully created local copy of the emoji
      copy: Copy
      copy_failed_msg: Could not make a local copy of that emoji
      created_msg: Emoji successfully created!
      delete: Delete
      destroyed_msg: Emojo successfully destroyed!
      disable: Disable
      disabled_msg: Successfully disabled that emoji
      emoji: Emoji
      enable: Enable
      enabled_msg: Successfully enabled that emoji
      image_hint: PNG up to 50KB
      listed: Listed
      new:
        title: Add new custom emoji
      overwrite: Overwrite
      shortcode: Shortcode
      shortcode_hint: At least 2 characters, only alphanumeric characters and underscores
      title: Custom emojis
      unlisted: Unlisted
      update_failed_msg: Could not update that emoji
      updated_msg: Emoji successfully updated!
      upload: Upload
    domain_blocks:
      add_new: Add new
      created_msg: Domain block is now being processed
      destroyed_msg: Domain block has been undone
      domain: Domain
      new:
        create: Create block
        hint: The domain block will not prevent creation of account entries in the database, but will retroactively and automatically apply specific moderation methods on those accounts.
        severity:
          desc_html: "<strong>Silence</strong> will make the account's posts invisible to anyone who isn't following them. <strong>Suspend</strong> will remove all of the account's content, media, and profile data. Use <strong>None</strong> if you just want to reject media files."
          noop: None
          silence: Silence
          suspend: Suspend
        title: New domain block
      reject_media: Reject media files
      reject_media_hint: Removes locally stored media files and refuses to download any in the future. Irrelevant for suspensions
      severities:
        noop: None
        silence: Silence
        suspend: Suspend
      severity: Severity
      show:
        affected_accounts:
          one: One account in the database affected
          other: "%{count} accounts in the database affected"
        retroactive:
          silence: Unsilence all existing accounts from this domain
          suspend: Unsuspend all existing accounts from this domain
        title: Undo domain block for %{domain}
        undo: Undo
      title: Domain blocks
      undo: Undo
    email_domain_blocks:
      add_new: Add new
      created_msg: Successfully added e-mail domain to blacklist
      delete: Delete
      destroyed_msg: Successfully deleted e-mail domain from blacklist
      domain: Domain
      new:
        create: Add domain
        title: New e-mail blacklist entry
      title: E-mail blacklist
    instances:
      account_count: Known accounts
      domain_name: Domain
      reset: Reset
      search: Search
      title: Known instances
    invites:
      title: Invites
    reports:
      action_taken_by: Action taken by
      are_you_sure: Are you sure?
      comment:
        label: Comment
        none: None
      delete: Delete
      id: ID
      mark_as_resolved: Mark as resolved
      nsfw:
        'false': Unhide media attachments
        'true': Hide media attachments
      report: 'Report #%{id}'
      report_contents: Contents
      reported_account: Reported account
      reported_by: Reported by
      resolved: Resolved
      silence_account: Silence account
      status: Status
      suspend_account: Suspend account
      target: Target
      title: Reports
      unresolved: Unresolved
      view: View
    settings:
      bootstrap_timeline_accounts:
        desc_html: Separate multiple usernames by comma. Only local and unlocked accounts will work. Default when empty is all local admins.
        title: Default follows for new users
      contact_information:
        email: Business e-mail
        username: Contact username
      registrations:
        closed_message:
          desc_html: Displayed on frontpage when registrations are closed. You can use HTML tags
          title: Closed registration message
        deletion:
          desc_html: Allow anyone to delete their account
          title: Open account deletion
        min_invite_role:
          disabled: No one
          title: Allow invitations by
        open:
          desc_html: Allow anyone to create an account
          title: Open registration
      show_staff_badge:
        desc_html: Show a staff badge on a user page
        title: Show staff badge
      site_description:
        desc_html: Introductory paragraph on the frontpage and in meta tags. You can use HTML tags, in particular <code>&lt;a&gt;</code> and <code>&lt;em&gt;</code>.
        title: Instance description
      site_description_extended:
        desc_html: A good place for your code of conduct, rules, guidelines and other things that set your instance apart. You can use HTML tags
        title: Custom extended information
      site_terms:
        desc_html: You can write your own privacy policy, terms of service or other legalese. You can use HTML tags
        title: Custom terms of service
      site_title: Instance name
      thumbnail:
        desc_html: Used for previews via OpenGraph and API. 1200x630px recommended
        title: Instance thumbnail
      timeline_preview:
        desc_html: Display public timeline on landing page
        title: Timeline preview
      title: Site settings
    statuses:
      back_to_account: Back to account page
      batch:
        delete: Delete
        nsfw_off: NSFW OFF
        nsfw_on: NSFW ON
      execute: Execute
      failed_to_execute: Failed to execute
      media:
        hide: Hide media
        show: Show media
        title: Media
      no_media: No media
      title: Account statuses
      with_media: With media
    subscriptions:
      callback_url: Callback URL
      confirmed: Confirmed
      expires_in: Expires in
      last_delivery: Last delivery
      title: WebSub
      topic: Topic
    title: Administration
  admin_mailer:
    new_report:
      body: "%{reporter} has reported %{target}"
      subject: New report for %{instance} (#%{id})
  application_mailer:
    salutation: "%{name},"
    settings: 'Change e-mail preferences: %{link}'
    signature: Mastodon notifications from %{instance}
    view: 'View:'
  applications:
    created: Application successfully created
    destroyed: Application successfully deleted
    invalid_url: The provided URL is invalid
    regenerate_token: Regenerate access token
    token_regenerated: Access token successfully regenerated
    warning: Be very careful with this data. Never share it with anyone!
    your_token: Your access token
  auth:
    agreement_html: By signing up you agree to <a href="%{rules_path}">our terms of service</a> and <a href="%{terms_path}">privacy policy</a>.
    change_password: Security
    delete_account: Delete account
    delete_account_html: If you wish to delete your account, you can <a href="%{path}">proceed here</a>. You will be asked for confirmation.
    didnt_get_confirmation: Didn't receive confirmation instructions?
    forgot_password: Forgot your password?
    invalid_reset_password_token: Password reset token is invalid or expired. Please request a new one.
    login: Log in
    logout: Logout
    migrate_account: Move to a different account
    migrate_account_html: If you wish to redirect this account to a different one, you can <a href="%{path}">configure it here</a>.
    register: Sign up
    resend_confirmation: Resend confirmation instructions
    reset_password: Reset password
    set_new_password: Set new password
  authorize_follow:
    error: Unfortunately, there was an error looking up the remote account
    follow: Follow
    follow_request: 'You have sent a follow request to:'
    following: 'Success! You are now following:'
    post_follow:
      close: Or, you can just close this window.
      return: Return to the user's profile
      web: Go to web
    title: Follow %{acct}
  datetime:
    distance_in_words:
      about_x_hours: "%{count}h"
      about_x_months: "%{count}mo"
      about_x_years: "%{count}y"
      almost_x_years: "%{count}y"
      half_a_minute: Just now
      less_than_x_minutes: "%{count}m"
      less_than_x_seconds: Just now
      over_x_years: "%{count}y"
      x_days: "%{count}d"
      x_minutes: "%{count}m"
      x_months: "%{count}mo"
      x_seconds: "%{count}s"
  deletes:
    bad_password_msg: Nice try, hackers! Incorrect password
    confirm_password: Enter your current password to verify your identity
    description_html: This will <strong>permanently, irreversibly</strong> remove content from your account and deactivate it. Your username will remain reserved to prevent future impersonations.
    proceed: Delete account
    success_msg: Your account was successfully deleted
    warning_html: Only deletion of content from this particular instance is guaranteed. Content that has been widely shared is likely to leave traces. Offline servers and servers that have unsubscribed from your updates will not update their databases.
    warning_title: Disseminated content availability
  errors:
    '403': You don't have permission to view this page.
    '404': The page you were looking for doesn't exist.
    '410': The page you were looking for doesn't exist anymore.
    '422':
      content: Security verification failed. Are you blocking cookies?
      title: Security verification failed
    '429': Throttled
    '500':
      content: We're sorry, but something went wrong on our end.
      title: This page is not correct
    noscript_html: To use the Mastodon web application, please enable JavaScript. Alternatively, try one of the <a href="https://github.com/tootsuite/documentation/blob/master/Using-Mastodon/Apps.md">native apps</a> for Mastodon for your platform.
  exports:
    blocks: You block
    csv: CSV
    follows: You follow
    mutes: You mute
    storage: Media storage
  followers:
    domain: Domain
    explanation_html: If you want to ensure the privacy of your statuses, you must be aware of who is following you. <strong>Your private statuses are delivered to all instances where you have followers</strong>. You may wish to review them, and remove followers if you do not trust your privacy to be respected by the staff or software of those instances.
    followers_count: Number of followers
    lock_link: Lock your account
    purge: Remove from followers
    success:
      one: In the process of soft-blocking followers from one domain...
      other: In the process of soft-blocking followers from %{count} domains...
    true_privacy_html: Please mind that <strong>true privacy can only be achieved with end-to-end encryption</strong>.
    unlocked_warning_html: Anyone can follow you to immediately view your private statuses. %{lock_link} to be able to review and reject followers.
    unlocked_warning_title: Your account is not locked
  generic:
    changes_saved_msg: Changes successfully saved!
    powered_by: powered by %{link}
    save_changes: Save changes
    validation_errors:
      one: Something isn't quite right yet! Please review the error below
      other: Something isn't quite right yet! Please review %{count} errors below
  imports:
    preface: You can import data that you have exported from another instance, such as a list of the people you are following or blocking.
    success: Your data was successfully uploaded and will now be processed in due time
    types:
      blocking: Blocking list
      following: Following list
      muting: Muting list
    upload: Upload
  in_memoriam_html: In Memoriam.
  invites:
    delete: Delete
    expires_in:
      '1800': 30 minutes
      '21600': 6 hours
      '3600': 1 hour
      '43200': 12 hours
      '86400': 1 day
    expires_in_prompt: Never
    generate: Generate
    max_uses:
      one: 1 use
      other: "%{count} uses"
    max_uses_prompt: No limit
    prompt: Generate and share links with others to grant access to this instance
    table:
      expires_at: Expires
      uses: Uses
    title: Invite people
  keyword_mutes:
    add_keyword: Add keyword
    edit: Edit
    edit_keyword: Edit keyword
    keyword: Keyword
    match_whole_word: Match whole word
    remove: Remove
    remove_all: Remove all
  landing_strip_html: "<strong>%{name}</strong> is a user on %{link_to_root_path}. You can follow them or interact with them if you have an account anywhere in the fediverse."
  landing_strip_signup_html: If you don't, you can <a href="%{sign_up_path}">sign up here</a>.
  media_attachments:
    validations:
      images_and_video: Cannot attach a video to a status that already contains images
      too_many: Cannot attach more than 4 files
  migrations:
    acct: username@domain of the new account
    currently_redirecting: 'Your profile is set to redirect to:'
    proceed: Save
  moderation:
    title: Moderation
  notification_mailer:
    digest:
      body: 'Here is a brief summary of what you missed on %{instance} since your last visit on %{since}:'
      mention: "%{name} mentioned you in:"
      new_followers_summary:
        one: You have acquired one new follower! Yay!
        other: You have gotten %{count} new followers! Amazing!
      subject:
        one: "1 new notification since your last visit \U0001F418"
        other: "%{count} new notifications since your last visit \U0001F418"
    favourite:
      body: 'Your status was favourited by %{name}:'
      subject: "%{name} favourited your status"
    follow:
      body: "%{name} is now following you!"
      subject: "%{name} is now following you"
    follow_request:
      body: "%{name} has requested to follow you"
      subject: 'Pending follower: %{name}'
    mention:
      body: 'You were mentioned by %{name} in:'
      subject: You were mentioned by %{name}
    reblog:
      body: 'Your status was boosted by %{name}:'
      subject: "%{name} boosted your status"
  number:
    human:
      decimal_units:
        format: "%n%u"
        units:
          billion: B
          million: M
          quadrillion: Q
          thousand: K
          trillion: T
          unit: ''
  pagination:
    next: Next
    prev: Prev
    truncate: "&hellip;"
  preferences:
    languages: Languages
    other: Other
    publishing: Publishing
    web: Web
  push_notifications:
    favourite:
      title: "%{name} favourited your status"
    follow:
      title: "%{name} is now following you"
    group:
      title: "%{count} notifications"
    mention:
      action_boost: Boost
      action_expand: Show more
      action_favourite: Favourite
      title: "%{name} mentioned you"
    reblog:
      title: "%{name} boosted your status"
  remote_follow:
    acct: Enter your username@domain you want to follow from
    missing_resource: Could not find the required redirect URL for your account
    proceed: Proceed to follow
    prompt: 'You are going to follow:'
  sessions:
    activity: Last activity
    browser: Browser
    browsers:
      alipay: Alipay
      blackberry: Blackberry
      chrome: Chrome
      edge: Microsoft Edge
      firefox: Firefox
      generic: Unknown browser
      ie: Internet Explorer
      micro_messenger: MicroMessenger
      nokia: Nokia S40 Ovi Browser
      opera: Opera
      phantom_js: PhantomJS
      qq: QQ Browser
      safari: Safari
      uc_browser: UCBrowser
      weibo: Weibo
    current_session: Current session
    description: "%{browser} on %{platform}"
    explanation: These are the web browsers currently logged in to your Mastodon account.
    ip: IP
    platforms:
      adobe_air: Adobe Air
      android: Android
      blackberry: Blackberry
      chrome_os: ChromeOS
      firefox_os: Firefox OS
      ios: iOS
      linux: Linux
      mac: Mac
      other: unknown platform
      windows: Windows
      windows_mobile: Windows Mobile
      windows_phone: Windows Phone
    revoke: Revoke
    revoke_success: Session successfully revoked
    title: Sessions
  settings:
    authorized_apps: Authorized apps
    back: Back to Mastodon
    delete: Account deletion
    development: Development
    edit_profile: Edit profile
    export: Data export
    followers: Authorized followers
    import: Import
<<<<<<< HEAD
    keyword_mutes: Muted keywords
=======
    migrate: Account migration
>>>>>>> 706e5344
    notifications: Notifications
    preferences: Preferences
    settings: Settings
    two_factor_authentication: Two-factor Authentication
    your_apps: Your applications
  statuses:
    open_in_web: Open in web
    over_character_limit: character limit of %{max} exceeded
    pin_errors:
      limit: Too many toots pinned
      ownership: Someone else's toot cannot be pinned
      private: Non-public toot cannot be pinned
      reblog: A boost cannot be pinned
    show_more: Show more
    visibilities:
      private: Followers-only
      private_long: Only show to followers
      public: Public
      public_long: Everyone can see
      unlisted: Unlisted
      unlisted_long: Everyone can see, but not listed on public timelines
  stream_entries:
    click_to_show: Click to show
    pinned: Pinned toot
    reblogged: boosted
    sensitive_content: Sensitive content
  terms:
    body_html: |
      <h2>Privacy Policy</h2>

      <h3 id="collect">What information do we collect?</h3>

      <p>We collect information from you when you register on our site and gather data when you participate in the forum by reading, writing, and evaluating the content shared here.</p>

      <p>When registering on our site, you may be asked to enter your name and e-mail address. You may, however, visit our site without registering. Your e-mail address will be verified by an email containing a unique link. If that link is visited, we know that you control the e-mail address.</p>

      <p>When registered and posting, we record the IP address that the post originated from. We also may retain server logs which include the IP address of every request to our server.</p>

      <h3 id="use">What do we use your information for?</h3>

      <p>Any of the information we collect from you may be used in one of the following ways:</p>

      <ul>
        <li>To personalize your experience &mdash; your information helps us to better respond to your individual needs.</li>
        <li>To improve our site &mdash; we continually strive to improve our site offerings based on the information and feedback we receive from you.</li>
        <li>To improve customer service &mdash; your information helps us to more effectively respond to your customer service requests and support needs.</li>
        <li>To send periodic emails &mdash; The email address you provide may be used to send you information, notifications that you request about changes to topics or in response to your user name, respond to inquiries, and/or other requests or questions.</li>
      </ul>

      <h3 id="protect">How do we protect your information?</h3>

      <p>We implement a variety of security measures to maintain the safety of your personal information when you enter, submit, or access your personal information.</p>

      <h3 id="data-retention">What is your data retention policy?</h3>

      <p>We will make a good faith effort to:</p>

      <ul>
        <li>Retain server logs containing the IP address of all requests to this server no more than 90 days.</li>
        <li>Retain the IP addresses associated with registered users and their posts no more than 5 years.</li>
      </ul>

      <h3 id="cookies">Do we use cookies?</h3>

      <p>Yes. Cookies are small files that a site or its service provider transfers to your computer's hard drive through your Web browser (if you allow). These cookies enable the site to recognize your browser and, if you have a registered account, associate it with your registered account.</p>

      <p>We use cookies to understand and save your preferences for future visits and compile aggregate data about site traffic and site interaction so that we can offer better site experiences and tools in the future. We may contract with third-party service providers to assist us in better understanding our site visitors. These service providers are not permitted to use the information collected on our behalf except to help us conduct and improve our business.</p>

      <h3 id="disclose">Do we disclose any information to outside parties?</h3>

      <p>We do not sell, trade, or otherwise transfer to outside parties your personally identifiable information. This does not include trusted third parties who assist us in operating our site, conducting our business, or servicing you, so long as those parties agree to keep this information confidential. We may also release your information when we believe release is appropriate to comply with the law, enforce our site policies, or protect ours or others rights, property, or safety. However, non-personally identifiable visitor information may be provided to other parties for marketing, advertising, or other uses.</p>

      <h3 id="third-party">Third party links</h3>

      <p>Occasionally, at our discretion, we may include or offer third party products or services on our site. These third party sites have separate and independent privacy policies. We therefore have no responsibility or liability for the content and activities of these linked sites. Nonetheless, we seek to protect the integrity of our site and welcome any feedback about these sites.</p>

      <h3 id="coppa">Children's Online Privacy Protection Act Compliance</h3>

      <p>Our site, products and services are all directed to people who are at least 13 years old. If this server is in the USA, and you are under the age of 13, per the requirements of COPPA (<a href="https://en.wikipedia.org/wiki/Children%27s_Online_Privacy_Protection_Act">Children's Online Privacy Protection Act</a>) do not use this site.</p>

      <h3 id="online">Online Privacy Policy Only</h3>

      <p>This online privacy policy applies only to information collected through our site and not to information collected offline.</p>

      <h3 id="consent">Your Consent</h3>

      <p>By using our site, you consent to our web site privacy policy.</p>

      <h3 id="changes">Changes to our Privacy Policy</h3>

      <p>If we decide to change our privacy policy, we will post those changes on this page.</p>

      <p>This document is CC-BY-SA. It was last updated May 31, 2013.</p>

      <p>Originally adapted from the <a href="https://github.com/discourse/discourse">Discourse privacy policy</a>.</p>
    title: "%{instance} Terms of Service and Privacy Policy"
  themes:
    default: Mastodon
  time:
    formats:
      default: "%b %d, %Y, %H:%M"
  two_factor_authentication:
    code_hint: Enter the code generated by your authenticator app to confirm
    description_html: If you enable <strong>two-factor authentication</strong>, logging in will require you to be in possession of your phone, which will generate tokens for you to enter.
    disable: Disable
    enable: Enable
    enabled: Two-factor authentication is enabled
    enabled_success: Two-factor authentication successfully enabled
    generate_recovery_codes: Generate recovery codes
    instructions_html: "<strong>Scan this QR code into Google Authenticator or a similiar TOTP app on your phone</strong>. From now on, that app will generate tokens that you will have to enter when logging in."
    lost_recovery_codes: Recovery codes allow you to regain access to your account if you lose your phone. If you've lost your recovery codes, you can regenerate them here. Your old recovery codes will be invalidated.
    manual_instructions: 'If you can''t scan the QR code and need to enter it manually, here is the plain-text secret:'
    recovery_codes: Backup recovery codes
    recovery_codes_regenerated: Recovery codes successfully regenerated
    recovery_instructions_html: If you ever lose access to your phone, you can use one of the recovery codes below to regain access to your account. <strong>Keep the recovery codes safe</strong>. For example, you may print them and store them with other important documents.
    setup: Set up
    wrong_code: The entered code was invalid! Are server time and device time correct?
  users:
    invalid_email: The e-mail address is invalid
    invalid_otp_token: Invalid two-factor code
    signed_in_as: 'Signed in as:'<|MERGE_RESOLUTION|>--- conflicted
+++ resolved
@@ -582,11 +582,8 @@
     export: Data export
     followers: Authorized followers
     import: Import
-<<<<<<< HEAD
     keyword_mutes: Muted keywords
-=======
     migrate: Account migration
->>>>>>> 706e5344
     notifications: Notifications
     preferences: Preferences
     settings: Settings
