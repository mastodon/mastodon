--- conflicted
+++ resolved
@@ -95,11 +95,7 @@
       delete: Delete
       destroyed_msg: Moderation note successfully destroyed!
     accounts:
-<<<<<<< HEAD
-      add_email_domain_block: Blocklist e-mail domain
-=======
       add_email_domain_block: Block e-mail domain
->>>>>>> 93dd413a
       approve: Approve
       approve_all: Approve all
       are_you_sure: Are you sure?
@@ -200,11 +196,7 @@
       username: Username
       warn: Warn
       web: Web
-<<<<<<< HEAD
-      whitelisted: Allowlisted
-=======
       whitelisted: Allowed for federation
->>>>>>> 93dd413a
     action_logs:
       action_types:
         assigned_to_self_report: Assign Report
@@ -249,17 +241,6 @@
         create_account_warning: "%{name} sent a warning to %{target}"
         create_announcement: "%{name} created new announcement %{target}"
         create_custom_emoji: "%{name} uploaded new emoji %{target}"
-<<<<<<< HEAD
-        create_domain_allow: "%{name} allowlisted domain %{target}"
-        create_domain_block: "%{name} blocked domain %{target}"
-        create_email_domain_block: "%{name} blocklisted e-mail domain %{target}"
-        demote_user: "%{name} demoted user %{target}"
-        destroy_announcement: "%{name} deleted announcement %{target}"
-        destroy_custom_emoji: "%{name} destroyed emoji %{target}"
-        destroy_domain_allow: "%{name} removed domain %{target} from allowlist"
-        destroy_domain_block: "%{name} unblocked domain %{target}"
-        destroy_email_domain_block: "%{name} allowlisted e-mail domain %{target}"
-=======
         create_domain_allow: "%{name} allowed federation with domain %{target}"
         create_domain_block: "%{name} blocked domain %{target}"
         create_email_domain_block: "%{name} blocked e-mail domain %{target}"
@@ -269,7 +250,6 @@
         destroy_domain_allow: "%{name} disallowed federation with domain %{target}"
         destroy_domain_block: "%{name} unblocked domain %{target}"
         destroy_email_domain_block: "%{name} unblocked e-mail domain %{target}"
->>>>>>> 93dd413a
         destroy_status: "%{name} removed status by %{target}"
         disable_2fa_user: "%{name} disabled two factor requirement for user %{target}"
         disable_custom_emoji: "%{name} disabled emoji %{target}"
@@ -370,21 +350,12 @@
       week_interactions: interactions this week
       week_users_active: active this week
       week_users_new: users this week
-<<<<<<< HEAD
-      whitelist_mode: allowlist mode
-    domain_allows:
-      add_new: Add domain to allowlist
-      created_msg: Domain has been successfully added to allowlist
-      destroyed_msg: Domain has been removed from the allowlist
-      undo: Remove from allowlist
-=======
       whitelist_mode: Limited federation mode
     domain_allows:
       add_new: Allow federation with domain
       created_msg: Domain has been successfully allowed for federation
       destroyed_msg: Domain has been disallowed from federation
       undo: Disallow federation with domain
->>>>>>> 93dd413a
     domain_blocks:
       add_new: Add new domain block
       created_msg: Domain block is now being processed
@@ -427,18 +398,6 @@
       view: View domain block
     email_domain_blocks:
       add_new: Add new
-<<<<<<< HEAD
-      created_msg: Successfully added e-mail domain to blocklist
-      delete: Delete
-      destroyed_msg: Successfully deleted e-mail domain from blocklist
-      domain: Domain
-      empty: No e-mail domains currently blocklisted.
-      from_html: from %{domain}
-      new:
-        create: Add domain
-        title: New e-mail blocklist entry
-      title: E-mail blocklist
-=======
       created_msg: Successfully blocked e-mail domain
       delete: Delete
       destroyed_msg: Successfully unblocked e-mail domain
@@ -449,7 +408,6 @@
         create: Add domain
         title: Block new e-mail domain
       title: Blocked e-mail domains
->>>>>>> 93dd413a
     instances:
       by_domain: Domain
       delivery_available: Delivery is available
@@ -493,11 +451,7 @@
       pending: Waiting for relay's approval
       save_and_enable: Save and enable
       setup: Setup a relay connection
-<<<<<<< HEAD
-      signatures_not_enabled: Relays will not work correctly while secure mode or allowlist mode is enabled
-=======
       signatures_not_enabled: Relays will not work correctly while secure mode or limited federation mode is enabled
->>>>>>> 93dd413a
       status: Status
       title: Relays
     report_notes:
@@ -699,7 +653,7 @@
       guide_link: https://crowdin.com/project/mastodon
       guide_link_text: Everyone can contribute.
     sensitive_content: Sensitive content
-    toot_layout: Toot layout
+    toot_layout: Post layout
   application_mailer:
     notification_preferences: Change e-mail preferences
     salutation: "%{name},"
