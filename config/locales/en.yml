---
en:
  about:
    about_hashtag_html: These are public posts tagged with <strong>#%{hashtag}</strong>. You can interact with them if you have an account anywhere in the fediverse.
<<<<<<< HEAD
    about_mastodon_html: 'Hometown is adapted from Mastodon, a decentralized social network with no ads, no corporate surveillance, and ethical design.'
=======
    about_mastodon_html: 'The social network of the future: No ads, no corporate surveillance, ethical design, and decentralization! Own your data with Mastodon!'
>>>>>>> 4c7efdba
    about_this: About
    active_count_after: active
    active_footnote: Monthly Active Users (MAU)
    administered_by: 'Administered by:'
    api: API
    apps: Mobile apps
    apps_platforms: Use %{title} from iOS, Android and other platforms
    browse_directory: Browse a profile directory and filter by interests
    browse_local_posts: Browse a live stream of public posts from this server
    browse_public_posts: Browse a live stream of public posts on %{title}
    contact: Contact
    contact_missing: Not set
    contact_unavailable: N/A
    discover_users: Discover users
    documentation: Documentation
    federation_hint_html: With an account on %{instance} you'll be able to follow people on any Hometown or Mastodon server and beyond.
    get_apps: Try a mobile app
    hosted_on: Hometown hosted on %{domain}
    instance_actor_flash: |
      This account is a virtual actor used to represent the server itself and not any individual user.
      It is used for federation purposes and should not be blocked unless you want to block the whole instance, in which case you should use a domain block.
    learn_more: Learn more
    privacy_policy: Privacy policy
    rules: Server rules
    rules_html: 'Below is a summary of rules you need to follow if you want to have an account on this server of Mastodon:'
    see_whats_happening: See what's happening
    server_stats: 'Server stats:'
    source_code: Source code
    status_count_after:
      one: post
      other: posts
    status_count_before: Who published
    tagline: Follow friends and discover new ones
    terms: Terms of service
    unavailable_content: Moderated servers
    unavailable_content_description:
      domain: Server
      reason: Reason
      rejecting_media: 'Media files from these servers will not be processed or stored, and no thumbnails will be displayed, requiring manual click-through to the original file:'
      rejecting_media_title: Filtered media
      silenced: 'Posts from these servers will be hidden in public timelines and conversations, and no notifications will be generated from their users interactions, unless you are following them:'
      silenced_title: Silenced servers
      suspended: 'No data from these servers will be processed, stored or exchanged, making any interaction or communication with users from these servers impossible:'
      suspended_title: Suspended servers
    unavailable_content_html: Mastodon generally allows you to view content from and interact with users from any other server in the fediverse. These are the exceptions that have been made on this particular server.
    user_count_after:
      one: user
      other: users
    user_count_before: Home to
    what_is_mastodon: What is Hometown/Mastodon?
  accounts:
    choices_html: "%{name}'s choices:"
    endorsements_hint: You can endorse people you follow from the web interface, and they will show up here.
    featured_tags_hint: You can feature specific hashtags that will be displayed here.
    follow: Follow
    followers:
      one: Follower
      other: Followers
    following: Following
    instance_actor_flash: This account is a virtual actor used to represent the server itself and not any individual user. It is used for federation purposes and should not be suspended.
    joined: Joined %{date}
    last_active: last active
    link_verified_on: Ownership of this link was checked on %{date}
    media: Media
    moved_html: "%{name} has moved to %{new_profile_link}:"
    network_hidden: This information is not available
    never_active: Never
    nothing_here: There is nothing here!
    people_followed_by: People whom %{name} follows
    people_who_follow: People who follow %{name}
    pin_errors:
      following: You must be already following the person you want to endorse
    posts:
      one: Post
      other: Posts
    posts_tab_heading: Posts
    posts_with_replies: Posts and replies
<<<<<<< HEAD
    reserved_username: The username is reserved
=======
>>>>>>> 4c7efdba
    roles:
      admin: Admin
      bot: Bot
      group: Group
      moderator: Mod
    unavailable: Profile unavailable
    unfollow: Unfollow
  admin:
    account_actions:
      action: Perform action
      title: Perform moderation action on %{acct}
    account_moderation_notes:
      create: Leave note
      created_msg: Moderation note successfully created!
      delete: Delete
      destroyed_msg: Moderation note successfully destroyed!
    accounts:
      add_email_domain_block: Block e-mail domain
      approve: Approve
      approve_all: Approve all
      approved_msg: Successfully approved %{username}'s sign-up application
      are_you_sure: Are you sure?
      avatar: Avatar
      by_domain: Domain
      change_email:
        changed_msg: Account email successfully changed!
        current_email: Current email
        label: Change email
        new_email: New email
        submit: Change email
        title: Change email for %{username}
      confirm: Confirm
      confirmed: Confirmed
      confirming: Confirming
      delete: Delete data
      deleted: Deleted
      demote: Demote
      destroyed_msg: "%{username}'s data is now queued to be deleted imminently"
      disable: Freeze
      disable_two_factor_authentication: Disable 2FA
      disabled: Frozen
      display_name: Display name
      domain: Domain
      edit: Edit
      email: Email
      email_status: Email status
      enable: Unfreeze
      enabled: Enabled
      enabled_msg: Successfully unfroze %{username}'s account
      followers: Followers
      follows: Follows
      header: Header
      inbox_url: Inbox URL
      invite_request_text: Reasons for joining
      invited_by: Invited by
      ip: IP
      joined: Joined
      location:
        all: All
        local: Local
        remote: Remote
        title: Location
      login_status: Login status
      media_attachments: Media attachments
      memorialize: Turn into memoriam
      memorialized: Memorialized
      memorialized_msg: Successfully turned %{username} into a memorial account
      moderation:
        active: Active
        all: All
        pending: Pending
        silenced: Silenced
        suspended: Suspended
        title: Moderation
      moderation_notes: Moderation notes
      most_recent_activity: Most recent activity
      most_recent_ip: Most recent IP
      no_account_selected: No accounts were changed as none were selected
      no_limits_imposed: No limits imposed
      not_subscribed: Not subscribed
      pending: Pending review
      perform_full_suspension: Suspend
      promote: Promote
      protocol: Protocol
      public: Public
      push_subscription_expires: PuSH subscription expires
      redownload: Refresh profile
      redownloaded_msg: Successfully refreshed %{username}'s profile from origin
      reject: Reject
      reject_all: Reject all
      rejected_msg: Successfully rejected %{username}'s sign-up application
      remove_avatar: Remove avatar
      remove_header: Remove header
      removed_avatar_msg: Successfully removed %{username}'s avatar image
      removed_header_msg: Successfully removed %{username}'s header image
      resend_confirmation:
        already_confirmed: This user is already confirmed
        send: Resend confirmation email
        success: Confirmation email successfully sent!
      reset: Reset
      reset_password: Reset password
      resubscribe: Resubscribe
      role: Permissions
      roles:
        admin: Administrator
        moderator: Moderator
        staff: Staff
        user: User
      search: Search
      search_same_email_domain: Other users with the same e-mail domain
      search_same_ip: Other users with the same IP
      sensitive: Sensitive
      sensitized: marked as sensitive
      shared_inbox_url: Shared inbox URL
      show:
        created_reports: Made reports
        targeted_reports: Reported by others
      silence: Limit
      silenced: Limited
      statuses: Posts
      subscribe: Subscribe
      suspended: Suspended
      suspension_irreversible: The data of this account has been irreversibly deleted. You can unsuspend the account to make it usable but it will not recover any data it previously had.
      suspension_reversible_hint_html: The account has been suspended, and the data will be fully removed on %{date}. Until then, the account can be restored without any ill effects. If you wish to remove all of the account's data immediately, you can do so below.
      time_in_queue: Waiting in queue %{time}
      title: Accounts
      unconfirmed_email: Unconfirmed email
      undo_sensitized: Undo sensitive
      undo_silenced: Undo silence
      undo_suspension: Undo suspension
      unsilenced_msg: Successfully unlimited %{username}'s account
      unsubscribe: Unsubscribe
      unsuspended_msg: Successfully unsuspended %{username}'s account
      username: Username
      view_domain: View summary for domain
      warn: Warn
      web: Web
      whitelisted: Allowed for federation
    action_logs:
      action_types:
        assigned_to_self_report: Assign Report
        change_email_user: Change E-mail for User
        confirm_user: Confirm User
        create_account_warning: Create Warning
        create_announcement: Create Announcement
        create_custom_emoji: Create Custom Emoji
        create_domain_allow: Create Domain Allow
        create_domain_block: Create Domain Block
        create_email_domain_block: Create E-mail Domain Block
        create_ip_block: Create IP rule
        create_unavailable_domain: Create Unavailable Domain
        demote_user: Demote User
        destroy_announcement: Delete Announcement
        destroy_custom_emoji: Delete Custom Emoji
        destroy_domain_allow: Delete Domain Allow
        destroy_domain_block: Delete Domain Block
        destroy_email_domain_block: Delete e-mail domain block
        destroy_ip_block: Delete IP rule
        destroy_status: Delete Post
        destroy_unavailable_domain: Delete Unavailable Domain
        disable_2fa_user: Disable 2FA
        disable_custom_emoji: Disable Custom Emoji
        disable_user: Disable User
        enable_custom_emoji: Enable Custom Emoji
        enable_user: Enable User
        memorialize_account: Memorialize Account
        promote_user: Promote User
        remove_avatar_user: Remove Avatar
        reopen_report: Reopen Report
        reset_password_user: Reset Password
        resolve_report: Resolve Report
        sensitive_account: Mark the media in your account as sensitive
        silence_account: Silence Account
        suspend_account: Suspend Account
        unassigned_report: Unassign Report
        unsensitive_account: Unmark the media in your account as sensitive
        unsilence_account: Unsilence Account
        unsuspend_account: Unsuspend Account
        update_announcement: Update Announcement
        update_custom_emoji: Update Custom Emoji
        update_domain_block: Update Domain Block
        update_status: Update Post
      actions:
        assigned_to_self_report_html: "%{name} assigned report %{target} to themselves"
        change_email_user_html: "%{name} changed the e-mail address of user %{target}"
        confirm_user_html: "%{name} confirmed e-mail address of user %{target}"
        create_account_warning_html: "%{name} sent a warning to %{target}"
        create_announcement_html: "%{name} created new announcement %{target}"
        create_custom_emoji_html: "%{name} uploaded new emoji %{target}"
        create_domain_allow_html: "%{name} allowed federation with domain %{target}"
        create_domain_block_html: "%{name} blocked domain %{target}"
        create_email_domain_block_html: "%{name} blocked e-mail domain %{target}"
        create_ip_block_html: "%{name} created rule for IP %{target}"
        create_unavailable_domain_html: "%{name} stopped delivery to domain %{target}"
        demote_user_html: "%{name} demoted user %{target}"
        destroy_announcement_html: "%{name} deleted announcement %{target}"
        destroy_custom_emoji_html: "%{name} destroyed emoji %{target}"
        destroy_domain_allow_html: "%{name} disallowed federation with domain %{target}"
        destroy_domain_block_html: "%{name} unblocked domain %{target}"
        destroy_email_domain_block_html: "%{name} unblocked e-mail domain %{target}"
        destroy_ip_block_html: "%{name} deleted rule for IP %{target}"
        destroy_status_html: "%{name} removed post by %{target}"
        destroy_unavailable_domain_html: "%{name} resumed delivery to domain %{target}"
        disable_2fa_user_html: "%{name} disabled two factor requirement for user %{target}"
        disable_custom_emoji_html: "%{name} disabled emoji %{target}"
        disable_user_html: "%{name} disabled login for user %{target}"
        enable_custom_emoji_html: "%{name} enabled emoji %{target}"
        enable_user_html: "%{name} enabled login for user %{target}"
        memorialize_account_html: "%{name} turned %{target}'s account into a memoriam page"
        promote_user_html: "%{name} promoted user %{target}"
        remove_avatar_user_html: "%{name} removed %{target}'s avatar"
        reopen_report_html: "%{name} reopened report %{target}"
        reset_password_user_html: "%{name} reset password of user %{target}"
        resolve_report_html: "%{name} resolved report %{target}"
        sensitive_account_html: "%{name} marked %{target}'s media as sensitive"
        silence_account_html: "%{name} silenced %{target}'s account"
        suspend_account_html: "%{name} suspended %{target}'s account"
        unassigned_report_html: "%{name} unassigned report %{target}"
        unsensitive_account_html: "%{name} unmarked %{target}'s media as sensitive"
        unsilence_account_html: "%{name} unsilenced %{target}'s account"
        unsuspend_account_html: "%{name} unsuspended %{target}'s account"
        update_announcement_html: "%{name} updated announcement %{target}"
        update_custom_emoji_html: "%{name} updated emoji %{target}"
        update_domain_block_html: "%{name} updated domain block for %{target}"
        update_status_html: "%{name} updated post by %{target}"
      deleted_status: "(deleted post)"
      empty: No logs found.
      filter_by_action: Filter by action
      filter_by_user: Filter by user
      title: Audit log
    announcements:
      destroyed_msg: Announcement successfully deleted!
      edit:
        title: Edit announcement
      empty: No announcements found.
      live: Live
      new:
        create: Create announcement
        title: New announcement
      publish: Publish
      published_msg: Announcement successfully published!
      scheduled_for: Scheduled for %{time}
      scheduled_msg: Announcement scheduled for publication!
      title: Announcements
      unpublish: Unpublish
      unpublished_msg: Announcement successfully unpublished!
      updated_msg: Announcement successfully updated!
    custom_emojis:
      assign_category: Assign category
      by_domain: Domain
      copied_msg: Successfully created local copy of the emoji
      copy: Copy
      copy_failed_msg: Could not make a local copy of that emoji
      create_new_category: Create new category
      created_msg: Emoji successfully created!
      delete: Delete
      destroyed_msg: Emojo successfully destroyed!
      disable: Disable
      disabled: Disabled
      disabled_msg: Successfully disabled that emoji
      emoji: Emoji
      enable: Enable
      enabled: Enabled
      enabled_msg: Successfully enabled that emoji
      image_hint: PNG up to 50KB
      list: List
      listed: Listed
      new:
        title: Add new custom emoji
      not_permitted: You are not permitted to perform this action
      overwrite: Overwrite
      shortcode: Shortcode
      shortcode_hint: At least 2 characters, only alphanumeric characters and underscores
      title: Custom emojis
      uncategorized: Uncategorized
      unlist: Unlist
      unlisted: Unlisted
      update_failed_msg: Could not update that emoji
      updated_msg: Emoji successfully updated!
      upload: Upload
    dashboard:
      authorized_fetch_mode: Secure mode
      backlog: backlogged jobs
      config: Configuration
      feature_deletions: Account deletions
      feature_invites: Invite links
      feature_profile_directory: Profile directory
      feature_registrations: Registrations
      feature_relay: Federation relay
      feature_timeline_preview: Timeline preview
      features: Features
      hidden_service: Federation with hidden services
      open_reports: open reports
      pending_tags: hashtags waiting for review
      pending_users: users waiting for review
      recent_users: Recent users
      search: Full-text search
      single_user_mode: Single user mode
      software: Software
      space: Space usage
      title: Dashboard
      total_users: users in total
      trends: Trends
      week_interactions: interactions this week
      week_users_active: active this week
      week_users_new: users this week
      whitelist_mode: Limited federation mode
    domain_allows:
      add_new: Allow federation with domain
      created_msg: Domain has been successfully allowed for federation
      destroyed_msg: Domain has been disallowed from federation
      undo: Disallow federation with domain
    domain_blocks:
      add_new: Add new domain block
      created_msg: Domain block is now being processed
      destroyed_msg: Domain block has been undone
      domain: Domain
      edit: Edit domain block
      existing_domain_block_html: You have already imposed stricter limits on %{name}, you need to <a href="%{unblock_url}">unblock it</a> first.
      new:
        create: Create block
        hint: The domain block will not prevent creation of account entries in the database, but will retroactively and automatically apply specific moderation methods on those accounts.
        severity:
          desc_html: "<strong>Silence</strong> will make the account's posts invisible to anyone who isn't following them. <strong>Suspend</strong> will remove all of the account's content, media, and profile data. Use <strong>None</strong> if you just want to reject media files."
          noop: None
          silence: Silence
          suspend: Suspend
        title: New domain block
      obfuscate: Obfuscate domain name
      obfuscate_hint: Partially obfuscate the domain name in the list if advertising the list of domain limitations is enabled
      private_comment: Private comment
      private_comment_hint: Comment about this domain limitation for internal use by the moderators.
      public_comment: Public comment
      public_comment_hint: Comment about this domain limitation for the general public, if advertising the list of domain limitations is enabled.
      reject_media: Reject media files
      reject_media_hint: Removes locally stored media files and refuses to download any in the future. Irrelevant for suspensions
      reject_reports: Reject reports
      reject_reports_hint: Ignore all reports coming from this domain. Irrelevant for suspensions
      rejecting_media: rejecting media files
      rejecting_reports: rejecting reports
      severity:
        silence: silenced
        suspend: suspended
      show:
        affected_accounts:
          one: One account in the database affected
          other: "%{count} accounts in the database affected"
        retroactive:
          silence: Unsilence existing affected accounts from this domain
          suspend: Unsuspend existing affected accounts from this domain
        title: Undo domain block for %{domain}
        undo: Undo
      undo: Undo domain block
      view: View domain block
    email_domain_blocks:
      add_new: Add new
      created_msg: Successfully blocked e-mail domain
      delete: Delete
      destroyed_msg: Successfully unblocked e-mail domain
      domain: Domain
      empty: No e-mail domains currently blocked.
      from_html: from %{domain}
      new:
        create: Add domain
        title: Block new e-mail domain
      title: Blocked e-mail domains
    follow_recommendations:
      description_html: "<strong>Follow recommendations help new users quickly find interesting content</strong>. When a user has not interacted with others enough to form personalized follow recommendations, these accounts are recommended instead. They are re-calculated on a daily basis from a mix of accounts with the highest recent engagements and highest local follower counts for a given language."
      language: For language
      status: Status
      suppress: Suppress follow recommendation
      suppressed: Suppressed
      title: Follow recommendations
      unsuppress: Restore follow recommendation
    instances:
      back_to_all: All
      back_to_limited: Limited
      back_to_warning: Warning
      by_domain: Domain
      delivery:
        all: All
        clear: Clear delivery errors
        restart: Restart delivery
        stop: Stop delivery
        title: Delivery
        unavailable: Unavailable
        unavailable_message: Delivery unavailable
        warning: Warning
        warning_message:
          one: Delivery failure %{count} day
          other: Delivery failure %{count} days
      delivery_available: Delivery is available
      delivery_error_days: Delivery error days
      delivery_error_hint: If delivery is not possible for %{count} days, it will be automatically marked as undeliverable.
      empty: No domains found.
      known_accounts:
        one: "%{count} known account"
        other: "%{count} known accounts"
      moderation:
        all: All
        limited: Limited
        title: Moderation
      private_comment: Private comment
      public_comment: Public comment
      title: Federation
      total_blocked_by_us: Blocked by us
      total_followed_by_them: Followed by them
      total_followed_by_us: Followed by us
      total_reported: Reports about them
      total_storage: Media attachments
    invites:
      deactivate_all: Deactivate all
      filter:
        all: All
        available: Available
        expired: Expired
        title: Filter
      title: Invites
    ip_blocks:
      add_new: Create rule
      created_msg: Successfully added new IP rule
      delete: Delete
      expires_in:
        '1209600': 2 weeks
        '15778476': 6 months
        '2629746': 1 month
        '31556952': 1 year
        '86400': 1 day
        '94670856': 3 years
      new:
        title: Create new IP rule
      no_ip_block_selected: No IP rules were changed as none were selected
      title: IP rules
    pending_accounts:
      title: Pending accounts (%{count})
    relationships:
      title: "%{acct}'s relationships"
    relays:
      add_new: Add new relay
      delete: Delete
      description_html: A <strong>federation relay</strong> is an intermediary server that exchanges large volumes of public posts between servers that subscribe and publish to it. <strong>It can help small and medium servers discover content from the fediverse</strong>, which would otherwise require local users manually following other people on remote servers.
      disable: Disable
      disabled: Disabled
      enable: Enable
      enable_hint: Once enabled, your server will subscribe to all public posts from this relay, and will begin sending this server's public posts to it.
      enabled: Enabled
      inbox_url: Relay URL
      pending: Waiting for relay's approval
      save_and_enable: Save and enable
      setup: Setup a relay connection
      signatures_not_enabled: Relays will not work correctly while secure mode or limited federation mode is enabled
      status: Status
      title: Relays
    report_notes:
      created_msg: Report note successfully created!
      destroyed_msg: Report note successfully deleted!
    reports:
      account:
        notes:
          one: "%{count} note"
          other: "%{count} notes"
        reports:
          one: "%{count} report"
          other: "%{count} reports"
      action_taken_by: Action taken by
      are_you_sure: Are you sure?
      assign_to_self: Assign to me
      assigned: Assigned moderator
      by_target_domain: Domain of reported account
      comment:
        none: None
      created_at: Reported
      forwarded: Forwarded
      forwarded_to: Forwarded to %{domain}
      mark_as_resolved: Mark as resolved
      mark_as_unresolved: Mark as unresolved
      notes:
        create: Add note
        create_and_resolve: Resolve with note
        create_and_unresolve: Reopen with note
        delete: Delete
        placeholder: Describe what actions have been taken, or any other related updates...
      reopen: Reopen report
      report: 'Report #%{id}'
      reported_account: Reported account
      reported_by: Reported by
      resolved: Resolved
      resolved_msg: Report successfully resolved!
      status: Status
      title: Reports
      unassign: Unassign
      unresolved: Unresolved
      updated_at: Updated
    rules:
      add_new: Add rule
      delete: Delete
      description_html: While most claim to have read and agree to the terms of service, usually people do not read through until after a problem arises. <strong>Make it easier to see your server's rules at a glance by providing them in a flat bullet point list.</strong> Try to keep individual rules short and simple, but try not to split them up into many separate items either.
      edit: Edit rule
      empty: No server rules have been defined yet.
      title: Server rules
    settings:
      activity_api_enabled:
        desc_html: Counts of locally published posts, active users, and new registrations in weekly buckets
        title: Publish aggregate statistics about user activity in the API
      bootstrap_timeline_accounts:
        desc_html: Separate multiple usernames by comma. These accounts will be guaranteed to be shown in follow recommendations
        title: Recommend these accounts to new users
      contact_information:
        email: Business e-mail
        username: Contact username
      custom_css:
        desc_html: Modify the look with CSS loaded on every page
        title: Custom CSS
      default_noindex:
        desc_html: Affects all users who have not changed this setting themselves
        title: Opt users out of search engine indexing by default
      domain_blocks:
        all: To everyone
        disabled: To no one
        title: Show domain blocks
        users: To logged-in local users
      domain_blocks_rationale:
        title: Show rationale
      hero:
        desc_html: Displayed on the frontpage. At least 600x100px recommended. When not set, falls back to server thumbnail
        title: Hero image
      mascot:
        desc_html: Displayed on multiple pages. At least 293×205px recommended. When not set, falls back to default mascot
        title: Mascot image
      peers_api_enabled:
        desc_html: Domain names this server has encountered in the fediverse
        title: Publish list of discovered servers in the API
      preview_sensitive_media:
        desc_html: Link previews on other websites will display a thumbnail even if the media is marked as sensitive
        title: Show sensitive media in OpenGraph previews
      profile_directory:
        desc_html: Allow users to be discoverable
        title: Enable profile directory
      registrations:
        closed_message:
          desc_html: Displayed on frontpage when registrations are closed. You can use HTML tags
          title: Closed registration message
        deletion:
          desc_html: Allow anyone to delete their account
          title: Open account deletion
        min_invite_role:
          disabled: No one
          title: Allow invitations by
        require_invite_text:
          desc_html: When registrations require manual approval, make the “Why do you want to join?” text input mandatory rather than optional
          title: Require new users to enter a reason to join
      registrations_mode:
        modes:
          approved: Approval required for sign up
          none: Nobody can sign up
          open: Anyone can sign up
        title: Registrations mode
      show_known_fediverse_at_about_page:
        desc_html: When disabled, restricts the public timeline linked from the landing page to showing only local content
        title: Include federated content on unauthenticated public timeline page
      show_staff_badge:
        desc_html: Show a staff badge on a user page
        title: Show staff badge
      site_description:
        desc_html: Introductory paragraph on the API. Describe what makes this Hometown server special and anything else important. You can use HTML tags, in particular <code>&lt;a&gt;</code> and <code>&lt;em&gt;</code>.
        title: Server description
      site_description_extended:
        desc_html: A good place for your code of conduct, rules, guidelines and other things that set your server apart. You can use HTML tags
        title: Custom extended information
      site_short_description:
        desc_html: Displayed in sidebar and meta tags. Describe what Hometown is and what makes this server special in a single paragraph.
        title: Short server description
      site_terms:
        desc_html: You can write your own privacy policy, terms of service or other legalese. You can use HTML tags
        title: Custom terms of service
      site_title: Server name
      thumbnail:
        desc_html: Used for previews via OpenGraph and API. 1200x630px recommended
        title: Server thumbnail
      timeline_preview:
        desc_html: Display link to public timeline on landing page and allow API access to the public timeline without authentication
        title: Allow unauthenticated access to public timeline
      title: Site settings
      trendable_by_default:
        desc_html: Affects hashtags that have not been previously disallowed
        title: Allow hashtags to trend without prior review
      trends:
        desc_html: Publicly display previously reviewed hashtags that are currently trending
        title: Trending hashtags
    site_uploads:
      delete: Delete uploaded file
      destroyed_msg: Site upload successfully deleted!
    statuses:
      back_to_account: Back to account page
      batch:
        delete: Delete
        nsfw_off: Mark as not sensitive
        nsfw_on: Mark as sensitive
      deleted: Deleted
      failed_to_execute: Failed to execute
      media:
        title: Media
      no_media: No media
      no_status_selected: No posts were changed as none were selected
      title: Account posts
      with_media: With media
    system_checks:
      database_schema_check:
        message_html: There are pending database migrations. Please run them to ensure the application behaves as expected
      rules_check:
        action: Manage server rules
        message_html: You haven't defined any server rules.
      sidekiq_process_check:
        message_html: No Sidekiq process running for the %{value} queue(s). Please review your Sidekiq configuration
    tags:
      accounts_today: Unique uses today
      accounts_week: Unique uses this week
      breakdown: Breakdown of today's usage by source
      last_active: Recently used
      most_popular: Most popular
      most_recent: Recently created
      name: Hashtag
      review: Review status
      reviewed: Reviewed
      title: Hashtags
      trending_right_now: Trending right now
      unique_uses_today: "%{count} posting today"
      unreviewed: Not reviewed
      updated_msg: Hashtag settings updated successfully
    title: Administration
    warning_presets:
      add_new: Add new
      delete: Delete
      edit_preset: Edit warning preset
      empty: You haven't defined any warning presets yet.
      title: Manage warning presets
  admin_mailer:
    new_pending_account:
      body: The details of the new account are below. You can approve or reject this application.
      subject: New account up for review on %{instance} (%{username})
    new_report:
      body: "%{reporter} has reported %{target}"
      body_remote: Someone from %{domain} has reported %{target}
      subject: New report for %{instance} (#%{id})
    new_trending_tag:
      body: 'The hashtag #%{name} is trending today, but has not been previously reviewed. It will not be displayed publicly unless you allow it to, or just save the form as it is to never hear about it again.'
      subject: New hashtag up for review on %{instance} (#%{name})
  aliases:
    add_new: Create alias
    created_msg: Successfully created a new alias. You can now initiate the move from the old account.
    deleted_msg: Successfully remove the alias. Moving from that account to this one will no longer be possible.
    empty: You have no aliases.
    hint_html: If you want to move from another account to this one, here you can create an alias, which is required before you can proceed with moving followers from the old account to this one. This action by itself is <strong>harmless and reversible</strong>. <strong>The account migration is initiated from the old account</strong>.
    remove: Unlink alias
  appearance:
    advanced_web_interface: Advanced web interface
    advanced_web_interface_hint: 'If you want to make use of your entire screen width, the advanced web interface allows you to configure many different columns to see as much information at the same time as you want: Home, notifications, federated timeline, any number of lists and hashtags.'
    animations_and_accessibility: Animations and accessibility
    confirmation_dialogs: Confirmation dialogs
    discovery: Discovery
    localization:
      body: Mastodon is translated by volunteers.
      guide_link: https://crowdin.com/project/mastodon
      guide_link_text: Everyone can contribute.
    sensitive_content: Sensitive content
    toot_layout: Post layout
  application_mailer:
    notification_preferences: Change e-mail preferences
    salutation: "%{name},"
    settings: 'Change e-mail preferences: %{link}'
    view: 'View:'
    view_profile: View profile
    view_status: View post
  applications:
    created: Application successfully created
    destroyed: Application successfully deleted
    invalid_url: The provided URL is invalid
    regenerate_token: Regenerate access token
    token_regenerated: Access token successfully regenerated
    warning: Be very careful with this data. Never share it with anyone!
    your_token: Your access token
  auth:
    apply_for_account: Request an invite
    change_password: Password
    checkbox_agreement_html: I agree to the <a href="%{rules_path}" target="_blank">server rules</a> and <a href="%{terms_path}" target="_blank">terms of service</a>
    checkbox_agreement_without_rules_html: I agree to the <a href="%{terms_path}" target="_blank">terms of service</a>
    delete_account: Delete account
    delete_account_html: If you wish to delete your account, you can <a href="%{path}">proceed here</a>. You will be asked for confirmation.
    description:
      prefix_invited_by_user: "@%{name} invites you to join this server of Mastodon!"
      prefix_sign_up: Sign up on Mastodon today!
      suffix: With an account, you will be able to follow people, post updates and exchange messages with users from any Mastodon server and more!
    didnt_get_confirmation: Didn't receive confirmation instructions?
    dont_have_your_security_key: Don't have your security key?
    forgot_password: Forgot your password?
    invalid_reset_password_token: Password reset token is invalid or expired. Please request a new one.
    link_to_otp: Enter a two-factor code from your phone or a recovery code
    link_to_webauth: Use your security key device
    login: Log in
    logout: Logout
    migrate_account: Move to a different account
    migrate_account_html: If you wish to redirect this account to a different one, you can <a href="%{path}">configure it here</a>.
    or_log_in_with: Or log in with
    providers:
      cas: CAS
      saml: SAML
    register: Sign up
    registration_closed: "%{instance} is not accepting new members"
    resend_confirmation: Resend confirmation instructions
    reset_password: Reset password
    security: Security
    set_new_password: Set new password
    setup:
      email_below_hint_html: If the below e-mail address is incorrect, you can change it here and receive a new confirmation e-mail.
      email_settings_hint_html: The confirmation e-mail was sent to %{email}. If that e-mail address is not correct, you can change it in account settings.
      title: Setup
    status:
      account_status: Account status
      confirming: Waiting for e-mail confirmation to be completed.
      functional: Your account is fully operational.
      pending: Your application is pending review by our staff. This may take some time. You will receive an e-mail if your application is approved.
      redirecting_to: Your account is inactive because it is currently redirecting to %{acct}.
    too_fast: Form submitted too fast, try again.
    trouble_logging_in: Trouble logging in?
    use_security_key: Use security key
  authorize_follow:
    already_following: You are already following this account
    already_requested: You have already sent a follow request to that account
    error: Unfortunately, there was an error looking up the remote account
    follow: Follow
    follow_request: 'You have sent a follow request to:'
    following: 'Success! You are now following:'
    post_follow:
      close: Or, you can just close this window.
      return: Show the user's profile
      web: Go to web
    title: Follow %{acct}
  challenge:
    confirm: Continue
    hint_html: "<strong>Tip:</strong> We won't ask you for your password again for the next hour."
    invalid_password: Invalid password
    prompt: Confirm password to continue
  crypto:
    errors:
      invalid_key: is not a valid Ed25519 or Curve25519 key
      invalid_signature: is not a valid Ed25519 signature
  date:
    formats:
      default: "%b %d, %Y"
      with_month_name: "%B %d, %Y"
  datetime:
    distance_in_words:
      about_x_hours: "%{count}h"
      about_x_months: "%{count}mo"
      about_x_years: "%{count}y"
      almost_x_years: "%{count}y"
      half_a_minute: Just now
      less_than_x_minutes: "%{count}m"
      less_than_x_seconds: Just now
      over_x_years: "%{count}y"
      x_days: "%{count}d"
      x_minutes: "%{count}m"
      x_months: "%{count}mo"
      x_seconds: "%{count}s"
  deletes:
    challenge_not_passed: The information you entered was not correct
    confirm_password: Enter your current password to verify your identity
    confirm_username: Enter your username to confirm the procedure
    proceed: Delete account
    success_msg: Your account was successfully deleted
    warning:
      before: 'Before proceeding, please read these notes carefully:'
      caches: Content that has been cached by other servers may persist
      data_removal: Your posts and other data will be permanently removed
      email_change_html: You can <a href="%{path}">change your e-mail address</a> without deleting your account
      email_contact_html: If it still doesn't arrive, you can e-mail <a href="mailto:%{email}">%{email}</a> for help
      email_reconfirmation_html: If you are not receiving the confirmation e-mail, you can <a href="%{path}">request it again</a>
      irreversible: You will not be able to restore or reactivate your account
      more_details_html: For more details, see the <a href="%{terms_path}">privacy policy</a>.
      username_available: Your username will become available again
      username_unavailable: Your username will remain unavailable
  directories:
    directory: Profile directory
    explanation: Discover users based on their interests
    explore_mastodon: Explore %{title}
  domain_validator:
    invalid_domain: is not a valid domain name
  errors:
    '400': The request you submitted was invalid or malformed.
    '403': You don't have permission to view this page.
    '404': The page you are looking for isn't here.
    '406': This page is not available in the requested format.
    '410': The page you were looking for doesn't exist here anymore.
    '422':
      content: Security verification failed. Are you blocking cookies?
      title: Security verification failed
    '429': Too many requests
    '500':
      content: We're sorry, but something went wrong on our end.
      title: This page is not correct
    noscript_html: To use the %{title} web application, please enable JavaScript. Alternatively, try one of the <a href="%{apps_path}">native apps</a> for Hometown/Mastodon for your platform.
    '503': The page could not be served due to a temporary server failure.
    noscript_html: To use the Mastodon web application, please enable JavaScript. Alternatively, try one of the <a href="%{apps_path}">native apps</a> for Mastodon for your platform.
  existing_username_validator:
    not_found: could not find a local user with that username
    not_found_multiple: could not find %{usernames}
  exports:
    archive_takeout:
      date: Date
      download: Download your archive
      hint_html: You can request an archive of your <strong>posts and uploaded media</strong>. The exported data will be in the ActivityPub format, readable by any compliant software. You can request an archive every 7 days.
      in_progress: Compiling your archive...
      request: Request your archive
      size: Size
    blocks: You block
    bookmarks: Bookmarks
    csv: CSV
    domain_blocks: Domain blocks
    lists: Lists
    mutes: You mute
    storage: Media storage
  featured_tags:
    add_new: Add new
    errors:
      limit: You have already featured the maximum amount of hashtags
    hint_html: "<strong>What are featured hashtags?</strong> They are displayed prominently on your public profile and allow people to browse your public posts specifically under those hashtags. They are a great tool for keeping track of creative works or long-term projects."
  filters:
    contexts:
      account: Profiles
      home: Home and lists
      notifications: Notifications
      public: Public timelines
      thread: Conversations
    edit:
      title: Edit filter
    errors:
      invalid_context: None or invalid context supplied
      invalid_irreversible: Irreversible filtering only works with home or notifications context
    index:
      delete: Delete
      empty: You have no filters.
      title: Filters
    new:
      title: Add new filter
  footer:
    developers: Developers
    more: More…
    resources: Resources
    trending_now: Trending now
  generic:
    all: All
    changes_saved_msg: Changes successfully saved!
    copy: Copy
    delete: Delete
    no_batch_actions_available: No batch actions available on this page
    order_by: Order by
    save_changes: Save changes
    validation_errors:
      one: Something isn't quite right yet! Please review the error below
      other: Something isn't quite right yet! Please review %{count} errors below
  html_validator:
    invalid_markup: 'contains invalid HTML markup: %{error}'
  identity_proofs:
    active: Active
    authorize: Yes, authorize
    authorize_connection_prompt: Authorize this cryptographic connection?
    errors:
      failed: The cryptographic connection failed. Please try again from %{provider}.
      keybase:
        invalid_token: Keybase tokens are hashes of signatures and must be 66 hex characters
        verification_failed: Keybase does not recognize this token as a signature of Keybase user %{kb_username}. Please retry from Keybase.
      wrong_user: Cannot create a proof for %{proving} while logged in as %{current}. Log in as %{proving} and try again.
    explanation_html: Here you can cryptographically connect your other identities from other platforms, such as Keybase. This lets other people send you encrypted messages on those platforms and allows them to trust that the content you send them comes from you.
    i_am_html: I am %{username} on %{service}.
    identity: Identity
    inactive: Inactive
    publicize_checkbox: 'And post this:'
    publicize_toot: 'It is proven! I am %{username} on %{service}: %{url}'
    remove: Remove proof from account
    removed: Successfully removed proof from account
    status: Verification status
    view_proof: View proof
  imports:
    errors:
      over_rows_processing_limit: contains more than %{count} rows
    modes:
      merge: Merge
      merge_long: Keep existing records and add new ones
      overwrite: Overwrite
      overwrite_long: Replace current records with the new ones
    preface: You can import data that you have exported from another server, such as a list of the people you are following or blocking.
    success: Your data was successfully uploaded and will now be processed in due time
    types:
      blocking: Blocking list
      bookmarks: Bookmarks
      domain_blocking: Domain blocking list
      following: Following list
      muting: Muting list
    upload: Upload
  in_memoriam_html: In Memoriam.
  invites:
    delete: Deactivate
    expired: Expired
    expires_in:
      '1800': 30 minutes
      '21600': 6 hours
      '3600': 1 hour
      '43200': 12 hours
      '604800': 1 week
      '86400': 1 day
    expires_in_prompt: Never
    generate: Generate invite link
    invited_by: 'You were invited by:'
    max_uses:
      one: 1 use
      other: "%{count} uses"
    max_uses_prompt: No limit
    prompt: Generate and share links with others to grant access to this server
    table:
      expires_at: Expires
      uses: Uses
    title: Invite people
  lists:
    errors:
      limit: You have reached the maximum amount of lists
  media_attachments:
    validations:
      images_and_video: Cannot attach a video to a post that already contains images
      not_ready: Cannot attach files that have not finished processing. Try again in a moment!
      too_many: Cannot attach more than 4 files
  migrations:
    acct: Moved to
    cancel: Cancel redirect
    cancel_explanation: Cancelling the redirect will re-activate your current account, but will not bring back followers that have been moved to that account.
    cancelled_msg: Successfully cancelled the redirect.
    errors:
      already_moved: is the same account you have already moved to
      missing_also_known_as: is not an alias of this account
      move_to_self: cannot be current account
      not_found: could not be found
      on_cooldown: You are on cooldown
    followers_count: Followers at time of move
    incoming_migrations: Moving from a different account
    incoming_migrations_html: To move from another account to this one, first you need to <a href="%{path}">create an account alias</a>.
    moved_msg: Your account is now redirecting to %{acct} and your followers are being moved over.
    not_redirecting: Your account is not redirecting to any other account currently.
    on_cooldown: You have recently migrated your account. This function will become available again in %{count} days.
    past_migrations: Past migrations
    proceed_with_move: Move followers
    redirected_msg: Your account is now redirecting to %{acct}.
    redirecting_to: Your account is redirecting to %{acct}.
    set_redirect: Set redirect
    warning:
      backreference_required: The new account must first be configured to back-reference this one
      before: 'Before proceeding, please read these notes carefully:'
      cooldown: After moving there is a cooldown period during which you will not be able to move again
      disabled_account: Your current account will not be fully usable afterwards. However, you will have access to data export as well as re-activation.
      followers: This action will move all followers from the current account to the new account
      only_redirect_html: Alternatively, you can <a href="%{path}">only put up a redirect on your profile</a>.
      other_data: No other data will be moved automatically
      redirect: Your current account's profile will be updated with a redirect notice and be excluded from searches
  moderation:
    title: Moderation
  move_handler:
    carry_blocks_over_text: This user moved from %{acct}, which you had blocked.
    carry_mutes_over_text: This user moved from %{acct}, which you had muted.
    copy_account_note_text: 'This user moved from %{acct}, here were your previous notes about them:'
  notification_mailer:
    digest:
      action: View all notifications
      body: Here is a brief summary of the messages you missed since your last visit on %{since}
      mention: "%{name} mentioned you in:"
      new_followers_summary:
        one: Also, you have acquired one new follower while being away! Yay!
        other: Also, you have acquired %{count} new followers while being away! Amazing!
      subject:
        one: "1 new notification since your last visit \U0001F418"
        other: "%{count} new notifications since your last visit \U0001F418"
      title: In your absence...
    favourite:
      body: 'Your post was favourited by %{name}:'
      subject: "%{name} favourited your post"
      title: New favourite
    follow:
      body: "%{name} is now following you!"
      subject: "%{name} is now following you"
      title: New follower
    follow_request:
      action: Manage follow requests
      body: "%{name} has requested to follow you"
      subject: 'Pending follower: %{name}'
      title: New follow request
    mention:
      action: Reply
      body: 'You were mentioned by %{name} in:'
      subject: You were mentioned by %{name}
      title: New mention
    poll:
      subject: A poll by %{name} has ended
    reblog:
      body: 'Your post was boosted by %{name}:'
      subject: "%{name} boosted your post"
      title: New boost
    status:
      subject: "%{name} just posted"
  notifications:
    email_events: Events for e-mail notifications
    email_events_hint: 'Select events that you want to receive notifications for:'
    other_settings: Other notifications settings
  number:
    human:
      decimal_units:
        format: "%n%u"
        units:
          billion: B
          million: M
          quadrillion: Q
          thousand: K
          trillion: T
          unit: ''
  otp_authentication:
    code_hint: Enter the code generated by your authenticator app to confirm
    description_html: If you enable <strong>two-factor authentication</strong> using an authenticator app, logging in will require you to be in possession of your phone, which will generate tokens for you to enter.
    enable: Enable
    instructions_html: "<strong>Scan this QR code into Google Authenticator or a similiar TOTP app on your phone</strong>. From now on, that app will generate tokens that you will have to enter when logging in."
    manual_instructions: 'If you can''t scan the QR code and need to enter it manually, here is the plain-text secret:'
    setup: Set up
    wrong_code: The entered code was invalid! Are server time and device time correct?
  pagination:
    newer: Newer
    next: Next
    older: Older
    prev: Prev
    truncate: "&hellip;"
  polls:
    errors:
      already_voted: You have already voted on this poll
      duplicate_options: contain duplicate items
      duration_too_long: is too far into the future
      duration_too_short: is too soon
      expired: The poll has already ended
      invalid_choice: The chosen vote option does not exist
      over_character_limit: cannot be longer than %{max} characters each
      too_few_options: must have more than one item
      too_many_options: can't contain more than %{max} items
  preferences:
    other: Other
    posting_defaults: Posting defaults
    public_timelines: Public timelines
  reactions:
    errors:
      limit_reached: Limit of different reactions reached
      unrecognized_emoji: is not a recognized emoji
  relationships:
    activity: Account activity
    dormant: Dormant
    follow_selected_followers: Follow selected followers
    followers: Followers
    following: Following
    invited: Invited
    last_active: Last active
    most_recent: Most recent
    moved: Moved
    mutual: Mutual
    primary: Primary
    relationship: Relationship
    remove_selected_domains: Remove all followers from the selected domains
    remove_selected_followers: Remove selected followers
    remove_selected_follows: Unfollow selected users
    status: Account status
  remote_follow:
    acct: Enter your username@domain you want to act from
    missing_resource: Could not find the required redirect URL for your account
    no_account_html: Don't have an account? You can <a href='%{sign_up_path}' target='_blank'>sign up here</a>
    proceed: Proceed to follow
    prompt: 'You are going to follow:'
    reason_html: "<strong>Why is this step necessary?</strong> <code>%{instance}</code> might not be the server where you are registered, so we need to redirect you to your home server first."
  remote_interaction:
    favourite:
      proceed: Proceed to favourite
      prompt: 'You want to favourite this post:'
    reblog:
      proceed: Proceed to boost
      prompt: 'You want to boost this post:'
    reply:
      proceed: Proceed to reply
      prompt: 'You want to reply to this post:'
  scheduled_statuses:
    over_daily_limit: You have exceeded the limit of %{limit} scheduled posts for that day
    over_total_limit: You have exceeded the limit of %{limit} scheduled posts
    too_soon: The scheduled date must be in the future
  sessions:
    activity: Last activity
    browser: Browser
    browsers:
      alipay: Alipay
      blackberry: Blackberry
      chrome: Chrome
      edge: Microsoft Edge
      electron: Electron
      firefox: Firefox
      generic: Unknown browser
      ie: Internet Explorer
      micro_messenger: MicroMessenger
      nokia: Nokia S40 Ovi Browser
      opera: Opera
      otter: Otter
      phantom_js: PhantomJS
      qq: QQ Browser
      safari: Safari
      uc_browser: UCBrowser
      weibo: Weibo
    current_session: Current session
    description: "%{browser} on %{platform}"
    explanation: These are the web browsers currently logged in to your %{title} account.
    ip: IP
    platforms:
      adobe_air: Adobe Air
      android: Android
      blackberry: Blackberry
      chrome_os: ChromeOS
      firefox_os: Firefox OS
      ios: iOS
      linux: Linux
      mac: macOS
      other: unknown platform
      windows: Windows
      windows_mobile: Windows Mobile
      windows_phone: Windows Phone
    revoke: Revoke
    revoke_success: Session successfully revoked
    title: Sessions
  settings:
    account: Account
    account_settings: Account settings
    aliases: Account aliases
    appearance: Appearance
    authorized_apps: Authorized apps
    back: Back home
    delete: Account deletion
    development: Development
    edit_profile: Edit profile
    export: Data export
    featured_tags: Featured hashtags
    identity_proofs: Identity proofs
    import: Import
    import_and_export: Import and export
    migrate: Account migration
    notifications: Notifications
    preferences: Preferences
    profile: Profile
    relationships: Follows and followers
    two_factor_authentication: Two-factor Auth
    webauthn_authentication: Security keys
  statuses:
    attached:
      audio:
        one: "%{count} audio"
        other: "%{count} audio"
      description: 'Attached: %{attached}'
      image:
        one: "%{count} image"
        other: "%{count} images"
      video:
        one: "%{count} video"
        other: "%{count} videos"
    boosted_from_html: Boosted from %{acct_link}
    content_warning: 'Content warning: %{warning}'
    disallowed_hashtags:
      one: 'contained a disallowed hashtag: %{tags}'
      other: 'contained the disallowed hashtags: %{tags}'
    errors:
      in_reply_not_found: The post you are trying to reply to does not appear to exist.
    language_detection: Automatically detect language
    local_only: Local-only
    open_in_web: Open in web
    over_character_limit: character limit of %{max} exceeded
    pin_errors:
      limit: You have already pinned the maximum number of posts
      ownership: Someone else's post cannot be pinned
<<<<<<< HEAD
      private: Non-public post cannot be pinned
=======
      private: Non-public posts cannot be pinned
>>>>>>> 4c7efdba
      reblog: A boost cannot be pinned
    poll:
      total_people:
        one: "%{count} person"
        other: "%{count} people"
      total_votes:
        one: "%{count} vote"
        other: "%{count} votes"
      vote: Vote
    show_more: Show more
    show_newer: Show newer
    show_older: Show older
    show_thread: Show thread
    sign_in_to_participate: Sign in to participate in the conversation
    title: '%{name}: "%{quote}"'
    visibilities:
      direct: Direct
      private: Followers-only
      private_long: Only show to followers
      public: Public
      public_long: Everyone can see
      unlisted: Unlisted
      unlisted_long: Everyone can see, but not listed on public timelines
  stream_entries:
    pinned: Pinned post
    reblogged: boosted
    sensitive_content: Sensitive content
  tags:
    does_not_match_previous_name: does not match the previous name
  terms:
    body_html: |
      <h2>Privacy Policy</h2>
      <h3 id="collect">What information do we collect?</h3>

      <ul>
        <li><em>Basic account information</em>: If you register on this server, you may be asked to enter a username, an e-mail address and a password. You may also enter additional profile information such as a display name and biography, and upload a profile picture and header image. The username, display name, biography, profile picture and header image are always listed publicly.</li>
        <li><em>Posts, following and other public information</em>: The list of people you follow is listed publicly, the same is true for your followers. When you submit a message, the date and time is stored as well as the application you submitted the message from. Messages may contain media attachments, such as pictures and videos. Public and unlisted posts are available publicly. When you feature a post on your profile, that is also publicly available information. Your posts are delivered to your followers, in some cases it means they are delivered to different servers and copies are stored there. When you delete posts, this is likewise delivered to your followers. The action of reblogging or favouriting another post is always public.</li>
        <li><em>Direct and followers-only posts</em>: All posts are stored and processed on the server. Followers-only posts are delivered to your followers and users who are mentioned in them, and direct posts are delivered only to users mentioned in them. In some cases it means they are delivered to different servers and copies are stored there. We make a good faith effort to limit the access to those posts only to authorized persons, but other servers may fail to do so. Therefore it's important to review servers your followers belong to. You may toggle an option to approve and reject new followers manually in the settings. <em>Please keep in mind that the operators of the server and any receiving server may view such messages</em>, and that recipients may screenshot, copy or otherwise re-share them. <em>Do not share any dangerous information over Hometown/Mastodon.</em></li>
        <li><em>IPs and other metadata</em>: When you log in, we record the IP address you log in from, as well as the name of your browser application. All the logged in sessions are available for your review and revocation in the settings. The latest IP address used is stored for up to 12 months. We also may retain server logs which include the IP address of every request to our server.</li>
      </ul>

      <hr class="spacer" />

      <h3 id="use">What do we use your information for?</h3>

      <p>Any of the information we collect from you may be used in the following ways:</p>

      <ul>
        <li>To provide the core functionality of Hometown/Mastodon. You can only interact with other people's content and post your own content when you are logged in. For example, you may follow other people to view their combined posts in your own personalized home timeline.</li>
        <li>To aid moderation of the community, for example comparing your IP address with other known ones to determine ban evasion or other violations.</li>
        <li>The email address you provide may be used to send you information, notifications about other people interacting with your content or sending you messages, and to respond to inquiries, and/or other requests or questions.</li>
      </ul>

      <hr class="spacer" />

      <h3 id="protect">How do we protect your information?</h3>

      <p>We implement a variety of security measures to maintain the safety of your personal information when you enter, submit, or access your personal information. Among other things, your browser session, as well as the traffic between your applications and the API, are secured with SSL, and your password is hashed using a strong one-way algorithm. You may enable two-factor authentication to further secure access to your account.</p>

      <hr class="spacer" />

      <h3 id="data-retention">What is our data retention policy?</h3>

      <p>We will make a good faith effort to:</p>

      <ul>
        <li>Retain server logs containing the IP address of all requests to this server, in so far as such logs are kept, no more than 90 days.</li>
        <li>Retain the IP addresses associated with registered users no more than 12 months.</li>
      </ul>

      <p>You can request and download an archive of your content, including your posts, media attachments, profile picture, and header image.</p>

      <p>You may irreversibly delete your account at any time.</p>

      <hr class="spacer"/>

      <h3 id="cookies">Do we use cookies?</h3>

      <p>Yes. Cookies are small files that a site or its service provider transfers to your computer's hard drive through your Web browser (if you allow). These cookies enable the site to recognize your browser and, if you have a registered account, associate it with your registered account.</p>

      <p>We use cookies to understand and save your preferences for future visits.</p>

      <hr class="spacer" />

      <h3 id="disclose">Do we disclose any information to outside parties?</h3>

      <p>We do not sell, trade, or otherwise transfer to outside parties your personally identifiable information. This does not include trusted third parties who assist us in operating our site, conducting our business, or servicing you, so long as those parties agree to keep this information confidential. We may also release your information when we believe release is appropriate to comply with the law, enforce our site policies, or protect ours or others rights, property, or safety.</p>

      <p>Your public content may be downloaded by other servers in the network. Your public and followers-only posts are delivered to the servers where your followers reside, and direct messages are delivered to the servers of the recipients, in so far as those followers or recipients reside on a different server than this.</p>

      <p>When you authorize an application to use your account, depending on the scope of permissions you approve, it may access your public profile information, your following list, your followers, your lists, all your posts, and your favourites. Applications can never access your e-mail address or password.</p>

      <hr class="spacer" />

      <h3 id="children">Site usage by children</h3>

      <p>If this server is in the EU or the EEA: Our site, products and services are all directed to people who are at least 16 years old. If you are under the age of 16, per the requirements of the GDPR (<a href="https://en.wikipedia.org/wiki/General_Data_Protection_Regulation">General Data Protection Regulation</a>) do not use this site.</p>

      <p>If this server is in the USA: Our site, products and services are all directed to people who are at least 13 years old. If you are under the age of 13, per the requirements of COPPA (<a href="https://en.wikipedia.org/wiki/Children%27s_Online_Privacy_Protection_Act">Children's Online Privacy Protection Act</a>) do not use this site.</p>

      <p>Law requirements can be different if this server is in another jurisdiction.</p>

      <hr class="spacer" />

      <h3 id="changes">Changes to our Privacy Policy</h3>

      <p>If we decide to change our privacy policy, we will post those changes on this page.</p>

      <p>This document is CC-BY-SA. It was last updated March 7, 2018.</p>

      <p>Originally adapted from the <a href="https://github.com/discourse/discourse">Discourse privacy policy</a>.</p>
    title: "%{instance} Terms of Service and Privacy Policy"
  themes:
    contrast: Mastodon (High contrast)
    default: Mastodon (Dark)
    mastodon-light: Mastodon (Light)
    macaron: Macaron (Pastel light)
    fairy-floss: Fairy Floss (Pastel dark)
  time:
    formats:
      default: "%b %d, %Y, %H:%M"
      month: "%b %Y"
  two_factor_authentication:
    add: Add
    disable: Disable 2FA
    disabled_success: Two-factor authentication successfully disabled
    edit: Edit
    enabled: Two-factor authentication is enabled
    enabled_success: Two-factor authentication successfully enabled
    generate_recovery_codes: Generate recovery codes
    lost_recovery_codes: Recovery codes allow you to regain access to your account if you lose your phone. If you've lost your recovery codes, you can regenerate them here. Your old recovery codes will be invalidated.
    methods: Two-factor methods
    otp: Authenticator app
    recovery_codes: Backup recovery codes
    recovery_codes_regenerated: Recovery codes successfully regenerated
    recovery_instructions_html: If you ever lose access to your phone, you can use one of the recovery codes below to regain access to your account. <strong>Keep the recovery codes safe</strong>. For example, you may print them and store them with other important documents.
    webauthn: Security keys
  user_mailer:
    backup_ready:
      explanation: You requested a full backup of your %{title} account. It's now ready for download!
      subject: Your archive is ready for download
      title: Archive takeout
    sign_in_token:
      details: 'Here are details of the attempt:'
      explanation: 'We detected an attempt to sign in to your account from an unrecognized IP address. If this is you, please enter the security code below on the sign in challenge page:'
      further_actions: 'If this wasn''t you, please change your password and enable two-factor authentication on your account. You can do so here:'
      subject: Please confirm attempted sign in
      title: Sign in attempt
    warning:
      explanation:
        disable: You can no longer login to your account or use it in any other way, but your profile and other data remains intact.
        sensitive: Your uploaded media files and linked media will be treated as sensitive.
        silence: You can still use your account but only people who are already following you will see your posts on this server, and you may be excluded from various public listings. However, others may still manually follow you.
        suspend: You can no longer use your account, and your profile and other data are no longer accessible. You can still login to request a backup of your data until the data is fully removed, but we will retain some data to prevent you from evading the suspension.
      get_in_touch: You can reply to this e-mail to get in touch with the staff of %{instance}.
      review_server_policies: Review server policies
      statuses: 'Specifically, for:'
      subject:
        disable: Your account %{acct} has been frozen
        none: Warning for %{acct}
        sensitive: Your account %{acct} posting media has been marked as sensitive
        silence: Your account %{acct} has been limited
        suspend: Your account %{acct} has been suspended
      title:
        disable: Account frozen
        none: Warning
        sensitive: Your media has been marked as sensitive
        silence: Account limited
        suspend: Account suspended
    welcome:
      edit_profile_action: Setup profile
      edit_profile_step: You can customize your profile by uploading an avatar, header, changing your display name and more. If you’d like to review new followers before they’re allowed to follow you, you can lock your account.
      explanation: Here are some tips to get you started
      final_action: Start posting
      final_step: 'Start posting! Even without followers your public messages may be seen by others, for example on the local timeline and in hashtags. You may want to introduce yourself on the #introductions hashtag.'
      full_handle: Your full handle
      full_handle_hint: This is what you would tell your friends so they can message or follow you from another server.
      review_preferences_action: Change preferences
      review_preferences_step: Make sure to set your preferences, such as which emails you'd like to receive, or what privacy level you’d like your posts to default to. If you don’t have motion sickness, you could choose to enable GIF autoplay.
      subject: Welcome to %{title}
      tip_federated_timeline: The federated timeline is a firehose view of the wider network. But it only includes people your neighbours are subscribed to, so it's not complete.
      tip_following: You follow your server's admin(s) by default. To find more interesting people, check the local and federated timelines.
      tip_local_timeline: The local timeline is a firehose view of people on %{instance}. These are your immediate neighbours!
      tip_mobile_webapp: If your Android mobile browser prompts you to add %{instance} to your homescreen, you can receive push notifications from the web app. It acts like a native app in many ways! On iOS, you can still pin %{instance} to your homescreen, but you will not receive push notifications.
      tips: Tips
      title: Welcome aboard, %{name}!
  users:
    follow_limit_reached: You cannot follow more than %{limit} people
    generic_access_help_html: Trouble accessing your account? You may get in touch with %{email} for assistance
    invalid_otp_token: Invalid two-factor code
    invalid_sign_in_token: Invalid security code
    otp_lost_help_html: If you lost access to both, you may get in touch with %{email}
    seamless_external_login: You are logged in via an external service, so password and e-mail settings are not available.
    signed_in_as: 'Signed in as:'
    suspicious_sign_in_confirmation: You appear to not have logged in from this device before, and you haven't logged in for a while, so we're sending a security code to your e-mail address to confirm that it's you.
  verification:
    explanation_html: 'You can <strong>verify yourself as the owner of the links in your profile metadata</strong>. For that, the linked website must contain a link back to your %{instance} profile. The link back <strong>must</strong> have a <code>rel="me"</code> attribute. The text content of the link does not matter. Here is an example:'
    verification: Verification
  webauthn_credentials:
    add: Add new security key
    create:
      error: There was a problem adding your security key. Please try again.
      success: Your security key was successfully added.
    delete: Delete
    delete_confirmation: Are you sure you want to delete this security key?
    description_html: If you enable <strong>security key authentication</strong>, logging in will require you to use one of your security keys.
    destroy:
      error: There was a problem deleting you security key. Please try again.
      success: Your security key was successfully deleted.
    invalid_credential: Invalid security key
    nickname_hint: Enter the nickname of your new security key
    not_enabled: You haven't enabled WebAuthn yet
    not_supported: This browser doesn't support security keys
    otp_required: To use security keys please enable two-factor authentication first.
    registered_on: Registered on %{date}<|MERGE_RESOLUTION|>--- conflicted
+++ resolved
@@ -2,11 +2,7 @@
 en:
   about:
     about_hashtag_html: These are public posts tagged with <strong>#%{hashtag}</strong>. You can interact with them if you have an account anywhere in the fediverse.
-<<<<<<< HEAD
     about_mastodon_html: 'Hometown is adapted from Mastodon, a decentralized social network with no ads, no corporate surveillance, and ethical design.'
-=======
-    about_mastodon_html: 'The social network of the future: No ads, no corporate surveillance, ethical design, and decentralization! Own your data with Mastodon!'
->>>>>>> 4c7efdba
     about_this: About
     active_count_after: active
     active_footnote: Monthly Active Users (MAU)
@@ -84,10 +80,6 @@
       other: Posts
     posts_tab_heading: Posts
     posts_with_replies: Posts and replies
-<<<<<<< HEAD
-    reserved_username: The username is reserved
-=======
->>>>>>> 4c7efdba
     roles:
       admin: Admin
       bot: Bot
@@ -1268,11 +1260,7 @@
     pin_errors:
       limit: You have already pinned the maximum number of posts
       ownership: Someone else's post cannot be pinned
-<<<<<<< HEAD
-      private: Non-public post cannot be pinned
-=======
       private: Non-public posts cannot be pinned
->>>>>>> 4c7efdba
       reblog: A boost cannot be pinned
     poll:
       total_people:
