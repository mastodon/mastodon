--- conflicted
+++ resolved
@@ -858,15 +858,12 @@
         message_html: You haven't defined any server rules.
       sidekiq_process_check:
         message_html: No Sidekiq process running for the %{value} queue(s). Please review your Sidekiq configuration
-<<<<<<< HEAD
-=======
       software_version_critical_check:
         action: See available updates
         message_html: A critical Mastodon update is available, please update as quickly as possible.
       software_version_patch_check:
         action: See available updates
         message_html: A bugfix Mastodon update is available.
->>>>>>> a8dd3210
       upload_check_privacy_error:
         action: Check here for more information
         message_html: "<strong>Your web server is misconfigured. The privacy of your users is at risk.</strong>"
