--- conflicted
+++ resolved
@@ -429,7 +429,6 @@
       muting: Muting list
     upload: Upload
   in_memoriam_html: In Memoriam.
-<<<<<<< HEAD
   keyword_mutes:
     add_keyword: Add keyword
     edit: Edit
@@ -438,7 +437,6 @@
     match_whole_word: Match whole word
     remove: Remove
     remove_all: Remove all
-=======
   invites:
     delete: Delete
     expires_in:
@@ -458,7 +456,6 @@
       expires_at: Expires
       uses: Uses
     title: Invite people
->>>>>>> 1c5b0e33
   landing_strip_html: "<strong>%{name}</strong> is a user on %{link_to_root_path}. You can follow them or interact with them if you have an account anywhere in the fediverse."
   landing_strip_signup_html: If you don't, you can <a href="%{sign_up_path}">sign up here</a>.
   media_attachments:
