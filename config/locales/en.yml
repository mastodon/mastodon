---
en:
  about:
    about_mastodon_html: 'The social network of the future: No ads, no corporate surveillance, ethical design, and decentralization! Own your data with Mastodon!'
    contact_missing: Not set
    contact_unavailable: N/A
    hosted_on: Mastodon hosted on %{domain}
    title: About
  accounts:
    followers:
      one: Follower
      other: Followers
    following: Following
    instance_actor_flash: This account is a virtual actor used to represent the server itself and not any individual user. It is used for federation purposes and should not be suspended.
    last_active: last active
    link_verified_on: Ownership of this link was checked on %{date}
    nothing_here: There is nothing here!
    pin_errors:
      following: You must be already following the person you want to endorse
    posts:
      one: Post
      other: Posts
    posts_tab_heading: Posts
    self_follow_error: Following your own account is not allowed
  admin:
    account_actions:
      action: Perform action
      already_silenced: This account has already been limited.
      already_suspended: This account has already been suspended.
      title: Perform moderation action on %{acct}
    account_moderation_notes:
      create: Leave note
      created_msg: Moderation note successfully created!
      destroyed_msg: Moderation note successfully destroyed!
    accounts:
      add_email_domain_block: Block email domain
      approve: Approve
      approved_msg: Successfully approved %{username}'s sign-up application
      are_you_sure: Are you sure?
      avatar: Avatar
      by_domain: Domain
      change_email:
        changed_msg: Email successfully changed!
        current_email: Current email
        label: Change email
        new_email: New email
        submit: Change email
        title: Change email for %{username}
      change_role:
        changed_msg: Role successfully changed!
        edit_roles: Manage user roles
        label: Change role
        no_role: No role
        title: Change role for %{username}
      confirm: Confirm
      confirmed: Confirmed
      confirming: Confirming
      custom: Custom
      delete: Delete data
      deleted: Deleted
      demote: Demote
      destroyed_msg: "%{username}'s data is now queued to be deleted imminently"
      disable: Freeze
      disable_sign_in_token_auth: Disable email token authentication
      disable_two_factor_authentication: Disable 2FA
      disabled: Frozen
      display_name: Display name
      domain: Domain
      edit: Edit
      email: Email
      email_status: Email status
      enable: Unfreeze
      enable_sign_in_token_auth: Enable email token authentication
      enabled: Enabled
      enabled_msg: Successfully unfroze %{username}'s account
      followers: Followers
      follows: Follows
      header: Header
      inbox_url: Inbox URL
      invite_request_text: Reasons for joining
      invited_by: Invited by
      ip: IP
      joined: Joined
      location:
        all: All
        local: Local
        remote: Remote
        title: Location
      login_status: Login status
      media_attachments: Media attachments
      memorialize: Turn into memoriam
      memorialized: Memorialized
      memorialized_msg: Successfully turned %{username} into a memorial account
      moderation:
        active: Active
        all: All
        disabled: Disabled
        pending: Pending
        silenced: Limited
        suspended: Suspended
        title: Moderation
      moderation_notes: Moderation notes
      most_recent_activity: Most recent activity
      most_recent_ip: Most recent IP
      no_account_selected: No accounts were changed as none were selected
      no_limits_imposed: No limits imposed
      no_role_assigned: No role assigned
      not_subscribed: Not subscribed
      pending: Pending review
      perform_full_suspension: Suspend
      previous_strikes: Previous strikes
      previous_strikes_description_html:
        one: This account has <strong>one</strong> strike.
        other: This account has <strong>%{count}</strong> strikes.
      promote: Promote
      protocol: Protocol
      public: Public
      push_subscription_expires: PuSH subscription expires
      redownload: Refresh profile
      redownloaded_msg: Successfully refreshed %{username}'s profile from origin
      reject: Reject
      rejected_msg: Successfully rejected %{username}'s sign-up application
      remote_suspension_irreversible: The data of this account has been irreversibly deleted.
      remote_suspension_reversible_hint_html: The account has been suspended on their server, and the data will be fully removed on %{date}. Until then, the remote server can restore this account without any ill effects. If you wish to remove all of the account's data immediately, you can do so below.
      remove_avatar: Remove avatar
      remove_header: Remove header
      removed_avatar_msg: Successfully removed %{username}'s avatar image
      removed_header_msg: Successfully removed %{username}'s header image
      resend_confirmation:
        already_confirmed: This user is already confirmed
        send: Resend confirmation link
        success: Confirmation link successfully sent!
      reset: Reset
      reset_password: Reset password
      resubscribe: Resubscribe
      role: Role
      search: Search
      search_same_email_domain: Other users with the same email domain
      search_same_ip: Other users with the same IP
      security: Security
      security_measures:
        only_password: Only password
        password_and_2fa: Password and 2FA
      sensitive: Force-sensitive
      sensitized: Marked as sensitive
      shared_inbox_url: Shared inbox URL
      show:
        created_reports: Made reports
        targeted_reports: Reported by others
      silence: Limit
      silenced: Limited
      statuses: Posts
      strikes: Previous strikes
      subscribe: Subscribe
      suspend: Suspend
      suspended: Suspended
      suspension_irreversible: The data of this account has been irreversibly deleted. You can unsuspend the account to make it usable but it will not recover any data it previously had.
      suspension_reversible_hint_html: The account has been suspended, and the data will be fully removed on %{date}. Until then, the account can be restored without any ill effects. If you wish to remove all of the account's data immediately, you can do so below.
      title: Accounts
      unblock_email: Unblock email address
      unblocked_email_msg: Successfully unblocked %{username}'s email address
      unconfirmed_email: Unconfirmed email
      undo_sensitized: Undo force-sensitive
      undo_silenced: Undo limit
      undo_suspension: Undo suspension
      unsilenced_msg: Successfully undid limit of %{username}'s account
      unsubscribe: Unsubscribe
      unsuspended_msg: Successfully unsuspended %{username}'s account
      username: Username
      view_domain: View summary for domain
      warn: Warn
      web: Web
      whitelisted: Allowed for federation
    action_logs:
      action_types:
        approve_appeal: Approve Appeal
        approve_user: Approve User
        assigned_to_self_report: Assign Report
        change_email_user: Change Email for User
        change_role_user: Change Role of User
        confirm_user: Confirm User
        create_account_warning: Create Warning
        create_announcement: Create Announcement
        create_canonical_email_block: Create Email Block
        create_custom_emoji: Create Custom Emoji
        create_domain_allow: Create Domain Allow
        create_domain_block: Create Domain Block
        create_email_domain_block: Create Email Domain Block
        create_ip_block: Create IP rule
        create_relay: Create Relay
        create_unavailable_domain: Create Unavailable Domain
        create_user_role: Create Role
        demote_user: Demote User
        destroy_announcement: Delete Announcement
        destroy_canonical_email_block: Delete Email Block
        destroy_custom_emoji: Delete Custom Emoji
        destroy_domain_allow: Delete Domain Allow
        destroy_domain_block: Delete Domain Block
        destroy_email_domain_block: Delete Email Domain Block
        destroy_instance: Purge Domain
        destroy_ip_block: Delete IP rule
        destroy_relay: Delete Relay
        destroy_status: Delete Post
        destroy_unavailable_domain: Delete Unavailable Domain
        destroy_user_role: Destroy Role
        disable_2fa_user: Disable 2FA
        disable_custom_emoji: Disable Custom Emoji
        disable_relay: Disable Relay
        disable_sign_in_token_auth_user: Disable Email Token Authentication for User
        disable_user: Disable User
        enable_custom_emoji: Enable Custom Emoji
        enable_relay: Enable Relay
        enable_sign_in_token_auth_user: Enable Email Token Authentication for User
        enable_user: Enable User
        memorialize_account: Memorialize Account
        promote_user: Promote User
        publish_terms_of_service: Publish Terms of Service
        reject_appeal: Reject Appeal
        reject_user: Reject User
        remove_avatar_user: Remove Avatar
        reopen_report: Reopen Report
        resend_user: Resend Confirmation Mail
        reset_password_user: Reset Password
        resolve_report: Resolve Report
        sensitive_account: Force-Sensitive Account
        silence_account: Limit Account
        suspend_account: Suspend Account
        unassigned_report: Unassign Report
        unblock_email_account: Unblock email address
        unsensitive_account: Undo Force-Sensitive Account
        unsilence_account: Undo Limit Account
        unsuspend_account: Unsuspend Account
        update_announcement: Update Announcement
        update_custom_emoji: Update Custom Emoji
        update_domain_block: Update Domain Block
        update_ip_block: Update IP rule
        update_report: Update Report
        update_status: Update Post
        update_user_role: Update Role
      actions:
        approve_appeal_html: "%{name} approved moderation decision appeal from %{target}"
        approve_user_html: "%{name} approved sign-up from %{target}"
        assigned_to_self_report_html: "%{name} assigned report %{target} to themselves"
        change_email_user_html: "%{name} changed the email address of user %{target}"
        change_role_user_html: "%{name} changed role of %{target}"
        confirm_user_html: "%{name} confirmed email address of user %{target}"
        create_account_warning_html: "%{name} sent a warning to %{target}"
        create_announcement_html: "%{name} created new announcement %{target}"
        create_canonical_email_block_html: "%{name} blocked email with the hash %{target}"
        create_custom_emoji_html: "%{name} uploaded new emoji %{target}"
        create_domain_allow_html: "%{name} allowed federation with domain %{target}"
        create_domain_block_html: "%{name} blocked domain %{target}"
        create_email_domain_block_html: "%{name} blocked email domain %{target}"
        create_ip_block_html: "%{name} created rule for IP %{target}"
        create_relay_html: "%{name} created a relay %{target}"
        create_unavailable_domain_html: "%{name} stopped delivery to domain %{target}"
        create_user_role_html: "%{name} created %{target} role"
        demote_user_html: "%{name} demoted user %{target}"
        destroy_announcement_html: "%{name} deleted announcement %{target}"
        destroy_canonical_email_block_html: "%{name} unblocked email with the hash %{target}"
        destroy_custom_emoji_html: "%{name} deleted emoji %{target}"
        destroy_domain_allow_html: "%{name} disallowed federation with domain %{target}"
        destroy_domain_block_html: "%{name} unblocked domain %{target}"
        destroy_email_domain_block_html: "%{name} unblocked email domain %{target}"
        destroy_instance_html: "%{name} purged domain %{target}"
        destroy_ip_block_html: "%{name} deleted rule for IP %{target}"
        destroy_relay_html: "%{name} deleted the relay %{target}"
        destroy_status_html: "%{name} removed post by %{target}"
        destroy_unavailable_domain_html: "%{name} resumed delivery to domain %{target}"
        destroy_user_role_html: "%{name} deleted %{target} role"
        disable_2fa_user_html: "%{name} disabled two factor requirement for user %{target}"
        disable_custom_emoji_html: "%{name} disabled emoji %{target}"
        disable_relay_html: "%{name} disabled the relay %{target}"
        disable_sign_in_token_auth_user_html: "%{name} disabled email token authentication for %{target}"
        disable_user_html: "%{name} disabled login for user %{target}"
        enable_custom_emoji_html: "%{name} enabled emoji %{target}"
        enable_relay_html: "%{name} enabled the relay %{target}"
        enable_sign_in_token_auth_user_html: "%{name} enabled email token authentication for %{target}"
        enable_user_html: "%{name} enabled login for user %{target}"
        memorialize_account_html: "%{name} turned %{target}'s account into a memoriam page"
        promote_user_html: "%{name} promoted user %{target}"
        publish_terms_of_service_html: "%{name} published updates to the terms of service"
        reject_appeal_html: "%{name} rejected moderation decision appeal from %{target}"
        reject_user_html: "%{name} rejected sign-up from %{target}"
        remove_avatar_user_html: "%{name} removed %{target}'s avatar"
        reopen_report_html: "%{name} reopened report %{target}"
        resend_user_html: "%{name} resent confirmation email for %{target}"
        reset_password_user_html: "%{name} reset password of user %{target}"
        resolve_report_html: "%{name} resolved report %{target}"
        sensitive_account_html: "%{name} marked %{target}'s media as sensitive"
        silence_account_html: "%{name} limited %{target}'s account"
        suspend_account_html: "%{name} suspended %{target}'s account"
        unassigned_report_html: "%{name} unassigned report %{target}"
        unblock_email_account_html: "%{name} unblocked %{target}'s email address"
        unsensitive_account_html: "%{name} unmarked %{target}'s media as sensitive"
        unsilence_account_html: "%{name} undid limit of %{target}'s account"
        unsuspend_account_html: "%{name} unsuspended %{target}'s account"
        update_announcement_html: "%{name} updated announcement %{target}"
        update_custom_emoji_html: "%{name} updated emoji %{target}"
        update_domain_block_html: "%{name} updated domain block for %{target}"
        update_ip_block_html: "%{name} changed rule for IP %{target}"
        update_report_html: "%{name} updated report %{target}"
        update_status_html: "%{name} updated post by %{target}"
        update_user_role_html: "%{name} changed %{target} role"
      deleted_account: deleted account
      empty: No logs found.
      filter_by_action: Filter by action
      filter_by_user: Filter by user
      title: Audit log
      unavailable_instance: "(domain name unavailable)"
    announcements:
      destroyed_msg: Announcement successfully deleted!
      edit:
        title: Edit announcement
      empty: No announcements found.
      live: Live
      new:
        create: Create announcement
        title: New announcement
      publish: Publish
      published_msg: Announcement successfully published!
      scheduled_for: Scheduled for %{time}
      scheduled_msg: Announcement scheduled for publication!
      title: Announcements
      unpublish: Unpublish
      unpublished_msg: Announcement successfully unpublished!
      updated_msg: Announcement successfully updated!
    critical_update_pending: Critical update pending
    custom_emojis:
      assign_category: Assign category
      by_domain: Domain
      copied_msg: Successfully created local copy of the emoji
      copy: Copy
      copy_failed_msg: Could not make a local copy of that emoji
      create_new_category: Create new category
      created_msg: Emoji successfully created!
      delete: Delete
      destroyed_msg: Emojo successfully destroyed!
      disable: Disable
      disabled: Disabled
      disabled_msg: Successfully disabled that emoji
      emoji: Emoji
      enable: Enable
      enabled: Enabled
      enabled_msg: Successfully enabled that emoji
      image_hint: PNG or GIF up to %{size}
      list: List
      listed: Listed
      new:
        title: Add new custom emoji
      no_emoji_selected: No emojis were changed as none were selected
      not_permitted: You are not permitted to perform this action
      overwrite: Overwrite
      shortcode: Shortcode
      shortcode_hint: At least 2 characters, only alphanumeric characters and underscores
      title: Custom emojis
      uncategorized: Uncategorized
      unlist: Unlist
      unlisted: Unlisted
      update_failed_msg: Could not update that emoji
      updated_msg: Emoji successfully updated!
      upload: Upload
    dashboard:
      active_users: active users
      interactions: interactions
      media_storage: Media storage
      new_users: new users
      opened_reports: reports opened
      pending_appeals_html:
        one: "<strong>%{count}</strong> pending appeal"
        other: "<strong>%{count}</strong> pending appeals"
      pending_reports_html:
        one: "<strong>%{count}</strong> pending report"
        other: "<strong>%{count}</strong> pending reports"
      pending_tags_html:
        one: "<strong>%{count}</strong> pending hashtag"
        other: "<strong>%{count}</strong> pending hashtags"
      pending_users_html:
        one: "<strong>%{count}</strong> pending user"
        other: "<strong>%{count}</strong> pending users"
      resolved_reports: reports resolved
      software: Software
      sources: Sign-up sources
      space: Space usage
      title: Dashboard
      top_languages: Top active languages
      top_servers: Top active servers
      website: Website
    disputes:
      appeals:
        empty: No appeals found.
        title: Appeals
    domain_allows:
      add_new: Allow federation with domain
      created_msg: Domain has been successfully allowed for federation
      destroyed_msg: Domain has been disallowed from federation
      export: Export
      import: Import
      undo: Disallow federation with domain
    domain_blocks:
      add_new: Add new domain block
      confirm_suspension:
        cancel: Cancel
        confirm: Suspend
        permanent_action: Undoing the suspension will not restore any data or relationship.
        preamble_html: You are about to suspend <strong>%{domain}</strong> and its subdomains.
        remove_all_data: This will remove all content, media, and profile data for this domain's accounts from your server.
        stop_communication: Your server will stop communicating with these servers.
        title: Confirm domain block for %{domain}
        undo_relationships: This will undo any follow relationship between accounts of these servers and yours.
      created_msg: Domain block is now being processed
      destroyed_msg: Domain block has been undone
      domain: Domain
      edit: Edit domain block
      existing_domain_block: You have already imposed stricter limits on %{name}.
      existing_domain_block_html: You have already imposed stricter limits on %{name}, you need to <a href="%{unblock_url}">unblock it</a> first.
      export: Export
      import: Import
      new:
        create: Create block
        hint: The domain block will not prevent creation of account entries in the database, but will retroactively and automatically apply specific moderation methods on those accounts.
        severity:
          desc_html: "<strong>Limit</strong> will make posts from accounts at this domain invisible to anyone who isn't following them. <strong>Suspend</strong> will remove all content, media, and profile data for this domain's accounts from your server. Use <strong>None</strong> if you just want to reject media files."
          noop: None
          silence: Limit
          suspend: Suspend
        title: New domain block
      no_domain_block_selected: No domain blocks were changed as none were selected
      not_permitted: You are not permitted to perform this action
      obfuscate: Obfuscate domain name
      obfuscate_hint: Partially obfuscate the domain name in the list if advertising the list of domain limitations is enabled
      private_comment: Private comment
      private_comment_hint: Comment about this domain limitation for internal use by the moderators.
      public_comment: Public comment
      public_comment_hint: Comment about this domain limitation for the general public, if advertising the list of domain limitations is enabled.
      reject_media: Reject media files
      reject_media_hint: Removes locally stored media files and refuses to download any in the future. Irrelevant for suspensions
      reject_reports: Reject reports
      reject_reports_hint: Ignore all reports coming from this domain. Irrelevant for suspensions
      undo: Undo domain block
      view: View domain block
    email_domain_blocks:
      add_new: Add new
      allow_registrations_with_approval: Allow registrations with approval
      attempts_over_week:
        one: "%{count} attempt over the last week"
        other: "%{count} sign-up attempts over the last week"
      created_msg: Successfully blocked email domain
      delete: Delete
      dns:
        types:
          mx: MX record
      domain: Domain
      new:
        create: Add domain
        resolve: Resolve domain
        title: Block new email domain
      no_email_domain_block_selected: No email domain blocks were changed as none were selected
      not_permitted: Not permitted
      resolved_dns_records_hint_html: The domain name resolves to the following MX domains, which are ultimately responsible for accepting email. Blocking an MX domain will block sign-ups from any email address which uses the same MX domain, even if the visible domain name is different. <strong>Be careful not to block major email providers.</strong>
      resolved_through_html: Resolved through %{domain}
      title: Blocked email domains
    export_domain_allows:
      new:
        title: Import domain allows
      no_file: No file selected
    export_domain_blocks:
      import:
        description_html: You are about to import a list of domain blocks. Please review this list very carefully, especially if you have not authored this list yourself.
        existing_relationships_warning: Existing follow relationships
        private_comment_description_html: 'To help you track where imported blocks come from, imported blocks will be created with the following private comment: <q>%{comment}</q>'
        private_comment_template: Imported from %{source} on %{date}
        title: Import domain blocks
      invalid_domain_block: 'One or more domain blocks were skipped because of the following error(s): %{error}'
      new:
        title: Import domain blocks
      no_file: No file selected
    follow_recommendations:
      description_html: "<strong>Follow recommendations help new users quickly find interesting content</strong>. When a user has not interacted with others enough to form personalized follow recommendations, these accounts are recommended instead. They are re-calculated on a daily basis from a mix of accounts with the highest recent engagements and highest local follower counts for a given language."
      language: For language
      status: Status
      suppress: Suppress follow recommendation
      suppressed: Suppressed
      title: Follow recommendations
      unsuppress: Restore follow recommendation
    instances:
      audit_log:
        title: Recent Audit Logs
        view_all: View full audit logs
      availability:
        description_html:
          one: If delivering to the domain fails <strong>%{count} day</strong> without succeeding, no further delivery attempts will be made unless a delivery <em>from</em> the domain is received.
          other: If delivering to the domain fails on <strong>%{count} different days</strong> without succeeding, no further delivery attempts will be made unless a delivery <em>from</em> the domain is received.
        failure_threshold_reached: Failure threshold reached on %{date}.
        failures_recorded:
          one: Failed attempt on %{count} day.
          other: Failed attempts on %{count} different days.
        no_failures_recorded: No failures on record.
        title: Availability
        warning: The last attempt to connect to this server has been unsuccessful
      back_to_all: All
      back_to_limited: Limited
      back_to_warning: Warning
      by_domain: Domain
      confirm_purge: Are you sure you want to permanently delete data from this domain?
      content_policies:
        comment: Internal note
        description_html: You can define content policies that will be applied to all accounts from this domain and any of its subdomains.
        limited_federation_mode_description_html: You can chose whether to allow federation with this domain.
        policies:
          reject_media: Reject media
          reject_reports: Reject reports
          silence: Limit
          suspend: Suspend
        policy: Policy
        reason: Public reason
        title: Content policies
      dashboard:
        instance_accounts_dimension: Most followed accounts
        instance_accounts_measure: stored accounts
        instance_followers_measure: our followers there
        instance_follows_measure: their followers here
        instance_languages_dimension: Top languages
        instance_media_attachments_measure: stored media attachments
        instance_reports_measure: reports about them
        instance_statuses_measure: stored posts
      delivery:
        all: All
        clear: Clear delivery errors
        failing: Failing
        restart: Restart delivery
        stop: Stop delivery
        unavailable: Unavailable
      delivery_available: Delivery is available
      delivery_error_days: Delivery error days
      delivery_error_hint: If delivery is not possible for %{count} days, it will be automatically marked as undeliverable.
      destroyed_msg: Data from %{domain} is now queued for imminent deletion.
      empty: No domains found.
      known_accounts:
        one: "%{count} known account"
        other: "%{count} known accounts"
      moderation:
        all: All
        limited: Limited
        title: Moderation
      private_comment: Private comment
      public_comment: Public comment
      purge: Purge
      purge_description_html: If you believe this domain is offline for good, you can delete all account records and associated data from this domain from your storage. This may take a while.
      title: Federation
      total_blocked_by_us: Blocked by us
      total_followed_by_them: Followed by them
      total_followed_by_us: Followed by us
      total_reported: Reports about them
      total_storage: Media attachments
      totals_time_period_hint_html: The totals displayed below include data for all time.
      unknown_instance: There is currently no record of this domain on this server.
    invites:
      deactivate_all: Deactivate all
      filter:
        all: All
        available: Available
        expired: Expired
        title: Filter
      title: Invites
    ip_blocks:
      add_new: Create rule
      created_msg: Successfully added new IP rule
      delete: Delete
      expires_in:
        '1209600': 2 weeks
        '15778476': 6 months
        '2629746': 1 month
        '31556952': 1 year
        '86400': 1 day
        '94670856': 3 years
      new:
        title: Create new IP rule
      no_ip_block_selected: No IP rules were changed as none were selected
      title: IP rules
    relationships:
      title: "%{acct}'s relationships"
    relays:
      add_new: Add new relay
      delete: Delete
      description_html: A <strong>federation relay</strong> is an intermediary server that exchanges large volumes of public posts between servers that subscribe and publish to it. <strong>It can help small and medium servers discover content from the fediverse</strong>, which would otherwise require local users manually following other people on remote servers.
      disable: Disable
      disabled: Disabled
      enable: Enable
      enable_hint: Once enabled, your server will subscribe to all public posts from this relay, and will begin sending this server's public posts to it.
      enabled: Enabled
      inbox_url: Relay URL
      pending: Waiting for relay's approval
      save_and_enable: Save and enable
      setup: Setup a relay connection
      signatures_not_enabled: Relays may not work correctly while secure mode or limited federation mode is enabled
      status: Status
      title: Relays
    report_notes:
      created_msg: Report note successfully created!
      destroyed_msg: Report note successfully deleted!
    reports:
      account:
        notes:
          one: "%{count} note"
          other: "%{count} notes"
      action_log: Audit log
      action_taken_by: Action taken by
      actions:
        delete_description_html: The reported posts will be deleted and a strike will be recorded to help you escalate on future infractions by the same account.
        mark_as_sensitive_description_html: The media in the reported posts will be marked as sensitive and a strike will be recorded to help you escalate on future infractions by the same account.
        other_description_html: See more options for controlling the account's behaviour and customize communication to the reported account.
        resolve_description_html: No action will be taken against the reported account, no strike recorded, and the report will be closed.
        silence_description_html: The account will be visible only to those who already follow it or manually look it up, severely limiting its reach. Can always be reverted. Closes all reports against this account.
        suspend_description_html: The account and all its contents will be inaccessible and eventually deleted, and interacting with it will be impossible. Reversible within 30 days. Closes all reports against this account.
      actions_description_html: Decide which action to take to resolve this report. If you take a punitive action against the reported account, an email notification will be sent to them, except when the <strong>Spam</strong> category is selected.
      actions_description_remote_html: Decide which action to take to resolve this report. This will only affect how <strong>your</strong> server communicates with this remote account and handle its content.
      actions_no_posts: This report doesn't have any associated posts to delete
      add_to_report: Add more to report
      already_suspended_badges:
        local: Already suspended on this server
        remote: Already suspended on their server
      are_you_sure: Are you sure?
      assign_to_self: Assign to me
      assigned: Assigned moderator
      by_target_domain: Domain of reported account
      cancel: Cancel
      category: Category
      category_description_html: The reason this account and/or content was reported will be cited in communication with the reported account
      comment:
        none: None
      comment_description_html: 'To provide more information, %{name} wrote:'
      confirm: Confirm
      confirm_action: Confirm moderation action against @%{acct}
      created_at: Reported
      delete_and_resolve: Delete posts
      forwarded: Forwarded
      forwarded_replies_explanation: This report is from a remote user and about remote content. It has been forwarded to you because the reported content is in reply to one of your users.
      forwarded_to: Forwarded to %{domain}
      mark_as_resolved: Mark as resolved
      mark_as_sensitive: Mark as sensitive
      mark_as_unresolved: Mark as unresolved
      no_one_assigned: No one
      notes:
        create: Add note
        create_and_resolve: Resolve with note
        create_and_unresolve: Reopen with note
        delete: Delete
        placeholder: Describe what actions have been taken, or any other related updates...
        title: Notes
      notes_description_html: View and leave notes to other moderators and your future self
      processed_msg: 'Report #%{id} successfully processed'
      quick_actions_description_html: 'Take a quick action or scroll down to see reported content:'
      remote_user_placeholder: the remote user from %{instance}
      reopen: Reopen report
      report: 'Report #%{id}'
      reported_account: Reported account
      reported_by: Reported by
      reported_with_application: Reported with application
      resolved: Resolved
      resolved_msg: Report successfully resolved!
      skip_to_actions: Skip to actions
      status: Status
      statuses: Reported content
      statuses_description_html: Offending content will be cited in communication with the reported account
      summary:
        action_preambles:
          delete_html: 'You are about to <strong>remove</strong> some of <strong>@%{acct}</strong>''s posts. This will:'
          mark_as_sensitive_html: 'You are about to <strong>mark</strong> some of <strong>@%{acct}</strong>''s posts as <strong>sensitive</strong>. This will:'
          silence_html: 'You are about to <strong>limit</strong> <strong>@%{acct}</strong>''s account. This will:'
          suspend_html: 'You are about to <strong>suspend</strong> <strong>@%{acct}</strong>''s account. This will:'
        actions:
          delete_html: Remove the offending posts
          mark_as_sensitive_html: Mark the offending posts' media as sensitive
          silence_html: Severely limit <strong>@%{acct}</strong>'s reach by making their profile and contents only visible to people already following them or manually looking it profile up
          suspend_html: Suspend <strong>@%{acct}</strong>, making their profile and contents inaccessible and impossible to interact with
        close_report: 'Mark report #%{id} as resolved'
        close_reports_html: Mark <strong>all</strong> reports against <strong>@%{acct}</strong> as resolved
        delete_data_html: Delete <strong>@%{acct}</strong>'s profile and contents 30 days from now unless they get unsuspended in the meantime
        preview_preamble_html: "<strong>@%{acct}</strong> will receive a warning with the following contents:"
        record_strike_html: Record a strike against <strong>@%{acct}</strong> to help you escalate on future violations from this account
        send_email_html: Send <strong>@%{acct}</strong> a warning email
        warning_placeholder: Optional additional reasoning for the moderation action.
      target_origin: Origin of reported account
      title: Reports
      unassign: Unassign
      unknown_action_msg: 'Unknown action: %{action}'
      unresolved: Unresolved
      updated_at: Updated
      view_profile: View profile
    roles:
      add_new: Add role
      assigned_users:
        one: "%{count} user"
        other: "%{count} users"
      categories:
        administration: Administration
        devops: DevOps
        invites: Invites
        moderation: Moderation
        special: Special
      delete: Delete
      description_html: With <strong>user roles</strong>, you can customize which functions and areas of Mastodon your users can access.
      edit: Edit '%{name}' role
      everyone: Default permissions
      everyone_full_description_html: This is the <strong>base role</strong> affecting <strong>all users</strong>, even those without an assigned role. All other roles inherit permissions from it.
      permissions_count:
        one: "%{count} permission"
        other: "%{count} permissions"
      privileges:
        administrator: Administrator
        administrator_description: Users with this permission will bypass every permission
        delete_user_data: Delete User Data
        delete_user_data_description: Allows users to delete other users' data without delay
        invite_users: Invite Users
        invite_users_description: Allows users to invite new people to the server
        manage_announcements: Manage Announcements
        manage_announcements_description: Allows users to manage announcements on the server
        manage_appeals: Manage Appeals
        manage_appeals_description: Allows users to review appeals against moderation actions
        manage_blocks: Manage Blocks
        manage_blocks_description: Allows users to block email providers and IP addresses
        manage_custom_emojis: Manage Custom Emojis
        manage_custom_emojis_description: Allows users to manage custom emojis on the server
        manage_federation: Manage Federation
        manage_federation_description: Allows users to block or allow federation with other domains, and control deliverability
        manage_invites: Manage Invites
        manage_invites_description: Allows users to browse and deactivate invite links
        manage_reports: Manage Reports
        manage_reports_description: Allows users to review reports and perform moderation actions against them
        manage_roles: Manage Roles
        manage_roles_description: Allows users to manage and assign roles below theirs
        manage_rules: Manage Rules
        manage_rules_description: Allows users to change server rules
        manage_settings: Manage Settings
        manage_settings_description: Allows users to change site settings
        manage_taxonomies: Manage Taxonomies
        manage_taxonomies_description: Allows users to review trending content and update hashtag settings
        manage_user_access: Manage User Access
        manage_user_access_description: Allows users to disable other users' two-factor authentication, change their email address, and reset their password
        manage_users: Manage Users
        manage_users_description: Allows users to view other users' details and perform moderation actions against them
        manage_webhooks: Manage Webhooks
        manage_webhooks_description: Allows users to set up webhooks for administrative events
        view_audit_log: View Audit Log
        view_audit_log_description: Allows users to see a history of administrative actions on the server
        view_dashboard: View Dashboard
        view_dashboard_description: Allows users to access the dashboard and various metrics
        view_devops: DevOps
        view_devops_description: Allows users to access Sidekiq and pgHero dashboards
      title: Roles
    rules:
      add_new: Add rule
      delete: Delete
      description_html: While most claim to have read and agree to the terms of service, usually people do not read through until after a problem arises. <strong>Make it easier to see your server's rules at a glance by providing them in a flat bullet point list.</strong> Try to keep individual rules short and simple, but try not to split them up into many separate items either.
      edit: Edit rule
      empty: No server rules have been defined yet.
      title: Server rules
    settings:
      about:
        manage_rules: Manage server rules
        preamble: Provide in-depth information about how the server is operated, moderated, funded.
        rules_hint: There is a dedicated area for rules that your users are expected to adhere to.
        title: About
      appearance:
        preamble: Customize Mastodon's web interface.
        title: Appearance
      branding:
        preamble: Your server's branding differentiates it from other servers in the network. This information may be displayed across a variety of environments, such as Mastodon's web interface, native applications, in link previews on other websites and within messaging apps, and so on. For this reason, it is best to keep this information clear, short and concise.
        title: Branding
      captcha_enabled:
        desc_html: This relies on external scripts from hCaptcha, which may be a security and privacy concern. In addition, <strong>this can make the registration process significantly less accessible to some (especially disabled) people</strong>. For these reasons, please consider alternative measures such as approval-based or invite-based registration.
        title: Require new users to solve a CAPTCHA to confirm their account
      content_retention:
        danger_zone: Danger zone
        preamble: Control how user-generated content is stored in Mastodon.
        title: Content retention
      default_noindex:
        desc_html: Affects all users who have not changed this setting themselves
        title: Opt users out of search engine indexing by default
      discovery:
        follow_recommendations: Follow recommendations
        preamble: Surfacing interesting content is instrumental in onboarding new users who may not know anyone Mastodon. Control how various discovery features work on your server.
        profile_directory: Profile directory
        public_timelines: Public timelines
        publish_discovered_servers: Publish discovered servers
        publish_statistics: Publish statistics
        title: Discovery
        trends: Trends
      domain_blocks:
        all: To everyone
        disabled: To no one
        users: To logged-in local users
      registrations:
        moderation_recommandation: Please make sure you have an adequate and reactive moderation team before you open registrations to everyone!
        preamble: Control who can create an account on your server.
        title: Registrations
        deletion:
          desc_html: Allow anyone to delete their account
          title: Open account deletion
      registrations_mode:
        modes:
          approved: Approval required for sign up
          none: Nobody can sign up
          open: Anyone can sign up
        warning_hint: We recommend using “Approval required for sign up” unless you are confident your moderation team can handle spam and malicious registrations in a timely fashion.
      security:
        authorized_fetch: Require authentication from federated servers
        authorized_fetch_hint: Requiring authentication from federated servers enables stricter enforcement of both user-level and server-level blocks. However, this comes at the cost of a performance penalty, reduces the reach of your replies, and may introduce compatibility issues with some federated services. In addition, this will not prevent dedicated actors from fetching your public posts and accounts.
        authorized_fetch_overridden_hint: You are currently unable to change this setting because it is overridden by an environment variable.
        federation_authentication: Federation authentication enforcement
      title: Server settings
    site_uploads:
      delete: Delete uploaded file
      destroyed_msg: Site upload successfully deleted!
    software_updates:
      critical_update: Critical — please update quickly
      description: It is recommended to keep your Mastodon installation up to date to benefit from the latest fixes and features. Moreover, it is sometimes critical to update Mastodon in a timely manner to avoid security issues. For these reasons, Mastodon checks for updates every 30 minutes, and will notify you according to your email notification preferences.
      documentation_link: Learn more
      release_notes: Release notes
      title: Available updates
      type: Type
      types:
        major: Major release
        minor: Minor release
        patch: Patch release — bugfixes and easy to apply changes
      version: Version
    statuses:
      account: Author
      application: Application
      back_to_account: Back to account page
      back_to_report: Back to report page
      batch:
        add_to_report: 'Add to report #%{id}'
        remove_from_report: Remove from report
        report: Report
      contents: Contents
      deleted: Deleted
      favourites: Favorites
      history: Version history
      in_reply_to: Replying to
      language: Language
      media:
        title: Media
      metadata: Metadata
      no_history: This post hasn't been edited
      no_status_selected: No posts were changed as none were selected
      open: Open post
      original_status: Original post
      reblogs: Reblogs
      replied_to_html: Replied to %{acct_link}
      status_changed: Post changed
      status_title: Post by @%{name}
      title: Account posts - @%{name}
      trending: Trending
      view_publicly: View publicly
      visibility: Visibility
      with_media: With media
    strikes:
      actions:
        delete_statuses: "%{name} deleted %{target}'s posts"
        disable: "%{name} froze %{target}'s account"
        mark_statuses_as_sensitive: "%{name} marked %{target}'s posts as sensitive"
        none: "%{name} sent a warning to %{target}"
        sensitive: "%{name} marked %{target}'s account as sensitive"
        silence: "%{name} limited %{target}'s account"
        suspend: "%{name} suspended %{target}'s account"
      appeal_approved: Appealed
      appeal_pending: Appeal pending
      appeal_rejected: Appeal rejected
    system_checks:
      database_schema_check:
        message_html: There are pending database migrations. Please run them to ensure the application behaves as expected
      elasticsearch_health_red:
        message_html: Elasticsearch cluster is unhealthy (red status), search features are unavailable
      elasticsearch_health_yellow:
        message_html: Elasticsearch cluster is unhealthy (yellow status), you may want to investigate the reason
      elasticsearch_index_mismatch:
        message_html: Elasticsearch index mappings are outdated. Please run <code>tootctl search deploy --only=%{value}</code>
      elasticsearch_preset:
        action: See documentation
        message_html: Your Elasticsearch cluster has more than one node, but Mastodon is not configured to use them.
      elasticsearch_preset_single_node:
        action: See documentation
        message_html: Your Elasticsearch cluster has only one node, <code>ES_PRESET</code> should be set to <code>single_node_cluster</code>.
      elasticsearch_reset_chewy:
        message_html: Your Elasticsearch system index is outdated due to a setting change. Please run <code>tootctl search deploy --reset-chewy</code> to update it.
      elasticsearch_running_check:
        message_html: Could not connect to Elasticsearch. Please check that it is running, or disable full-text search
      elasticsearch_version_check:
        message_html: 'Incompatible Elasticsearch version: %{value}'
        version_comparison: Elasticsearch %{running_version} is running while %{required_version} is required
      rules_check:
        action: Manage server rules
        message_html: You haven't defined any server rules.
      sidekiq_process_check:
        message_html: No Sidekiq process running for the %{value} queue(s). Please review your Sidekiq configuration
      software_version_check:
        action: See available updates
        message_html: A Mastodon update is available.
      software_version_critical_check:
        action: See available updates
        message_html: A critical Mastodon update is available, please update as quickly as possible.
      software_version_patch_check:
        action: See available updates
        message_html: A bugfix Mastodon update is available.
      upload_check_privacy_error:
        action: Check here for more information
        message_html: "<strong>Your web server is misconfigured. The privacy of your users is at risk.</strong>"
      upload_check_privacy_error_object_storage:
        action: Check here for more information
        message_html: "<strong>Your object storage is misconfigured. The privacy of your users is at risk.</strong>"
    tags:
      moderation:
        not_trendable: Not trendable
        not_usable: Not usable
        pending_review: Pending review
        review_requested: Review requested
        reviewed: Reviewed
        title: Status
        trendable: Trendable
        unreviewed: Unreviewed
        usable: Usable
      name: Name
      newest: Newest
      oldest: Oldest
      open: View Publicly
      reset: Reset
      review: Review status
      search: Search
      title: Hashtags
      updated_msg: Hashtag settings updated successfully
    terms_of_service:
      back: Back to terms of service
      changelog: What's changed
      create: Use your own
      current: Current
      draft: Draft
      generate: Use template
      generates:
        action: Generate
        chance_to_review_html: "<strong>The generated terms of service will not be published automatically.</strong> You will have a chance to review the results. Please fill in the necessary details to proceed."
        explanation_html: The terms of service template provided is for informational purposes only, and should not be construed as legal advice on any subject matter. Please consult with your own legal counsel on your situation and specific legal questions you have.
        title: Terms of Service Setup
      history: History
      live: Live
      no_history: There are no recorded changes of the terms of service yet.
      no_terms_of_service_html: You don't currently have any terms of service configured. Terms of service are meant to provide clarity and protect you from potential liabilities in disputes with your users.
      notified_on_html: Users notified on %{date}
      notify_users: Notify users
      preview:
        explanation_html: 'The email will be sent to <strong>%{display_count} users</strong> who have signed up before %{date}. The following text will be included in the e-mail:'
        send_preview: Send preview to %{email}
        send_to_all:
          one: Send %{display_count} email
          other: Send %{display_count} emails
        title: Preview terms of service notification
      publish: Publish
      published_on_html: Published on %{date}
      save_draft: Save draft
      title: Terms of Service
    title: Administration
    trends:
      allow: Allow
      approved: Approved
      confirm_allow: Are you sure you want to allow selected tags?
      confirm_disallow: Are you sure you want to disallow selected tags?
      disallow: Disallow
      links:
        allow: Allow link
        allow_provider: Allow publisher
        confirm_allow: Are you sure you want to allow selected links?
        confirm_allow_provider: Are you sure you want to allow selected providers?
        confirm_disallow: Are you sure you want to disallow selected links?
        confirm_disallow_provider: Are you sure you want to disallow selected providers?
        description_html: These are links that are currently being shared a lot by accounts that your server sees posts from. It can help your users find out what's going on in the world. No links are displayed publicly until you approve the publisher. You can also allow or reject individual links.
        disallow: Disallow link
        disallow_provider: Disallow publisher
        no_link_selected: No links were changed as none were selected
        publishers:
          no_publisher_selected: No publishers were changed as none were selected
        shared_by_over_week:
          one: Shared by one person over the last week
          other: Shared by %{count} people over the last week
        title: Trending links
        usage_comparison: Shared %{today} times today, compared to %{yesterday} yesterday
      not_allowed_to_trend: Not allowed to trend
      only_allowed: Only allowed
      pending_review: Pending review
      preview_card_providers:
        allowed: Links from this publisher can trend
        description_html: These are domains from which links are often shared on your server. Links will not trend publicly unless the domain of the link is approved. Your approval (or rejection) extends to subdomains.
        rejected: Links from this publisher won't trend
        title: Publishers
      rejected: Rejected
      statuses:
        allow: Allow post
        allow_account: Allow author
        confirm_allow: Are you sure you want to allow selected statuses?
        confirm_allow_account: Are you sure you want to allow selected accounts?
        confirm_disallow: Are you sure you want to disallow selected statuses?
        confirm_disallow_account: Are you sure you want to disallow selected accounts?
        description_html: These are posts that your server knows about that are currently being shared and favorited a lot at the moment. It can help your new and returning users to find more people to follow. No posts are displayed publicly until you approve the author, and the author allows their account to be suggested to others. You can also allow or reject individual posts.
        disallow: Disallow post
        disallow_account: Disallow author
        no_status_selected: No trending posts were changed as none were selected
        not_discoverable: Author has not opted-in to being discoverable
        shared_by:
          one: Shared or favorited one time
          other: Shared and favorited %{friendly_count} times
        title: Trending posts
      tags:
        current_score: Current score %{score}
        dashboard:
          tag_accounts_measure: unique uses
          tag_languages_dimension: Top languages
          tag_servers_dimension: Top servers
          tag_servers_measure: different servers
          tag_uses_measure: total uses
        description_html: These are hashtags that are currently appearing in a lot of posts that your server sees. It can help your users find out what people are talking the most about at the moment. No hashtags are displayed publicly until you approve them.
        listable: Can be suggested
        no_tag_selected: No tags were changed as none were selected
        not_listable: Won't be suggested
        not_trendable: Won't appear under trends
        not_usable: Cannot be used
        peaked_on_and_decaying: Peaked on %{date}, now decaying
        title: Trending hashtags
        trendable: Can appear under trends
        trending_rank: 'Trending #%{rank}'
        usable: Can be used
        usage_comparison: Used %{today} times today, compared to %{yesterday} yesterday
        used_by_over_week:
          one: Used by one person over the last week
          other: Used by %{count} people over the last week
      title: Recommendations & Trends
      trending: Trending
    warning_presets:
      add_new: Add new
      delete: Delete
      edit_preset: Edit warning preset
      empty: You haven't defined any warning presets yet.
      title: Warning presets
    webhooks:
      add_new: Add endpoint
      delete: Delete
      description_html: A <strong>webhook</strong> enables Mastodon to push <strong>real-time notifications</strong> about chosen events to your own application, so your application can <strong>automatically trigger reactions</strong>.
      disable: Disable
      disabled: Disabled
      edit: Edit endpoint
      empty: You don't have any webhook endpoints configured yet.
      enable: Enable
      enabled: Active
      enabled_events:
        one: 1 enabled event
        other: "%{count} enabled events"
      events: Events
      new: New webhook
      rotate_secret: Rotate secret
      secret: Signing secret
      status: Status
      title: Webhooks
      webhook: Webhook
  admin_mailer:
    auto_close_registrations:
      body: Due to a lack of recent moderator activity, registrations on %{instance} have been automatically switched to requiring manual review, to prevent %{instance} from being used as a platform for potential bad actors. You can switch it back to open registrations at any time.
      subject: Registrations for %{instance} have been automatically switched to requiring approval
    new_appeal:
      actions:
        delete_statuses: to delete their posts
        disable: to freeze their account
        mark_statuses_as_sensitive: to mark their posts as sensitive
        none: a warning
        sensitive: to mark their account as sensitive
        silence: to limit their account
        suspend: to suspend their account
      body: "%{target} is appealing a moderation decision by %{action_taken_by} from %{date}, which was %{type}. They wrote:"
      next_steps: You can approve the appeal to undo the moderation decision, or ignore it.
      subject: "%{username} is appealing a moderation decision on %{instance}"
    new_critical_software_updates:
      body: New critical versions of Mastodon have been released, you may want to update as soon as possible!
      subject: Critical Mastodon updates are available for %{instance}!
    new_pending_account:
      body: The details of the new account are below. You can approve or reject this application.
      subject: New account up for review on %{instance} (%{username})
    new_report:
      body: "%{reporter} has reported %{target}"
      body_remote: Someone from %{domain} has reported %{target}
      subject: New report for %{instance} (#%{id})
    new_software_updates:
      body: New Mastodon versions have been released, you may want to update!
      subject: New Mastodon versions are available for %{instance}!
    new_trends:
      body: 'The following items need a review before they can be displayed publicly:'
      new_trending_links:
        title: Trending links
      new_trending_statuses:
        title: Trending posts
      new_trending_tags:
        title: Trending hashtags
      subject: New trends up for review on %{instance}
  aliases:
    add_new: Create alias
    created_msg: Successfully created a new alias. You can now initiate the move from the old account.
    deleted_msg: Successfully removed the alias. Moving from that account to this one will no longer be possible.
    empty: You have no aliases.
    hint_html: If you want to move from another account to this one, here you can create an alias, which is required before you can proceed with moving followers from the old account to this one. This action by itself is <strong>harmless and reversible</strong>. <strong>The account migration is initiated from the old account</strong>.
    remove: Unlink alias
  appearance:
    advanced_web_interface: Advanced web interface
    advanced_web_interface_hint: 'If you want to make use of your entire screen width, the advanced web interface allows you to configure many different columns to see as much information at the same time as you want: Home, notifications, federated timeline, any number of lists and hashtags.'
    optional_feature: Optional feature (exclusive to this server)
    animations_and_accessibility: Animations and accessibility
    confirmation_dialogs: Confirmation dialogs
    discovery: Discovery
    localization:
      body: Mastodon is translated by volunteers.
      guide_link: https://crowdin.com/project/mastodon
      guide_link_text: Everyone can contribute.
    sensitive_content: Sensitive content
  application_mailer:
    notification_preferences: Change email preferences
    salutation: "%{name},"
    settings: 'Change email preferences: %{link}'
    unsubscribe: Unsubscribe
    view: 'View:'
    view_profile: View profile
    view_status: View post
  applications:
    created: Application successfully created
    destroyed: Application successfully deleted
    logout: Logout
    regenerate_token: Regenerate access token
    token_regenerated: Access token successfully regenerated
    warning: Be very careful with this data. Never share it with anyone!
    your_token: Your access token
  auth:
    apply_for_account: Request an account
    captcha_confirmation:
      help_html: If you have issues solving the CAPTCHA, you can get in touch with us through %{email} and we can assist you.
      hint_html: Just one more thing! We need to confirm you're a human (this is so we can keep the spam out!). Solve the CAPTCHA below and click "Continue".
      title: Security check
    confirmations:
      awaiting_review: Your email address is confirmed! The %{domain} staff is now reviewing your registration. You will receive an email if they approve your account!
      awaiting_review_title: Your registration is being reviewed
      clicking_this_link: clicking this link
      login_link: log in
      proceed_to_login_html: You can now proceed to %{login_link}.
      redirect_to_app_html: You should have been redirected to the <strong>%{app_name}</strong> app. If that did not happen, try %{clicking_this_link} or manually return to the app.
      registration_complete: Your registration on %{domain} is now complete!
      welcome_title: Welcome, %{name}!
      wrong_email_hint: If that email address is not correct, you can change it in account settings.
    delete_account: Delete account
    delete_account_html: If you wish to delete your account, you can <a href="%{path}">proceed here</a>. You will be asked for confirmation.
    description:
      prefix_invited_by_user: "@%{name} invites you to join this server of Mastodon!"
      prefix_sign_up: Sign up on Mastodon today!
      suffix: With an account, you will be able to follow people, post updates and exchange messages with users from any Mastodon server and more!
    didnt_get_confirmation: Didn't receive a confirmation link?
    dont_have_your_security_key: Don't have your security key?
    forgot_password: Forgot your password?
    invalid_reset_password_token: Password reset token is invalid or expired. Please request a new one.
    link_to_otp: Enter a two-factor code from your phone or a recovery code
    link_to_webauth: Use your security key device
    log_in_with: Log in with
    login: Log in
    logout: Logout
    migrate_account: Move to a different account
    migrate_account_html: If you wish to redirect this account to a different one, you can <a href="%{path}">configure it here</a>.
    or_log_in_with: Or log in with
    progress:
      confirm: Confirm email
      details: Your details
      review: Our review
      rules: Accept rules
    providers:
      cas: CAS
      saml: SAML
    register: Sign up
    registration_closed: "%{instance} is not accepting new members"
    resend_confirmation: Resend confirmation link
    reset_password: Reset password
    rules:
      accept: Accept
      back: Back
      invited_by: 'You can join %{domain} thanks to the invitation you have received from:'
      preamble: These are set and enforced by the %{domain} moderators.
      preamble_invited: Before you proceed, please consider the ground rules set by the moderators of %{domain}.
      title: Some ground rules.
      title_invited: You've been invited.
    security: Security
    set_new_password: Set new password
    setup:
      email_below_hint_html: Check your spam folder, or request another one. You can correct your email address if it's wrong.
      email_settings_hint_html: Click the link we sent to %{email} to begin using Mastodon. We'll wait right here.
      link_not_received: Didn't get a link?
      new_confirmation_instructions_sent: You will receive a new email with the confirmation link in a few minutes!
      title: Check your inbox
    sign_in:
      preamble_html: Login with your <strong>%{domain}</strong> credentials. If your account is hosted on a different server, you will not be able to log in here.
      title: Login to %{domain}
    sign_up:
<<<<<<< HEAD
      manual_review: Sign-ups on %{domain} go through manual review by our moderators. Please read our Terms of Service.
      preamble: With an account on this Mastodon server, you'll be able to follow any other person on the network, regardless of where their account is hosted.
=======
      manual_review: Sign-ups on %{domain} go through manual review by our moderators. To help us process your registration, write a bit about yourself and why you want an account on %{domain}.
      preamble: With an account on this Mastodon server, you'll be able to follow any other person on the fediverse, regardless of where their account is hosted.
>>>>>>> 87709051
      title: Let's get you set up on %{domain}.
    status:
      account_status: Account status
      confirming: Waiting for email confirmation to be completed.
      functional: Your account is fully operational.
      pending: Your application is pending review by our staff. This may take some time. You will receive an email if your application is approved.
      redirecting_to: Your account is inactive because it is currently redirecting to %{acct}.
      self_destruct: As %{domain} is closing down, you will only get limited access to your account.
      view_strikes: View past strikes against your account
    too_fast: Form submitted too fast, try again.
    use_security_key: Use security key
    user_agreement_html: I have read and agree to the <a href="%{terms_of_service_path}" target="_blank">terms of service</a> and <a href="%{privacy_policy_path}" target="_blank">privacy policy</a>
  author_attribution:
    example_title: Sample text
    hint_html: Are you writing news or blog articles outside of Mastodon? Control how you get credited when they are shared on Mastodon.
    instructions: 'Make sure this code is in your article''s HTML:'
    more_from_html: More from %{name}
    s_blog: "%{name}'s Blog"
    then_instructions: Then, add the domain name of the publication in the field below.
    title: Author attribution
  challenge:
    confirm: Continue
    hint_html: "<strong>Tip:</strong> We won't ask you for your password again for the next hour."
    invalid_password: Invalid password
    prompt: Confirm password to continue
  crypto:
    errors:
      invalid_key: is not a valid Ed25519 or Curve25519 key
  date:
    formats:
      default: "%b %d, %Y"
      with_month_name: "%B %d, %Y"
  datetime:
    distance_in_words:
      about_x_hours: "%{count}h"
      about_x_months: "%{count}mo"
      about_x_years: "%{count}y"
      almost_x_years: "%{count}y"
      half_a_minute: Just now
      less_than_x_minutes: "%{count}m"
      less_than_x_seconds: Just now
      over_x_years: "%{count}y"
      x_days: "%{count}d"
      x_minutes: "%{count}m"
      x_months: "%{count}mo"
      x_seconds: "%{count}s"
  deletes:
    challenge_not_passed: The information you entered was not correct
    confirm_password: Enter your current password to verify your identity
    confirm_username: Enter your username to confirm the procedure
    proceed: Delete account
    success_msg: Your account was successfully deleted
    warning:
      before: 'Before proceeding, please read these notes carefully:'
      caches: Content that has been cached by other servers may persist
      data_removal: Your posts and other data will be permanently removed
      email_change_html: You can <a href="%{path}">change your email address</a> without deleting your account
      email_contact_html: If it still doesn't arrive, you can email <a href="mailto:%{email}">%{email}</a> for help
      email_reconfirmation_html: If you are not receiving the confirmation email, you can <a href="%{path}">request it again</a>
      irreversible: You will not be able to restore or reactivate your account
      more_details_html: For more details, see the <a href="%{terms_path}">privacy policy</a>.
      username_available: Your username will become available again
      username_unavailable: Your username will remain unavailable
  disputes:
    strikes:
      action_taken: Action taken
      appeal: Appeal
      appeal_approved: This strike has been successfully appealed and is no longer valid
      appeal_rejected: The appeal has been rejected
      appeal_submitted_at: Appeal submitted
      appealed_msg: Your appeal has been submitted. If it is approved, you will be notified.
      appeals:
        submit: Submit appeal
      approve_appeal: Approve appeal
      associated_report: Associated report
      created_at: Dated
      description_html: These are actions taken against your account and warnings that have been sent to you by the staff of %{instance}.
      recipient: Addressed to
      reject_appeal: Reject appeal
      status: 'Post #%{id}'
      status_removed: Post already removed from system
      title: "%{action} from %{date}"
      title_actions:
        delete_statuses: Post removal
        disable: Freezing of account
        mark_statuses_as_sensitive: Marking of posts as sensitive
        none: Warning
        sensitive: Marking of account as sensitive
        silence: Limitation of account
        suspend: Suspension of account
      your_appeal_approved: Your appeal has been approved
      your_appeal_pending: You have submitted an appeal
      your_appeal_rejected: Your appeal has been rejected
  edit_profile:
    basic_information: Basic information
    hint_html: "<strong>Customize what people see on your public profile and next to your posts.</strong> Other people are more likely to follow you back and interact with you when you have a filled out profile and a profile picture."
    other: Other
  errors:
    '400': The request you submitted was invalid or malformed.
    '403': You don't have permission to view this page.
    '404': The page you are looking for isn't here.
    '406': This page is not available in the requested format.
    '410': The page you were looking for doesn't exist here anymore.
    '422':
      content: Security verification failed. Are you blocking cookies?
      title: Security verification failed
    '429': Too many requests
    '500':
      content: We're sorry, but something went wrong on our end.
      title: This page is not correct
    '503': The page could not be served due to a temporary server failure.
    noscript_html: To use the Mastodon web application, please enable JavaScript. Alternatively, try one of the <a href="%{apps_path}">native apps</a> for Mastodon for your platform.
  existing_username_validator:
    not_found: could not find a local user with that username
    not_found_multiple: could not find %{usernames}
  exports:
    archive_takeout:
      date: Date
      download: Download your archive
      hint_html: You can request an archive of your <strong>posts and uploaded media</strong>. The exported data will be in the ActivityPub format, readable by any compliant software. You can request an archive every 7 days.
      in_progress: Compiling your archive...
      request: Request your archive
      size: Size
    blocks: You block
    bookmarks: Bookmarks
    csv: CSV
    domain_blocks: Domain blocks
    lists: Lists
    mutes: You mute
    storage: Media storage
  featured_tags:
    add_new: Add new
    errors:
      limit: You have already featured the maximum number of hashtags
    hint_html: "<strong>Feature your most important hashtags on your profile.</strong> A great tool for keeping track of your creative works and long-term projects, featured hashtags are displayed prominently on your profile and allow quick access to your own posts."
  filters:
    contexts:
      account: Profiles
      home: Home and lists
      notifications: Notifications
      public: Public timelines
      thread: Conversations
    edit:
      add_keyword: Add keyword
      keywords: Keywords
      statuses: Individual posts
      statuses_hint_html: This filter applies to select individual posts regardless of whether they match the keywords below. <a href="%{path}">Review or remove posts from the filter</a>.
      title: Edit filter
    errors:
      deprecated_api_multiple_keywords: These parameters cannot be changed from this application because they apply to more than one filter keyword. Use a more recent application or the web interface.
      invalid_context: None or invalid context supplied
    index:
      contexts: Filters in %{contexts}
      delete: Delete
      empty: You have no filters.
      expires_in: Expires in %{distance}
      expires_on: Expires on %{date}
      keywords:
        one: "%{count} keyword"
        other: "%{count} keywords"
      statuses:
        one: "%{count} post"
        other: "%{count} posts"
      statuses_long:
        one: "%{count} individual post hidden"
        other: "%{count} individual posts hidden"
      title: Filters
    new:
      save: Save new filter
      title: Add new filter
    statuses:
      back_to_filter: Back to filter
      batch:
        remove: Remove from filter
      index:
        hint: This filter applies to select individual posts regardless of other criteria. You can add more posts to this filter from the web interface.
        title: Filtered posts
  generic:
    all: All
    all_items_on_page_selected_html:
      one: "<strong>%{count}</strong> item on this page is selected."
      other: All <strong>%{count}</strong> items on this page are selected.
    all_matching_items_selected_html:
      one: "<strong>%{count}</strong> item matching your search is selected."
      other: All <strong>%{count}</strong> items matching your search are selected.
    cancel: Cancel
    changes_saved_msg: Changes successfully saved!
    confirm: Confirm
    copy: Copy
    delete: Delete
    deselect: Deselect all
    none: None
    order_by: Order by
    save_changes: Save changes
    select_all_matching_items:
      one: Select %{count} item matching your search.
      other: Select all %{count} items matching your search.
    today: today
    validation_errors:
      one: Something isn't quite right yet! Please review the error below
      other: Something isn't quite right yet! Please review %{count} errors below
  imports:
    errors:
      empty: Empty CSV file
      incompatible_type: Incompatible with the selected import type
      invalid_csv_file: 'Invalid CSV file. Error: %{error}'
      over_rows_processing_limit: contains more than %{count} rows
      too_large: File is too large
    failures: Failures
    imported: Imported
    mismatched_types_warning: It appears you may have selected the wrong type for this import, please double-check.
    modes:
      merge: Merge
      merge_long: Keep existing records and add new ones
      overwrite: Overwrite
      overwrite_long: Replace current records with the new ones
    overwrite_preambles:
      blocking_html:
        one: You are about to <strong>replace your block list</strong> with up to <strong>%{count} account</strong> from <strong>%{filename}</strong>.
        other: You are about to <strong>replace your block list</strong> with up to <strong>%{count} accounts</strong> from <strong>%{filename}</strong>.
      bookmarks_html:
        one: You are about to <strong>replace your bookmarks</strong> with up to <strong>%{count} post</strong> from <strong>%{filename}</strong>.
        other: You are about to <strong>replace your bookmarks</strong> with up to <strong>%{count} posts</strong> from <strong>%{filename}</strong>.
      domain_blocking_html:
        one: You are about to <strong>replace your domain block list</strong> with up to <strong>%{count} domain</strong> from <strong>%{filename}</strong>.
        other: You are about to <strong>replace your domain block list</strong> with up to <strong>%{count} domains</strong> from <strong>%{filename}</strong>.
      following_html:
        one: You are about to <strong>follow</strong> up to <strong>%{count} account</strong> from <strong>%{filename}</strong> and <strong>stop following anyone else</strong>.
        other: You are about to <strong>follow</strong> up to <strong>%{count} accounts</strong> from <strong>%{filename}</strong> and <strong>stop following anyone else</strong>.
      lists_html:
        one: You are about to <strong>replace your lists</strong> with contents of <strong>%{filename}</strong>. Up to <strong>%{count} account</strong> will be added to new lists.
        other: You are about to <strong>replace your lists</strong> with contents of <strong>%{filename}</strong>. Up to <strong>%{count} accounts</strong> will be added to new lists.
      muting_html:
        one: You are about to <strong>replace your list of muted account</strong> with up to <strong>%{count} account</strong> from <strong>%{filename}</strong>.
        other: You are about to <strong>replace your list of muted accounts</strong> with up to <strong>%{count} accounts</strong> from <strong>%{filename}</strong>.
    preambles:
      blocking_html:
        one: You are about to <strong>block</strong> up to <strong>%{count} account</strong> from <strong>%{filename}</strong>.
        other: You are about to <strong>block</strong> up to <strong>%{count} accounts</strong> from <strong>%{filename}</strong>.
      bookmarks_html:
        one: You are about to add up to <strong>%{count} post</strong> from <strong>%{filename}</strong> to your <strong>bookmarks</strong>.
        other: You are about to add up to <strong>%{count} posts</strong> from <strong>%{filename}</strong> to your <strong>bookmarks</strong>.
      domain_blocking_html:
        one: You are about to <strong>block</strong> up to <strong>%{count} domain</strong> from <strong>%{filename}</strong>.
        other: You are about to <strong>block</strong> up to <strong>%{count} domains</strong> from <strong>%{filename}</strong>.
      following_html:
        one: You are about to <strong>follow</strong> up to <strong>%{count} account</strong> from <strong>%{filename}</strong>.
        other: You are about to <strong>follow</strong> up to <strong>%{count} accounts</strong> from <strong>%{filename}</strong>.
      lists_html:
        one: You are about to add up to <strong>%{count} account</strong> from <strong>%{filename}</strong> to your <strong>lists</strong>. New lists will be created if there is no list to add to.
        other: You are about to add up to <strong>%{count} accounts</strong> from <strong>%{filename}</strong> to your <strong>lists</strong>. New lists will be created if there is no list to add to.
      muting_html:
        one: You are about to <strong>mute</strong> up to <strong>%{count} account</strong> from <strong>%{filename}</strong>.
        other: You are about to <strong>mute</strong> up to <strong>%{count} accounts</strong> from <strong>%{filename}</strong>.
    preface: You can import data that you have exported from another server, such as a list of the people you are following or blocking.
    recent_imports: Recent imports
    states:
      finished: Finished
      in_progress: In progress
      scheduled: Scheduled
      unconfirmed: Unconfirmed
    status: Status
    success: Your data was successfully uploaded and will be processed in due time
    time_started: Started at
    titles:
      blocking: Importing blocked accounts
      bookmarks: Importing bookmarks
      domain_blocking: Importing blocked domains
      following: Importing followed accounts
      lists: Importing lists
      muting: Importing muted accounts
    type: Import type
    type_groups:
      constructive: Follows & Bookmarks
      destructive: Blocks & mutes
    types:
      blocking: Blocking list
      bookmarks: Bookmarks
      domain_blocking: Domain blocking list
      following: Following list
      lists: Lists
      muting: Muting list
    upload: Upload
  invites:
    delete: Deactivate
    expired: Expired
    expires_in:
      '1800': 30 minutes
      '21600': 6 hours
      '3600': 1 hour
      '43200': 12 hours
      '604800': 1 week
      '86400': 1 day
    expires_in_prompt: Never
    generate: Generate invite link
    invalid: This invite is not valid
    invited_by: 'You were invited by:'
    max_uses:
      one: 1 use
      other: "%{count} uses"
    max_uses_prompt: No limit
    prompt: Generate and share links with others to grant access to this server
    table:
      expires_at: Expires
      uses: Uses
    title: Invite people
  lists:
    errors:
      limit: You have reached the maximum number of lists
  login_activities:
    authentication_methods:
      otp: two-factor authentication app
      password: password
      sign_in_token: email security code
      webauthn: security keys
    description_html: If you see activity that you don't recognize, consider changing your password and enabling two-factor authentication.
    empty: No authentication history available
    failed_sign_in_html: Failed sign-in attempt with %{method} from %{ip} (%{browser})
    successful_sign_in_html: Successful sign-in with %{method} from %{ip} (%{browser})
    title: Authentication history
  mail_subscriptions:
    unsubscribe:
      action: Yes, unsubscribe
      complete: Unsubscribed
      confirmation_html: Are you sure you want to unsubscribe from receiving %{type} for Mastodon on %{domain} to your email at %{email}? You can always re-subscribe from your <a href="%{settings_path}">email notification settings</a>.
      emails:
        notification_emails:
          favourite: favorite notification emails
          follow: follow notification emails
          follow_request: follow request emails
          mention: mention notification emails
          reblog: boost notification emails
      resubscribe_html: If you've unsubscribed by mistake, you can re-subscribe from your <a href="%{settings_path}">email notification settings</a>.
      success_html: You'll no longer receive %{type} for Mastodon on %{domain} to your email at %{email}.
      title: Unsubscribe
  media_attachments:
    validations:
      images_and_video: Cannot attach a video to a post that already contains images
      not_found: Media %{ids} not found or already attached to another post
      not_ready: Cannot attach files that have not finished processing. Try again in a moment!
      too_many: Cannot attach more than 4 files
  migrations:
    acct: Moved to
    cancel: Cancel redirect
    cancel_explanation: Cancelling the redirect will re-activate your current account, but will not bring back followers that have been moved to that account.
    cancelled_msg: Successfully cancelled the redirect.
    errors:
      already_moved: is the same account you have already moved to
      missing_also_known_as: is not an alias of this account
      move_to_self: cannot be current account
      not_found: could not be found
      on_cooldown: You are on cooldown
    followers_count: Followers at time of move
    incoming_migrations: Moving from a different account
    incoming_migrations_html: To move from another account to this one, first you need to <a href="%{path}">create an account alias</a>.
    moved_msg: Your account is now redirecting to %{acct} and your followers are being moved over.
    not_redirecting: Your account is not redirecting to any other account currently.
    on_cooldown: You have recently migrated your account. This function will become available again in %{count} days.
    past_migrations: Past migrations
    proceed_with_move: Move followers
    redirected_msg: Your account is now redirecting to %{acct}.
    redirecting_to: Your account is redirecting to %{acct}.
    set_redirect: Set redirect
    warning:
      backreference_required: The new account must first be configured to back-reference this one
      before: 'Before proceeding, please read these notes carefully:'
      cooldown: After moving there is a waiting period during which you will not be able to move again
      disabled_account: Your current account will not be fully usable afterwards. However, you will have access to data export as well as re-activation.
      followers: This action will move all followers from the current account to the new account
      only_redirect_html: Alternatively, you can <a href="%{path}">only put up a redirect on your profile</a>.
      other_data: No other data will be moved automatically
      redirect: Your current account's profile will be updated with a redirect notice and be excluded from searches
  moderation:
    title: Moderation
  move_handler:
    carry_blocks_over_text: This user moved from %{acct}, which you had blocked.
    carry_mutes_over_text: This user moved from %{acct}, which you had muted.
    copy_account_note_text: 'This user moved from %{acct}, here were your previous notes about them:'
  navigation:
    toggle_menu: Toggle menu
  notification_mailer:
    admin:
      report:
        subject: "%{name} submitted a report"
      sign_up:
        subject: "%{name} signed up"
    favourite:
      body: 'Your post was favorited by %{name}:'
      subject: "%{name} favorited your post"
      title: New favorite
    follow:
      body: "%{name} is now following you!"
      subject: "%{name} is now following you"
      title: New follower
    follow_request:
      action: Manage follow requests
      body: "%{name} has requested to follow you"
      subject: 'Pending follower: %{name}'
      title: New follow request
    mention:
      action: Reply
      body: 'You were mentioned by %{name} in:'
      subject: You were mentioned by %{name}
      title: New mention
    poll:
      subject: A poll by %{name} has ended
    reblog:
      body: 'Your post was boosted by %{name}:'
      subject: "%{name} boosted your post"
      title: New boost
    status:
      subject: "%{name} just posted"
    update:
      subject: "%{name} edited a post"
  notifications:
    administration_emails: Admin email notifications
    email_events: Events for email notifications
    email_events_hint: 'Select events that you want to receive notifications for:'
  number:
    human:
      decimal_units:
        format: "%n%u"
        units:
          billion: B
          million: M
          quadrillion: Q
          thousand: K
          trillion: T
          unit: ''
  otp_authentication:
    code_hint: Enter the code generated by your authenticator app to confirm
    description_html: If you enable <strong>two-factor authentication</strong> using an authenticator app, logging in will require you to be in possession of your phone, which will generate tokens for you to enter.
    enable: Enable
    instructions_html: "<strong>Scan this QR code into Google Authenticator or a similar TOTP app on your phone</strong>. From now on, that app will generate tokens that you will have to enter when logging in."
    manual_instructions: 'If you can''t scan the QR code and need to enter it manually, here is the plain-text secret:'
    setup: Set up
    wrong_code: The entered code was invalid! Are server time and device time correct?
  pagination:
    newer: Newer
    next: Next
    older: Older
    prev: Prev
    truncate: "&hellip;"
  polls:
    errors:
      already_voted: You have already voted on this poll
      duplicate_options: contain duplicate items
      duration_too_long: is too far into the future
      duration_too_short: is too soon
      expired: The poll has already ended
      invalid_choice: The chosen vote option does not exist
      over_character_limit: cannot be longer than %{max} characters each
      self_vote: You cannot vote in your own polls
      too_few_options: must have more than one item
      too_many_options: can't contain more than %{max} items
  preferences:
    other: Other
    posting_defaults: Posting defaults
    public_timelines: Public timelines
  privacy:
    hint_html: "<strong>Customize how you want your profile and your posts to be found.</strong> A variety of features in Mastodon can help you reach a wider audience when enabled. Take a moment to review these settings to make sure they fit your use case."
    privacy: Privacy
    privacy_hint_html: Control how much you want to disclose for the benefit of others. People discover interesting profiles and cool apps by browsing other people's follows and seeing which apps they post from, but you may prefer to keep it hidden.
    reach: Reach
    reach_hint_html: Control whether you want to be discovered and followed by new people. Do you want your posts to appear on the Explore screen? Do you want other people to see you in their follow recommendations? Do you want to accept all new followers automatically, or have granular control over each one?
    search: Search
    search_hint_html: Control how you want to be found. Do you want people to find you by what you've publicly posted about? Do you want people outside Mastodon to find your profile when searching the web? Please mind that total exclusion from all search engines cannot be guaranteed for public information.
    title: Privacy and reach
  privacy_policy:
    title: Privacy Policy
  reactions:
    errors:
      limit_reached: Limit of different reactions reached
      unrecognized_emoji: is not a recognized emoji
  redirects:
    prompt: If you trust this link, click it to continue.
    title: You are leaving %{instance}.
  relationships:
    activity: Account activity
    confirm_follow_selected_followers: Are you sure you want to follow selected followers?
    confirm_remove_selected_followers: Are you sure you want to remove selected followers?
    confirm_remove_selected_follows: Are you sure you want to remove selected follows?
    dormant: Dormant
    follow_failure: Could not follow some of the selected accounts.
    follow_selected_followers: Follow selected followers
    followers: Followers
    following: Following
    invited: Invited
    last_active: Last active
    most_recent: Most recent
    moved: Moved
    mutual: Mutual
    primary: Primary
    relationship: Relationship
    remove_selected_domains: Remove all followers from the selected domains
    remove_selected_followers: Remove selected followers
    remove_selected_follows: Unfollow selected users
    status: Account status
  remote_follow:
    missing_resource: Could not find the required redirect URL for your account
  reports:
    errors:
      invalid_rules: does not reference valid rules
  rss:
    content_warning: 'Content warning:'
    descriptions:
      account: Public posts from @%{acct}
      tag: 'Public posts tagged #%{hashtag}'
  scheduled_statuses:
    over_daily_limit: You have exceeded the limit of %{limit} scheduled posts for today
    over_total_limit: You have exceeded the limit of %{limit} scheduled posts
    too_soon: date must be in the future
  self_destruct:
    lead_html: Unfortunately, <strong>%{domain}</strong> is permanently closing down. If you had an account there, you will not be able to continue using it, but you can still request a backup of your data.
    title: This server is closing down
  sessions:
    activity: Last activity
    browser: Browser
    browsers:
      alipay: Alipay
      blackberry: BlackBerry
      chrome: Chrome
      edge: Microsoft Edge
      electron: Electron
      firefox: Firefox
      generic: Unknown browser
      huawei_browser: Huawei Browser
      ie: Internet Explorer
      micro_messenger: MicroMessenger
      nokia: Nokia S40 Ovi Browser
      opera: Opera
      otter: Otter
      phantom_js: PhantomJS
      qq: QQ Browser
      safari: Safari
      uc_browser: UC Browser
      unknown_browser: Unknown Browser
      weibo: Weibo
    current_session: Current session
    date: Date
    description: "%{browser} on %{platform}"
    explanation: These are the web browsers currently logged in to your Mastodon account.
    ip: IP
    platforms:
      adobe_air: Adobe Air
      android: Android
      blackberry: BlackBerry
      chrome_os: ChromeOS
      firefox_os: Firefox OS
      ios: iOS
      kai_os: KaiOS
      linux: Linux
      mac: macOS
      unknown_platform: Unknown Platform
      windows: Windows
      windows_mobile: Windows Mobile
      windows_phone: Windows Phone
    revoke: Revoke
    revoke_success: Session successfully revoked
    title: Sessions
    view_authentication_history: View authentication history of your account
  settings:
    account: Account
    account_settings: Account settings
    aliases: Account aliases
    appearance: Appearance
    authorized_apps: Authorized apps
    back: Back to Mastodon
    delete: Account deletion
    development: Development
    edit_profile: Edit profile
    export: Export
    featured_tags: Featured hashtags
    import: Import
    import_and_export: Import and export
    migrate: Account migration
    notifications: Email notifications
    preferences: Preferences
    profile: Public profile
    relationships: Follows and followers
    severed_relationships: Severed relationships
    statuses_cleanup: Automated post deletion
    strikes: Moderation strikes
    two_factor_authentication: Two-factor Auth
    webauthn_authentication: Security keys
  severed_relationships:
    download: Download (%{count})
    event_type:
      account_suspension: Account suspension (%{target_name})
      domain_block: Server suspension (%{target_name})
      user_domain_block: You blocked %{target_name}
    lost_followers: Lost followers
    lost_follows: Lost follows
    preamble: You may lose follows and followers when you block a domain or when your moderators decide to suspend a remote server. When that happens, you will be able to download lists of severed relationships, to be inspected and possibly imported on another server.
    purged: Information about this server has been purged by your server's administrators.
    type: Event
  statuses:
    attached:
      audio:
        one: "%{count} audio"
        other: "%{count} audio"
      description: 'Attached: %{attached}'
      image:
        one: "%{count} image"
        other: "%{count} images"
      video:
        one: "%{count} video"
        other: "%{count} videos"
    boosted_from_html: Boosted from %{acct_link}
    content_warning: 'Content warning: %{warning}'
    default_language: Same as interface language
    disallowed_hashtags:
      one: 'contained a disallowed hashtag: %{tags}'
      other: 'contained the disallowed hashtags: %{tags}'
    edited_at_html: Edited %{date}
    errors:
      in_reply_not_found: The post you are trying to reply to does not appear to exist.
    over_character_limit: character limit of %{max} exceeded
    pin_errors:
      direct: Posts that are only visible to mentioned users cannot be pinned
      limit: You have already pinned the maximum number of posts
      ownership: Someone else's post cannot be pinned
      reblog: A boost cannot be pinned
    title: '%{name}: "%{quote}"'
    visibilities:
      direct: Direct
      private: Followers-only
      private_long: Only show to followers
      public: Public
      public_long: Everyone can see
      unlisted: Unlisted
      unlisted_long: Everyone can see, but not listed on public timelines
  statuses_cleanup:
    enabled: Automatically delete old posts
    enabled_hint: Automatically deletes your posts once they reach a specified age threshold, unless they match one of the exceptions below
    exceptions: Exceptions
    explanation: Because deleting posts is an expensive operation, this is done slowly over time when the server is not otherwise busy. For this reason, your posts may be deleted a while after they reach the age threshold.
    ignore_favs: Ignore favorites
    ignore_reblogs: Ignore boosts
    interaction_exceptions: Exceptions based on interactions
    interaction_exceptions_explanation: Note that there is no guarantee for posts to be deleted if they go below the favorite or boost threshold after having once gone over them.
    keep_direct: Keep direct messages
    keep_direct_hint: Doesn't delete any of your direct messages
    keep_media: Keep posts with media attachments
    keep_media_hint: Doesn't delete any of your posts that have media attachments
    keep_pinned: Keep pinned posts
    keep_pinned_hint: Doesn't delete any of your pinned posts
    keep_polls: Keep polls
    keep_polls_hint: Doesn't delete any of your polls
    keep_self_bookmark: Keep posts you bookmarked
    keep_self_bookmark_hint: Doesn't delete your own posts if you have bookmarked them
    keep_self_fav: Keep posts you favorited
    keep_self_fav_hint: Doesn't delete your own posts if you have favorited them
    min_age:
      '1209600': 2 weeks
      '15778476': 6 months
      '2629746': 1 month
      '31556952': 1 year
      '5259492': 2 months
      '604800': 1 week
      '63113904': 2 years
      '7889238': 3 months
    min_age_label: Age threshold
    min_favs: Keep posts favorited at least
    min_favs_hint: Doesn't delete any of your posts that has received at least this number of favorites. Leave blank to delete posts regardless of their number of favorites
    min_reblogs: Keep posts boosted at least
    min_reblogs_hint: Doesn't delete any of your posts that has been boosted at least this number of times. Leave blank to delete posts regardless of their number of boosts
  stream_entries:
    sensitive_content: Sensitive content
  strikes:
    errors:
      too_late: It is too late to appeal this strike
  tags:
    does_not_match_previous_name: does not match the previous name
  terms_of_service:
    title: Terms of Service
  themes:
    contrast: Mastodon (High contrast)
    default: Mastodon (Dark)
    mastodon-light: Mastodon (Light)
    akane-blue: akane-blue (Modern, Dark)
    classic: akane-blue (Classic, Dark)
    system: Automatic (use system theme)
    big-publish: Enable big publish-button
    wide-column: Enable wider column (only on Advanced UI)
    big-and-wide: Enable both big publish-button and wider column
  time:
    formats:
      default: "%b %d, %Y, %H:%M"
      month: "%b %Y"
      time: "%H:%M"
      with_time_zone: "%b %d, %Y, %H:%M %Z"
  translation:
    errors:
      quota_exceeded: The server-wide usage quota for the translation service has been exceeded.
      too_many_requests: There have been too many requests to the translation service recently.
  two_factor_authentication:
    add: Add
    disable: Disable 2FA
    disabled_success: Two-factor authentication successfully disabled
    edit: Edit
    enabled: Two-factor authentication is enabled
    enabled_success: Two-factor authentication successfully enabled
    generate_recovery_codes: Generate recovery codes
    lost_recovery_codes: Recovery codes allow you to regain access to your account if you lose your phone. If you've lost your recovery codes, you can regenerate them here. Your old recovery codes will be invalidated.
    methods: Two-factor methods
    otp: Authenticator app
    recovery_codes: Backup recovery codes
    recovery_codes_regenerated: Recovery codes successfully regenerated
    recovery_instructions_html: If you ever lose access to your phone, you can use one of the recovery codes below to regain access to your account. <strong>Keep the recovery codes safe</strong>. For example, you may print them and store them with other important documents.
    webauthn: Security keys
  user_mailer:
    appeal_approved:
      action: Account Settings
      explanation: The appeal of the strike against your account on %{strike_date} that you submitted on %{appeal_date} has been approved. Your account is once again in good standing.
      subject: Your appeal from %{date} has been approved
      subtitle: Your account is once again in good standing.
      title: Appeal approved
    appeal_rejected:
      explanation: The appeal of the strike against your account on %{strike_date} that you submitted on %{appeal_date} has been rejected.
      subject: Your appeal from %{date} has been rejected
      subtitle: Your appeal has been rejected.
      title: Appeal rejected
    backup_ready:
      explanation: You requested a full backup of your Mastodon account.
      extra: It's now ready for download!
      subject: Your archive is ready for download
      title: Archive takeout
    failed_2fa:
      details: 'Here are details of the sign-in attempt:'
      explanation: Someone has tried to sign in to your account but provided an invalid second authentication factor.
      further_actions_html: If this wasn't you, we recommend that you %{action} immediately as it may be compromised.
      subject: Second factor authentication failure
      title: Failed second factor authentication
    suspicious_sign_in:
      change_password: change your password
      details: 'Here are details of the sign-in:'
      explanation: We've detected a sign-in to your account from a new IP address.
      further_actions_html: If this wasn't you, we recommend that you %{action} immediately and enable two-factor authentication to keep your account secure.
      subject: Your account has been accessed from a new IP address
      title: A new sign-in
    terms_of_service_changed:
      agreement: By continuing to use %{domain}, you are agreeing to these terms. If you disagree with the updated terms, you may terminate your agreement with %{domain} at any time by deleting your account.
      changelog: 'At a glance, here is what this update means for you:'
      description: 'You are receiving this e-mail because we''re making some changes to our terms of service at %{domain}. We encourage you to review the updated terms in full here:'
      description_html: You are receiving this e-mail because we're making some changes to our terms of service at %{domain}. We encourage you to review the <a href="%{path}" target="_blank">updated terms in full here</a>.
      sign_off: The %{domain} team
      subject: Updates to our terms of service
      subtitle: The terms of service of %{domain} are changing
      title: Important update
    warning:
      appeal: Submit an appeal
      appeal_description: If you believe this is an error, you can submit an appeal to the staff of %{instance}.
      categories:
        spam: Spam
        violation: Content violates the following community guidelines
      explanation:
        delete_statuses: Some of your posts have been found to violate one or more community guidelines and have been subsequently removed by the moderators of %{instance}.
        disable: You can no longer use your account, but your profile and other data remains intact. You can request a backup of your data, change account settings or delete your account.
        mark_statuses_as_sensitive: Some of your posts have been marked as sensitive by the moderators of %{instance}. This means that people will need to tap the media in the posts before a preview is displayed. You can mark media as sensitive yourself when posting in the future.
        sensitive: From now on, all your uploaded media files will be marked as sensitive and hidden behind a click-through warning.
        silence: You can still use your account but only people who are already following you will see your posts on this server, and you may be excluded from various discovery features. However, others may still manually follow you.
        suspend: You can no longer use your account, and your profile and other data are no longer accessible. You can still login to request a backup of your data until the data is fully removed in about 30 days, but we will retain some basic data to prevent you from evading the suspension.
      reason: 'Reason:'
      statuses: 'Posts cited:'
      subject:
        delete_statuses: Your posts on %{acct} have been removed
        disable: Your account %{acct} has been frozen
        mark_statuses_as_sensitive: Your posts on %{acct} have been marked as sensitive
        none: Warning for %{acct}
        sensitive: Your posts on %{acct} will be marked as sensitive from now on
        silence: Your account %{acct} has been limited
        suspend: Your account %{acct} has been suspended
      title:
        delete_statuses: Posts removed
        disable: Account frozen
        mark_statuses_as_sensitive: Posts marked as sensitive
        none: Warning
        sensitive: Account marked as sensitive
        silence: Account limited
        suspend: Account suspended
    welcome:
      apps_android_action: Get it on Google Play
      apps_ios_action: Download on the App Store
      apps_step: Download our official apps.
      apps_title: Mastodon apps
      checklist_subtitle: 'Let''s get you started on this new social frontier:'
      checklist_title: Welcome Checklist
      edit_profile_action: Personalize
      edit_profile_step: Boost your interactions by having a comprehensive profile.
      edit_profile_title: Personalize your profile
      explanation: Here are some tips to get you started
      feature_action: Learn more
      feature_audience: Mastodon provides you with a unique possibility of managing your audience without middlemen. Mastodon deployed on your own infrastructure allows you to follow and be followed from any other Mastodon server online and is under no one's control but yours.
      feature_audience_title: Build your audience in confidence
      feature_control: You know best what you want to see on your home feed. No algorithms or ads to waste your time. Follow anyone across any Mastodon server from a single account and receive their posts in chronological order, and make your corner of the internet a little more like you.
      feature_control_title: Stay in control of your own timeline
      feature_creativity: Mastodon supports audio, video and picture posts, accessibility descriptions, polls, content warnings, animated avatars, custom emojis, thumbnail crop control, and more, to help you express yourself online. Whether you're publishing your art, your music, or your podcast, Mastodon is there for you.
      feature_creativity_title: Unparalleled creativity
      feature_moderation: Mastodon puts decision making back in your hands. Each server creates their own rules and regulations, which are enforced locally and not top-down like corporate social media, making it the most flexible in responding to the needs of different groups of people. Join a server with the rules you agree with, or host your own.
      feature_moderation_title: Moderating the way it should be
      follow_action: Follow
      follow_step: Following interesting people is what Mastodon is all about.
      follow_title: Personalize your home feed
      follows_subtitle: Follow well-known accounts
      follows_title: Who to follow
      follows_view_more: View more people to follow
      hashtags_recent_count:
        one: "%{people} person in the past 2 days"
        other: "%{people} people in the past 2 days"
      hashtags_subtitle: Explore what’s trending since past 2 days
      hashtags_title: Trending hashtags
      hashtags_view_more: View more trending hashtags
      post_action: Compose
      post_step: Say hello to the world with text, photos, videos, or polls.
      post_title: Make your first post
      share_action: Share
      share_step: Let your friends know how to find you on Mastodon.
      share_title: Share your Mastodon profile
      sign_in_action: Sign in
      subject: Welcome to Mastodon
      title: Welcome aboard, %{name}!
  users:
    follow_limit_reached: You cannot follow more than %{limit} people
    go_to_sso_account_settings: Go to your identity provider's account settings
    invalid_otp_token: Invalid two-factor code
    otp_lost_help_html: If you lost access to both, you may get in touch with %{email}
    rate_limited: Too many authentication attempts, try again later.
    seamless_external_login: You are logged in via an external service, so password and email settings are not available.
    signed_in_as: 'Signed in as:'
  verification:
    extra_instructions_html: <strong>Tip:</strong> The link on your website can be invisible. The important part is <code>rel="me"</code> which prevents impersonation on websites with user-generated content. You can even use a <code>link</code> tag in the header of the page instead of <code>a</code>, but the HTML must be accessible without executing JavaScript.
    here_is_how: Here's how
    hint_html: "<strong>Verifying your identity on Mastodon is for everyone.</strong> Based on open web standards, now and forever free. All you need is a personal website that people recognize you by. When you link to this website from your profile, we will check that the website links back to your profile and show a visual indicator on it."
    instructions_html: Copy and paste the code below into the HTML of your website. Then add the address of your website into one of the extra fields on your profile from the "Edit profile" tab and save changes.
    verification: Verification
    verified_links: Your verified links
    website_verification: Website verification
  webauthn_credentials:
    add: Add new security key
    create:
      error: There was a problem adding your security key. Please try again.
      success: Your security key was successfully added.
    delete: Delete
    delete_confirmation: Are you sure you want to delete this security key?
    description_html: If you enable <strong>security key authentication</strong>, logging in will require you to use one of your security keys.
    destroy:
      error: There was a problem deleting you security key. Please try again.
      success: Your security key was successfully deleted.
    invalid_credential: Invalid security key
    nickname_hint: Enter the nickname of your new security key
    not_enabled: You haven't enabled WebAuthn yet
    not_supported: This browser doesn't support security keys
    otp_required: To use security keys please enable two-factor authentication first.
    registered_on: Registered on %{date}<|MERGE_RESOLUTION|>--- conflicted
+++ resolved
@@ -1199,13 +1199,8 @@
       preamble_html: Login with your <strong>%{domain}</strong> credentials. If your account is hosted on a different server, you will not be able to log in here.
       title: Login to %{domain}
     sign_up:
-<<<<<<< HEAD
       manual_review: Sign-ups on %{domain} go through manual review by our moderators. Please read our Terms of Service.
-      preamble: With an account on this Mastodon server, you'll be able to follow any other person on the network, regardless of where their account is hosted.
-=======
-      manual_review: Sign-ups on %{domain} go through manual review by our moderators. To help us process your registration, write a bit about yourself and why you want an account on %{domain}.
       preamble: With an account on this Mastodon server, you'll be able to follow any other person on the fediverse, regardless of where their account is hosted.
->>>>>>> 87709051
       title: Let's get you set up on %{domain}.
     status:
       account_status: Account status
