--- conflicted
+++ resolved
@@ -714,11 +714,8 @@
         preamble: Surfacing interesting content is instrumental in onboarding new users who may not know anyone Mastodon. Control how various discovery features work on your server.
         profile_directory: Profile directory
         public_timelines: Public timelines
-<<<<<<< HEAD
+        publish_discovered_servers: Publish discovered servers
         publish_statistics: Publish statistics
-=======
-        publish_discovered_servers: Publish discovered servers
->>>>>>> d35fe3d5
         title: Discovery
         trends: Trends
       domain_blocks:
