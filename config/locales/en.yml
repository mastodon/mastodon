--- conflicted
+++ resolved
@@ -1370,16 +1370,10 @@
       title: Sign in attempt
     warning:
       explanation:
-<<<<<<< HEAD
         disable: You can no longer login to your account or use it in any other way, but your profile and other data remains intact.
         sensitive: Your uploaded media files and linked media will be treated as sensitive.
         silence: You can still use your account but only people who are already following you will see your toots on this server, and you may be excluded from various public listings. However, others may still manually follow you.
         suspend: You can no longer use your account, and your profile and other data are no longer accessible. You can still login to request a backup of your data until the data is fully removed, but we will retain some data to prevent you from evading the suspension.
-=======
-        disable: While your account is frozen, your account data remains intact, but you cannot perform any actions until it is unlocked.
-        silence: While your account is limited, only people who are already following you will see your posts on this server, and you may be excluded from various public listings. However, others may still manually follow you.
-        suspend: Your account has been suspended, and all of your posts and your uploaded media files have been irreversibly removed from this server, and servers where you had followers.
->>>>>>> 799bf57e
       get_in_touch: You can reply to this e-mail to get in touch with the staff of %{instance}.
       review_server_policies: Review server policies
       statuses: 'Specifically, for:'
@@ -1425,8 +1419,7 @@
     signed_in_as: 'Signed in as:'
     suspicious_sign_in_confirmation: You appear to not have logged in from this device before, and you haven't logged in for a while, so we're sending a security code to your e-mail address to confirm that it's you.
   verification:
-<<<<<<< HEAD
-    explanation_html: 'You can <strong>verify yourself as the owner of the links in your profile metadata</strong>. For that, the linked website must contain a link back to your Mastodon profile. The link back <strong>must</strong> have a <code>rel="me"</code> attribute. The text content of the link does not matter. Here is an example:'
+    explanation_html: 'You can <strong>verify yourself as the owner of the links in your profile metadata</strong>. For that, the linked website must contain a link back to your %{instance} profile. The link back <strong>must</strong> have a <code>rel="me"</code> attribute. The text content of the link does not matter. Here is an example:'
     verification: Verification
   webauthn_credentials:
     add: Add new security key
@@ -1444,8 +1437,4 @@
     not_enabled: You haven't enabled WebAuthn yet
     not_supported: This browser doesn't support security keys
     otp_required: To use security keys please enable two-factor authentication first.
-    registered_on: Registered on %{date}
-=======
-    explanation_html: 'You can <strong>verify yourself as the owner of the links in your profile metadata</strong>. For that, the linked website must contain a link back to your %{instance} profile. The link back <strong>must</strong> have a <code>rel="me"</code> attribute. The text content of the link does not matter. Here is an example:'
-    verification: Verification
->>>>>>> 799bf57e
+    registered_on: Registered on %{date}