--- conflicted
+++ resolved
@@ -1740,11 +1740,7 @@
     edited_at_html: Edited %{date}
     errors:
       in_reply_not_found: The post you are trying to reply to does not appear to exist.
-<<<<<<< HEAD
       invalid_language: Language is invalid
-    open_in_web: Open in web
-=======
->>>>>>> 0226bbe5
     over_character_limit: character limit of %{max} exceeded
     pin_errors:
       direct: Posts that are only visible to mentioned users cannot be pinned
