--- conflicted
+++ resolved
@@ -271,15 +271,9 @@
         deletion:
           desc_html: Allow anyone to delete their account
           title: Open account deletion
-<<<<<<< HEAD
-        invites:
-          desc_html: Invitations allow people to sign up even when registrations are closed
-          title: Allow invitations
-=======
         min_invite_role:
           disabled: No one
           title: Allow invitations by
->>>>>>> 706e5344
         open:
           desc_html: Allow anyone to create an account
           title: Open registration
@@ -454,10 +448,6 @@
     prompt: Generate and share links with others to grant access to this instance
     table:
       expires_at: Expires
-<<<<<<< HEAD
-      max_uses: Max number of uses
-=======
->>>>>>> 706e5344
       uses: Uses
     title: Invite people
   landing_strip_html: "<strong>%{name}</strong> is a user on %{link_to_root_path}. You can follow them or interact with them if you have an account anywhere in the fediverse."
