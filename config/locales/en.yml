--- conflicted
+++ resolved
@@ -498,7 +498,6 @@
     follows: You follow
     mutes: You mute
     storage: Media storage
-<<<<<<< HEAD
   favourite_tags:
     delete_it: delete
     edit:
@@ -511,7 +510,6 @@
     name_of_tag: Name of tag
     order: order
     submit: Create favourite tag
-=======
   filters:
     contexts:
       home: Home timeline
@@ -528,7 +526,6 @@
       title: Filters
     new:
       title: Add new filter
->>>>>>> 7ac5151b
   followers:
     domain: Domain
     explanation_html: If you want to ensure the privacy of your statuses, you must be aware of who is following you. <strong>Your private statuses are delivered to all instances where you have followers</strong>. You may wish to review them, and remove followers if you do not trust your privacy to be respected by the staff or software of those instances.
