---
en:
  about:
    about_mastodon_html: 'The social network of the future: No ads, no corporate surveillance, ethical design, and decentralization! Own your data with Mastodon!'
    contact_missing: Not set
    contact_unavailable: N/A
    hosted_on: Mastodon hosted on %{domain}
    title: About
  accounts:
    follow: Follow
    followers:
      one: Follower
      other: Followers
    following: Following
    instance_actor_flash: This account is a virtual actor used to represent the server itself and not any individual user. It is used for federation purposes and should not be suspended.
    last_active: last active
    link_verified_on: Ownership of this link was checked on %{date}
    nothing_here: There is nothing here!
    pin_errors:
      following: You must be already following the person you want to endorse
    posts:
      one: Post
      other: Posts
    posts_tab_heading: Posts
  admin:
    account_actions:
      action: Perform action
      title: Perform moderation action on %{acct}
    account_moderation_notes:
      create: Leave note
      created_msg: Moderation note successfully created!
      destroyed_msg: Moderation note successfully destroyed!
    accounts:
      add_email_domain_block: Block e-mail domain
      approve: Approve
      approved_msg: Successfully approved %{username}'s sign-up application
      are_you_sure: Are you sure?
      avatar: Avatar
      by_domain: Domain
      change_email:
        changed_msg: Email successfully changed!
        current_email: Current email
        label: Change email
        new_email: New email
        submit: Change email
        title: Change email for %{username}
      change_role:
        changed_msg: Role successfully changed!
        label: Change role
        no_role: No role
        title: Change role for %{username}
      confirm: Confirm
      confirmed: Confirmed
      confirming: Confirming
      custom: Custom
      delete: Delete data
      deleted: Deleted
      demote: Demote
      destroyed_msg: "%{username}'s data is now queued to be deleted imminently"
      disable: Freeze
      disable_sign_in_token_auth: Disable e-mail token authentication
      disable_two_factor_authentication: Disable 2FA
      disabled: Frozen
      display_name: Display name
      domain: Domain
      edit: Edit
      email: Email
      email_status: Email status
      enable: Unfreeze
      enable_sign_in_token_auth: Enable e-mail token authentication
      enabled: Enabled
      enabled_msg: Successfully unfroze %{username}'s account
      followers: Followers
      follows: Follows
      header: Header
      inbox_url: Inbox URL
      invite_request_text: Reasons for joining
      invited_by: Invited by
      ip: IP
      joined: Joined
      location:
        all: All
        local: Local
        remote: Remote
        title: Location
      login_status: Login status
      media_attachments: Media attachments
      memorialize: Turn into memoriam
      memorialized: Memorialized
      memorialized_msg: Successfully turned %{username} into a memorial account
      moderation:
        active: Active
        all: All
        pending: Pending
        silenced: Limited
        suspended: Suspended
        title: Moderation
      moderation_notes: Moderation notes
      most_recent_activity: Most recent activity
      most_recent_ip: Most recent IP
      no_account_selected: No accounts were changed as none were selected
      no_limits_imposed: No limits imposed
      no_role_assigned: No role assigned
      not_subscribed: Not subscribed
      pending: Pending review
      perform_full_suspension: Suspend
      previous_strikes: Previous strikes
      previous_strikes_description_html:
        one: This account has <strong>one</strong> strike.
        other: This account has <strong>%{count}</strong> strikes.
      promote: Promote
      protocol: Protocol
      public: Public
      push_subscription_expires: PuSH subscription expires
      redownload: Refresh profile
      redownloaded_msg: Successfully refreshed %{username}'s profile from origin
      reject: Reject
      rejected_msg: Successfully rejected %{username}'s sign-up application
      remove_avatar: Remove avatar
      remove_header: Remove header
      removed_avatar_msg: Successfully removed %{username}'s avatar image
      removed_header_msg: Successfully removed %{username}'s header image
      resend_confirmation:
        already_confirmed: This user is already confirmed
        send: Resend confirmation email
        success: Confirmation email successfully sent!
      reset: Reset
      reset_password: Reset password
      resubscribe: Resubscribe
      role: Role
      search: Search
      search_same_email_domain: Other users with the same e-mail domain
      search_same_ip: Other users with the same IP
      security_measures:
        only_password: Only password
        password_and_2fa: Password and 2FA
      sensitive: Force-sensitive
      sensitized: Marked as sensitive
      shared_inbox_url: Shared inbox URL
      show:
        created_reports: Made reports
        targeted_reports: Reported by others
      silence: Limit
      silenced: Limited
      statuses: Posts
      strikes: Previous strikes
      subscribe: Subscribe
      suspend: Suspend
      suspended: Suspended
      suspension_irreversible: The data of this account has been irreversibly deleted. You can unsuspend the account to make it usable but it will not recover any data it previously had.
      suspension_reversible_hint_html: The account has been suspended, and the data will be fully removed on %{date}. Until then, the account can be restored without any ill effects. If you wish to remove all of the account's data immediately, you can do so below.
      title: Accounts
      unblock_email: Unblock email address
      unblocked_email_msg: Successfully unblocked %{username}'s email address
      unconfirmed_email: Unconfirmed email
      undo_sensitized: Undo force-sensitive
      undo_silenced: Undo limit
      undo_suspension: Undo suspension
      unsilenced_msg: Successfully undid limit of %{username}'s account
      unsubscribe: Unsubscribe
      unsuspended_msg: Successfully unsuspended %{username}'s account
      username: Username
      view_domain: View summary for domain
      warn: Warn
      web: Web
      whitelisted: Allowed for federation
    action_logs:
      action_types:
        approve_appeal: Approve Appeal
        approve_user: Approve User
        assigned_to_self_report: Assign Report
        change_email_user: Change E-mail for User
        change_role_user: Change Role of User
        confirm_user: Confirm User
        create_account_warning: Create Warning
        create_announcement: Create Announcement
        create_canonical_email_block: Create E-mail Block
        create_custom_emoji: Create Custom Emoji
        create_domain_allow: Create Domain Allow
        create_domain_block: Create Domain Block
        create_email_domain_block: Create E-mail Domain Block
        create_ip_block: Create IP rule
        create_unavailable_domain: Create Unavailable Domain
        create_user_role: Create Role
        demote_user: Demote User
        destroy_announcement: Delete Announcement
        destroy_canonical_email_block: Delete E-mail Block
        destroy_custom_emoji: Delete Custom Emoji
        destroy_domain_allow: Delete Domain Allow
        destroy_domain_block: Delete Domain Block
        destroy_email_domain_block: Delete E-mail Domain Block
        destroy_instance: Purge Domain
        destroy_ip_block: Delete IP rule
        destroy_status: Delete Post
        destroy_unavailable_domain: Delete Unavailable Domain
        destroy_user_role: Destroy Role
        disable_2fa_user: Disable 2FA
        disable_custom_emoji: Disable Custom Emoji
        disable_sign_in_token_auth_user: Disable E-mail Token Authentication for User
        disable_user: Disable User
        enable_custom_emoji: Enable Custom Emoji
        enable_sign_in_token_auth_user: Enable E-mail Token Authentication for User
        enable_user: Enable User
        memorialize_account: Memorialize Account
        promote_user: Promote User
        reject_appeal: Reject Appeal
        reject_user: Reject User
        remove_avatar_user: Remove Avatar
        reopen_report: Reopen Report
        reset_password_user: Reset Password
        resolve_report: Resolve Report
        sensitive_account: Force-Sensitive Account
        silence_account: Limit Account
        suspend_account: Suspend Account
        unassigned_report: Unassign Report
        unblock_email_account: Unblock email address
        unsensitive_account: Undo Force-Sensitive Account
        unsilence_account: Undo Limit Account
        unsuspend_account: Unsuspend Account
        update_announcement: Update Announcement
        update_custom_emoji: Update Custom Emoji
        update_domain_block: Update Domain Block
        update_ip_block: Update IP rule
        update_status: Update Post
        update_user_role: Update Role
      actions:
        approve_appeal_html: "%{name} approved moderation decision appeal from %{target}"
        approve_user_html: "%{name} approved sign-up from %{target}"
        assigned_to_self_report_html: "%{name} assigned report %{target} to themselves"
        change_email_user_html: "%{name} changed the e-mail address of user %{target}"
        change_role_user_html: "%{name} changed role of %{target}"
        confirm_user_html: "%{name} confirmed e-mail address of user %{target}"
        create_account_warning_html: "%{name} sent a warning to %{target}"
        create_announcement_html: "%{name} created new announcement %{target}"
        create_canonical_email_block_html: "%{name} blocked e-mail with the hash %{target}"
        create_custom_emoji_html: "%{name} uploaded new emoji %{target}"
        create_domain_allow_html: "%{name} allowed federation with domain %{target}"
        create_domain_block_html: "%{name} blocked domain %{target}"
        create_email_domain_block_html: "%{name} blocked e-mail domain %{target}"
        create_ip_block_html: "%{name} created rule for IP %{target}"
        create_unavailable_domain_html: "%{name} stopped delivery to domain %{target}"
        create_user_role_html: "%{name} created %{target} role"
        demote_user_html: "%{name} demoted user %{target}"
        destroy_announcement_html: "%{name} deleted announcement %{target}"
        destroy_canonical_email_block_html: "%{name} unblocked e-mail with the hash %{target}"
        destroy_custom_emoji_html: "%{name} deleted emoji %{target}"
        destroy_domain_allow_html: "%{name} disallowed federation with domain %{target}"
        destroy_domain_block_html: "%{name} unblocked domain %{target}"
        destroy_email_domain_block_html: "%{name} unblocked e-mail domain %{target}"
        destroy_instance_html: "%{name} purged domain %{target}"
        destroy_ip_block_html: "%{name} deleted rule for IP %{target}"
        destroy_status_html: "%{name} removed post by %{target}"
        destroy_unavailable_domain_html: "%{name} resumed delivery to domain %{target}"
        destroy_user_role_html: "%{name} deleted %{target} role"
        disable_2fa_user_html: "%{name} disabled two factor requirement for user %{target}"
        disable_custom_emoji_html: "%{name} disabled emoji %{target}"
        disable_sign_in_token_auth_user_html: "%{name} disabled e-mail token authentication for %{target}"
        disable_user_html: "%{name} disabled login for user %{target}"
        enable_custom_emoji_html: "%{name} enabled emoji %{target}"
        enable_sign_in_token_auth_user_html: "%{name} enabled e-mail token authentication for %{target}"
        enable_user_html: "%{name} enabled login for user %{target}"
        memorialize_account_html: "%{name} turned %{target}'s account into a memoriam page"
        promote_user_html: "%{name} promoted user %{target}"
        reject_appeal_html: "%{name} rejected moderation decision appeal from %{target}"
        reject_user_html: "%{name} rejected sign-up from %{target}"
        remove_avatar_user_html: "%{name} removed %{target}'s avatar"
        reopen_report_html: "%{name} reopened report %{target}"
        reset_password_user_html: "%{name} reset password of user %{target}"
        resolve_report_html: "%{name} resolved report %{target}"
        sensitive_account_html: "%{name} marked %{target}'s media as sensitive"
        silence_account_html: "%{name} limited %{target}'s account"
        suspend_account_html: "%{name} suspended %{target}'s account"
        unassigned_report_html: "%{name} unassigned report %{target}"
        unblock_email_account_html: "%{name} unblocked %{target}'s email address"
        unsensitive_account_html: "%{name} unmarked %{target}'s media as sensitive"
        unsilence_account_html: "%{name} undid limit of %{target}'s account"
        unsuspend_account_html: "%{name} unsuspended %{target}'s account"
        update_announcement_html: "%{name} updated announcement %{target}"
        update_custom_emoji_html: "%{name} updated emoji %{target}"
        update_domain_block_html: "%{name} updated domain block for %{target}"
        update_ip_block_html: "%{name} changed rule for IP %{target}"
        update_status_html: "%{name} updated post by %{target}"
        update_user_role_html: "%{name} changed %{target} role"
      empty: No logs found.
      filter_by_action: Filter by action
      filter_by_user: Filter by user
      title: Audit log
    announcements:
      destroyed_msg: Announcement successfully deleted!
      edit:
        title: Edit announcement
      empty: No announcements found.
      live: Live
      new:
        create: Create announcement
        title: New announcement
      publish: Publish
      published_msg: Announcement successfully published!
      scheduled_for: Scheduled for %{time}
      scheduled_msg: Announcement scheduled for publication!
      title: Announcements
      unpublish: Unpublish
      unpublished_msg: Announcement successfully unpublished!
      updated_msg: Announcement successfully updated!
    custom_emojis:
      assign_category: Assign category
      by_domain: Domain
      copied_msg: Successfully created local copy of the emoji
      copy: Copy
      copy_failed_msg: Could not make a local copy of that emoji
      create_new_category: Create new category
      created_msg: Emoji successfully created!
      delete: Delete
      destroyed_msg: Emojo successfully destroyed!
      disable: Disable
      disabled: Disabled
      disabled_msg: Successfully disabled that emoji
      emoji: Emoji
      enable: Enable
      enabled: Enabled
      enabled_msg: Successfully enabled that emoji
      image_hint: PNG or GIF up to %{size}
      list: List
      listed: Listed
      new:
        title: Add new custom emoji
      no_emoji_selected: No emojis were changed as none were selected
      not_permitted: You are not permitted to perform this action
      overwrite: Overwrite
      shortcode: Shortcode
      shortcode_hint: At least 2 characters, only alphanumeric characters and underscores
      title: Custom emojis
      uncategorized: Uncategorized
      unlist: Unlist
      unlisted: Unlisted
      update_failed_msg: Could not update that emoji
      updated_msg: Emoji successfully updated!
      upload: Upload
    dashboard:
      active_users: active users
      interactions: interactions
      media_storage: Media storage
      new_users: new users
      opened_reports: reports opened
      pending_appeals_html:
        one: "<strong>%{count}</strong> pending appeal"
        other: "<strong>%{count}</strong> pending appeals"
      pending_reports_html:
        one: "<strong>%{count}</strong> pending report"
        other: "<strong>%{count}</strong> pending reports"
      pending_tags_html:
        one: "<strong>%{count}</strong> pending hashtag"
        other: "<strong>%{count}</strong> pending hashtags"
      pending_users_html:
        one: "<strong>%{count}</strong> pending user"
        other: "<strong>%{count}</strong> pending users"
      resolved_reports: reports resolved
      software: Software
      sources: Sign-up sources
      space: Space usage
      title: Dashboard
      top_languages: Top active languages
      top_servers: Top active servers
      website: Website
    disputes:
      appeals:
        empty: No appeals found.
        title: Appeals
    domain_allows:
      add_new: Allow federation with domain
      created_msg: Domain has been successfully allowed for federation
      destroyed_msg: Domain has been disallowed from federation
      undo: Disallow federation with domain
    domain_blocks:
      add_new: Add new domain block
      created_msg: Domain block is now being processed
      destroyed_msg: Domain block has been undone
      domain: Domain
      edit: Edit domain block
      existing_domain_block: You have already imposed stricter limits on %{name}.
      existing_domain_block_html: You have already imposed stricter limits on %{name}, you need to <a href="%{unblock_url}">unblock it</a> first.
      new:
        create: Create block
        hint: The domain block will not prevent creation of account entries in the database, but will retroactively and automatically apply specific moderation methods on those accounts.
        severity:
          desc_html: "<strong>Silence</strong> will make the account's posts invisible to anyone who isn't following them. <strong>Suspend</strong> will remove all of the account's content, media, and profile data. Use <strong>None</strong> if you just want to reject media files."
          noop: None
          silence: Silence
          suspend: Suspend
        title: New domain block
      obfuscate: Obfuscate domain name
      obfuscate_hint: Partially obfuscate the domain name in the list if advertising the list of domain limitations is enabled
      private_comment: Private comment
      private_comment_hint: Comment about this domain limitation for internal use by the moderators.
      public_comment: Public comment
      public_comment_hint: Comment about this domain limitation for the general public, if advertising the list of domain limitations is enabled.
      reject_media: Reject media files
      reject_media_hint: Removes locally stored media files and refuses to download any in the future. Irrelevant for suspensions
      reject_reports: Reject reports
      reject_reports_hint: Ignore all reports coming from this domain. Irrelevant for suspensions
      undo: Undo domain block
      view: View domain block
    email_domain_blocks:
      add_new: Add new
      attempts_over_week:
        one: "%{count} attempt over the last week"
        other: "%{count} sign-up attempts over the last week"
      created_msg: Successfully blocked e-mail domain
      delete: Delete
      dns:
        types:
          mx: MX record
      domain: Domain
      new:
        create: Add domain
        resolve: Resolve domain
        title: Block new e-mail domain
      no_email_domain_block_selected: No e-mail domain blocks were changed as none were selected
      resolved_dns_records_hint_html: The domain name resolves to the following MX domains, which are ultimately responsible for accepting e-mail. Blocking an MX domain will block sign-ups from any e-mail address which uses the same MX domain, even if the visible domain name is different. <strong>Be careful not to block major e-mail providers.</strong>
      resolved_through_html: Resolved through %{domain}
      title: Blocked e-mail domains
    follow_recommendations:
      description_html: "<strong>Follow recommendations help new users quickly find interesting content</strong>. When a user has not interacted with others enough to form personalized follow recommendations, these accounts are recommended instead. They are re-calculated on a daily basis from a mix of accounts with the highest recent engagements and highest local follower counts for a given language."
      language: For language
      status: Status
      suppress: Suppress follow recommendation
      suppressed: Suppressed
      title: Follow recommendations
      unsuppress: Restore follow recommendation
    instances:
      availability:
        description_html:
          one: If delivering to the domain fails <strong>%{count} day</strong> without succeeding, no further delivery attempts will be made unless a delivery <em>from</em> the domain is received.
          other: If delivering to the domain fails on <strong>%{count} different days</strong> without succeeding, no further delivery attempts will be made unless a delivery <em>from</em> the domain is received.
        failure_threshold_reached: Failure threshold reached on %{date}.
        failures_recorded:
          one: Failed attempt on %{count} day.
          other: Failed attempts on %{count} different days.
        no_failures_recorded: No failures on record.
        title: Availability
        warning: The last attempt to connect to this server has been unsuccessful
      back_to_all: All
      back_to_limited: Limited
      back_to_warning: Warning
      by_domain: Domain
      confirm_purge: Are you sure you want to permanently delete data from this domain?
      content_policies:
        comment: Internal note
        description_html: You can define content policies that will be applied to all accounts from this domain and any of its subdomains.
        policies:
          reject_media: Reject media
          reject_reports: Reject reports
          silence: Limit
          suspend: Suspend
        policy: Policy
        reason: Public reason
        title: Content policies
      dashboard:
        instance_accounts_dimension: Most followed accounts
        instance_accounts_measure: stored accounts
        instance_followers_measure: our followers there
        instance_follows_measure: their followers here
        instance_languages_dimension: Top languages
        instance_media_attachments_measure: stored media attachments
        instance_reports_measure: reports about them
        instance_statuses_measure: stored posts
      delivery:
        all: All
        clear: Clear delivery errors
        failing: Failing
        restart: Restart delivery
        stop: Stop delivery
        unavailable: Unavailable
      delivery_available: Delivery is available
      delivery_error_days: Delivery error days
      delivery_error_hint: If delivery is not possible for %{count} days, it will be automatically marked as undeliverable.
      destroyed_msg: Data from %{domain} is now queued for imminent deletion.
      empty: No domains found.
      known_accounts:
        one: "%{count} known account"
        other: "%{count} known accounts"
      moderation:
        all: All
        limited: Limited
        title: Moderation
      private_comment: Private comment
      public_comment: Public comment
      purge: Purge
      purge_description_html: If you believe this domain is offline for good, you can delete all account records and associated data from this domain from your storage. This may take a while.
      title: Federation
      total_blocked_by_us: Blocked by us
      total_followed_by_them: Followed by them
      total_followed_by_us: Followed by us
      total_reported: Reports about them
      total_storage: Media attachments
      totals_time_period_hint_html: The totals displayed below include data for all time.
    invites:
      deactivate_all: Deactivate all
      filter:
        all: All
        available: Available
        expired: Expired
        title: Filter
      title: Invites
    ip_blocks:
      add_new: Create rule
      created_msg: Successfully added new IP rule
      delete: Delete
      expires_in:
        '1209600': 2 weeks
        '15778476': 6 months
        '2629746': 1 month
        '31556952': 1 year
        '86400': 1 day
        '94670856': 3 years
      new:
        title: Create new IP rule
      no_ip_block_selected: No IP rules were changed as none were selected
      title: IP rules
    relationships:
      title: "%{acct}'s relationships"
    relays:
      add_new: Add new relay
      delete: Delete
      description_html: A <strong>federation relay</strong> is an intermediary server that exchanges large volumes of public posts between servers that subscribe and publish to it. <strong>It can help small and medium servers discover content from the fediverse</strong>, which would otherwise require local users manually following other people on remote servers.
      disable: Disable
      disabled: Disabled
      enable: Enable
      enable_hint: Once enabled, your server will subscribe to all public posts from this relay, and will begin sending this server's public posts to it.
      enabled: Enabled
      inbox_url: Relay URL
      pending: Waiting for relay's approval
      save_and_enable: Save and enable
      setup: Setup a relay connection
      signatures_not_enabled: Relays will not work correctly while secure mode or limited federation mode is enabled
      status: Status
      title: Relays
    report_notes:
      created_msg: Report note successfully created!
      destroyed_msg: Report note successfully deleted!
      today_at: Today at %{time}
    reports:
      account:
        notes:
          one: "%{count} note"
          other: "%{count} notes"
      action_log: Audit log
      action_taken_by: Action taken by
      actions:
        delete_description_html: The reported posts will be deleted and a strike will be recorded to help you escalate on future infractions by the same account.
        mark_as_sensitive_description_html: The media in the reported posts will be marked as sensitive and a strike will be recorded to help you escalate on future infractions by the same account.
        other_description_html: See more options for controlling the account's behaviour and customize communication to the reported account.
        resolve_description_html: No action will be taken against the reported account, no strike recorded, and the report will be closed.
        silence_description_html: The profile will be visible only to those who already follow it or manually look it up, severely limiting its reach. Can always be reverted.
        suspend_description_html: The profile and all its contents will become inaccessible until it is eventually deleted. Interacting with the account will be impossible. Reversible within 30 days.
      actions_description_html: Decide which action to take to resolve this report. If you take a punitive action against the reported account, an e-mail notification will be sent to them, except when the <strong>Spam</strong> category is selected.
      add_to_report: Add more to report
      are_you_sure: Are you sure?
      assign_to_self: Assign to me
      assigned: Assigned moderator
      by_target_domain: Domain of reported account
      category: Category
      category_description_html: The reason this account and/or content was reported will be cited in communication with the reported account
      comment:
        none: None
      comment_description_html: 'To provide more information, %{name} wrote:'
      created_at: Reported
      delete_and_resolve: Delete posts
      forwarded: Forwarded
      forwarded_to: Forwarded to %{domain}
      mark_as_resolved: Mark as resolved
      mark_as_sensitive: Mark as sensitive
      mark_as_unresolved: Mark as unresolved
      no_one_assigned: No one
      notes:
        create: Add note
        create_and_resolve: Resolve with note
        create_and_unresolve: Reopen with note
        delete: Delete
        placeholder: Describe what actions have been taken, or any other related updates...
        title: Notes
      notes_description_html: View and leave notes to other moderators and your future self
      quick_actions_description_html: 'Take a quick action or scroll down to see reported content:'
      remote_user_placeholder: the remote user from %{instance}
      reopen: Reopen report
      report: 'Report #%{id}'
      reported_account: Reported account
      reported_by: Reported by
      resolved: Resolved
      resolved_msg: Report successfully resolved!
      skip_to_actions: Skip to actions
      status: Status
      statuses: Reported content
      statuses_description_html: Offending content will be cited in communication with the reported account
      target_origin: Origin of reported account
      title: Reports
      unassign: Unassign
      unresolved: Unresolved
      updated_at: Updated
      view_profile: View profile
    roles:
      add_new: Add role
      assigned_users:
        one: "%{count} user"
        other: "%{count} users"
      categories:
        administration: Administration
        devops: Devops
        invites: Invites
        moderation: Moderation
        special: Special
      delete: Delete
      description_html: With <strong>user roles</strong>, you can customize which functions and areas of Mastodon your users can access.
      edit: Edit '%{name}' role
      everyone: Default permissions
      everyone_full_description_html: This is the <strong>base role</strong> affecting <strong>all users</strong>, even those without an assigned role. All other roles inherit permissions from it.
      permissions_count:
        one: "%{count} permission"
        other: "%{count} permissions"
      privileges:
        administrator: Administrator
        administrator_description: Users with this permission will bypass every permission
        delete_user_data: Delete User Data
        delete_user_data_description: Allows users to delete other users' data without delay
        invite_users: Invite Users
        invite_users_description: Allows users to invite new people to the server
        manage_announcements: Manage Announcements
        manage_announcements_description: Allows users to manage announcements on the server
        manage_appeals: Manage Appeals
        manage_appeals_description: Allows users to review appeals against moderation actions
        manage_blocks: Manage Blocks
        manage_blocks_description: Allows users to block e-mail providers and IP addresses
        manage_custom_emojis: Manage Custom Emojis
        manage_custom_emojis_description: Allows users to manage custom emojis on the server
        manage_federation: Manage Federation
        manage_federation_description: Allows users to block or allow federation with other domains, and control deliverability
        manage_invites: Manage Invites
        manage_invites_description: Allows users to browse and deactivate invite links
        manage_reports: Manage Reports
        manage_reports_description: Allows users to review reports and perform moderation actions against them
        manage_roles: Manage Roles
        manage_roles_description: Allows users to manage and assign roles below theirs
        manage_rules: Manage Rules
        manage_rules_description: Allows users to change server rules
        manage_settings: Manage Settings
        manage_settings_description: Allows users to change site settings
        manage_taxonomies: Manage Taxonomies
        manage_taxonomies_description: Allows users to review trending content and update hashtag settings
        manage_user_access: Manage User Access
        manage_user_access_description: Allows users to disable other users' two-factor authentication, change their e-mail address, and reset their password
        manage_users: Manage Users
        manage_users_description: Allows users to view other users' details and perform moderation actions against them
        manage_webhooks: Manage Webhooks
        manage_webhooks_description: Allows users to set up webhooks for administrative events
        view_audit_log: View Audit Log
        view_audit_log_description: Allows users to see a history of administrative actions on the server
        view_dashboard: View Dashboard
        view_dashboard_description: Allows users to access the dashboard and various metrics
        view_devops: Devops
        view_devops_description: Allows users to access Sidekiq and pgHero dashboards
      title: Roles
    rules:
      add_new: Add rule
      delete: Delete
      description_html: While most claim to have read and agree to the terms of service, usually people do not read through until after a problem arises. <strong>Make it easier to see your server's rules at a glance by providing them in a flat bullet point list.</strong> Try to keep individual rules short and simple, but try not to split them up into many separate items either.
      edit: Edit rule
      empty: No server rules have been defined yet.
      title: Server rules
    settings:
      about:
        manage_rules: Manage server rules
        preamble: Provide in-depth information about how the server is operated, moderated, funded.
        rules_hint: There is a dedicated area for rules that your users are expected to adhere to.
        title: About
      appearance:
        preamble: Customize Mastodon's web interface.
        title: Appearance
      branding:
        preamble: Your server's branding differentiates it from other servers in the network. This information may be displayed across a variety of environments, such as Mastodon's web interface, native applications, in link previews on other websites and within messaging apps, and so on. For this reason, it is best to keep this information clear, short and concise.
        title: Branding
      content_retention:
        preamble: Control how user-generated content is stored in Mastodon.
        title: Content retention
      discovery:
        follow_recommendations: Follow recommendations
        preamble: Surfacing interesting content is instrumental in onboarding new users who may not know anyone Mastodon. Control how various discovery features work on your server.
        profile_directory: Profile directory
        public_timelines: Public timelines
        title: Discovery
        trends: Trends
      domain_blocks:
        all: To everyone
        disabled: To no one
        users: To logged-in local users
      registrations:
        preamble: Control who can create an account on your server.
        title: Registrations
      registrations_mode:
        modes:
          approved: Approval required for sign up
          none: Nobody can sign up
          open: Anyone can sign up
<<<<<<< HEAD
        title: Registrations mode
      show_known_fediverse_at_about_page:
        desc_html: When disabled, restricts the public timeline linked from the landing page to showing only local content
        title: Include federated content on unauthenticated public timeline page
      site_description:
        desc_html: Introductory paragraph on the API. Describe what makes this Mastodon server special and anything else important. You can use HTML tags, in particular <code>&lt;a&gt;</code> and <code>&lt;em&gt;</code>.
        title: Server description
      site_description_extended:
        desc_html: A good place for your code of conduct, rules, guidelines and other things that set your server apart. You can use HTML tags
        title: Custom extended information
      site_short_description:
        desc_html: Displayed in sidebar and meta tags. Describe what Mastodon is and what makes this server special in a single paragraph.
        title: Short server description
      site_terms:
        desc_html: You can write your own privacy policy. You can use HTML tags
        title: Custom privacy policy
      site_title: Server name
      thumbnail:
        desc_html: Used for previews via OpenGraph and API. 1200x630px recommended
        title: Server thumbnail
      timeline_preview:
        desc_html: Display link to public timeline on landing page and allow API access to the public timeline without authentication
        title: Allow unauthenticated access to public timeline
      title: Site settings
      trendable_by_default:
        desc_html: Affects hashtags that have not been previously disallowed
        title: Allow hashtags to trend without prior review
      trends:
        desc_html: Publicly display previously reviewed content that is currently trending
        title: Trends
=======
      title: Server Settings
>>>>>>> 8dfe5179
    site_uploads:
      delete: Delete uploaded file
      destroyed_msg: Site upload successfully deleted!
    statuses:
      account: Author
      application: Application
      back_to_account: Back to account page
      back_to_report: Back to report page
      batch:
        remove_from_report: Remove from report
        report: Report
      deleted: Deleted
      favourites: Favourites
      history: Version history
      in_reply_to: Replying to
      language: Language
      media:
        title: Media
      metadata: Metadata
      no_status_selected: No posts were changed as none were selected
      open: Open post
      original_status: Original post
      reblogs: Reblogs
      status_changed: Post changed
      title: Account posts
      trending: Trending
      visibility: Visibility
      with_media: With media
    strikes:
      actions:
        delete_statuses: "%{name} deleted %{target}'s posts"
        disable: "%{name} froze %{target}'s account"
        mark_statuses_as_sensitive: "%{name} marked %{target}'s posts as sensitive"
        none: "%{name} sent a warning to %{target}"
        sensitive: "%{name} marked %{target}'s account as sensitive"
        silence: "%{name} limited %{target}'s account"
        suspend: "%{name} suspended %{target}'s account"
      appeal_approved: Appealed
      appeal_pending: Appeal pending
    system_checks:
      database_schema_check:
        message_html: There are pending database migrations. Please run them to ensure the application behaves as expected
      elasticsearch_running_check:
        message_html: Could not connect to Elasticsearch. Please check that it is running, or disable full-text search
      elasticsearch_version_check:
        message_html: 'Incompatible Elasticsearch version: %{value}'
        version_comparison: Elasticsearch %{running_version} is running while %{required_version} is required
      rules_check:
        action: Manage server rules
        message_html: You haven't defined any server rules.
      sidekiq_process_check:
        message_html: No Sidekiq process running for the %{value} queue(s). Please review your Sidekiq configuration
    tags:
      review: Review status
      updated_msg: Hashtag settings updated successfully
    title: Administration
    trends:
      allow: Allow
      approved: Approved
      disallow: Disallow
      links:
        allow: Allow link
        allow_provider: Allow publisher
        description_html: These are links that are currently being shared a lot by accounts that your server sees posts from. It can help your users find out what's going on in the world. No links are displayed publicly until you approve the publisher. You can also allow or reject individual links.
        disallow: Disallow link
        disallow_provider: Disallow publisher
        no_link_selected: No links were changed as none were selected
        publishers:
          no_publisher_selected: No publishers were changed as none were selected
        shared_by_over_week:
          one: Shared by one person over the last week
          other: Shared by %{count} people over the last week
        title: Trending links
        usage_comparison: Shared %{today} times today, compared to %{yesterday} yesterday
      only_allowed: Only allowed
      pending_review: Pending review
      preview_card_providers:
        allowed: Links from this publisher can trend
        description_html: These are domains from which links are often shared on your server. Links will not trend publicly unless the domain of the link is approved. Your approval (or rejection) extends to subdomains.
        rejected: Links from this publisher won't trend
        title: Publishers
      rejected: Rejected
      statuses:
        allow: Allow post
        allow_account: Allow author
        description_html: These are posts that your server knows about that are currently being shared and favourited a lot at the moment. It can help your new and returning users to find more people to follow. No posts are displayed publicly until you approve the author, and the author allows their account to be suggested to others. You can also allow or reject individual posts.
        disallow: Disallow post
        disallow_account: Disallow author
        no_status_selected: No trending posts were changed as none were selected
        not_discoverable: Author has not opted-in to being discoverable
        shared_by:
          one: Shared or favourited one time
          other: Shared and favourited %{friendly_count} times
        title: Trending posts
      tags:
        current_score: Current score %{score}
        dashboard:
          tag_accounts_measure: unique uses
          tag_languages_dimension: Top languages
          tag_servers_dimension: Top servers
          tag_servers_measure: different servers
          tag_uses_measure: total uses
        description_html: These are hashtags that are currently appearing in a lot of posts that your server sees. It can help your users find out what people are talking the most about at the moment. No hashtags are displayed publicly until you approve them.
        listable: Can be suggested
        no_tag_selected: No tags were changed as none were selected
        not_listable: Won't be suggested
        not_trendable: Won't appear under trends
        not_usable: Cannot be used
        peaked_on_and_decaying: Peaked on %{date}, now decaying
        title: Trending hashtags
        trendable: Can appear under trends
        trending_rank: 'Trending #%{rank}'
        usable: Can be used
        usage_comparison: Used %{today} times today, compared to %{yesterday} yesterday
        used_by_over_week:
          one: Used by one person over the last week
          other: Used by %{count} people over the last week
      title: Trends
      trending: Trending
    warning_presets:
      add_new: Add new
      delete: Delete
      edit_preset: Edit warning preset
      empty: You haven't defined any warning presets yet.
      title: Manage warning presets
    webhooks:
      add_new: Add endpoint
      delete: Delete
      description_html: A <strong>webhook</strong> enables Mastodon to push <strong>real-time notifications</strong> about chosen events to your own application, so your application can <strong>automatically trigger reactions</strong>.
      disable: Disable
      disabled: Disabled
      edit: Edit endpoint
      empty: You don't have any webhook endpoints configured yet.
      enable: Enable
      enabled: Active
      enabled_events:
        one: 1 enabled event
        other: "%{count} enabled events"
      events: Events
      new: New webhook
      rotate_secret: Rotate secret
      secret: Signing secret
      status: Status
      title: Webhooks
      webhook: Webhook
  admin_mailer:
    new_appeal:
      actions:
        delete_statuses: to delete their posts
        disable: to freeze their account
        mark_statuses_as_sensitive: to mark their posts as sensitive
        none: a warning
        sensitive: to mark their account as sensitive
        silence: to limit their account
        suspend: to suspend their account
      body: "%{target} is appealing a moderation decision by %{action_taken_by} from %{date}, which was %{type}. They wrote:"
      next_steps: You can approve the appeal to undo the moderation decision, or ignore it.
      subject: "%{username} is appealing a moderation decision on %{instance}"
    new_pending_account:
      body: The details of the new account are below. You can approve or reject this application.
      subject: New account up for review on %{instance} (%{username})
    new_report:
      body: "%{reporter} has reported %{target}"
      body_remote: Someone from %{domain} has reported %{target}
      subject: New report for %{instance} (#%{id})
    new_trends:
      body: 'The following items need a review before they can be displayed publicly:'
      new_trending_links:
        title: Trending links
      new_trending_statuses:
        title: Trending posts
      new_trending_tags:
        no_approved_tags: There are currently no approved trending hashtags.
        requirements: 'Any of these candidates could surpass the #%{rank} approved trending hashtag, which is currently #%{lowest_tag_name} with a score of %{lowest_tag_score}.'
        title: Trending hashtags
      subject: New trends up for review on %{instance}
  aliases:
    add_new: Create alias
    created_msg: Successfully created a new alias. You can now initiate the move from the old account.
    deleted_msg: Successfully removed the alias. Moving from that account to this one will no longer be possible.
    empty: You have no aliases.
    hint_html: If you want to move from another account to this one, here you can create an alias, which is required before you can proceed with moving followers from the old account to this one. This action by itself is <strong>harmless and reversible</strong>. <strong>The account migration is initiated from the old account</strong>.
    remove: Unlink alias
  appearance:
    advanced_web_interface: Advanced web interface
    advanced_web_interface_hint: 'If you want to make use of your entire screen width, the advanced web interface allows you to configure many different columns to see as much information at the same time as you want: Home, notifications, federated timeline, any number of lists and hashtags.'
    animations_and_accessibility: Animations and accessibility
    confirmation_dialogs: Confirmation dialogs
    discovery: Discovery
    localization:
      body: Mastodon is translated by volunteers.
      guide_link: https://crowdin.com/project/mastodon
      guide_link_text: Everyone can contribute.
    sensitive_content: Sensitive content
    toot_layout: Post layout
  application_mailer:
    notification_preferences: Change e-mail preferences
    salutation: "%{name},"
    settings: 'Change e-mail preferences: %{link}'
    view: 'View:'
    view_profile: View profile
    view_status: View post
  applications:
    created: Application successfully created
    destroyed: Application successfully deleted
    regenerate_token: Regenerate access token
    token_regenerated: Access token successfully regenerated
    warning: Be very careful with this data. Never share it with anyone!
    your_token: Your access token
  auth:
    apply_for_account: Get on waitlist
    change_password: Password
    delete_account: Delete account
    delete_account_html: If you wish to delete your account, you can <a href="%{path}">proceed here</a>. You will be asked for confirmation.
    description:
      prefix_invited_by_user: "@%{name} invites you to join this server of Mastodon!"
      prefix_sign_up: Sign up on Mastodon today!
      suffix: With an account, you will be able to follow people, post updates and exchange messages with users from any Mastodon server and more!
    didnt_get_confirmation: Didn't receive confirmation instructions?
    dont_have_your_security_key: Don't have your security key?
    forgot_password: Forgot your password?
    invalid_reset_password_token: Password reset token is invalid or expired. Please request a new one.
    link_to_otp: Enter a two-factor code from your phone or a recovery code
    link_to_webauth: Use your security key device
    log_in_with: Log in with
    login: Log in
    logout: Logout
    migrate_account: Move to a different account
    migrate_account_html: If you wish to redirect this account to a different one, you can <a href="%{path}">configure it here</a>.
    or_log_in_with: Or log in with
    privacy_policy_agreement_html: I have read and agree to the <a href="%{privacy_policy_path}" target="_blank">privacy policy</a>
    providers:
      cas: CAS
      saml: SAML
    register: Sign up
    registration_closed: "%{instance} is not accepting new members"
    resend_confirmation: Resend confirmation instructions
    reset_password: Reset password
    rules:
      preamble: These are set and enforced by the %{domain} moderators.
      title: Some ground rules.
    security: Security
    set_new_password: Set new password
    setup:
      email_below_hint_html: If the below e-mail address is incorrect, you can change it here and receive a new confirmation e-mail.
      email_settings_hint_html: The confirmation e-mail was sent to %{email}. If that e-mail address is not correct, you can change it in account settings.
      title: Setup
    sign_up:
      preamble: With an account on this Mastodon server, you'll be able to follow any other person on the network, regardless of where their account is hosted.
      title: Let's get you set up on %{domain}.
    status:
      account_status: Account status
      confirming: Waiting for e-mail confirmation to be completed.
      functional: Your account is fully operational.
      pending: Your application is pending review by our staff. This may take some time. You will receive an e-mail if your application is approved.
      redirecting_to: Your account is inactive because it is currently redirecting to %{acct}.
      view_strikes: View past strikes against your account
    too_fast: Form submitted too fast, try again.
    use_security_key: Use security key
  authorize_follow:
    already_following: You are already following this account
    already_requested: You have already sent a follow request to that account
    error: Unfortunately, there was an error looking up the remote account
    follow: Follow
    follow_request: 'You have sent a follow request to:'
    following: 'Success! You are now following:'
    post_follow:
      close: Or, you can just close this window.
      return: Show the user's profile
      web: Go to web
    title: Follow %{acct}
  challenge:
    confirm: Continue
    hint_html: "<strong>Tip:</strong> We won't ask you for your password again for the next hour."
    invalid_password: Invalid password
    prompt: Confirm password to continue
  crypto:
    errors:
      invalid_key: is not a valid Ed25519 or Curve25519 key
      invalid_signature: is not a valid Ed25519 signature
  date:
    formats:
      default: "%b %d, %Y"
      with_month_name: "%B %d, %Y"
  datetime:
    distance_in_words:
      about_x_hours: "%{count}h"
      about_x_months: "%{count}mo"
      about_x_years: "%{count}y"
      almost_x_years: "%{count}y"
      half_a_minute: Just now
      less_than_x_minutes: "%{count}m"
      less_than_x_seconds: Just now
      over_x_years: "%{count}y"
      x_days: "%{count}d"
      x_minutes: "%{count}m"
      x_months: "%{count}mo"
      x_seconds: "%{count}s"
  deletes:
    challenge_not_passed: The information you entered was not correct
    confirm_password: Enter your current password to verify your identity
    confirm_username: Enter your username to confirm the procedure
    proceed: Delete account
    success_msg: Your account was successfully deleted
    warning:
      before: 'Before proceeding, please read these notes carefully:'
      caches: Content that has been cached by other servers may persist
      data_removal: Your posts and other data will be permanently removed
      email_change_html: You can <a href="%{path}">change your e-mail address</a> without deleting your account
      email_contact_html: If it still doesn't arrive, you can e-mail <a href="mailto:%{email}">%{email}</a> for help
      email_reconfirmation_html: If you are not receiving the confirmation e-mail, you can <a href="%{path}">request it again</a>
      irreversible: You will not be able to restore or reactivate your account
      more_details_html: For more details, see the <a href="%{terms_path}">privacy policy</a>.
      username_available: Your username will become available again
      username_unavailable: Your username will remain unavailable
  disputes:
    strikes:
      action_taken: Action taken
      appeal: Appeal
      appeal_approved: This strike has been successfully appealed and is no longer valid
      appeal_rejected: The appeal has been rejected
      appeal_submitted_at: Appeal submitted
      appealed_msg: Your appeal has been submitted. If it is approved, you will be notified.
      appeals:
        submit: Submit appeal
      approve_appeal: Approve appeal
      associated_report: Associated report
      created_at: Dated
      description_html: These are actions taken against your account and warnings that have been sent to you by the staff of %{instance}.
      recipient: Addressed to
      reject_appeal: Reject appeal
      status: 'Post #%{id}'
      status_removed: Post already removed from system
      title: "%{action} from %{date}"
      title_actions:
        delete_statuses: Post removal
        disable: Freezing of account
        mark_statuses_as_sensitive: Marking of posts as sensitive
        none: Warning
        sensitive: Marking of account as sensitive
        silence: Limitation of account
        suspend: Suspension of account
      your_appeal_approved: Your appeal has been approved
      your_appeal_pending: You have submitted an appeal
      your_appeal_rejected: Your appeal has been rejected
  domain_validator:
    invalid_domain: is not a valid domain name
  errors:
    '400': The request you submitted was invalid or malformed.
    '403': You don't have permission to view this page.
    '404': The page you are looking for isn't here.
    '406': This page is not available in the requested format.
    '410': The page you were looking for doesn't exist here anymore.
    '422':
      content: Security verification failed. Are you blocking cookies?
      title: Security verification failed
    '429': Too many requests
    '500':
      content: We're sorry, but something went wrong on our end.
      title: This page is not correct
    '503': The page could not be served due to a temporary server failure.
    noscript_html: To use the Mastodon web application, please enable JavaScript. Alternatively, try one of the <a href="%{apps_path}">native apps</a> for Mastodon for your platform.
  existing_username_validator:
    not_found: could not find a local user with that username
    not_found_multiple: could not find %{usernames}
  exports:
    archive_takeout:
      date: Date
      download: Download your archive
      hint_html: You can request an archive of your <strong>posts and uploaded media</strong>. The exported data will be in the ActivityPub format, readable by any compliant software. You can request an archive every 7 days.
      in_progress: Compiling your archive...
      request: Request your archive
      size: Size
    blocks: You block
    bookmarks: Bookmarks
    csv: CSV
    domain_blocks: Domain blocks
    lists: Lists
    mutes: You mute
    storage: Media storage
  featured_tags:
    add_new: Add new
    errors:
      limit: You have already featured the maximum amount of hashtags
    hint_html: "<strong>What are featured hashtags?</strong> They are displayed prominently on your public profile and allow people to browse your public posts specifically under those hashtags. They are a great tool for keeping track of creative works or long-term projects."
  filters:
    contexts:
      account: Profiles
      home: Home and lists
      notifications: Notifications
      public: Public timelines
      thread: Conversations
    edit:
      add_keyword: Add keyword
      keywords: Keywords
      statuses: Individual posts
      statuses_hint_html: This filter applies to select individual posts regardless of whether they match the keywords below. <a href="%{path}">Review or remove posts from the filter</a>.
      title: Edit filter
    errors:
      deprecated_api_multiple_keywords: These parameters cannot be changed from this application because they apply to more than one filter keyword. Use a more recent application or the web interface.
      invalid_context: None or invalid context supplied
    index:
      contexts: Filters in %{contexts}
      delete: Delete
      empty: You have no filters.
      expires_in: Expires in %{distance}
      expires_on: Expires on %{date}
      keywords:
        one: "%{count} keyword"
        other: "%{count} keywords"
      statuses:
        one: "%{count} post"
        other: "%{count} posts"
      statuses_long:
        one: "%{count} individual post hidden"
        other: "%{count} individual posts hidden"
      title: Filters
    new:
      save: Save new filter
      title: Add new filter
    statuses:
      back_to_filter: Back to filter
      batch:
        remove: Remove from filter
      index:
        hint: This filter applies to select individual posts regardless of other criteria. You can add more posts to this filter from the web interface.
        title: Filtered posts
  footer:
    trending_now: Trending now
  generic:
    all: All
    all_items_on_page_selected_html:
      one: "<strong>%{count}</strong> item on this page is selected."
      other: All <strong>%{count}</strong> items on this page are selected.
    all_matching_items_selected_html:
      one: "<strong>%{count}</strong> item matching your search is selected."
      other: All <strong>%{count}</strong> items matching your search are selected.
    changes_saved_msg: Changes successfully saved!
    copy: Copy
    delete: Delete
    deselect: Deselect all
    none: None
    order_by: Order by
    save_changes: Save changes
    select_all_matching_items:
      one: Select %{count} item matching your search.
      other: Select all %{count} items matching your search.
    today: today
    validation_errors:
      one: Something isn't quite right yet! Please review the error below
      other: Something isn't quite right yet! Please review %{count} errors below
  html_validator:
    invalid_markup: 'contains invalid HTML markup: %{error}'
  imports:
    errors:
      over_rows_processing_limit: contains more than %{count} rows
    modes:
      merge: Merge
      merge_long: Keep existing records and add new ones
      overwrite: Overwrite
      overwrite_long: Replace current records with the new ones
    preface: You can import data that you have exported from another server, such as a list of the people you are following or blocking.
    success: Your data was successfully uploaded and will be processed in due time
    types:
      blocking: Blocking list
      bookmarks: Bookmarks
      domain_blocking: Domain blocking list
      following: Following list
      muting: Muting list
    upload: Upload
  invites:
    delete: Deactivate
    expired: Expired
    expires_in:
      '1800': 30 minutes
      '21600': 6 hours
      '3600': 1 hour
      '43200': 12 hours
      '604800': 1 week
      '86400': 1 day
    expires_in_prompt: Never
    generate: Generate invite link
    invited_by: 'You were invited by:'
    max_uses:
      one: 1 use
      other: "%{count} uses"
    max_uses_prompt: No limit
    prompt: Generate and share links with others to grant access to this server
    table:
      expires_at: Expires
      uses: Uses
    title: Invite people
  lists:
    errors:
      limit: You have reached the maximum amount of lists
  login_activities:
    authentication_methods:
      otp: two-factor authentication app
      password: password
      sign_in_token: e-mail security code
      webauthn: security keys
    description_html: If you see activity that you don't recognize, consider changing your password and enabling two-factor authentication.
    empty: No authentication history available
    failed_sign_in_html: Failed sign-in attempt with %{method} from %{ip} (%{browser})
    successful_sign_in_html: Successful sign-in with %{method} from %{ip} (%{browser})
    title: Authentication history
  media_attachments:
    validations:
      images_and_video: Cannot attach a video to a post that already contains images
      not_ready: Cannot attach files that have not finished processing. Try again in a moment!
      too_many: Cannot attach more than 4 files
  migrations:
    acct: Moved to
    cancel: Cancel redirect
    cancel_explanation: Cancelling the redirect will re-activate your current account, but will not bring back followers that have been moved to that account.
    cancelled_msg: Successfully cancelled the redirect.
    errors:
      already_moved: is the same account you have already moved to
      missing_also_known_as: is not an alias of this account
      move_to_self: cannot be current account
      not_found: could not be found
      on_cooldown: You are on cooldown
    followers_count: Followers at time of move
    incoming_migrations: Moving from a different account
    incoming_migrations_html: To move from another account to this one, first you need to <a href="%{path}">create an account alias</a>.
    moved_msg: Your account is now redirecting to %{acct} and your followers are being moved over.
    not_redirecting: Your account is not redirecting to any other account currently.
    on_cooldown: You have recently migrated your account. This function will become available again in %{count} days.
    past_migrations: Past migrations
    proceed_with_move: Move followers
    redirected_msg: Your account is now redirecting to %{acct}.
    redirecting_to: Your account is redirecting to %{acct}.
    set_redirect: Set redirect
    warning:
      backreference_required: The new account must first be configured to back-reference this one
      before: 'Before proceeding, please read these notes carefully:'
      cooldown: After moving there is a waiting period during which you will not be able to move again
      disabled_account: Your current account will not be fully usable afterwards. However, you will have access to data export as well as re-activation.
      followers: This action will move all followers from the current account to the new account
      only_redirect_html: Alternatively, you can <a href="%{path}">only put up a redirect on your profile</a>.
      other_data: No other data will be moved automatically
      redirect: Your current account's profile will be updated with a redirect notice and be excluded from searches
  moderation:
    title: Moderation
  move_handler:
    carry_blocks_over_text: This user moved from %{acct}, which you had blocked.
    carry_mutes_over_text: This user moved from %{acct}, which you had muted.
    copy_account_note_text: 'This user moved from %{acct}, here were your previous notes about them:'
  notification_mailer:
    admin:
      report:
        subject: "%{name} submitted a report"
      sign_up:
        subject: "%{name} signed up"
    favourite:
      body: 'Your post was favourited by %{name}:'
      subject: "%{name} favourited your post"
      title: New favourite
    follow:
      body: "%{name} is now following you!"
      subject: "%{name} is now following you"
      title: New follower
    follow_request:
      action: Manage follow requests
      body: "%{name} has requested to follow you"
      subject: 'Pending follower: %{name}'
      title: New follow request
    mention:
      action: Reply
      body: 'You were mentioned by %{name} in:'
      subject: You were mentioned by %{name}
      title: New mention
    poll:
      subject: A poll by %{name} has ended
    reblog:
      body: 'Your post was boosted by %{name}:'
      subject: "%{name} boosted your post"
      title: New boost
    status:
      subject: "%{name} just posted"
    update:
      subject: "%{name} edited a post"
  notifications:
    email_events: Events for e-mail notifications
    email_events_hint: 'Select events that you want to receive notifications for:'
    other_settings: Other notifications settings
  number:
    human:
      decimal_units:
        format: "%n%u"
        units:
          billion: B
          million: M
          quadrillion: Q
          thousand: K
          trillion: T
          unit: ''
  otp_authentication:
    code_hint: Enter the code generated by your authenticator app to confirm
    description_html: If you enable <strong>two-factor authentication</strong> using an authenticator app, logging in will require you to be in possession of your phone, which will generate tokens for you to enter.
    enable: Enable
    instructions_html: "<strong>Scan this QR code into Google Authenticator or a similar TOTP app on your phone</strong>. From now on, that app will generate tokens that you will have to enter when logging in."
    manual_instructions: 'If you can''t scan the QR code and need to enter it manually, here is the plain-text secret:'
    setup: Set up
    wrong_code: The entered code was invalid! Are server time and device time correct?
  pagination:
    newer: Newer
    next: Next
    older: Older
    prev: Prev
    truncate: "&hellip;"
  polls:
    errors:
      already_voted: You have already voted on this poll
      duplicate_options: contain duplicate items
      duration_too_long: is too far into the future
      duration_too_short: is too soon
      expired: The poll has already ended
      invalid_choice: The chosen vote option does not exist
      over_character_limit: cannot be longer than %{max} characters each
      too_few_options: must have more than one item
      too_many_options: can't contain more than %{max} items
  preferences:
    other: Other
    posting_defaults: Posting defaults
    public_timelines: Public timelines
  privacy_policy:
    title: Privacy Policy
  reactions:
    errors:
      limit_reached: Limit of different reactions reached
      unrecognized_emoji: is not a recognized emoji
  relationships:
    activity: Account activity
    dormant: Dormant
    follow_selected_followers: Follow selected followers
    followers: Followers
    following: Following
    invited: Invited
    last_active: Last active
    most_recent: Most recent
    moved: Moved
    mutual: Mutual
    primary: Primary
    relationship: Relationship
    remove_selected_domains: Remove all followers from the selected domains
    remove_selected_followers: Remove selected followers
    remove_selected_follows: Unfollow selected users
    status: Account status
  remote_follow:
    missing_resource: Could not find the required redirect URL for your account
  reports:
    errors:
      invalid_rules: does not reference valid rules
  rss:
    content_warning: 'Content warning:'
    descriptions:
      account: Public posts from @%{acct}
      tag: 'Public posts tagged #%{hashtag}'
  scheduled_statuses:
    over_daily_limit: You have exceeded the limit of %{limit} scheduled posts for today
    over_total_limit: You have exceeded the limit of %{limit} scheduled posts
    too_soon: The scheduled date must be in the future
  sessions:
    activity: Last activity
    browser: Browser
    browsers:
      alipay: Alipay
      blackberry: Blackberry
      chrome: Chrome
      edge: Microsoft Edge
      electron: Electron
      firefox: Firefox
      generic: Unknown browser
      ie: Internet Explorer
      micro_messenger: MicroMessenger
      nokia: Nokia S40 Ovi Browser
      opera: Opera
      otter: Otter
      phantom_js: PhantomJS
      qq: QQ Browser
      safari: Safari
      uc_browser: UCBrowser
      weibo: Weibo
    current_session: Current session
    description: "%{browser} on %{platform}"
    explanation: These are the web browsers currently logged in to your Mastodon account.
    ip: IP
    platforms:
      adobe_air: Adobe Air
      android: Android
      blackberry: Blackberry
      chrome_os: Chrome OS
      firefox_os: Firefox OS
      ios: iOS
      linux: Linux
      mac: macOS
      other: unknown platform
      windows: Windows
      windows_mobile: Windows Mobile
      windows_phone: Windows Phone
    revoke: Revoke
    revoke_success: Session successfully revoked
    title: Sessions
    view_authentication_history: View authentication history of your account
  settings:
    account: Account
    account_settings: Account settings
    aliases: Account aliases
    appearance: Appearance
    authorized_apps: Authorized apps
    back: Back to Mastodon
    delete: Account deletion
    development: Development
    edit_profile: Edit profile
    export: Data export
    featured_tags: Featured hashtags
    import: Import
    import_and_export: Import and export
    migrate: Account migration
    notifications: Notifications
    preferences: Preferences
    profile: Profile
    relationships: Follows and followers
    statuses_cleanup: Automated post deletion
    strikes: Moderation strikes
    two_factor_authentication: Two-factor Auth
    webauthn_authentication: Security keys
  statuses:
    attached:
      audio:
        one: "%{count} audio"
        other: "%{count} audio"
      description: 'Attached: %{attached}'
      image:
        one: "%{count} image"
        other: "%{count} images"
      video:
        one: "%{count} video"
        other: "%{count} videos"
    boosted_from_html: Boosted from %{acct_link}
    content_warning: 'Content warning: %{warning}'
    default_language: Same as interface language
    disallowed_hashtags:
      one: 'contained a disallowed hashtag: %{tags}'
      other: 'contained the disallowed hashtags: %{tags}'
    edited_at_html: Edited %{date}
    errors:
      in_reply_not_found: The post you are trying to reply to does not appear to exist.
    open_in_web: Open in web
    over_character_limit: character limit of %{max} exceeded
    pin_errors:
      direct: Posts that are only visible to mentioned users cannot be pinned
      limit: You have already pinned the maximum number of posts
      ownership: Someone else's post cannot be pinned
      reblog: A boost cannot be pinned
    poll:
      total_people:
        one: "%{count} person"
        other: "%{count} people"
      total_votes:
        one: "%{count} vote"
        other: "%{count} votes"
      vote: Vote
    show_more: Show more
    show_newer: Show newer
    show_older: Show older
    show_thread: Show thread
    sign_in_to_participate: Sign in to participate in the conversation
    title: '%{name}: "%{quote}"'
    visibilities:
      direct: Direct
      private: Followers-only
      private_long: Only show to followers
      public: Public
      public_long: Everyone can see
      unlisted: Unlisted
      unlisted_long: Everyone can see, but not listed on public timelines
  statuses_cleanup:
    enabled: Automatically delete old posts
    enabled_hint: Automatically deletes your posts once they reach a specified age threshold, unless they match one of the exceptions below
    exceptions: Exceptions
    explanation: Because deleting posts is an expensive operation, this is done slowly over time when the server is not otherwise busy. For this reason, your posts may be deleted a while after they reach the age threshold.
    ignore_favs: Ignore favourites
    ignore_reblogs: Ignore boosts
    interaction_exceptions: Exceptions based on interactions
    interaction_exceptions_explanation: Note that there is no guarantee for posts to be deleted if they go below the favourite or boost threshold after having once gone over them.
    keep_direct: Keep direct messages
    keep_direct_hint: Doesn't delete any of your direct messages
    keep_media: Keep posts with media attachments
    keep_media_hint: Doesn't delete any of your posts that have media attachments
    keep_pinned: Keep pinned posts
    keep_pinned_hint: Doesn't delete any of your pinned posts
    keep_polls: Keep polls
    keep_polls_hint: Doesn't delete any of your polls
    keep_self_bookmark: Keep posts you bookmarked
    keep_self_bookmark_hint: Doesn't delete your own posts if you have bookmarked them
    keep_self_fav: Keep posts you favourited
    keep_self_fav_hint: Doesn't delete your own posts if you have favourited them
    min_age:
      '1209600': 2 weeks
      '15778476': 6 months
      '2629746': 1 month
      '31556952': 1 year
      '5259492': 2 months
      '604800': 1 week
      '63113904': 2 years
      '7889238': 3 months
    min_age_label: Age threshold
    min_favs: Keep posts favourited at least
    min_favs_hint: Doesn't delete any of your posts that has received at least this amount of favourites. Leave blank to delete posts regardless of their number of favourites
    min_reblogs: Keep posts boosted at least
    min_reblogs_hint: Doesn't delete any of your posts that has been boosted at least this number of times. Leave blank to delete posts regardless of their number of boosts
  stream_entries:
    pinned: Pinned post
    reblogged: boosted
    sensitive_content: Sensitive content
  strikes:
    errors:
      too_late: It is too late to appeal this strike
  tags:
    does_not_match_previous_name: does not match the previous name
  themes:
    contrast: Mastodon (High contrast)
    default: Mastodon (Dark)
    mastodon-light: Mastodon (Light)
  time:
    formats:
      default: "%b %d, %Y, %H:%M"
      month: "%b %Y"
      time: "%H:%M"
  two_factor_authentication:
    add: Add
    disable: Disable 2FA
    disabled_success: Two-factor authentication successfully disabled
    edit: Edit
    enabled: Two-factor authentication is enabled
    enabled_success: Two-factor authentication successfully enabled
    generate_recovery_codes: Generate recovery codes
    lost_recovery_codes: Recovery codes allow you to regain access to your account if you lose your phone. If you've lost your recovery codes, you can regenerate them here. Your old recovery codes will be invalidated.
    methods: Two-factor methods
    otp: Authenticator app
    recovery_codes: Backup recovery codes
    recovery_codes_regenerated: Recovery codes successfully regenerated
    recovery_instructions_html: If you ever lose access to your phone, you can use one of the recovery codes below to regain access to your account. <strong>Keep the recovery codes safe</strong>. For example, you may print them and store them with other important documents.
    webauthn: Security keys
  user_mailer:
    appeal_approved:
      action: Go to your account
      explanation: The appeal of the strike against your account on %{strike_date} that you submitted on %{appeal_date} has been approved. Your account is once again in good standing.
      subject: Your appeal from %{date} has been approved
      title: Appeal approved
    appeal_rejected:
      explanation: The appeal of the strike against your account on %{strike_date} that you submitted on %{appeal_date} has been rejected.
      subject: Your appeal from %{date} has been rejected
      title: Appeal rejected
    backup_ready:
      explanation: You requested a full backup of your Mastodon account. It's now ready for download!
      subject: Your archive is ready for download
      title: Archive takeout
    suspicious_sign_in:
      change_password: change your password
      details: 'Here are details of the sign-in:'
      explanation: We've detected a sign-in to your account from a new IP address.
      further_actions_html: If this wasn't you, we recommend that you %{action} immediately and enable two-factor authentication to keep your account secure.
      subject: Your account has been accessed from a new IP address
      title: A new sign-in
    warning:
      appeal: Submit an appeal
      appeal_description: If you believe this is an error, you can submit an appeal to the staff of %{instance}.
      categories:
        spam: Spam
        violation: Content violates the following community guidelines
      explanation:
        delete_statuses: Some of your posts have been found to violate one or more community guidelines and have been subsequently removed by the moderators of %{instance}.
        disable: You can no longer use your account, but your profile and other data remains intact. You can request a backup of your data, change account settings or delete your account.
        mark_statuses_as_sensitive: Some of your posts have been marked as sensitive by the moderators of %{instance}. This means that people will need to tap the media in the posts before a preview is displayed. You can mark media as sensitive yourself when posting in the future.
        sensitive: From now on, all your uploaded media files will be marked as sensitive and hidden behind a click-through warning.
        silence: You can still use your account but only people who are already following you will see your posts on this server, and you may be excluded from various discovery features. However, others may still manually follow you.
        suspend: You can no longer use your account, and your profile and other data are no longer accessible. You can still login to request a backup of your data until the data is fully removed in about 30 days, but we will retain some basic data to prevent you from evading the suspension.
      reason: 'Reason:'
      statuses: 'Posts cited:'
      subject:
        delete_statuses: Your posts on %{acct} have been removed
        disable: Your account %{acct} has been frozen
        mark_statuses_as_sensitive: Your posts on %{acct} have been marked as sensitive
        none: Warning for %{acct}
        sensitive: Your posts on %{acct} will be marked as sensitive from now on
        silence: Your account %{acct} has been limited
        suspend: Your account %{acct} has been suspended
      title:
        delete_statuses: Posts removed
        disable: Account frozen
        mark_statuses_as_sensitive: Posts marked as sensitive
        none: Warning
        sensitive: Account marked as sensitive
        silence: Account limited
        suspend: Account suspended
    welcome:
      edit_profile_action: Setup profile
      edit_profile_step: You can customize your profile by uploading a profile picture, changing your display name and more. You can opt-in to review new followers before they’re allowed to follow you.
      explanation: Here are some tips to get you started
      final_action: Start posting
      final_step: 'Start posting! Even without followers, your public posts may be seen by others, for example on the local timeline or in hashtags. You may want to introduce yourself on the #introductions hashtag.'
      full_handle: Your full handle
      full_handle_hint: This is what you would tell your friends so they can message or follow you from another server.
      subject: Welcome to Mastodon
      title: Welcome aboard, %{name}!
  users:
    follow_limit_reached: You cannot follow more than %{limit} people
    invalid_otp_token: Invalid two-factor code
    otp_lost_help_html: If you lost access to both, you may get in touch with %{email}
    seamless_external_login: You are logged in via an external service, so password and e-mail settings are not available.
    signed_in_as: 'Signed in as:'
  verification:
    explanation_html: 'You can <strong>verify yourself as the owner of the links in your profile metadata</strong>. For that, the linked website must contain a link back to your Mastodon profile. The link back <strong>must</strong> have a <code>rel="me"</code> attribute. The text content of the link does not matter. Here is an example:'
    verification: Verification
  webauthn_credentials:
    add: Add new security key
    create:
      error: There was a problem adding your security key. Please try again.
      success: Your security key was successfully added.
    delete: Delete
    delete_confirmation: Are you sure you want to delete this security key?
    description_html: If you enable <strong>security key authentication</strong>, logging in will require you to use one of your security keys.
    destroy:
      error: There was a problem deleting you security key. Please try again.
      success: Your security key was successfully deleted.
    invalid_credential: Invalid security key
    nickname_hint: Enter the nickname of your new security key
    not_enabled: You haven't enabled WebAuthn yet
    not_supported: This browser doesn't support security keys
    otp_required: To use security keys please enable two-factor authentication first.
    registered_on: Registered on %{date}<|MERGE_RESOLUTION|>--- conflicted
+++ resolved
@@ -700,40 +700,7 @@
           approved: Approval required for sign up
           none: Nobody can sign up
           open: Anyone can sign up
-<<<<<<< HEAD
-        title: Registrations mode
-      show_known_fediverse_at_about_page:
-        desc_html: When disabled, restricts the public timeline linked from the landing page to showing only local content
-        title: Include federated content on unauthenticated public timeline page
-      site_description:
-        desc_html: Introductory paragraph on the API. Describe what makes this Mastodon server special and anything else important. You can use HTML tags, in particular <code>&lt;a&gt;</code> and <code>&lt;em&gt;</code>.
-        title: Server description
-      site_description_extended:
-        desc_html: A good place for your code of conduct, rules, guidelines and other things that set your server apart. You can use HTML tags
-        title: Custom extended information
-      site_short_description:
-        desc_html: Displayed in sidebar and meta tags. Describe what Mastodon is and what makes this server special in a single paragraph.
-        title: Short server description
-      site_terms:
-        desc_html: You can write your own privacy policy. You can use HTML tags
-        title: Custom privacy policy
-      site_title: Server name
-      thumbnail:
-        desc_html: Used for previews via OpenGraph and API. 1200x630px recommended
-        title: Server thumbnail
-      timeline_preview:
-        desc_html: Display link to public timeline on landing page and allow API access to the public timeline without authentication
-        title: Allow unauthenticated access to public timeline
-      title: Site settings
-      trendable_by_default:
-        desc_html: Affects hashtags that have not been previously disallowed
-        title: Allow hashtags to trend without prior review
-      trends:
-        desc_html: Publicly display previously reviewed content that is currently trending
-        title: Trends
-=======
       title: Server Settings
->>>>>>> 8dfe5179
     site_uploads:
       delete: Delete uploaded file
       destroyed_msg: Site upload successfully deleted!
