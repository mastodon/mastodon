--- conflicted
+++ resolved
@@ -631,7 +631,6 @@
     lists: Lists
     mutes: You mute
     storage: Media storage
-<<<<<<< HEAD
   favourite_tags:
     delete_it: delete
     edit:
@@ -644,12 +643,10 @@
     name_of_tag: Name of tag
     order: order
     submit: Create favourite tag
-=======
   featured_tags:
     add_new: Add new
     errors:
       limit: You have already featured the maximum amount of hashtags
->>>>>>> 6afab258
   filters:
     contexts:
       home: Home timeline
@@ -905,13 +902,10 @@
     development: Development
     edit_profile: Edit profile
     export: Data export
-<<<<<<< HEAD
     favourite_tags: Favourite tags
     followers: Authorized followers
-=======
     featured_tags: Featured hashtags
     identity_proofs: Identity proofs
->>>>>>> 6afab258
     import: Import
     import_and_export: Import and export
     migrate: Account migration
