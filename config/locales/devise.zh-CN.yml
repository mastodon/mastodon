--- conflicted
+++ resolved
@@ -27,13 +27,8 @@
         title: 验证电子邮件地址
       email_changed:
         explanation: 你的账号的电子邮箱地址将变更为：
-<<<<<<< HEAD
-        extra: 如果你并没有请求更改你的电子邮件地址，则他人很有可能已经入侵你的帐户。请立即更改你的密码；如果你已经无法访问你的帐户，请联系服务器管理员请求协助。
-        subject: 电子邮件地址已被更改
-=======
         extra: 如果你并没有请求更改你的电子邮件地址，则他人很有可能已经入侵你的账户。请立即更改你的密码，或者，如果你已经无法访问你的账户，请联系服务器管理员请求协助。
         subject: Mastodon：电子邮件地址已被更改
->>>>>>> 363bedd0
         title: 新电子邮件地址
       password_change:
         explanation: 你的账户密码已更改。
@@ -42,13 +37,8 @@
         title: 密码已被重置
       reconfirmation_instructions:
         explanation: 点击下面的链接来确认你的新电子邮件地址。
-<<<<<<< HEAD
-        extra: 如果你并没有请求本次变更，请忽略此邮件。Mastodon 帐户的电子邮件地址只有在你点击上面的链接后才会更改。
-        subject: 确认 %{instance} 电子邮件地址
-=======
         extra: 如果你并没有请求本次更改，请忽略此邮件。Mastodon 账户的电子邮件地址只有在你点击上面的链接后才会更改。
         subject: Mastodon：确认 %{instance} 电子邮件地址
->>>>>>> 363bedd0
         title: 验证电子邮件地址
       reset_password_instructions:
         action: 更改密码
@@ -69,11 +59,7 @@
         subject: 重新生成双重认证的恢复码
         title: 双重认证的恢复码已更改
       unlock_instructions:
-<<<<<<< HEAD
-        subject: 帐户解锁信息
-=======
         subject: Mastodon：账户解锁信息
->>>>>>> 363bedd0
       webauthn_credential:
         added:
           explanation: 以下安全密钥已添加到你的帐户
@@ -88,13 +74,8 @@
         subject: 安全密钥认证已禁用
         title: 安全密钥已禁用
       webauthn_enabled:
-<<<<<<< HEAD
-        explanation: 你的帐户已启用安全密钥身份验证。你的安全密钥现在可以用于登录。
-        subject: 安全密钥认证已启用
-=======
         explanation: 你的账户已启用安全密钥身份验证。你的安全密钥现在可以用于登录。
         subject: Mastodon：安全密钥认证已启用
->>>>>>> 363bedd0
         title: 已启用安全密钥
     omniauth_callbacks:
       failure: 由于%{reason}，无法从%{kind}获得授权。
