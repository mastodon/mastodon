---
zh-CN:
  devise:
    confirmations:
      confirmed: 已成功确认你的邮箱地址。
      send_instructions: 你将在几分钟内收到一封邮件，内含如何验证邮箱地址的指引。如果你没有收到这封邮件，请检查你的垃圾邮件文件夹。
      send_paranoid_instructions: 如果你的邮箱地址存在于我们的数据库中，你将在几分钟内收到一封邮件，内含如何验证邮箱地址的指引。如果你没有收到这封邮件，请检查你的垃圾邮件文件夹。
    failure:
      already_authenticated: 你已登录。
      inactive: 你还没有激活账户。
      invalid: "%{authentication_keys} 无效或密码错误。"
      last_attempt: 你只有最后一次尝试机会，若未通过，帐号将被锁定。
      locked: 你的账户已被锁定。
      not_found_in_database: "%{authentication_keys}或密码错误。"
      omniauth_user_creation_failure: 为此身份创建账户时出错。
      pending: 你的账号仍在审核中。
      timeout: 你的会话已过期。请重新登录再继续操作。
      unauthenticated: 继续操作前请注册或者登录。
      unconfirmed: 你必须先确认你的电子邮件地址才能继续。
    mailer:
      confirmation_instructions:
        action: 验证邮箱地址
        action_with_app: 确认并返回%{app}
        explanation: 你在 %{host} 上使用此电子邮箱地址创建了一个账号。点击下面的链接即可激活账号。如果你没有创建账号，请忽略此邮件。
        explanation_when_pending: 你用这个邮箱申请了在 %{host} 注册。在确认邮箱地址之后，我们会审核你的申请。在此之前，你不能登录。如果你的申请被驳回，你的数据会被移除，因此你无需再采取任何行动。如果申请人不是你，请忽略这封邮件。
        extra_html: 请记得阅读<a href="%{terms_path}">本实例的相关规定</a>和<a href="%{policy_path}">我们的使用条款</a>。
<<<<<<< HEAD
        subject: 来自 %{instance} 的确认指引
        title: 验证电子邮件地址
=======
        subject: Mastodon：来自 %{instance} 的确认指引
        title: 验证邮箱地址
>>>>>>> ab36c152
      email_changed:
        explanation: 你的账号的邮箱地址将变更为：
        extra: 如果你并没有请求更改你的邮箱地址，则他人很有可能已经入侵你的账户。请立即更改你的密码，或者，如果你已经无法访问你的账户，请联系服务器管理员请求协助。
        subject: Mastodon：邮箱地址已被更改
        title: 新邮箱地址
      password_change:
        explanation: 你的账户密码已更改。
        extra: 如果你并没有申请更改密码，那似乎有人已经入侵你的帐户。请立即更改你的密码；如果你已经无法访问你的帐户，请联系服务器的管理员获取帮助。
        subject: 密码已被更改
        title: 密码已被重置
      reconfirmation_instructions:
        explanation: 点击下面的链接来确认你的新邮箱地址。
        extra: 如果你并没有请求本次更改，请忽略此邮件。Mastodon 账户的邮箱地址只有在你点击上面的链接后才会更改。
        subject: Mastodon：确认 %{instance} 电子邮箱地址
        title: 验证邮箱地址
      reset_password_instructions:
        action: 更改密码
        explanation: 点击下面的链接来更改账户的密码。
        extra: 如果你并没有请求本次变更，请忽略此邮件。你的密码只有在你点击上面的链接并输入新密码后才会更改。
        subject: Mastodon：重置密码说明
        title: 重置密码
      two_factor_disabled:
        explanation: 目前只能通过邮箱地址和密码登录。
        subject: Mastodon：双因素认证已禁用
        subtitle: 你账户的双因素认证已被停用。
        title: 双因素认证已停用
      two_factor_enabled:
        explanation: 登录时需要输入先前配对好的TOTP应用生成的令牌。
        subject: Mastodon：双因素认证已启用
        subtitle: 你账户的双因素认证已被启用。
        title: 双因素认证已启用
      two_factor_recovery_codes_changed:
        explanation: 新恢复码已生成，同时旧恢复码已失效。
        subject: Mastodon：双因素认证恢复码已重新生成
        subtitle: 新恢复码已生成，同时旧恢复码已失效。
        title: 双因素认证恢复码已更改
      unlock_instructions:
        subject: Mastodon：账户解锁信息
      webauthn_credential:
        added:
          explanation: 以下安全密钥已添加到你的帐户
          subject: 新的安全密钥
          title: 已添加一个新的安全密钥
        deleted:
          explanation: 以下安全密钥已从你的账户中删除
          subject: 安全密钥已删除
          title: 你的安全密钥之一已被删除
      webauthn_disabled:
<<<<<<< HEAD
        explanation: 你的帐户已禁用安全密钥认证。现在只能使用配对的 TOTP 应用程序生成的令牌登录。
        subject: 安全密钥认证已禁用
=======
        explanation: 你账户的安全密钥身份认证已被停用。
        extra: 目前只能用先前配对的TOTP应用生成的令牌登录。
        subject: Mastodon：安全密钥认证已禁用
>>>>>>> ab36c152
        title: 安全密钥已禁用
      webauthn_enabled:
        explanation: 你账户的安全密钥身份认证已被启用。
        extra: 你的安全密钥现在可用于登录。
        subject: Mastodon：安全密钥认证已启用
        title: 已启用安全密钥
    omniauth_callbacks:
      failure: 由于%{reason}，无法从%{kind}获得授权。
      success: 成功地从 %{kind} 获得授权。
    passwords:
      no_token: 如果你不是来自于密码重置邮件，你就不能访问这个页面。如果你确实来自密码重置邮件，请确保你使用了所提供的完整 URL 。
      send_instructions: 如果你的邮箱地址存在于我们的数据库中，你将在几分钟后收到一个密码恢复链接。如果你没有收到这封邮件，请检查你的垃圾邮件文件夹。
      send_paranoid_instructions: 如果你的邮箱地址存在于我们的数据库中，你将在几分钟后收到一个密码恢复链接。如果你没有收到这封邮件，请检查你的垃圾邮件文件夹。
      updated: 你的密码已成功修改，现在你已登录。
      updated_not_active: 你的密码已修改成功。
    registrations:
      destroyed: 再见！你的账户已成功注销。我们希望很快可以再见到你。
      signed_up: 欢迎！你已成功注册。
      signed_up_but_inactive: 你已成功注册，但我们无法让你登录，因为你的账户还没有激活。
      signed_up_but_locked: 你已成功注册，但我们无法让你登录，因为你的账户已被锁定。
      signed_up_but_pending: 一条带有确认链接的邮件已经发送到你的邮箱地址。在你点击该链接后，我们将会审核你的申请。如果申请被批准，你将收到通知。
      signed_up_but_unconfirmed: 一封带有确认链接的邮件已经发送至你的邮箱，请点击邮件中的链接以激活你的账户。如果没有，请检查你的垃圾邮件。
      update_needs_confirmation: 账号信息更新成功，但我们需要验证你的新邮箱地址，请点击邮件中的链接以确认。如果没有收到邮件，请检查你的垃圾邮件文件夹。
      updated: 账户资料更新成功。
    sessions:
      already_signed_out: 已成功退出登录。
      signed_in: 已成功登录。
      signed_out: 已成功退出登录。
    unlocks:
      send_instructions: 几分钟后，你将收到一封解锁账户的邮件。如果没有，请检查你的垃圾邮箱。
      send_paranoid_instructions: 如果你的账号存在，你将会在几分钟内收到一封指引你如何解锁账号的邮件。如果你没有收到这封邮件，请检查你邮箱的垃圾箱。
      unlocked: 你的账户已成功解锁。登录以继续。
  errors:
    messages:
      already_confirmed: 已经成功确认，请尝试登录
      confirmation_period_expired: 必须在 %{period} 以内确认。请重新发起请求
      expired: 已过期。请重新发起请求
      not_found: 未找到
      not_locked: 未被锁定
      not_saved:
        other: 在保存 %{resource} 时发生了 %{count} 个错误：<|MERGE_RESOLUTION|>--- conflicted
+++ resolved
@@ -24,13 +24,8 @@
         explanation: 你在 %{host} 上使用此电子邮箱地址创建了一个账号。点击下面的链接即可激活账号。如果你没有创建账号，请忽略此邮件。
         explanation_when_pending: 你用这个邮箱申请了在 %{host} 注册。在确认邮箱地址之后，我们会审核你的申请。在此之前，你不能登录。如果你的申请被驳回，你的数据会被移除，因此你无需再采取任何行动。如果申请人不是你，请忽略这封邮件。
         extra_html: 请记得阅读<a href="%{terms_path}">本实例的相关规定</a>和<a href="%{policy_path}">我们的使用条款</a>。
-<<<<<<< HEAD
-        subject: 来自 %{instance} 的确认指引
-        title: 验证电子邮件地址
-=======
         subject: Mastodon：来自 %{instance} 的确认指引
         title: 验证邮箱地址
->>>>>>> ab36c152
       email_changed:
         explanation: 你的账号的邮箱地址将变更为：
         extra: 如果你并没有请求更改你的邮箱地址，则他人很有可能已经入侵你的账户。请立即更改你的密码，或者，如果你已经无法访问你的账户，请联系服务器管理员请求协助。
@@ -39,7 +34,7 @@
       password_change:
         explanation: 你的账户密码已更改。
         extra: 如果你并没有申请更改密码，那似乎有人已经入侵你的帐户。请立即更改你的密码；如果你已经无法访问你的帐户，请联系服务器的管理员获取帮助。
-        subject: 密码已被更改
+        subject: Mastodon：密码已被更改
         title: 密码已被重置
       reconfirmation_instructions:
         explanation: 点击下面的链接来确认你的新邮箱地址。
@@ -72,21 +67,16 @@
       webauthn_credential:
         added:
           explanation: 以下安全密钥已添加到你的帐户
-          subject: 新的安全密钥
+          subject: Mastodon：新的安全密钥
           title: 已添加一个新的安全密钥
         deleted:
           explanation: 以下安全密钥已从你的账户中删除
-          subject: 安全密钥已删除
+          subject: Mastodon：安全密钥已删除
           title: 你的安全密钥之一已被删除
       webauthn_disabled:
-<<<<<<< HEAD
-        explanation: 你的帐户已禁用安全密钥认证。现在只能使用配对的 TOTP 应用程序生成的令牌登录。
-        subject: 安全密钥认证已禁用
-=======
         explanation: 你账户的安全密钥身份认证已被停用。
         extra: 目前只能用先前配对的TOTP应用生成的令牌登录。
         subject: Mastodon：安全密钥认证已禁用
->>>>>>> ab36c152
         title: 安全密钥已禁用
       webauthn_enabled:
         explanation: 你账户的安全密钥身份认证已被启用。
