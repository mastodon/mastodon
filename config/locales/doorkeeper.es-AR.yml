--- conflicted
+++ resolved
@@ -173,10 +173,7 @@
       write:accounts: modificar tu perfil
       write:blocks: bloquear cuentas y dominios
       write:bookmarks: marcar mensajes
-<<<<<<< HEAD
-=======
       write:conversations: silenciar y eliminar conversaciones
->>>>>>> 2c5862ed
       write:favourites: marcar mensajes como favoritos
       write:filters: crear filtros
       write:follows: seguir cuentas
