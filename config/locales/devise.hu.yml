--- conflicted
+++ resolved
@@ -22,13 +22,8 @@
         action_with_app: Megerősítés majd vissza ide %{app}
         explanation: Ezzel az e-mail címmel kezdeményeztek regisztrációt a(z) %{host} oldalon. Csak egy kattintás, és a felhasználói fiókodat aktiváljuk. Ha a regisztrációt nem te kezdeményezted, kérjük tekintsd ezt az e-mailt tárgytalannak.
         explanation_when_pending: Ezzel az e-mail címmel meghívást kértél a(z) %{host} oldalon. Ahogy megerősíted az e-mail címed, átnézzük a jelentkezésedet. Ennek ideje alatt nem tudsz belépni. Ha a jelentkezésed elutasítjuk, az adataidat töröljük, más teendőd nincs. Ha a kérelmet nem te kezdeményezted, kérjük tekintsd ezt az e-mailt tárgytalannak.
-<<<<<<< HEAD
-        extra_html: Kérjük tekintsd át a <a href="%{terms_path}">a szerver szabályzatát</a> és <a href="%{policy_path}">a felhasználási feltételeket</a>.
-        subject: 'Megerősítési lépések ehhez az instancehez: %{instance}'
-=======
         extra_html: Tekintsd át a <a href="%{terms_path}">a kiszolgáló szabályait</a> és <a href="%{policy_path}">a felhasználási feltételeket</a>.
         subject: 'Mastodon: Megerősítési lépések ehhez az instancehez: %{instance}'
->>>>>>> 03b0f3ac
         title: E-mail cím megerősítése
       email_changed:
         explanation: 'A fiókodhoz tartozó e-mail cím a következőre változik:'
@@ -37,13 +32,8 @@
         title: Új e-mail cím
       password_change:
         explanation: A fiókodhoz tartozó jelszót megváltoztattuk.
-<<<<<<< HEAD
-        extra: Ha nem te kezdeményezted a fiókodhoz tartozó jelszó módosítását, valaki hozzáférhetett a fiókodhoz. Legjobb, ha azonnal megváltoztatod a jelszavadat; ha nem férsz hozzá a fiókodhoz, vedd fel a kapcsolatot a szervered adminisztrátorával.
-        subject: 'Jelszavad megváltoztattuk'
-=======
         extra: Ha nem te kérted a fiókod jelszavának módosítását, akkor valaki hozzáférhetett a fiókodhoz. Legjobb, ha azonnal megváltoztatod a jelszavadat; ha nem férsz hozzá a fiókodhoz, vedd fel a kapcsolatot a kiszolgálód adminisztrátorával.
         subject: 'Mastodon: Jelszavad megváltoztattuk'
->>>>>>> 03b0f3ac
         title: Sikeres jelszómódosítás
       reconfirmation_instructions:
         explanation: Az e-mail cím megváltoztatásához meg kell erősítened az új címet.
