--- conflicted
+++ resolved
@@ -28,30 +28,14 @@
       email_changed:
         explanation: 'A fiókodhoz tartozó e-mail cím a következőre változik:'
         extra: Ha nem változtattad meg az e-mail címed, akkor valószínű, hogy valaki hozzáférhetett a fiókodhoz. Kérjük, azonnal változtasd meg a jelszavadat, vagy lépj kapcsolatba a szerver adminisztrátorával, ha ki vagy zárva a fiókodból.
-<<<<<<< HEAD
-        subject: 'A fiókodhoz tartozó e-mail címet megváltoztattuk'
-        title: Új e-mail cím
-=======
         subject: 'Mastodon: Email megváltozott'
         title: Új emailcím
->>>>>>> a8dd3210
       password_change:
         explanation: A fiókodhoz tartozó jelszót megváltoztattuk.
         extra: Ha nem te kérted a fiókod jelszavának módosítását, akkor valaki hozzáférhetett a fiókodhoz. Legjobb, ha azonnal megváltoztatod a jelszavadat; ha nem férsz hozzá a fiókodhoz, vedd fel a kapcsolatot a kiszolgálód adminisztrátorával.
         subject: 'Mastodon: A jelszó megváltoztatásra került'
         title: A jelszó megváltoztatásra került
       reconfirmation_instructions:
-<<<<<<< HEAD
-        explanation: Az e-mail cím megváltoztatásához meg kell erősítened az új címet.
-        extra: Amennyiben nem te kezdeményezted a módosítást, kérjük tekintsd ezt az e-mailt tárgytalannak. A Mastodon fiókodhoz tartozó e-mail címed változatlan marad mindaddig, amíg rá nem kattintasz a fenti linkre.
-        subject: 'Erősítsd meg a(z) %{instance} szerverhez tartozó e-mail címed'
-        title: E-mail cím megerősítése
-      reset_password_instructions:
-        action: Jelszó módosítása
-        explanation: A fiókodhoz tartozó jelszó módosítását kezdeményezted.
-        extra: Amennyiben nem te kezdeményezted a módosítást, kérjük tekintsd ezt az e-mailt tárgytalannak. A Mastodon fiókodhoz tartozó jelszavad változatlan marad mindaddig, amíg újat nem hozol létre a fenti linkre kattintva.
-        subject: 'Jelszó visszaállítási lépések'
-=======
         explanation: Az emailcím megváltoztatásához meg kell erősítened az új címet.
         extra: Amennyiben nem te kezdeményezted ezt a módosítást, kérjük tekintsd ezt az emailt tárgytalannak. A Mastodon fiókodhoz tartozó emailcímed változatlan marad mindaddig, amíg rá nem kattintasz a fenti linkre.
         subject: 'Mastodon: Email cím megerősítése: %{instance}'
@@ -61,7 +45,6 @@
         explanation: A fiókodhoz tartozó jelszó módosítását kezdeményezted.
         extra: Amennyiben nem te kezdeményezted a módosítást, kérjük tekintsd ezt az emailt tárgytalannak. A jelszavad változatlan marad mindaddig, amíg újat nem hozol létre a fenti linkre kattintva.
         subject: 'Mastodon: Jelszó visszaállítási lépések'
->>>>>>> a8dd3210
         title: Jelszó visszaállítása
       two_factor_disabled:
         explanation: A fiókod kétlépcsős hitelesítését kikapcsoltuk. A bejelentkezés mostantól csak az e-mail cím és a jelszó használatával lesz lehetséges.
@@ -80,22 +63,6 @@
       webauthn_credential:
         added:
           explanation: A következő biztonsági kulcsot hozzáadtuk a fiókodhoz
-<<<<<<< HEAD
-          subject: 'Új biztonsági kulcs'
-          title: Új biztonsági kulcsot vettünk fel
-        deleted:
-          explanation: A következő biztonsági kulcsot töröltük a fiókodból
-          subject: 'Biztonsági kulcs törölve'
-          title: Az egyik biztonsági kulcsodat törölték
-      webauthn_disabled:
-        explanation: A biztonsági kulccsal történő hitelesítést letiltottuk a fiókodon. Bejelentkezni csak a párosított TOTP app által generált tokennel lehet.
-        subject: 'Biztonsági kulccsal történő hitelesítés letiltva'
-        title: Biztonsági kulcsok letiltva
-      webauthn_enabled:
-        explanation: A biztonsági kulccsal történő hitelesítést engedélyeztük a fiókodon. A biztonsági kulcsodat mostantól használhatod bejelentkezésre.
-        subject: 'Biztonsági kulcsos hitelesítés engedélyezve'
-        title: Biztonsági kulcsok engedélyezve
-=======
           subject: 'Mastodon: Új biztonsági kulcs'
           title: Új biztonsági kulcs lett hozzáadva
         deleted:
@@ -110,7 +77,6 @@
         explanation: A biztonsági kulccsal történő hitelesítést engedélyeztük a fiókodon. A biztonsági kulcsodat mostantól használhatod bejelentkezésre.
         subject: 'Mastodon: A biztonsági kulcsos hitelesítés engedélyezésre került'
         title: A biztonsági kulcsok engedélyezésre kerültek
->>>>>>> a8dd3210
     omniauth_callbacks:
       failure: Sikertelen hitelesítés %{kind} fiókról, mert "%{reason}".
       success: Sikeres hitelesítés %{kind} fiókról.
