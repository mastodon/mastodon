--- conflicted
+++ resolved
@@ -394,8 +394,6 @@
       media_storage: Depozitë media
       new_users: përdorues të rinj
       opened_reports: raportime të hapur
-<<<<<<< HEAD
-=======
       pending_appeals_html:
         one: "<strong>%{count}</strong> apelim pezull"
         other: "<strong>%{count}</strong> apelime pezull"
@@ -408,7 +406,6 @@
       pending_users_html:
         one: "<strong>%{count}</strong> përdorues pezull"
         other: "<strong>%{count}</strong> përdorues pezull"
->>>>>>> 8c7223f4
       resolved_reports: raportime të zgjidhur
       software: Software
       sources: Burime regjistrimi
@@ -417,13 +414,10 @@
       top_languages: Gjuhët aktive kryesuese
       top_servers: Shërbyesit aktivë kryesues
       website: Sajt
-<<<<<<< HEAD
-=======
     disputes:
       appeals:
         empty: S’u gjetën apelime.
         title: Apelime
->>>>>>> 8c7223f4
     domain_allows:
       add_new: Shtoje përkatësinë në listë lejimesh
       created_msg: Përkatësia u shtua me sukses në listë lejimesh
@@ -525,17 +519,7 @@
         clear: Spastro gabime dërgimi
         restart: Rinis dërgimin
         stop: Ndale dërgimin
-<<<<<<< HEAD
-        title: Dërgim
         unavailable: Jo i passhëm
-        unavailable_message: Dërgim jo i passhëm
-        warning: Kujdes
-        warning_message:
-          one: Dështim dërgimi %{count} ditë
-          other: Dështim dërgimi %{count} ditë
-=======
-        unavailable: Jo i passhëm
->>>>>>> 8c7223f4
       delivery_available: Ka shpërndarje të mundshme
       delivery_error_days: Ditë gabimi dështimi
       delivery_error_hint: Nëse dërgimi s’është i mundshëm për %{count} ditë, do t’i vihet shenjë automatikisht si i padërgueshëm.
@@ -655,11 +639,8 @@
       resolved_msg: Raportimi u zgjidh me sukses!
       skip_to_actions: Kaloni te veprimet
       status: Gjendje
-<<<<<<< HEAD
-=======
       statuses: Lëndë e raportuar
       statuses_description_html: Lënda problematike do të citohet në komunikimin me llogarinë e raportuar
->>>>>>> 8c7223f4
       target_origin: Origjinë e llogarisë së raportuar
       title: Raportime
       unassign: Hiqja
@@ -1431,10 +1412,7 @@
     profile: Profil
     relationships: Ndjekje dhe ndjekës
     statuses_cleanup: Fshirje e automatizuar postimesh
-<<<<<<< HEAD
-=======
     strikes: Paralajmërime nga moderimi
->>>>>>> 8c7223f4
     two_factor_authentication: Mirëfilltësim Dyfaktorësh
     webauthn_authentication: Kyçe sigurie
   statuses:
@@ -1514,10 +1492,7 @@
       '2629746': 1 muaj
       '31556952': 1 vit
       '5259492': 2 muaj
-<<<<<<< HEAD
-=======
       '604800': 1 javë
->>>>>>> 8c7223f4
       '63113904': 2 vjet
       '7889238': 3 muaj
     min_age_label: Prag moshe
