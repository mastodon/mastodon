--- conflicted
+++ resolved
@@ -24,42 +24,30 @@
         explanation: Вы создали учётную запись на сайте %{host}, используя этот e-mail адрес. Остался лишь один шаг для активации. Если это были не вы, просто игнорируйте письмо.
         explanation_when_pending: Вы подали заявку на %{host}, используя этот адрес e-mail. Как только вы его подтвердите, мы начнём изучать вашу заявку. До тех пор вы не сможете войти на сайт. Если ваша заявка будет отклонена, все данные будут автоматически удалены, от вас не потребуется никаких дополнительных действий. Если это были не вы, пожалуйста, проигнорируйте данное письмо.
         extra_html: Пожалуйста, ознакомьтесь <a href="%{terms_path}">правилами узла</a> and <a href="%{policy_path}">условиями пользования Сервисом</a>.
-        subject: 'Инструкция по подтверждению на узле %{instance}'
+        subject: 'Mastodon: Инструкция по подтверждению на узле %{instance}'
         title: Подтвердите e-mail адрес
       email_changed:
         explanation: 'E-mail адрес вашей учётной записи будет изменён на:'
         extra: Если вы не меняли e-mail адрес, возможно кто-то получил доступ к вашей учётной записи. Пожалуйста, немедленно смените пароль или свяжитесь с администратором узла, если вы уже потеряли доступ к ней.
-        subject: 'Изменён e-mail адрес'
+        subject: 'Mastodon: Изменён e-mail адрес'
         title: Новый адрес e-mail
       password_change:
         explanation: Пароль Вашей учётной записи был изменён.
         extra: Если вы не меняли пароль, возможно кто-то получил доступ к вашей учётной записи. Пожалуйста, немедленно смените пароль или свяжитесь с администратором узла, если вы уже потеряли доступ к ней.
-        subject: 'Пароль изменен'
+        subject: 'Mastodon: Пароль изменен'
         title: Пароль изменён
       reconfirmation_instructions:
         explanation: Для завершения смены e-mail, нажмите кнопку ниже.
         extra: Если вы не изменяли e-mail, пожалуйста, игнорируйте это письмо. Новый адрес не будет привязан к учётной записи, пока вы не перейдёте по ссылке ниже.
-        subject: 'Подтвердите свой новый e-mail на %{instance}'
+        subject: 'Mastodon: Подтвердите свой новый e-mail на %{instance}'
         title: Подтвердите e-mail адрес
       reset_password_instructions:
         action: Смена пароля
         explanation: Вы запросили новый пароль для вашей учётной записи.
         extra: Если это сделали не вы, пожалуйста, игнорируйте письмо. Ваш пароль не будет изменён, пока вы не перейдёте по ссылке выше и не создадите новый пароль.
-        subject: 'Инструкция по сбросу пароля'
+        subject: 'Mastodon: Инструкция по сбросу пароля'
         title: Сброс пароля
       two_factor_disabled:
-<<<<<<< HEAD
-        explanation: Для вашей учётной записи была отключена двухфакторная авторизация. Выполнить вход теперь можно используя лишь e-mail и пароль.
-        subject: 'Двухфакторная авторизация отключена'
-        title: 2ФА отключена
-      two_factor_enabled:
-        explanation: Для вашей учётной записи была настроена двухфакторная авторизация. Отныне для входа потребуется также временный код из приложения-аутентификатора.
-        subject: 'Настроена двухфакторная авторизация'
-        title: 2ФА включена
-      two_factor_recovery_codes_changed:
-        explanation: Предыдущие резервные коды были аннулированы и созданы новые.
-        subject: 'Резервные коды двуфакторной авторизации обновлены'
-=======
         explanation: Вход в систему теперь возможен только с использованием адреса электронной почты и пароля.
         subject: 'Mastodon: Двухфакторная авторизация отключена'
         subtitle: Двухфакторная аутентификация для вашей учетной записи была отключена.
@@ -73,28 +61,19 @@
         explanation: Предыдущие резервные коды были аннулированы и созданы новые.
         subject: 'Mastodon: Резервные коды двуфакторной авторизации обновлены'
         subtitle: Предыдущие коды восстановления были аннулированы и сгенерированы новые.
->>>>>>> ab36c152
         title: Коды восстановления 2FA изменены
       unlock_instructions:
-        subject: 'Инструкция по разблокировке'
+        subject: 'Mastodon: Инструкция по разблокировке'
       webauthn_credential:
         added:
           explanation: Следующий ключ безопасности был добавлен в вашу учётную запись
-          subject: 'Новый ключ безопасности'
+          subject: 'Мастодон: Новый ключ безопасности'
           title: Был добавлен новый ключ безопасности
         deleted:
           explanation: Следующий ключ безопасности был удален из вашей учётной записи
-          subject: 'Ключ Безопасности удален'
+          subject: 'Мастодон: Ключ Безопасности удален'
           title: Один из ваших защитных ключей был удален
       webauthn_disabled:
-<<<<<<< HEAD
-        explanation: Аутентификация с помощью ключей безопасности отключена для вашей учётной записи. Теперь вход возможен с использованием только токена, сгенерированного в приложении TOTP.
-        subject: 'Аутентификация с ключами безопасности отключена'
-        title: Ключи безопасности отключены
-      webauthn_enabled:
-        explanation: Для вашей учётной записи включена аутентификация по ключу безопасности. Теперь ваш ключ безопасности может быть использован для входа.
-        subject: 'Включена аутентификация по ключу безопасности'
-=======
         explanation: Аутентификация с помощью ключей безопасности была отключена для вашей учетной записи.
         extra: Теперь вход в систему возможен только с использованием токена, сгенерированного сопряженным приложением TOTP.
         subject: 'Мастодон: Аутентификация с ключами безопасности отключена'
@@ -103,7 +82,6 @@
         explanation: Для вашей учетной записи включена аутентификация по ключу безопасности.
         extra: Теперь ваш ключ безопасности можно использовать для входа в систему.
         subject: 'Мастодон: Включена аутентификация по ключу безопасности'
->>>>>>> ab36c152
         title: Ключи безопасности включены
     omniauth_callbacks:
       failure: Не получилось аутентифицировать вас с помощью %{kind} по следующей причине - "%{reason}".
