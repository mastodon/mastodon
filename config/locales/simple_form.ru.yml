--- conflicted
+++ resolved
@@ -5,19 +5,6 @@
       defaults:
         avatar: PNG, GIF или JPG. Максимально 2MB. Будет уменьшено до 120x120px
         display_name:
-<<<<<<< HEAD
-          one: 'Остался <span class="name-counter">1</span> символ'
-          few: 'Осталось <span class="name-counter">%{count}</span> символа'
-          many: 'Осталось <span class="name-counter">%{count}</span> символов'
-          other: 'Осталось <span class="name-counter">%{count}</span> символов'
-        header: PNG, GIF или JPG. Максимально 2MB. Будет уменьшено до 700x335px
-        locked: Потребует от Вас ручного подтверждения подписчиков, изменит приватность постов по умолчанию на "только для подписчиков"
-        note:
-          one: 'Остался <span class="name-counter">1</span> символ'
-          few: 'Осталось <span class="name-counter">%{count}</span> символа'
-          many: 'Осталось <span class="name-counter">%{count}</span> символов'
-          other: 'Осталось <span class="name-counter">%{count}</span> символов'
-=======
           few: Осталось <span class="name-counter">%{count}</span> символа
           many: Осталось <span class="name-counter">%{count}</span> символов
           one: Остался <span class="name-counter">1</span> символ
@@ -29,7 +16,6 @@
           many: Осталось <span class="name-counter">%{count}</span> символов
           one: Остался <span class="name-counter">1</span> символ
           other: Осталось <span class="name-counter">%{count}</span> символов
->>>>>>> b436b31d
       imports:
         data: Файл CSV, экспортированный с другого узла Mastodon
       sessions:
