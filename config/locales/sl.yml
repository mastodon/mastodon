---
sl:
  about:
    about_hashtag_html: To so javni tuti, označeni z <strong>#%{hashtag}</strong>. Z njimi se lahko povežete, če imate račun kjerkoli v fediverse-u.
    about_mastodon_html: Mastodon je socialno omrežje, ki temelji na odprtih spletnih protokolih in prosti ter odprtokodni programski opremi. Je decentraliziran, kot e-pošta.
    about_this: O Mastodonu
    active_count_after: dejaven
    active_footnote: Aktivni mesečni uporabniki (AMU)
    administered_by: 'Upravlja:'
    api: API
    apps: Mobilne aplikacije
    apps_platforms: Uporabljajte Mastodon iz iOS, Android ali iz drugih platform
    browse_directory: Brskajte po imeniku profilov in filtriranje po interesih
    browse_public_posts: Brskajte javnih objav v živo na Mastodonu
    contact: Kontakt
    contact_missing: Ni nastavljeno
    contact_unavailable: Ni na voljo
    discover_users: Odkrijte uporabnike
    documentation: Dokumentacija
    extended_description_html: |
      <h3>Dober prostor za pravila</h3>
      <p>Razširjen opis še ni bil nastavljen.</p>
    federation_hint_html: Z računom na %{instance} boste lahko spremljali ljudi na kateremkoli Mastodon strežniku.
    generic_description: "%{domain} je en strežnik v omrežju"
    get_apps: Poskusite mobilno aplikacijo
    hosted_on: Mastodon gostuje na %{domain}
    learn_more: Nauči se več
    privacy_policy: Pravilnik o zasebnosti
    see_whats_happening: Poglejte, kaj se dogaja
    server_stats: 'Statistika strežnika:'
    source_code: Izvorna koda
<<<<<<< HEAD
    terms: Pogoji storitve
=======
    status_count_after:
      few: stanja
      one: stanje
      other: stanj
      two: stanja
    status_count_before: Ki so avtorji
    tagline: Sledite prijateljem in odkrijte nove
    terms: Pogoji storitve
    user_count_after:
      few: uporabniki
      one: uporabnik
      other: uporabnikov
      two: uporabnika
>>>>>>> b3f44aa1
    user_count_before: Dom za
    what_is_mastodon: Kaj je Mastodon?
  accounts:
    choices_html: "%{name} izbire:"
    follow: Sledi
    followers:
      few: Sledilci
      one: Sledilec
      other: Sledilcev
      two: Sledilca
    following: Sledim
    joined: Se je pridružil na %{date}
    last_active: zadnja dejavnost
    link_verified_on: Lastništvo te povezave je bilo preverjeno na %{date}
    media: Mediji
    moved_html: "%{name} se je prestavil na %{new_profile_link}:"
    network_hidden: Ta informacija ni na voljo
    nothing_here: Tukaj ni ničesar!
    people_followed_by: Ljudje, ki jim sledi %{name}
    people_who_follow: Ljudje, ki sledijo %{name}
    pin_errors:
      following: Verjetno že sledite osebi, ki jo želite potrditi
    posts:
      few: Tuti
      one: Tut
      other: Tutov
      two: Tuta
    posts_tab_heading: Tuti
    posts_with_replies: Tuti in odgovori
    reserved_username: Uporabniško ime je zasedeno
    roles:
      admin: Skrbnik
      bot: Robot
      moderator: Mod
    unavailable: Profil ni na voljo
    unfollow: Prenehaj slediti
  admin:
    account_actions:
      action: Izvedi dejanje
      title: Izvedi moderirano dejanje za %{acct}
    account_moderation_notes:
      create: Pusti opombo
      created_msg: Moderirana opomba je uspešno ustvarjena!
      delete: Izbriši
      destroyed_msg: Moderirana opomba je uspešno uničena!
    accounts:
      approve: Odobri
      approve_all: Odobri vse
      are_you_sure: Ali ste prepričani?
      avatar: Podoba
      by_domain: Domena
      change_email:
        changed_msg: E-pošta računa je uspešno spremenjena!
        current_email: Trenutna e-pošta
        label: Spremeni e-pošto
        new_email: Nova e-pošta
        submit: Spremeni e-pošto
        title: Spremeni e-pošto za %{username}
      confirm: Potrdi
      confirmed: Potrjeno
      confirming: Potrjujem
      deleted: Izbrisano
      demote: Degradiraj
      disable: Onemogoči
      disable_two_factor_authentication: Onemogoči 2FA
      disabled: Onemogočeno
      display_name: Prikazno ime
      domain: Domena
      edit: Uredi
      email: E-pošta
      email_status: Stanje e-pošte
      enable: Omogoči
      enabled: Omogočeno
      feed_url: URL vira
      followers: Sledilci
      followers_url: URL sledilcev
      follows: Sledi
      header: Glava
      inbox_url: URL mape "Prejeto"
      invited_by: Povabljen od
      ip: IP
      joined: Pridružil
      location:
        all: Vse
        local: Lokalni
        remote: Oddaljeni
        title: Lokacija
      login_status: Stanje prijave
      media_attachments: Predstavnostne priloge
      memorialize: Spremenite v spomin
      moderation:
        active: Dejaven
        all: Vse
        pending: Na čakanju
        silenced: Utišan
        suspended: Suspendiran
        title: Moderiranje
      moderation_notes: Opombe moderiranja
      most_recent_activity: Zadnja dejavnost
      most_recent_ip: Zadnji IP
      no_account_selected: Noben račun ni bil spremenjen, ker ni bil izbran noben
      no_limits_imposed: Brez omejitev
      not_subscribed: Ni naročen
      outbox_url: URL za pošiljanje
      pending: Čakanje na pregled
      perform_full_suspension: Suspendiraj
      profile_url: URL profila
      promote: Promoviraj
      protocol: Protokol
      public: Javen
      push_subscription_expires: Naročnina PuSH preteče
      redownload: Osveži profil
      reject: Zavrni
      reject_all: Zavrni vse
      remove_avatar: Odstrani podobo
      remove_header: Odstrani glavo
      resend_confirmation:
        already_confirmed: Ta uporabnik je že potrjen
        send: Ponovno pošlji potrditveno e-pošto
        success: Potrditvena e-pošta je uspešno poslana!
      reset: Ponastavi
      reset_password: Ponastavi geslo
      resubscribe: Ponovno se naroči
      role: Dovoljenja
      roles:
        admin: Skrbnik
        moderator: Moderator
        staff: Osebje
        user: Uporabnik
      salmon_url: URL lososa
      search: Iskanje
      shared_inbox_url: URL mape "Prejeto v skupni rabi"
      show:
        created_reports: Narejene prijave
        targeted_reports: Prijavili drugi
      silence: Utišaj
      silenced: Utišan
      statuses: Stanja
      subscribe: Naroči
      suspended: Suspendiran
      time_in_queue: Čakanje v vrsti %{time}
      title: Računi
      unconfirmed_email: Nepotrjena e-pošta
      undo_silenced: Razveljavi utišanje
      undo_suspension: Razveljavi suspendiranje
      unsubscribe: Odjavi se od naročnine
      username: Uporabniško ime
      warn: Opozori
      web: Splet
    action_logs:
      actions:
        assigned_to_self_report: "%{name} je prijavil %{target} sebi"
        change_email_user: "%{name} je spremenil naslov e-pošte uporabnika %{target}"
        confirm_user: "%{name} je potrdil naslov e-pošte uporabnika %{target}"
        create_account_warning: "%{name} je poslal opozorilo %{target}"
        create_custom_emoji: "%{name} je posodobil emotikone %{target}"
        create_domain_block: "%{name} je blokiral domeno %{target}"
        create_email_domain_block: "%{name} je dal na črni seznam e-pošto domene %{target}"
        demote_user: "%{name} je degradiral uporabnika %{target}"
        destroy_custom_emoji: "%{name} je uničil emotikone %{target}"
        destroy_domain_block: "%{name} je odblokiral domeno %{target}"
        destroy_email_domain_block: "%{name} je dal na beli seznam e-pošto domene %{target}"
        destroy_status: "%{name} je odstranil stanje od %{target}"
        disable_2fa_user: "%{name} je onemogočil dvofaktorsko zahtevo za uporabnika %{target}"
        disable_custom_emoji: "%{name} je onemogočil emotikone %{target}"
        disable_user: "%{name} je onemogočil prijavo za uporabnika %{target}"
        enable_custom_emoji: "%{name} je omogočil emotikone %{target}"
        enable_user: "%{name} je omogočil prijavo za uporabnika %{target}"
        memorialize_account: "%{name} je spremenil račun od %{target} v stran spominov"
        promote_user: "%{name} je promoviral uporabnika %{target}"
        remove_avatar_user: "%{name} je odstranil podobo od %{target}"
        reopen_report: "%{name} je ponovno odprl prijavo %{target}"
        reset_password_user: "%{name} je ponastavil geslo od uporabnika %{target}"
        resolve_report: "%{name} je razrešil prijavo %{target}"
        silence_account: "%{name} je utišal račun od %{target}"
        suspend_account: "%{name} je suspendiral račun od %{target}"
        unassigned_report: "%{name} je nedodeljeno prijavil %{target}"
        unsilence_account: "%{name} je preklical utišanje računa od %{target}"
        unsuspend_account: "%{name} je aktiviral račun od %{target}"
        update_custom_emoji: "%{name} je posodobil emotikone %{target}"
        update_status: "%{name} je posodobil stanje od %{target}"
      deleted_status: "(izbrisano stanje)"
      title: Dnevnik revizije
    custom_emojis:
      by_domain: Domena
      copied_msg: Lokalna kopija emotikonov je bila uspešno ustvarjena
      copy: Kopiraj
      copy_failed_msg: Lokalne kopije emotikonov ni bilo mogoče ustvariti
      created_msg: Emotikon je uspešno ustvarjen!
      delete: Izbriši
      destroyed_msg: Emotikon je uspešno uničen!
      disable: Onemogoči
      disabled_msg: Ta emotikon je uspešno onemogočen
      emoji: Emotikon
      enable: Omogoči
      enabled_msg: Ta emotikon je uspešno omogočen
      image_hint: PNG do 50KB
      listed: Navedeno
      new:
        title: Dodaj nove emotikone
      overwrite: Prepiši
      shortcode: Kratka koda
      shortcode_hint: Najmanj 2 znaka, samo alfanumerični znaki in podčrtaji
      title: Emotikoni po meri
      unlisted: Neuvrščeni
      update_failed_msg: Tega emotikona ni bilo mogoče posodobiti
      updated_msg: Emotikon je uspešno posodobljen!
      upload: Pošlji
    dashboard:
      backlog: zaostala opravila
      config: Nastavitve
      feature_deletions: Brisanje računov
      feature_invites: Povezave povabil
      feature_profile_directory: Imenik profilov
      feature_registrations: Registracije
      feature_relay: Rele federacije
      feature_timeline_preview: Predogled časovnice
      features: Zmožnosti
      hidden_service: Federacija s skritimi storitvami
      open_reports: odprte prijave
      recent_users: Nedavni uporabniki
      search: Iskanje po celotnem besedilu
      single_user_mode: Način enega uporabnika
      software: Programska oprema
      space: Uporaba prostora
      title: Nadzorna plošča
      total_users: skupaj uporabnikov
      trends: Trendi
      week_interactions: interakcije ta teden
      week_users_active: aktivni ta teden
      week_users_new: uporabniki ta teden
    domain_blocks:
      add_new: Dodaj nov domenski blok
      created_msg: Domenski blok se sedaj obdeluje
      destroyed_msg: Domenski blok je bil razveljavljen
      domain: Domena
      existing_domain_block_html: Uvedli ste strožje omejitve za %{name}, sedaj ga morate najprej <a href="%{unblock_url}">odblokirati</a>.
      new:
        create: Ustvari blok
        hint: Domenski blok ne bo preprečil ustvarjanja vnosov računov v zbirko podatkov, ampak bo retroaktivno in samodejno uporabil posebne metode moderiranja na teh računih.
        severity:
          desc_html: "<strong>Utišaj</strong> bo vse objave računa naredil nevidne vsem, ki jih ne sledijo. <strong>Suspendiraj</strong> bo odstranil vso vsebino, medije in podatke profila računa. Uporabi <strong>nič</strong>, če želite le zavrniti predstavnostne datoteke."
          noop: Brez
          silence: Utišaj
          suspend: Suspendiraj
        title: Nov domenski blok
      reject_media: Zavrni predstavnostne datoteke
      reject_media_hint: Odstrani lokalno shranjene predstavnostne datoteke in zavrača prenašanje le-teh v prihodnosti. Za suspenzije ni pomembno
      reject_reports: Zavrnjene prijave
      reject_reports_hint: Prezri vse prijave, ki pridejo iz te domene. Za suspenzije ni pomembno
      rejecting_media: zavrnitev predstavnostnih datotek
      rejecting_reports: zavrnitev prijav
      severity:
        silence: utišani
        suspend: suspendirani
      show:
        affected_accounts:
          few: "%{count} računi v bazi podatkov so prizadeti"
          one: En račun v bazi podatkov je prizadet
          other: "%{count} računov v bazi podatkov je prizadetih"
          two: "%{count} računa v bazi podatkov so prizadeta"
        retroactive:
          silence: Prekliči utišanje za vse obstoječe račune iz te domene
          suspend: Aktiviraj vse obstoječe račune iz te domene
        title: Razveljavi domenski blok za %{domain}
        undo: Razveljavi
      undo: Razveljavi domenski blok
    email_domain_blocks:
      add_new: Dodaj novo
      created_msg: Domena e-pošte je bila uspešno dodana na črni seznam
      delete: Izbriši
      destroyed_msg: Domena e-pošte je bila uspešno izbrisana iz črnega seznama
      domain: Domena
      new:
        create: Dodaj domeno
        title: Nov vnos e-pošte na črni seznam
      title: Črni seznam e-pošt
    followers:
      back_to_account: Nazaj na račun
      title: Sledilci od %{acct}
    instances:
      by_domain: Domena
      delivery_available: Na voljo je dostava
      known_accounts:
        few: "%{count} znani računi"
        one: "%{count} znan račun"
        other: "%{count} znanih računov"
        two: "%{count} znana računa"
      moderation:
        all: Vse
        limited: Omejeno
        title: Moderiranje
      title: Federacija
      total_blocked_by_us: Blokirano iz naše strani
      total_followed_by_them: Oni ti sledijo
      total_followed_by_us: Mi ti sledimo
      total_reported: Poročila o njih
      total_storage: Predstavnostne priloge
    invites:
      deactivate_all: Onemogoči vse
      filter:
        all: Vse
        available: Razpoložljivo
        expired: Potekel
        title: Filter
      title: Povabila
    pending_accounts:
      title: "(%{count}) računov na čakanju"
    relays:
      add_new: Dodaj nov rele
      delete: Izbriši
      description_html: "<strong>Rele federacije</strong> je posredniški strežnik, ki si izmenjuje velike količine javnih tutov med strežniki, ki so se naročili in objavili na njem. <strong>Majhnim in srednjim strežnikom lahko pomaga pri odkrivanju vsebine iz sistema fediverse</strong>, kar bi sicer zahtevalo, da lokalni uporabniki ročno sledijo druge osebe na oddaljenih strežnikih."
      disable: Onemogoči
      disabled: Onemogočeno
      enable: Omogoči
      enable_hint: Ko je omogočen, se bo vaš strežnik naročil na vse javne tute iz tega releja in začel pošiljati javne tute tega strežnika.
      enabled: Omogočeno
      inbox_url: URL releja
      pending: Čakanje na odobritev releja
      save_and_enable: Shrani in omogoči
      setup: Nastavi povezavo releja
      status: Stanje
      title: Releji
    report_notes:
      created_msg: Opomba o prijavi je uspešno ustvarjena!
      destroyed_msg: Opomba o prijavi je uspešno izbrisana!
    reports:
      account:
        note: opomba
        report: prijava
      action_taken_by: Dejanje, ki ga je sprejel
      are_you_sure: Ali ste prepričani?
      assign_to_self: Dodeli meni
      assigned: Dodeljen moderator
      comment:
        none: Brez
      created_at: Prijavljeno
      mark_as_resolved: Označi kot rešeno
      mark_as_unresolved: Označi kot nerešeno
      notes:
        create: Dodaj opombo
        create_and_resolve: Razreši z opombo
        create_and_unresolve: Ponovo odpri z opombo
        delete: Izbriši
        placeholder: Opišite dejanja, ki ste jih izvedli, ali katere koli druge posodobitve...
      reopen: Ponovno odpri prijavo
      report: 'Prijavi #%{id}'
      reported_account: Prijavljeni račun
      reported_by: Prijavljen od
      resolved: Razrešeni
      resolved_msg: Prijava je uspešno razrešena!
      status: Stanje
      title: Prijave
      unassign: Odstopljeni
      unresolved: Nerešeni
      updated_at: Posodobljeni
    settings:
      activity_api_enabled:
        desc_html: Številke lokalno objavljenih stanj, aktivnih uporabnikov in novih registracij na tedenskih seznamih
        title: Objavi združeno statistiko o dejavnosti uporabnikov
      bootstrap_timeline_accounts:
        desc_html: Več uporabniških imen ločite z vejico. Deluje samo na lokalnih in odklenjenih računih. Privzeto, ko je prazno, je pri vseh lokalnih skrbnikih.
        title: Privzeta sledenja za nove uporabnike
      contact_information:
        email: Poslovna e-pošta
        username: Uporabniško ime stika
      custom_css:
        desc_html: Spremeni videz z naloženim CSS na vsaki strani
        title: CSS po meri
      hero:
        desc_html: Prikazano na sprednji strani. Priporoča se vsaj 600x100px. Ko ni nastavljen, se vrne na sličico strežnika
        title: Slika junaka
      mascot:
        desc_html: Prikazano na več straneh. Priporočena je najmanj 293 × 205 px. Ko ni nastavljen, se vrne na privzeto maskoto
        title: Slika maskote
      peers_api_enabled:
        desc_html: Domene, na katere je ta strežnik naletel na fediverse-u
        title: Objavi seznam odkritih strežnikov
      preview_sensitive_media:
        desc_html: Predogledi povezav na drugih spletiščih bodo prikazali sličico, tudi če je medij označen kot občutljiv
        title: Prikaži občutljive medije v predogledih OpenGraph
      profile_directory:
        desc_html: Dovoli uporabnikom, da jih lahko odkrijejo
        title: Omogoči imenik profilov
      registrations:
        closed_message:
          desc_html: Prikazano na prvi strani, ko so registracije zaprte. Lahko uporabite oznake HTML
          title: Sporočilo o zaprti registraciji
        deletion:
          desc_html: Dovoli vsakomur, da izbriše svoj račun
          title: Odpri brisanje računa
        min_invite_role:
          disabled: Nihče
          title: Dovoli vabila od
      registrations_mode:
        modes:
          approved: Potrebna je odobritev za prijavo
          none: Nihče se ne more prijaviti
          open: Vsakdo se lahko prijavi
        title: Način registracije
      show_known_fediverse_at_about_page:
        desc_html: Ko preklopite, bo prikazal tute vseh znanih fediverse-ov v predogledu. V nasprotnem primeru bodo prikazani samo lokalni tuti.
        title: Pokaži znane fediverse-e v predogledu časovnice
      show_staff_badge:
        desc_html: Prikaži značko osebja na uporabniški strani
        title: Prikaži značko osebja
      site_description:
        desc_html: Uvodni odstavek na API-ju. Opišite, zakaj je ta Mastodon strežnik poseben in karkoli pomembnega. Lahko uporabite HTML oznake, zlasti <code>&lt;a&gt;</code> in <code>&lt;em&gt;</code>.
        title: Opis strežnika
      site_description_extended:
        desc_html: Dober kraj za vaš kodeks ravnanja, pravila, smernice in druge stvari, ki ločujejo vaš strežnik. Lahko uporabite oznake HTML
        title: Razširjene informacije po meri
      site_short_description:
        desc_html: Prikazano v stranski vrstici in metaoznakah. V enem odstavku opišite, kaj je Mastodon in kaj naredi ta strežnik poseben.
        title: Kratek opis strežnika
      site_terms:
        desc_html: Lahko napišete svojo pravilnik o zasebnosti, pogoje storitve ali druge pravne dokumente. Lahko uporabite oznake HTML
        title: Pogoji storitve po meri
      site_title: Ime strežnika
      thumbnail:
        desc_html: Uporablja se za predogled prek OpenGrapha in API-ja. Priporočamo 1200x630px
        title: Sličica strežnika
      timeline_preview:
        desc_html: Prikaži javno časovnico na ciljni strani
        title: Predogled časovnice
      title: Nastavitve strani
    statuses:
      back_to_account: Nazaj na stran računa
      batch:
        delete: Izbriši
        nsfw_off: Označi, da ni občutljivo
        nsfw_on: Označi, kot občutljivo
      failed_to_execute: Ni bilo mogoče izvesti
      media:
        title: Mediji
      no_media: Ni medijev
      no_status_selected: Nobeno stanje ni bilo spremenjeno, ker ni bilo izbrano nobeno
      title: Stanja računa
      with_media: Z mediji
    tags:
      accounts: Računi
      hidden: Skriti
      hide: Skrij iz imenika
      name: Ključnik
      title: Ključniki
      unhide: Prikaži v imeniku
      visible: Vidni
    title: Upravljanje
    warning_presets:
      add_new: Dodaj novo
      delete: Izbriši
      edit: Uredi
      edit_preset: Uredi prednastavitev opozoril
      title: Upravljaj prednastavitev opozoril
  admin_mailer:
    new_pending_account:
      body: Podrobnosti o novem računu so navedene spodaj. To aplikacijo lahko odobrite ali zavrnete.
      subject: Nov račun za pregled na %{instance} (%{username})
    new_report:
      body: "%{reporter} je prijavil %{target}"
      body_remote: Nekdo iz %{domain} je prijavil %{target}
      subject: Nove prijave za %{instance} (#%{id})
  appearance:
    advanced_web_interface: Napredni spletni vmesnik
    advanced_web_interface_hint: 'Če želite uporabiti celotno širino zaslona, vam napredni spletni vmesnik omogoča, da si nastavite več različnih stolpcev in da si hkrati ogledate toliko informacij, kot želite: domačo stran, obvestila, združeno časovnico, poljubno število seznamov in ključnikov.'
    animations_and_accessibility: Animacije in dostopnost
    confirmation_dialogs: Potrditvena okna
    sensitive_content: Občutljiva vsebina
  application_mailer:
    notification_preferences: Spremenite e-poštne nastavitve
    salutation: "%{name},"
    settings: 'Spremenite e-poštne nastavitve: %{link}'
    view: 'Pogled:'
    view_profile: Ogled profila
    view_status: Ogled stanja
  applications:
    created: Aplikacija je bila uspešno ustvarjena
    destroyed: Aplikacija je bila uspešno izbrisana
    invalid_url: Navedeni URL je neveljaven
    regenerate_token: Obnovite dostopni žeton
    token_regenerated: Dostopni žeton je bil uspešno regeneriran
    warning: Bodite zelo previdni s temi podatki. Nikoli jih ne delite z nikomer!
    your_token: Vaš dostopni žeton
  auth:
    apply_for_account: Zahtevajte povabilo
    change_password: Geslo
    checkbox_agreement_html: Strinjam se s <a href="%{rules_path}" target="_blank">pravili strežnika</a> in <a href="%{terms_path}" target="_blank">pogoji storitve</a>
    confirm_email: Potrdi e-pošto
    delete_account: Izbriši račun
    delete_account_html: Če želite izbrisati svoj račun, lahko nadaljujete <a href="%{path}">tukaj</a>. Prosili vas bomo za potrditev.
    didnt_get_confirmation: Niste prejeli navodil za potrditev?
    forgot_password: Ste pozabili svoje geslo?
    invalid_reset_password_token: Žeton za ponastavitev gesla je neveljaven ali je potekel. Zahtevajte novo.
    login: Prijava
    logout: Odjava
    migrate_account: Premakni se na drug račun
    migrate_account_html: Če želite ta račun preusmeriti na drugega, ga lahko <a href="%{path}">nastavite tukaj</a>.
    or_log_in_with: Ali se prijavite z
    providers:
      cas: CAS
      saml: SAML
    register: Vpis
    registration_closed: "%{instance} ne sprejema novih članov"
    resend_confirmation: Ponovno pošlji navodila za potrditev
    reset_password: Ponastavi geslo
    security: Varnost
    set_new_password: Nastavi novo geslo
    trouble_logging_in: Težave pri prijavi?
  authorize_follow:
    already_following: Temu računu že sledite
    error: Na žalost je prišlo do napake pri iskanju oddaljenega računa
    follow: Sledi
    follow_request: 'Prošnjo za sledenje se poslali:'
    following: 'Uspeh! Zdaj sledite:'
    post_follow:
      close: Lahko pa tudi zaprete to okno.
      return: Prikaži uporabnikov profil
      web: Pojdi na splet
    title: Sledi %{acct}
  datetime:
    distance_in_words:
      about_x_hours: "%{count}h"
      about_x_months: "%{count}mo"
      about_x_years: "%{count}y"
      almost_x_years: "%{count}y"
      half_a_minute: Pravkar
      less_than_x_minutes: "%{count}m"
      less_than_x_seconds: Pravkar
      over_x_years: "%{count}y"
      x_days: "%{count}d"
      x_minutes: "%{count}m"
      x_months: "%{count}mo"
      x_seconds: "%{count}s"
  deletes:
    bad_password_msg: Lep poskus, hekerji! napačno geslo
    confirm_password: Vnesite svoje trenutno geslo, da potrdite svojo identiteto
    description_html: S tem boste <strong>trajno, nepovratno</strong> odstranili vsebino iz vašega računa in jo deaktivirali. Vaše uporabniško ime bo ostalo rezervirano za preprečevanje prihodnjih lažnih predstav.
    proceed: Izbriši račun
    success_msg: Vaš račun je bil uspešno izbrisan
    warning_html: Zagotovljeno je samo brisanje vsebine iz tega strežnika. Vsebina, ki je široko razširjena, bo verjetno pustila sledi. Strežniki brez povezave in strežniki, ki so se odjavili od vaših posodobitev, ne bodo posodabljali svojih podatkovnih baz.
    warning_title: Razširjena razpoložljivost vsebine
  directories:
    directory: Imenik profilov
    enabled: Trenutno ste navedeni v imeniku.
    enabled_but_waiting: Vključili ste, da ste navedeni v imeniku, vendar še nimate najmanjšega števila sledilcev (%{min_followers}), da bi vas prikazalo.
    explanation: Odkrijte uporabnike glede na njihove interese
    explore_mastodon: Razišči %{title}
    how_to_enable: Trenutno niste vključeni v imenik. Spodaj se lahko vključite. Uporabite ključnike v vaši biografiji, da boste navedeni pod specifične ključnike!
    people:
      few: "%{count} osebe"
      one: "%{count} oseba"
      other: "%{count} oseb"
      two: "%{count} osebi"
  errors:
    '403': Nimate dovoljenja za ogled te strani.
    '404': Iskana stran ne obstaja.
    '410': Iskana stran ne obstaja več.
    '422':
      content: Varnostno preverjanje ni uspelo. Ali blokirate piškotke?
      title: Varnostno preverjanje je spodletelo
    '429': Omejeno
    '500':
      content: Žal nam je, toda na našem koncu je prišlo do napake.
      title: Ta stran ni pravilna
    noscript_html: Če želite uporabljati spletno aplikacijo Mastodon, omogočite JavaScript. Druga možnost je, da za svojo platformo poskusite eno od <a href="%{apps_path}">lastnih aplikacij</a> za Mastodon.
  existing_username_validator:
    not_found: s tem uporabniškim imenom ni bilo mogoče najti lokalnega uporabnika
    not_found_multiple: ni bilo mogoče najti %{usernames}
  exports:
    archive_takeout:
      date: Datum
      download: Prenesi svoj arhiv
      hint_html: Zahtevate lahko arhiv vaših <strong>tutov in naloženih medijev</strong>. Izvoženi podatki bodo v formatu ActivityPub, ki ga bo mogoče brati s katerokoli skladno programsko opremo. Arhiv lahko zahtevate vsakih 7 dni.
      in_progress: Prevajanje arhiva...
      request: Zahtevajte svoj arhiv
      size: Velikost
    blocks: Blokirate
    csv: CSV
    domain_blocks: Bloki domene
    follows: Sledite
    lists: Seznami
    mutes: Utišate
    storage: Shranjeni mediji
  featured_tags:
    add_new: Dodaj novo
    errors:
      limit: Ste že dodali največje število ključnikov
  filters:
    contexts:
      home: Domača časovnica
      notifications: Obvestila
      public: Javne časovnice
      thread: Pogovori
    edit:
      title: Uredite filter
    errors:
      invalid_context: Ne vsebuje nobenega ali vsebuje neveljaven kontekst
      invalid_irreversible: Nepovratno filtriranje deluje le v kontekstu doma ali obvestil
    index:
      delete: Izbriši
      title: Filtri
    new:
      title: Dodaj nov filter
  footer:
    developers: Razvijalci
    more: Več…
    resources: Viri
  generic:
    all: Vse
    changes_saved_msg: Spremembe so uspešno shranjene!
    copy: Kopiraj
    order_by: Razvrsti po
    save_changes: Shrani spremembe
    validation_errors:
      few: Nekaj še ni čisto v redu! Spodaj si oglejte %{count} napake
      one: Nekaj še ni čisto v redu! Spodaj si oglejte napako
      other: Nekaj še ni čisto v redu! Spodaj si oglejte %{count} napak
      two: Nekaj še ni čisto v redu! Spodaj si oglejte %{count} napaki
  html_validator:
    invalid_markup: 'vsebuje neveljavno oznako HTML: %{error}'
  identity_proofs:
    active: Dejaven
    authorize: Da, odobri
    authorize_connection_prompt: Odobrite to kriptografsko povezavo?
    errors:
      failed: Kriptografska povezava ni uspela. Poskusite znova od %{provider}.
      keybase:
        invalid_token: Žetoni Keybase so algoritem podpisov in morajo biti sestavljeni iz 66 heksadecimalnih znakov
        verification_failed: Keybase ne prepozna tega žetona kot podpis uporabnika %{kb_username}. Poskusite znova s Keybase-om.
      wrong_user: Dokler se prijavite kot %{current}, ni mogoče ustvariti dokazila za %{proving}. Prijavite se kot %{proving} in poskusite znova.
    explanation_html: Tukaj lahko kriptografsko povežete druge identitete, na primer profil Keybase. To omogoča drugim, da vam pošljejo šifrirana sporočila in zaupate vsebino, ki ste jo poslali.
    i_am_html: Jaz sem %{username} na %{service}.
    identity: Identiteta
    inactive: Neaktiven
    publicize_checkbox: 'In to tutnite:'
    publicize_toot: 'Dokazano je! Jaz sem %{username} na %{service}: %{url}'
    status: Stanje preverjanja
    view_proof: Oglejte si dokaz
  imports:
    modes:
      merge: Združi
      merge_long: Ohrani obstoječe zapise in dodaj nove
      overwrite: Prepiši
      overwrite_long: Zamenjaj trenutne zapise z novimi
    preface: Podatke, ki ste jih izvozili iz drugega strežnika, lahko uvozite. Na primer seznam oseb, ki jih spremljate ali blokirate.
    success: Vaši podatki so bili uspešno naloženi in bodo zdaj pravočasno obdelani
    types:
      blocking: Seznam blokiranih
      domain_blocking: Seznam blokiranih domen
      following: Seznam uporabnikov, katerim sledite
      muting: Seznam utišanih
    upload: Pošlji
  in_memoriam_html: V spomin.
  invites:
    delete: Onemogoči
    expired: Poteklo
    expires_in:
      '1800': 30 minut
      '21600': 6 ur
      '3600': 1 ura
      '43200': 12 ur
      '604800': 1 teden
      '86400': 1 dan
    expires_in_prompt: Nikoli
    generate: Ustvari
    invited_by: 'Povabil/a vas je:'
    max_uses:
      few: "%{count} uporabe"
      one: 1 uporaba
      other: "%{count} uporab"
      two: "%{count} uporabi"
    max_uses_prompt: Brez omejitve
    prompt: Ustvarite in delite povezave z drugimi, da omogočite dostop do tega strežnika
    table:
      expires_at: Poteče
      uses: Uporabe
    title: Povabite ljudi
  lists:
    errors:
      limit: Dosegli ste največje število seznamov
  media_attachments:
    validations:
      images_and_video: Videoposnetka ni mogoče priložiti stanju, ki že vsebuje slike
      too_many: Ni možno priložiti več kot 4 datoteke
  migrations:
    acct: username@domain novega računa
    currently_redirecting: 'Vaš profil je preusmerjen na:'
    proceed: Shrani
    updated_msg: Nastavitev selitve računa je bila uspešno posodobljena!
  moderation:
    title: Moderiranje
  notification_mailer:
    digest:
      action: Prikaži vsa obvestila
      body: Tukaj je kratek povzetek sporočil, ki ste jih zamudili od vašega zadnjega obiska v %{since}
      mention: "%{name} vas je omenil/a v:"
      new_followers_summary:
        few: Prav tako ste pridobili %{count} nove sledilce, ko ste bili odsotni! Juhu!
        one: Prav tako ste pridobili enega novega sledilca, ko ste bili odsotni! Juhu!
        other: Prav tako ste pridobili %{count} novih sledilcev, ko ste bili odsotni! Juhu!
        two: Prav tako ste pridobili %{count} nova sledilca, ko ste bili odsotni! Juhu!
      subject:
        few: "%{count} nova obvestila od vašega zadnjega obiska \U0001F418"
        one: "1 novo obvestilo od vašega zadnjega obiska \U0001F418"
        other: "%{count} novih obvestil od vašega zadnjega obiska \U0001F418"
        two: "%{count} novi obvestili od vašega zadnjega obiska \U0001F418"
      title: V vaši odsotnosti...
    favourite:
      body: "%{name} je vzljubil/a vaše stanje:"
      subject: "%{name} je vzljubil/a vaše stanje"
      title: Novo priljubljeno
    follow:
      body: "%{name} vam sedaj sledi!"
      subject: "%{name} vam sedaj sledi"
      title: Novi sledilec
    follow_request:
      action: Upravljajte s prošnjami za sledenje
      body: "%{name} vas je prosil/a za sledenje"
      subject: 'Čakajoči sledilec/ka: %{name}'
      title: Nova prošnja za sledenje
    mention:
      action: Odgovori
      body: "%{name} vas je omenil/a v:"
      subject: "%{name} vas je omenil/a"
      title: Nova omemba
    reblog:
      body: "%{name} je spodbudil/a vaše stanje:"
      subject: "%{name} je spodbudil/a vaše stanje"
      title: Nova spodbuda
  number:
    human:
      decimal_units:
        format: "%n%u"
        units:
          billion: B
          million: M
          quadrillion: Q
          thousand: K
          trillion: T
  pagination:
    newer: Novejše
    next: Naprej
    older: Starejše
    prev: Nazaj
    truncate: "&hellip;"
  statuses:
    pin_errors:
      ownership: Trob nekoga drugega ne more biti pripet
      private: Nejavnega troba ni mogoče pripeti
  stream_entries:
    pinned: Pripet trob<|MERGE_RESOLUTION|>--- conflicted
+++ resolved
@@ -29,23 +29,8 @@
     see_whats_happening: Poglejte, kaj se dogaja
     server_stats: 'Statistika strežnika:'
     source_code: Izvorna koda
-<<<<<<< HEAD
-    terms: Pogoji storitve
-=======
-    status_count_after:
-      few: stanja
-      one: stanje
-      other: stanj
-      two: stanja
-    status_count_before: Ki so avtorji
     tagline: Sledite prijateljem in odkrijte nove
     terms: Pogoji storitve
-    user_count_after:
-      few: uporabniki
-      one: uporabnik
-      other: uporabnikov
-      two: uporabnika
->>>>>>> b3f44aa1
     user_count_before: Dom za
     what_is_mastodon: Kaj je Mastodon?
   accounts:
