---
et:
  about:
    about_mastodon_html: 'Tuleviku sotsiaalvõrgustik: Reklaamivaba, korporatiivse järelvalveta, eetiline kujundus ning detsentraliseeritus! Mastodonis omad sa enda andmeid ka päriselt!'
    contact_missing: Määramata
    contact_unavailable: Pole saadaval
    hosted_on: Mastodoni teenus serveris %{domain}
    title: Veebirakenduse teave
  accounts:
    errors:
      cannot_be_added_to_collections: Seda kontot ei saa kogusse lisada.
    followers:
      one: Jälgija
      other: Jälgijaid
    following: Jälgib
    instance_actor_flash: See on serveri enda virtuaalne konto. See ei esinda ühtegi kindlat kasutajat, vaid seda kasutatakse födereerumisel. Seda kontot ei tohi kustutada.
    last_active: viimati aktiivne
    link_verified_on: Selle lingi autorsust kontrolliti %{date}
    nothing_here: Siin pole midagi!
    pin_errors:
      following: Pead olema juba selle kasutaja jälgija, keda soovitad
    posts:
      one: Postitus
      other: Postitused
    posts_tab_heading: Postitused
    self_follow_error: Omaenda konto jälgimine ei ole lubatud
  admin:
    account_actions:
      action: Täida tegevus
      already_silenced: See konto on juba piiratud.
      already_suspended: See konto on juba peatatud.
      title: Rakenda moderaatori tegevus kasutajale %{acct}
    account_moderation_notes:
      create: Jäta teade
      created_msg: Modereerimisteade edukalt koostatud!
      destroyed_msg: Modereerimisteade edukalt kustutatud!
    accounts:
      add_email_domain_block: Blokeeri e-posti domeen
      approve: Võta vastu
      approved_msg: Kasutaja %{username} liitumisavaldus rahuldatud
      are_you_sure: Oled kindel?
      avatar: Profiilipilt
      by_domain: Domeen
      change_email:
        changed_msg: E-posti aadress vahetatud!
        current_email: Praegune e-postiaadress
        label: Muuda e-posti aadressi
        new_email: Uus е-posti aadress
        submit: Muuda e-posti aadressi
        title: Muuda e-postiaadressi kasutajale %{username}
      change_role:
        changed_msg: Roll on muudetud!
        edit_roles: Halda kasutaja rolle
        label: Muuda rolli
        no_role: Roll puudub
        title: "%{username} rolli muutmine"
      confirm: Kinnita
      confirmed: Kinnitatud
      confirming: Kinnitamisel
      custom: Kohandatud
      delete: Kustuta andmed
      deleted: Kustutatud
      demote: Alanda
      destroyed_msg: "%{username} andmed on nüüd lõpliku kustutamise ootel"
      disable: Lukusta
      disable_sign_in_token_auth: E-posti võtme abil autentimise väljalülitamine
      disable_two_factor_authentication: Keela 2FA
      disabled: Keelatud
      display_name: Kuvanimi
      domain: Domeen
      edit: Muuda
      email: E-post
      email_status: E-posti olek
      enable: Luba
      enable_sign_in_token_auth: Luba e-posti võtme abil autentimine
      enabled: Lubatud
      enabled_msg: Kasutaja %{username} konto taastatud
      followers: Jälgijad
      follows: Jälgib
      header: Päis
      inbox_url: Sisendkausta URL
      invite_request_text: Põhjendused liitumiseks
      invited_by: Kutsuja
      ip: IP
      joined: Liitus
      location:
        all: Kõik
        local: Kohalik
        remote: Kaug
        title: Asukoht
      login_status: Sisselogimise olek
      media_attachments: Lisatud meedia
      memorialize: Igaveseks lahkunud
      memorialized: Igaveselt lahkunuks märgitud
      memorialized_msg: "%{username} on märgitud igavaselt lahkunuks"
      moderation:
        active: Aktiivne
        all: Kõik
        disabled: Keelatud
        pending: Ootel
        silenced: Vaigistatud
        suspended: Kustutatud
        title: Modereerimine
      moderation_notes: Modereerimisteated
      most_recent_activity: Viimatine aktiivsus
      most_recent_ip: Viimatine IP
      no_account_selected: Ühtegi kontot ei muudetud, sest midagi polnud valitud
      no_limits_imposed: Pole kehtestatud ühtegi piirangut
      no_role_assigned: Ühtegi rolli pole määratud
      not_subscribed: Ei ole tellitud
      pending: Ootab ülevaatamist
      perform_full_suspension: Kustuta
      previous_strikes: Eelnevad juhtumid
      previous_strikes_description_html:
        one: Sel kontol on <strong>üks</strong> juhtum.
        other: Sel kontol on <strong>%{count}</strong> juhtumit.
      promote: Edenda
      protocol: Protokoll
      public: Avalik
      push_subscription_expires: PuSH tellimus aegub
      redownload: Värskenda profiili
      redownloaded_msg: "%{username} kasutajakonto algallikast värskendatud"
      reject: Hülga
      rejected_msg: "%{username} liitumisavaldus tagasi lükatud"
      remote_suspension_irreversible: Selle konto andmed on pöördumatult kustutatud.
      remote_suspension_reversible_hint_html: Konto on lukustatud ja andmed kustutatakse jäädavalt %{date}. Seni võib teine server konto probleemideta taastada. Kui soovid andmied kohe jäädavalt eemaldada, võid seda teha allpool.
      remove_avatar: Kustuta profiilipilt
      remove_header: Kustuta päis
      removed_avatar_msg: "%{username} tunnuspilt eemaldatud"
      removed_header_msg: "%{username} päisepilt eemaldatud"
      resend_confirmation:
        already_confirmed: See kasutaja on juba kinnitatud
        send: Saada kinnituslink uuesti
        success: Kinnituslink saadetud edukalt!
      reset: Lähtesta
      reset_password: Salasõna lähtestamine
      resubscribe: Telli taas
      role: Roll
      search: Otsi
      search_same_email_domain: Muud kasutajad sama e-posti domeeniga
      search_same_ip: Teised kasutajad, kellel on sama IP
      security: Turvalisus
      security_measures:
        only_password: Ainult salasõna
        password_and_2fa: Salasõna ja 2-etapine autentimine (2FA)
      sensitive: Tundlik sisu
      sensitized: Märgitud kui tundlik sisu
      shared_inbox_url: Jagatud sisendkausta URL
      show:
        created_reports: Loodud teated
        targeted_reports: Teavitusi teiste poolt
      silence: Vaigista
      silenced: Vaigistatud
      statuses: Postitused
      strikes: Eelnevad juhtumid
      subscribe: Telli
      suspend: Kustuta
      suspended: Kustuta
      suspension_irreversible: Selle konto andmed on taastamatult kustutatud. Konto taastamisel on see taas kasutatav, aga eelmisi andmeid pole võimalik taastada.
      suspension_reversible_hint_html: Konto on lukustatud ja andmed kustutatakse täielikult %{date}. Seni on võimalik kontot täielikult taastada. Soovi korral on võimalik allpool kõik konto andmed kustutada koheselt.
      title: Kontod
      unblock_email: Lõpeta e-posti aadressi blokeerimine
      unblocked_email_msg: Kasutaja %{username} e-posti aadressi blokeerimine on lõpetatud
      unconfirmed_email: Kinnitamata e-post
      undo_sensitized: Eemalda tundliku sisu märge
      undo_silenced: Võta vaigistus tagasi
      undo_suspension: Võta kustutamine tagasi
      unsilenced_msg: Konto %{username} piirangud emaldatud
      unsubscribe: Tühista tellimus
      unsuspended_msg: Kasutaja %{username} konto taastatud
      username: Kasutajanimi
      view_domain: Vaata domeeni kokkuvõtet
      warn: Hoiata
      web: Veeb
      whitelisted: Lubatud
    action_logs:
      action_types:
        approve_appeal: Rahulda vaidlustus
        approve_user: Kinnita kasutaja
        assigned_to_self_report: Määras Teavituse
        change_email_user: Muuda kasutaja e-posti
        change_role_user: Muuda kasutaja rolli
        confirm_user: Kasutaja kinnitatud
        create_account_warning: Lisas hoiatuse
        create_announcement: Lisas teadaande
        create_canonical_email_block: Loo e-posti blokeering
        create_custom_emoji: Lisas kohandatud emotikoni
        create_domain_allow: Lisas lubatud domeeni
        create_domain_block: Domeeni blokeerimine
        create_email_domain_block: Loo e-posti domeeni blokeering
        create_ip_block: IP-reegli lisamine
        create_relay: Loo sõnumivahendusserver
        create_unavailable_domain: Kättesaamatu domeeni lisamine
        create_user_role: Loo roll
        create_username_block: Lisa kasutajanime reegel
        demote_user: Alandas kasutaja
        destroy_announcement: Eemaldas teadaande
        destroy_canonical_email_block: Kustuta e-posti blokeering
        destroy_custom_emoji: Eemaldas kohandatud emotikoni
        destroy_domain_allow: Eemaldas lubatud domeeni
        destroy_domain_block: Domeeniblokeeringu eemaldamine
        destroy_email_domain_block: Kustuta e-posti domeeni blokeering
        destroy_instance: Domeeni kustutamine
        destroy_ip_block: IP-reegli kustutamine
        destroy_relay: Kustuta sõnumivahendusserver
        destroy_status: Kustuta postitus
        destroy_unavailable_domain: Kättesaamatu domeeni kustutamine
        destroy_user_role: Rolli kustutamine
        destroy_username_block: Kustuta kasutajanime reegel
        disable_2fa_user: Keela 2FA
        disable_custom_emoji: Keelas kohandatud emotikoni
        disable_relay: Lülita sõnumivahendusserver välja
        disable_sign_in_token_auth_user: Keela e-posti võtme abil autentimine kasutajale
        disable_user: Keelas kasutaja
        enable_custom_emoji: Lubas kohandatud emotikoni
        enable_relay: Lülita sõnumivahendusserver sisse
        enable_sign_in_token_auth_user: Luba e-posti võtme abil autentimine kasutajale
        enable_user: Lubas kasutaja
        memorialize_account: Igaveselt lahkunuks märkimine
        promote_user: Edendas kasutaja
        publish_terms_of_service: Avalda kasutustingimused
        reject_appeal: Lükka vaidlustus tagasi
        reject_user: Kasutaja tagasilükkamine
        remove_avatar_user: Kustutas profiilipildi
        reopen_report: Taasavas teavituse
        resend_user: Saada kinnituskiri uuesti
        reset_password_user: Salasõna lähtestamine
        resolve_report: Lahendas teadaande
        sensitive_account: Tundliku sisuga konto
        silence_account: Vaigistas konto
        suspend_account: Konto kustutamine
        unassigned_report: Määras teavituse maha
        unblock_email_account: Lõpeta e-posti aadressi blokeerimine
        unsensitive_account: Pole tundliku sisuga konto
        unsilence_account: Konto vaigistus eemaldati
        unsuspend_account: Konto taastamine
        update_announcement: Uuenda teadaannet
        update_custom_emoji: Uuendas kohandatud emotikoni
        update_domain_block: Uuenda domeenipiirangut
        update_ip_block: IP-reegli uuendamine
        update_report: Uuendamise raport
        update_status: Uuenda postitust
        update_user_role: Uuenda rolli
        update_username_block: Uuenda kasutajanime reeglit
      actions:
        approve_appeal_html: "%{name} kiitis heaks modereerimise otsuse vaidlustuse %{target} poolt"
        approve_user_html: "%{name} kiitis heaks registreerimise %{target} poolt"
        assigned_to_self_report_html: "%{name} määras raporti %{target} endale"
        change_email_user_html: "%{name} muutis kasutaja %{target} e-posti aadressi"
        change_role_user_html: "%{name} muutis %{target} rolli"
        confirm_user_html: "%{name} kinnitas kasutaja %{target} e-posti aadressi"
        create_account_warning_html: "%{name} saatis %{target} hoiatuse"
        create_announcement_html: "%{name} lõi uue teate %{target}"
        create_canonical_email_block_html: "%{name} blokeeris e-posti räsiga %{target}"
        create_custom_emoji_html: "%{name} laadis üles uue emotikoni %{target}"
        create_domain_allow_html: "%{name} lubas föderatsiooni domeeniga %{target}"
        create_domain_block_html: "%{name} keelas domeeni %{target}"
        create_email_domain_block_html: "%{name} blokeeris e-posti domeeni %{target}"
        create_ip_block_html: "%{name} lõi IP-aadressile %{target} reegli"
        create_relay_html: "%{name} lõi sõnumivahendusserveri: %{target}"
        create_unavailable_domain_html: "%{name} lõpetas edastamise domeeni %{target}"
        create_user_role_html: "%{name} lõi rolli %{target}"
        create_username_block_html: "%{name} lisas kasutajanime reegli, milles sisaldub %{target}"
        demote_user_html: "%{name} alandas kasutajat %{target}"
        destroy_announcement_html: "%{name} kustutas teadaande %{target}"
        destroy_canonical_email_block_html: "%{name} eemaldas blokeeringu e-postilt räsiga %{target}"
        destroy_custom_emoji_html: "%{name} kustutas emotikoni %{target}"
        destroy_domain_allow_html: "%{name} keelas föderatsiooni domeeniga %{target}"
        destroy_domain_block_html: "%{name} lubas domeeni %{target}"
        destroy_email_domain_block_html: "%{name} eemaldas blokeeringu e-posti domeenilt %{target}"
        destroy_instance_html: "%{name} kustutas domeeni %{target}"
        destroy_ip_block_html: "%{name} kustutas IP-aadressi %{target} reegli"
        destroy_relay_html: "%{name} kustutas sõnumivahendusserveri: %{target}"
        destroy_status_html: "%{name} kustutas %{target} postituse"
        destroy_unavailable_domain_html: "%{name} taastas edastamise domeeni %{target}"
        destroy_user_role_html: "%{name} kustutas %{target} rolli"
        destroy_username_block_html: "%{name} eemaldas kasutajanime reegli, milles sisaldub %{target}"
        disable_2fa_user_html: "%{name} eemaldas kasutaja %{target} kahe etapise nõude"
        disable_custom_emoji_html: "%{name} keelas emotikooni %{target}"
        disable_relay_html: "%{name} eemaldas sõnumivahendusserveri kasutuselt: %{target}"
        disable_sign_in_token_auth_user_html: "%{name} keelas e-posti võtme abil autentimise %{target} jaoks"
        disable_user_html: "%{name} keelas %{target} sisenemise"
        enable_custom_emoji_html: "%{name} lubas emotikooni %{target}"
        enable_relay_html: "%{name} võttis sõnumivahendusserveri kasutusele: %{target}"
        enable_sign_in_token_auth_user_html: "%{name} lubas e-posti võtme abil autentimise %{target} jaoks"
        enable_user_html: "%{name} lubas %{target} sisenemise"
        memorialize_account_html: "%{name} märkis %{target} igaveselt lahkunuks"
        promote_user_html: "%{name} ülendas kasutajat %{target}"
        publish_terms_of_service_html: "%{name} teatas kasutustingimuste muudatusest"
        reject_appeal_html: "%{name} lükkas %{target} modereerimisotsuse kaebuse tagasi"
        reject_user_html: "%{name} lükkas %{target} liitumissoovi tagasi"
        remove_avatar_user_html: "%{name} eemaldas %{target} avatari"
        reopen_report_html: "%{name} taasavas raporti %{target}"
        resend_user_html: "%{name} lähtestas %{target} kinnituskirja e-posti"
        reset_password_user_html: "%{name} lähtestas %{target} salasõna"
        resolve_report_html: "%{name} lahendas raporti %{target}"
        sensitive_account_html: "%{name} märkis %{target} meedia kui tundlik sisu"
        silence_account_html: "%{name} piiras %{target} konto"
        suspend_account_html: "%{name} kustutas %{target} konto"
        unassigned_report_html: "%{name} tühistas raporti %{target} määrangu"
        unblock_email_account_html: "%{name} lõpetas kasutaja %{target} e-posti aadressi blokeerimise"
        unsensitive_account_html: "%{name} eemaldas %{target} meedia tundliku sisu märke"
        unsilence_account_html: "%{name} eemaldas %{target} konto piirangu"
        unsuspend_account_html: "%{name} taastas %{target} konto"
        update_announcement_html: "%{name} uuendas teadaannet %{target}"
        update_custom_emoji_html: "%{name} uuendas emotikoni %{target}"
        update_domain_block_html: "%{name} uuendas domeeni %{target} keeldu"
        update_ip_block_html: "%{name} muutis IP-aadressi %{target} reeglit"
        update_report_html: "%{name} uuendas raportit %{target}"
        update_status_html: "%{name} muutis %{target} postitust"
        update_user_role_html: "%{name} muutis %{target} rolli"
        update_username_block_html: "%{name} uuendas kasutajanime reeglit, milles sisaldub %{target}"
      deleted_account: kustutatud konto
      empty: Logisi ei leitud.
      filter_by_action: Filtreeri tegevuse järgi
      filter_by_user: Filtreeri kasutaja järgi
      title: Auditilogi
      unavailable_instance: "(domeeni nimi pole saadaval)"
    announcements:
      back: Tagasi teadaannete juurde
      destroyed_msg: Teadaande kustutamine õnnestus!
      edit:
        title: Teate muutmine
      empty: Teadaandeid ei leitud.
      live: Avaldatud
      new:
        create: Loo teadaanne
        title: Uus teadaanne
      preview:
        disclaimer: Kuna kasutajd ei saa neist postiitustest keelduda, siis peaksid teavituskirjad keskenduma vaid olulistele teemadele nagi võimalik isiklike andmete leke või serveri tegevuse lõpetamine.
        explanation_html: 'See e-kiri saadetakse <strong>%{display_count}-le kasutajale</strong>. E-kirjas sisaldub järgnev tekst:'
        title: Info teavituse üle vaatamine
      publish: Postita
      published_msg: Teadaande avaldamine õnnestus!
      scheduled_for: Kavandatud ajaks %{time}
      scheduled_msg: Teadaanne kavandatud avaldamiseks!
      title: Teadaanded
      unpublish: Tühista avaldamine
      unpublished_msg: Teadaande eemaldamine avalikkusest õnnestus!
      updated_msg: Teadaande uuendamine õnnestus!
    critical_update_pending: Kriitiline turvauuendus ootel
    custom_emojis:
      assign_category: Määra kategooria
      by_domain: Domeen
      copied_msg: Kohaliku koopia loomine emotikonist õnnestus
      copy: Kopeeri
      copy_failed_msg: Sellest emotikonist kohaliku koopia loomine nurjus
      create_new_category: Loo uus kategooria
      created_msg: Emotikoni loomine õnnestus!
      delete: Kustuta
      destroyed_msg: Emotikoni kustutamine õnnestus!
      disable: Keela
      disabled: Keelatud
      disabled_msg: Selle emotikoni keelamine õnnestus
      emoji: Emotikonid
      enable: Luba
      enabled: Lubatud
      enabled_msg: Selle emotikoni lubamine õnnestus
      image_hint: PNG või GIF suurusega kuni %{size}
      list: Loend
      listed: Loetletud
      new:
        title: Lisa uus emotikon
      no_emoji_selected: Emotikone ei muudetud, kuna ühtegi polnud valitud
      not_permitted: Sul puudub selle tegevuse jaoks õigus
      overwrite: Kirjuta üle
      shortcode: Lühikood
      shortcode_hint: Vähemalt 2 tähemärki, ainult tähted, numbrid ja alakriipsud
      title: Emotikonid
      uncategorized: Kategoriseerimata
      unlist: Loetlemata
      unlisted: Ajajooneväline
      update_failed_msg: Ei saanud seda emotikoni uuendada
      updated_msg: Emotikoni uuendamine õnnestus!
      upload: Lae üles
    dashboard:
      active_users: aktiivseid kasutajaid
      interactions: interaktsioonid
      media_storage: Meedia hoidla
      new_users: uued kasutajad
      opened_reports: avatud raportit
      pending_appeals_html:
        one: "<strong>%{count}</strong> ootel vaidlustus"
        other: "<strong>%{count}</strong> ootel vaidlustust"
      pending_reports_html:
        one: "<strong>%{count}</strong> ootel raport"
        other: "<strong>%{count}</strong> ootel raportit"
      pending_tags_html:
        one: "<strong>%{count}</strong> ootel teemaviide"
        other: "<strong>%{count}</strong> ootel teemaviidet"
      pending_users_html:
        one: "<strong>%{count}</strong> ootel kasutaja"
        other: "<strong>%{count}</strong> ootel kasutajat"
      resolved_reports: lahendatud raportit
      software: Tarkvara
      sources: Liitumise allikad
      space: Kettakasutus
      title: Töölaud
      top_languages: Kasutatumad keeled
      top_servers: Aktiivseimad serverid
      website: Veebileht
    disputes:
      appeals:
        empty: Vaidlustusi pole.
        title: Vaidlustused
    domain_allows:
      add_new: Luba domeen
      created_msg: Domeeni lubamine õnnestus
      destroyed_msg: Domeen eemaldati lubatute nimekirjast
      export: Eksport
      import: Import
      undo: Eemalda lubatute nimekirjast
    domain_blocks:
      add_new: Lisa uus domeeniblokeering
      confirm_suspension:
        cancel: Tühista
        confirm: Peata
        permanent_action: Peatamise tühistamine ei taasta andmeid ega seoseid.
        preamble_html: Oled peatamas domeeni <strong>%{domain}</strong> ja selle alamdomeene.
        remove_all_data: See eemaldab sinu serverist selle domeeni kontode kogu sisu, meedia ja profiilide info.
        stop_communication: Sinu server lõpetab infovahetuse nende serveritega.
        title: Kinnita domeeni %{domain} blokeerimine
        undo_relationships: See tühistab kõik sinu ja nende serverite kontode vahel loodud jälgimisseosed.
      created_msg: Domeeni blokeeringut töödeldakse
      destroyed_msg: Domeeniblokeering on tagasi võetud
      domain: Domeen
      edit: Muuda domeeniblokeeringut
      existing_domain_block: Kasutajale %{name} on juba karmimad piirangud kehtestatud.
      existing_domain_block_html: Oled juba lisanud domeenile %{name} piiranguid, palun eemalda enne jätkamist <a href="%{unblock_url}">eemalda blokeering</a>.
      export: Eksport
      import: Import
      new:
        create: Loo blokeering
        hint: Domeeniblokeering ei takista kontode lisamist andmebaasi, aga lisab automaatselt nendele kontodele tagasiulatuvalt teatud moderatsioonimeetodeid.
        severity:
          desc_html: "<strong>Piira</strong> muudab domeeni kasutajate postitused mittejälgijatele nähtamatuks.<strong>Kustuta</strong> eemaldab serverist kõik selle domeeni kontode sisu, meedia ja kasutajaandmed. <strong>Ei midagi</strong> lihtsalt lükkab meediafailid tagasi."
          noop: Ei midagi
          silence: Piira
          suspend: Kustuta
        title: Uus domeeniblokeering
      no_domain_block_selected: Ühtegi domeeni keeldu ei muudetud, kuna midagi polnud valitud
      not_permitted: Puudub õigus seda teha
      obfuscate: Domeeninime varjamine
      obfuscate_hint: Varja osaliselt domeeni nimi nimekirjas, kui domeenipiirangute nimekirja avaldamine on sisse lülitatud
      private_comment: Privaatne kommentaar
      private_comment_hint: Kommentaar selle domeenipiirangu kohta moderaatorite sisekasutuseks.
      public_comment: Avalik kommentaar
      public_comment_hint: Avalik kommentaar selle domeenipiirangu kohta, juhuks kui domeenipiirangute loetelu avaldamine on lubatud.
      reject_media: Keela meediafailid
      reject_media_hint: Kustutab kohalikult salvestatud meediafailid ja keeldub tulevikus allalaadimisest. Ei puuduta peatamisi
      reject_reports: Lükka teavitused tagasi
      reject_reports_hint: Eira kõiki teavitusi sellelt domeenilt. Ei puuduta peatamisi
      undo: Võta domeeniblokeering tagasi
      view: Vaata domeeniblokeeringut
    email_domain_blocks:
      add_new: Lisa uus
      allow_registrations_with_approval: Luba kinnitamisega registreerimine
      attempts_over_week:
        one: "%{count} katse viimase nädala kestel"
        other: "%{count} liitumiskatset viimase nädala kestel"
      created_msg: E-posti domeen edukalt blokeeritud
      delete: Kustuta
      dns:
        types:
          mx: MX-kirje
      domain: Domeen
      new:
        create: Lisa domeen
        resolve: Domeeni lahendamine
        title: Blokeeri uus e-posti domeen
      no_email_domain_block_selected: Ühtegi e-posti domeeni blokeeringut ei muudetud, kuna ühtegi ei valitud
      not_permitted: Ei ole lubatud
      resolved_dns_records_hint_html: Domeeninimi lahendatakse järgmistele MX-domeenidele, mis on lõppkokkuvõttes vastutavad e-kirjade vastuvõtmise eest. MX-domeeni blokeerimine blokeerib registreerimise mis tahes e-posti aadressilt, mis kasutab sama MX-domeeni, isegi kui nähtav domeeninimi on erinev. <strong>Ole ettevaatlik, et mitte blokeerida peamisi e-posti teenusepakkujaid.</strong>
      resolved_through_html: Lahendatud %{domain} kaudu
      title: Blokeeritud e-posti domeenid
    export_domain_allows:
      new:
        title: Lubatud domeenide import
      no_file: Faili pole valitud
    export_domain_blocks:
      import:
        description_html: Oled importimas domeenide keelde. Vaata see nimekiri hoolega läbi, eriti, kui pole seda ise koostanud.
        existing_relationships_warning: Olemasolevad jälgimissuhted
        private_comment_description_html: 'Pidamaks järge, kust imporditud keelud pärinevad, luuakse need järneva privaatse kommentaariga: <q>%{comment}</q>'
        private_comment_template: Imporditud allikast %{source} kuupäeval %{date}
        title: Domeenikeeldude import
      invalid_domain_block: 'Üks või mitu domeeniblokeeringut jäeti vahele järgnevate vigade tõttu: %{error}'
      new:
        title: Domeenikeeldude import
      no_file: Faili pole valitud
    fasp:
      debug:
        callbacks:
          created_at: 'Loodud:'
          delete: Kustuta
          ip: IP-aadress
          request_body: Päringu sisu
          title: Veaotsingu tagasikutsepäringud
      providers:
        active: Aktiivne
        base_url: Baas-URL
        callback: Pöördliiklus
        delete: Kustuta
        edit: Muuda teenusepakkujat
        finish_registration: Lõpeta registreerimine
        name: Nimi
        providers: Teenusepakkujad
        public_key_fingerprint: Avaliku võtme sõrmejälg
        registration_requested: Registreerimispäring
        registrations:
          confirm: Kinnita
          description: Sa oled saanud FASP-i registreerimispäringu. Kui sa seda ise ei algatanud, siis keeldu. Kui algatasid, siis enne kinnitamist kontrolli nime ja võtme sõrmejälge.
          reject: Keeldu
          title: Kinnita FASP-i registreerimine
        save: Salvesta
        select_capabilities: Vali oskused
        sign_in: Logi sisse
        status: Olek
        title: Täiendavad teenusepakkujad Födiversumis (FASP - Fediverse Auxiliary Service Providers)
      title: FASP
    follow_recommendations:
      description_html: "<strong>Jälgimissoovitused aitavad uutel kasutajatel kiirelt leida huvipakkuvat sisu</strong>. Kui kasutaja pole teistega piisavalt läbi käinud, et saaks luua personaalseid soovitusi, soovitatakse neid kontosid. Need arvutatakse ümber igapäevaselt konkreetse keele populaarseimate postituste ja enim jälgitavate kontode seast."
      language: Keel
      status: Olek
      suppress: Eemalda jälgimissoovitus
      suppressed: Eemaldatud
      title: Jälgimissoovitused
      unsuppress: Taasta jälgimissoovitused
    instances:
      audit_log:
        title: Viimatised auditi logid
        view_all: Vaata täielikke auditi logisid
      availability:
        description_html:
          one: Kui domeenile edastamine nurjub <strong>%{count} päeval</strong>, siis ei tehta enam edastamiskatseid, välja arvatud juhul, kui domeenilt <em>võetakse vastu</em> saadetis.
          other: Kui domeenile edastamine nurjub <strong>%{count} erineval päeval</strong>, siis ei tehta enam edastamiskatseid, välja arvatud juhul, kui domeenilt <em>võetakse vastu</em> saadetis.
        failure_threshold_reached: Nurjumispiir saavutatud %{date}.
        failures_recorded:
          one: Nurjunud katse %{count} päeval.
          other: Nurjunud katsed %{count} päeval.
        no_failures_recorded: Nurjumisi pole.
        title: Saadavus
        warning: Viimane ühenduskatse selle serveriga ebaõnnestus
      back_to_all: Kõik
      back_to_limited: Piiratud
      back_to_warning: Hoiatus
      by_domain: Domeen
      confirm_purge: Kindel, et selle domeeni andmed kustutada jäädavalt?
      content_policies:
        comment: Sisemine märge
        description_html: On võimalik kirjeldada sisureeglid kõigile kontodele sellelt domeenilt ja alamdomeenidelt.
        limited_federation_mode_description_html: Saad valida, kas selle domeeniga on födereerumine lubatud.
        policies:
          reject_media: Meedia hülgamine
          reject_reports: Lükka raportid tagasi
          silence: Vaigista
          suspend: Kustuta
        policy: Reegel
        reason: Avalik põhjendus
        title: Sisureeglid
      dashboard:
        instance_accounts_dimension: Enim jälgitud kontod
        instance_accounts_measure: talletatud kontod
        instance_followers_measure: meie jälgiad seal
        instance_follows_measure: nende jälgijad siin
        instance_languages_dimension: Top keeled
        instance_media_attachments_measure: talletatud meedialisandid
        instance_reports_measure: raportid nende kohta
        instance_statuses_measure: salvestatud postitused
      delivery:
        all: Kõik
        clear: Kustuta edastustõrked
        failing: Nurjuv
        restart: Taaskäivita edastus
        stop: Peata edastus
        unavailable: Pole saadaval
      delivery_available: Üleandmine on saadaval
      delivery_error_days: Edastustõrgete päevad
      delivery_error_hint: Kui edastus pole võimalik %{count} päeva, märgitakse automaatselt edastamatuks.
      destroyed_msg: Domeeni %{domain} andmed on märgitud lõplikuks kustutamiseks.
      empty: Domeene ei leidu.
      known_accounts:
        one: "%{count} teada konto"
        other: "%{count} teada kontot"
      moderation:
        all: Kõik
        limited: Piiratud
        title: Modereerimine
      moderation_notes:
        create: Lisa modereerimisteade
        created_msg: Serveri modereerimisteate koostamine õnnestus!
        description_html: Vaata ja lisa teade teistele moderaatoritele ning endalegi tulevikus
        destroyed_msg: Serveri modereerimisteate kustutamine õnnestus!
        placeholder: Teave selle koduserveri kohta, tehtud toimingud või mis iganes muu oluline, mis võimaldab sul või teistel serverit tulevikus modereerida.
        title: Modereerimisteated
      private_comment: Privaatne kommentaar
      public_comment: Avalik kommentaar
      purge: Kustuta
      purge_description_html: Kui on arvata, et domeen on lõplikult kadunud, on võimalik kustutada kõik siin talletatud kontode kirjed ja seotud andmed. See võib aega võtta.
      title: Födereerumine
      total_blocked_by_us: Meie poolt blokeeritud
      total_followed_by_them: Nende poolt jälgitud
      total_followed_by_us: Meie poolt jälgitud
      total_reported: Nende kohta teateid
      total_storage: Lisatud meedia
      totals_time_period_hint_html: Allpool kuvatud summad sisaldavad andmed kogu aja kohta.
      unknown_instance: Hetkel pole selle domeeni jaoks siin serveris kirjet.
    invites:
      deactivate_all: Peata kõik
      filter:
        all: Kõik
        available: Saadaval
        expired: Aegunud
        title: Filter
      title: Kutsed
    ip_blocks:
      add_new: Loo reegel
      created_msg: IP-aadressi põhine reegel lisatud
      delete: Kustuta
      expires_in:
        '1209600': 2 nädalat
        '15778476': 6 kuud
        '2629746': 1 kuu
        '31556952': 1 aasta
        '86400': 1 päev
        '94670856': 3 aastat
      new:
        title: Uue IP-reegli lisamine
      no_ip_block_selected: Ühtegi IP-reeglit ei muudetud, kuna midagi polnud valitud
      title: IP-reeglid
    relationships:
      title: "%{acct}-i suhted"
    relays:
      add_new: Lisa uus sõnumivahendusserver
      delete: Kustuta
      description_html: "<strong>Födereerumisvahendaja</strong> on vahendav server, mis kannab üle suures koguses avalikke postitusi nende serverite vahel, mis on sellega liitunud ja edastavad sellele oma postitusi. <strong>See aitab väikestel ja keskmistel serveritel avastada födiversumi sellist sisu</strong>, mis muidu eeldaks kohalikelt kasutajatelt nende serverite kasutajate jälgitavaks märkimist."
      disable: Keela
      disabled: Keelatud
      enable: Luba
      enable_hint: Kui lubatud, siis server tellib sellelt vahendajalt kõik avalikud postitused ning hakkab ka enda avalikke postitusi sellele saatma.
      enabled: Lubatud
      inbox_url: Sõnumivahendusserveri võrguaadress
      pending: Ootan sõnumivahendusserveri kinnitust
      save_and_enable: Salvesta ja luba
      setup: Sea üles vahendav ühendus
      signatures_not_enabled: Vahendamine ei tööta korrektselt kui turvarežiim või lubatud nimekirja režiim on sisse lülitatud
      status: Olek
      title: Sõnumivahendusserverid
    report_notes:
      created_msg: Teade edukalt koostatud!
      destroyed_msg: Teade edukalt kustutatud!
    reports:
      account:
        notes:
          one: "%{count} märkus"
          other: "%{count} märkust"
      action_log: Auditilogi
      action_taken_by: Meetmeid kasutanud
      actions:
        delete_description_html: Raporteeritud postitused kustutatakse ja juhtum talletatakse hoiatusena tulevaste eksimuste ärahoidmiseks.
        mark_as_sensitive_description_html: Raporteeritud meedia märgitakse kui tundlik sisu ja juhtum talletatakse hoiatusena tulevaste eksimuste ärahoidmiseks.
        other_description_html: On rohkem valikuid konto käitumise juhtimiseks ja suhtluse kohandamiseks raporteeritud kontoga.
        resolve_description_html: Raporteeritud konto suhtes ei võeta midagi ette, juhtumit ei registreerita ja raport suletakse.
        silence_description_html: Konto saab olema nähtav ainult senistele jälgijatele või otsestele pöördujatele, mõjutates avalikku levi. On tagasipööratav. Sulgeb kõik konto suhtes esitatud raportid.
        suspend_description_html: See konto ja kogu selle sisu muutub kättesaamatuks ning kustub lõpuks ja igasugune suhtlus sellega muutub võimatuks. Tagasipööratav 30 päeva jooksul. Lõpetab kõik selle konto kohta esitatud kaebused.
      actions_description_html: Otsusta, milliseid meetmeid selle raporti lahendamiseks võtta. Kui võtad raporteeritud konto suhtes karistusmeetme, saadetakse talle e-posti teade, välja arvatud juhul, kui valid kategooria <strong>Rämps</strong>.
      actions_description_remote_html: Otsusta, mida teha selle raporti lahendamiseks. See mõjutab ainult seda, kuidas <strong>Sinu</strong> server selle kaugkontoga suhtleb ning selle sisu käsitleb.
      actions_no_posts: Selle raportiga pole seotud ühtegi postitust, mida kustutada
      add_to_report: Lisa raportile juurde
      already_suspended_badges:
        local: Juba kustutamisel selles serveris
        remote: Juba kustutamisel tema serveris
      are_you_sure: Oled kindel?
      assign_to_self: Määra mulle
      assigned: Määratud moderaator
      by_target_domain: Teavitatud konto domeen
      cancel: Tühista
      category: Kategooria
      category_description_html: Põhjus, miks sellest kontost ja/või sisust teatati, kaasatakse raporteeritud kontoga suhtlemisel
      comment:
        none: Pole
      comment_description_html: 'Täiendava infona kirjutas %{name}:'
      confirm: Kinnita
      confirm_action: Kinnita @%{acct} modereering
      created_at: Teavitatud
      delete_and_resolve: Kustuta postitused
      forwarded: Edastatud
      forwarded_replies_explanation: See aruanne pärineb kaugkasutajalt ja käsitleb kaugsisu. See on edastatud sulle, sest raporteeritud sisu on vastus ühele sinu kasutajale.
      forwarded_to: Edastatud %{domain} domeeni
      mark_as_resolved: Märgi lahendatuks
      mark_as_sensitive: Märgi kui tundlik sisu
      mark_as_unresolved: Märgi lahendamata
      no_one_assigned: Eikeegi
      notes:
        create: Lisa märkus
        create_and_resolve: Lahenda märkusega
        create_and_unresolve: Taasava märkusega
        delete: Kustuta
        placeholder: Kirjelda, mis on ette võetud või muid seotud uuendusi...
        title: Märkmed
      notes_description_html: Märkmete vaatamine ja jätmine teistele moderaatoritele ja tulevikuks endale
      processed_msg: 'Raport #%{id} edukalt käsitletud'
      quick_actions_description_html: 'Võimalus teha kiire otsus või näha raporteeritud sisu allpool:'
      remote_user_placeholder: kaugkasutaja domeenist %{instance}
      reopen: Taasava teavitus
      report: 'Teavitus #%{id}'
      reported_account: Teavitatud kontost
      reported_by: Teavitaja
      reported_with_application: Raporteeritud rakendusega
      resolved: Lahendatud
      resolved_msg: Teavituse lahendamine õnnestus!
      skip_to_actions: Otsuste juurde
      status: Olek
      statuses: Raporteeritud sisu
      statuses_description_html: Sobimatu sisu kaasatakse suhtlusse raporteeritud kontoga
      summary:
        action_preambles:
          delete_html: 'Oled <strong>eemaldamas</strong> mõnesid <strong>@%{acct}</strong> postitusi. Selle tulemusena:'
          mark_as_sensitive_html: 'Oled <strong>märkimas</strong> mõnesid <strong>@%{acct}</strong> postitusi <strong>tundlikuks</strong>. Selle tulemusena:'
          silence_html: 'Oled <strong>määramas piirangut</strong> kontole <strong>@%{acct}</strong>. Selle tulemusena:'
          suspend_html: 'Oled <strong>peatamas</strong> kontot <strong>@%{acct}</strong>. Selle tulemusena:'
        actions:
          delete_html: Solvava postituse eemaldamine
          mark_as_sensitive_html: Solvava postituse meedia märkimine tundlikuks
          silence_html: "<strong>@%{acct}</strong> ulatuse tugev piiramine muutes tema profiili ja sisu nähtavaks ainult neile, kes teda juba jälgivad, või neile, kes just tema profiili üles otsivad"
          suspend_html: "<strong>@%{acct}</strong> peatamine, muutes tema profiili ja sisu mitteligipääsetavaks ning mitteinterakteerutavaks"
        close_report: 'Raporti #%{id} lahendatuks märkimine'
        close_reports_html: Märgi <strong>kõik</strong> raportid <strong>@%{acct}</strong> vastu lahendatuks
        delete_data_html: Kustuta tänasest 30 päeva pärast kasutaja <strong>@%{acct}</strong> profiil ja sisu, kui vahepeal tema kontot ei taastata
        preview_preamble_html: "<strong>@%{acct}</strong> saab järgmise sisuga hoiatuse:"
        record_strike_html: Salvesta <strong>@%{acct}</strong> kohta juhtum, et aidata selle konto tulevaste rikkumiste puhul reageerida
        send_email_html: Saada hoiatuskiri <strong>@%{acct}</strong>
        warning_placeholder: Valikuline täiendav põhjendus modereerimisele.
      target_origin: Raporteeritud konto päritolu
      title: Teavitused
      unassign: Eemalda määramine
      unknown_action_msg: 'Tundmatu tegevus: %{action}'
      unresolved: Lahendamata
      updated_at: Uuendatud
      view_profile: Vaata profiili
    roles:
      add_new: Lisa roll
      assigned_users:
        one: "%{count} kasutaja"
        other: "%{count} kasutajat"
      categories:
        administration: Haldamine
        devops: DevOps
        invites: Kutsed
        moderation: Modereerimine
        special: Eriline
      delete: Kustuta
      description_html: "<strong>Kasutajarollide</strong> abil saab kohandada, millistele Mastodoni funktsioonidele ja piirkondadele kasutajad ligi pääsevad."
      edit: Muuda '%{name}' rolli
      everyone: Vaikimisi load
      everyone_full_description_html: See on <strong>baasroll</strong> mõjudes <strong>kõigile kasutajatele</strong>, ka määramata rolliga. Kõik teised rollid pärivad selle rolli õigused.
      permissions_count:
        one: "%{count} õigus"
        other: "%{count} õigused"
      privileges:
        administrator: Administraator
        administrator_description: Selle loaga kasutajad võivad mööda pääseda kõigist lubadest
        delete_user_data: Kustuta kasutaja andmed
        delete_user_data_description: Lubab kasutajatel kustutada teiste kasutajate andmeid viiteta
        invite_users: Kutsu kasutajaid
        invite_users_description: Lubab kasutajatel serverisse uusi inimesi kutsuda
        manage_announcements: Halda teadaandeid
        manage_announcements_description: Lubab kasutajatel hallata serveri teadaandeid
        manage_appeals: Vaidlustuste haldamine
        manage_appeals_description: Lubab kasutajail läbi vaadata modereerimisotsuste vaidlustusi
        manage_blocks: Keeldude haldamine
        manage_blocks_description: Lubab kasutajatel blokeerida e-posti teenusepakkujaid ja IP-aadresse
        manage_custom_emojis: Halda isetehtud emotikone
        manage_custom_emojis_description: Lubab kasutajatel hallata serveris isetehtud emotikone
        manage_federation: Halda födereerumist
        manage_federation_description: Lubab kasutajail keelata või lubada föderatsioone teiste domeenidega ja hallata ühenduvust
        manage_invites: Halda kutseid
        manage_invites_description: Lubab kasutajatel kutseid lehitseda ja sulgeda
        manage_reports: Halda raporteid
        manage_reports_description: Lubab kasutajail läbi vaadata ja viia läbi modereerimisotsuseid
        manage_roles: Rollide haldamine
        manage_roles_description: Lubab kasutajatel hallata ja määrata endast madalamaid rolle
        manage_rules: Reeglite haldamine
        manage_rules_description: Lubab kasutajatel muuta serveri reegleid
        manage_settings: Halda sätteid
        manage_settings_description: Lubab kasutajatel muuta lehekülje sätteid
        manage_taxonomies: Halda taksonoomiaid
        manage_taxonomies_description: Luba kasutajatel populaarset sisu üle vaadata ning uuendada teemaviidete seadistusi
        manage_user_access: Halda kasutajate ligipääsu
        manage_user_access_description: Võimaldab kasutajatel keelata teiste kasutajate kaheastmelise autentimise, muuta oma e-posti aadressi ja lähtestada oma parooli
        manage_users: Kasutajate haldamine
        manage_users_description: Lubab kasutajail näha teiste kasutajate üksikasju ja teha nende suhtes modereerimisotsuseid
        manage_webhooks: Halda webhook'e
        manage_webhooks_description: Lubab kasutajatel administratiivseteks sündmusteks webhook'e seadistada
        view_audit_log: Auditilogi vaatamine
        view_audit_log_description: Lubab kasutajail näha serveri administratiivsete otsuste ajalugu
        view_dashboard: Vaata töölauda
        view_dashboard_description: Lubab kasutajail pääseda ligi töölauale ja erinevale meetrikale
        view_devops: DevOps
        view_devops_description: Lubab kasutajail ligipääsu Sidekiq ja pgHero töölaudadele
        view_feeds: Vaata postituste ja teemade voogu reaalajas
        view_feeds_description: Sõltumata serveri seadistustest luba kasutajatel vaadata postituste ja teemade voogu reaalajas
      title: Rollid
    rules:
      add_new: Lisa reegel
      add_translation: Lisa tõlge
      delete: Kustuta
      description_html: Kuigi enamik väidab, et on teenusetingimused läbi lugenud ja nõustub nendega, loevad inimesed tavaliselt need läbi alles pärast probleemi tekkimist. <strong>Muuda oma serveri reeglite ühe pilguga haaramine hõlpsaks, esitades need lihtsa täpploendina.</strong> Püüa hoida reegli punktid lühikesed ja lihtsad, kuid ära jaga neid ka paljudeks eraldi üksusteks.
      edit: Reegli muutmine
      empty: Serveri reegleid pole veel defineeritud.
      move_down: Liiguta alla
      move_up: Liiguta üles
      title: Serveri reeglid
      translation: Tõlge
      translations: Tõlked
      translations_explanation: Soovi korral võid lisada reeglitele tõlkeid. Kui tõlget pole, siis kuvatakse vaikimisi väärtust. Palun taga alati, et tõlke sisu oleks sünkroonis vaikimisi reegli sisuga.
    settings:
      about:
        manage_rules: Halda serveri reegleid
        preamble: Täpsem kirjeldus, kuidas serverit käitatakse, modereeritakse ja rahastatakse.
        rules_hint: Reeglitele, millega kasutajad peavad nõustuma, on vastav piirkond.
        title: Teave
      allow_referrer_origin:
        desc: Kui selle serveri kasutajad klõpsivad väliste saitide linke, siis brauser võib selle Mastodoni serveri lisada päringu päisesse viitajana. Kui see tuvastaks sinu kasutajaid liiga täpselt (näiteks isikliku Mastodoni serveri puhul), siis lülita see eelistus välja.
        title: Luba välistel serveritel näha Mastodoni teenust linkide viitajana
      appearance:
        preamble: Kohanda Mastodoni veebiliidest.
        title: Välimus
      branding:
        preamble: Serveri bränding eristab seda teistest serveritest võrgus. Seda teavet võidakse kuvada erinevates keskkondades, näiteks Mastodoni veebiliideses, rakendustes, viitade eelvaadetes teistel veebisaitidel, sõnumsiderakendustes jne. Sel põhjusel on kõige parem hoida see teave selge, lühike ja ülevaatlik.
        title: Märgistus
      captcha_enabled:
        desc_html: See tugineb välistele hCaptcha skriptidele, mis võib olla turvalisuse ja privaatsuse probleem. Lisaks <strong>võib see muuta registreerimisprotsessi mõnede inimeste (eriti puudega inimeste) jaoks, oluliselt vähem ligipääsetavaks.</strong> Neil põhjustel kaalu palun teisi võimalusi, näiteks kinnitamis- või kutsepõhiseid registreerimislahendusi.
        title: Nõua uutelt kasutajatelt konto kinnitamiseks CAPTCHA lahendamist
      content_retention:
        danger_zone: Ohutsoon
        preamble: Määra, kuidas kasutajate loodud sisu Mastodonis talletatakse.
        title: Sisu talletamine
      default_noindex:
        desc_html: Mõjub kasutajatele, kes pole seda sätet ise muutnud
        title: Otsimootorite indeksitesse kasutajaid vaikimisi ei lisata
      discovery:
        follow_recommendations: Jälgi soovitusi
        preamble: Huvitava sisu esiletoomine on oluline uute kasutajate kaasamisel, kes ei pruugi Mastodonist kedagi tunda. Kontrolli, kuidas erinevad avastamisfunktsioonid serveris töötavad.
        privacy: Privaatsus
        profile_directory: Kasutajate kataloog
        public_timelines: Avalikud ajajooned
        publish_statistics: Avalda statistika
        title: Avastamine
        trends: Trendid
        wrapstodon: Wrapstodon
      domain_blocks:
        all: Kõigile
        disabled: Mitte kellelegi
        users: Sisseloginud kohalikele kasutajatele
      feed_access:
        modes:
          authenticated: Vaid autenditud kasutajad
          disabled: Eelda konkreetse kasutajarolli olemasolu
          public: Kõik
      landing_page:
        values:
          about: Teave
          local_feed: Kohalik sisuvoog
          trends: Trendid
      registrations:
        moderation_recommandation: Enne kõigi jaoks registreerimise avamist veendu, et oleks olemas adekvaatne ja reageerimisvalmis modereerijaskond!
        preamble: Kes saab serveril konto luua.
        title: Registreerimised
      registrations_mode:
        modes:
          approved: Kinnitus vajalik konto loomisel
          none: Keegi ei saa kontoid luua
          open: Kõik võivad kontoid luua
        warning_hint: Soovitame liitumisel kasutada heakskiitmise nõuet, kui just pole kindel, et modereerijaskond suudab õigeaegselt käsitleda rämpsu ja pahatahtlikke liitumisi.
      security:
        authorized_fetch: Nõua föderatiivse serveripoolset autoriseerimist
        authorized_fetch_hint: Föderatiivsete serverite poolse autoriseerimise nõudmine võimaldab nii kasutaja- kui ka serveritasandi blokeeringute rangemat jõustamist. See toob aga kaasa jõudluse vähenemise, vähendab vastuste ulatust ja võib tekitada ühilduvusprobleeme mõne ühendatud teenusega. Lisaks ei takista see teatud kasutajatel sinu avalike postituste ja kontode kättesaamist.
        authorized_fetch_overridden_hint: Sa ei saa hetkel seda seadistust muuta, sest see on keskkonnamuutuja poolt alistatud.
        federation_authentication: Föderatiivse autentimise jõustamine
      title: Serveri seaded
    site_uploads:
      delete: Kustuta üleslaetud fail
      destroyed_msg: Üleslaetud fail edukalt kustutatud!
    software_updates:
      critical_update: Kriitiline — uuenda kiiresti
      description: Soovitatav on hoida oma Mastodoni paigaldus ajakohasena, et saada kasu viimastest parandustest ja funktsioonidest. Lisaks sellele on mõnikord oluline Mastodoni õigeaegne uuendamine, et vältida turvaprobleeme. Neil põhjustel kontrollib Mastodon uuendusi iga 30 minuti järel ja teavitab vastavalt sinu e-posti teavitamise eelistustele.
      documentation_link: Vaata lisa
      release_notes: Väljalaskemärkused
      title: Saadaval uuendused
      type: Tüüp
      types:
        major: Suur uuendus
        minor: Väike uuendus
        patch: Parandusuuendus — veaparandused ja hõlpsalt rakendatavad muudatused
      version: Versioon
    statuses:
      account: Autor
      application: Rakendus
      back_to_account: Tagasi konto lehele
      back_to_report: Tagasi raporti lehele
      batch:
        add_to_report: 'Lisa teatisele #%{id}'
        remove_from_report: Eemalda raportist
        report: Raport
      contents: Sisu
      deleted: Kustutatud
      favourites: Lemmikud
      history: Versiooniajalugu
      in_reply_to: Vastusena
      language: Keel
      media:
        title: Meedia
      metadata: Metaandmed
      no_history: Seda postitust pole muudetud
      no_status_selected: Ühtegi postitust ei muudetud, sest ühtegi polnud valitud
      open: Ava postitus
      original_status: Algne postitus
      quotes: Tsitaadid
      reblogs: Jagamised
      replied_to_html: Vastatud %{acct_link}
      status_changed: Muudetud postitus
      status_title: Postitajaks @%{name}
      title: Postitus kontolt - @%{name}
      trending: Populaarne
      view_publicly: Nähtav avalikult
      view_quoted_post: Vaata tsiteeritud postitust
      visibility: Nähtavus
      with_media: Meediaga
    strikes:
      actions:
        delete_statuses: "%{name} kustutas %{target} postitused"
        disable: "%{name} lukustas %{target} konto"
        mark_statuses_as_sensitive: "%{name} märkis %{target} postitused tundlikena"
        none: "%{name} saatis hoiatuse kasutajale %{target}"
        sensitive: "%{name} märkis %{target} konto kui tundlik sisu"
        silence: "%{name} piiras %{target} konto"
        suspend: "%{name} kustutas %{target} konto"
      appeal_approved: Vaidlustatud
      appeal_pending: Vaidlustus on ootel
      appeal_rejected: Vaidlustus tagasi lükatud
    system_checks:
      database_schema_check:
        message_html: On ootel andmebaasi migreerimisi. Rakenduse ootuspäraseks toimimiseks palun käivita need
      elasticsearch_analysis_index_mismatch:
        message_html: Elasticsearchi indeksite analüüsija seadistused on vananenud. Palun käivita <code>tootctl search deploy --only-mapping=%{value}</code>
      elasticsearch_health_red:
        message_html: Elasticsearch klaster on ebaterve (punane staatus), otsingufunktsioonid ei ole saadaval
      elasticsearch_health_yellow:
        message_html: Elasticsearch klaster on ebaterve (kollane staatus), võiksid uurida põhjust
      elasticsearch_index_mismatch:
        message_html: Elasticsearchi indeksite kaardistused on vananenud. Palun käivita <code>tootctl search deploy --only=%{value}</code>
      elasticsearch_preset:
        action: Vaata dokumentatsiooni
        message_html: Elasticsearchi klastris on rohkem kui üks sõlme, kuid Mastodon ei ole nende kasutamiseks konfigureeritud.
      elasticsearch_preset_single_node:
        action: Vaata dokumentatsiooni
        message_html: Elasticsearchi klastris on ainult üks sõlm <code>ES_PRESET</code> peaks olema seatud väärtusele <code>single_node_cluster</code>.
      elasticsearch_reset_chewy:
        message_html: Elasticsearchi süsteemiindeks on seadistuse muutumise tõttu vananenud. Palun käivita <code>tootctl search deploy --reset-chewy</code> selle uuendamiseks.
      elasticsearch_running_check:
        message_html: Elasticsearch ei vasta. Kontrolli, kas see töötab või keela täistekstiotsing
      elasticsearch_version_check:
        message_html: 'Elasticsearch versioon ei sobi: %{value}'
        version_comparison: Elasticsearch %{running_version} töötab, aga nõutud on %{required_version}
      rules_check:
        action: Halda serveri reegleid
        message_html: Serverireegleid pole defineeritud.
      sidekiq_process_check:
        message_html: Ühtegi Sidekiq protsessi pole %{value} järjekorra jaoks. Sidekiq seadistus vajab üle vaatamist
      software_version_check:
        action: Vaata saadaval uuendusi
        message_html: Mastodoni uuendus on saadaval.
      software_version_critical_check:
        action: Vaata saadaolevaid uuendusi
        message_html: Saadaval on Mastodoni kriitiline uuendus, uuenda nii kiiresti kui võimalik.
      software_version_patch_check:
        action: Vaata saadaolevaid uuendusi
        message_html: Saadaval on Mastodoni veaparandusuuendus.
      upload_check_privacy_error:
        action: Klõpsa lisainfo saamiseks siia
        message_html: "<strong>Veebiserver on valesti seadistatud. Kasutajate privaatsus on ohustatud.</strong>"
      upload_check_privacy_error_object_storage:
        action: Klõpsa lisainfo saamiseks siia
        message_html: "<strong>Objektihoidla on valesti seadistatud. Kasutajate privaatsus on ohustatud.</strong>"
    tags:
      moderation:
        not_trendable: Pole trendis
        not_usable: Pole kasutatav
        pending_review: Ootab läbivaatust
        review_requested: Taodeldud läbivaatust
        reviewed: Läbivaadatud
        title: Olek
        trendable: Trendil
        unreviewed: Läbivaatamata
        usable: Kasutatav
      name: Nimi
      newest: Uusim
      oldest: Vanim
      open: Vaata avalikult
      reset: Lähtesta
      review: Vaata olek üle
      search: Otsi
      title: Teemaviited
      updated_msg: Teemaviite seadistused on uuendatud
    terms_of_service:
      back: Tagasi teenuse tingimustesse
      changelog: Mis on muutunud
      create: Kasuta enda oma
      current: Praegune
      draft: Mustand
      generate: Kasuta malli
      generates:
        action: Genereeri
        chance_to_review_html: "<strong>Loodud teenusetingimusi ei avaldata automaatselt.</strong> Sul on võimalus tulemused üle vaadata. Palun täida vajalikud andmed, et jätkata."
        explanation_html: Esitatud teenusetingimuste näidis on mõeldud ainult teavitamise eesmärgil ja seda ei tohiks tõlgendada kui juriidilist nõuannet mis tahes küsimuses. Palun konsulteeri olukorra ja konkreetsete juriidiliste küsimuste osas oma õigusnõustajaga.
        title: Teenuse tingimuste seadistamine
      going_live_on_html: Avaldatud ja kehtib alates %{date}
      history: Ajalugu
      live: Avaldatud
      no_history: Teenuse tingimustesl pole veel salvestatud muudatusi.
      no_terms_of_service_html: Hetkel pole sa selle serveri kasutustingimusi kirjeldanud. Kasutustingimused tagavad kõikidele osapooltele selguse ja kautsevad sind kasutajatega seotud võimalike vaidluste korral.
      notified_on_html: 'Kasutajad on teavitatud: %{date}'
      notify_users: Teata kasutajatele
      preview:
        explanation_html: 'See e-kiri saadetakse <strong>%{display_count}-le kasutajale</strong>, kes olid liitunud enne %{date}. E-kirjas sisaldub järgnev tekst:'
        send_preview: Saada eelvaade %{email} e-posti aadressile
        send_to_all:
          one: Saada %{display_count} e-kiri
          other: Saada %{display_count} e-kirja
        title: Teenuse teadaande eelvaade
      publish: Postita
      published_on_html: Postitatud %{date}
      save_draft: Salvesta kavandina
      title: Kasutustingimused
    title: Administreerimine
    trends:
      allow: Luba
      approved: Kinnitatud
      confirm_allow: Oled kindel, et soovid valitud sildid lubada?
      confirm_disallow: Oled kindel, et soovid valitud sildid keelata?
      disallow: Keela
      links:
        allow: Luba viit
        allow_provider: Luba autor
        confirm_allow: Oled kindel, et soovid valitud lingid lubada?
        confirm_allow_provider: Oled kindel, et soovid valitud teenusepakkujad lubada?
        confirm_disallow: Oled kindel, et soovid valitud lingid keelata?
        confirm_disallow_provider: Oled kindel, et soovid valitud teenusepakkujad keelata?
        description_html: Need on lingid, mida jagavad praegu paljud kontod, mille postitusi server näeb. See võib aidata kasutajatel teada saada, mis maailmas toimub. Ühtegi linki ei kuvata avalikult enne, kui avaldaja on heakskiidetud. Samuti saab üksikuid linke lubada või tagasi lükata.
        disallow: Keela viit
        disallow_provider: Keela autor
        no_link_selected: Viitasid ei muudetud, kuna ühtegi polnud valitud
        publishers:
          no_publisher_selected: Avaldajaid ei muudetud, kuna ühtegi polnud valitud
        shared_by_over_week:
          one: Jagatud ühe kasutaja pool viimase nädala jooksul
          other: Jagatud %{count} kasutaja poolt viimase nädala jooksul
        title: Trendikad viited
        usage_comparison: Jagatud %{today} korda täna, eile %{yesterday} korda
      not_allowed_to_trend: Trend ei ole lubatud
      only_allowed: Ainult lubatud
      pending_review: Ootab ülevaatust
      preview_card_providers:
        allowed: Viited kasutajalt ilmuvad trendides
        description_html: Need on domeenid, mille linke serveris sageli jagatakse. Lingid ei muutu trendides avalikuks, kuni lingi domeen pole heaks kiidetud. Heakskiit (või tagasilükkamine) laieneb alamdomeenidele.
        rejected: Kasutaja viited ei ilmu trendides
        title: Kasutajad
      rejected: Tagasi lükatud
      statuses:
        allow: Luba postitada
        allow_account: Luba autor
        confirm_allow: Oled kindel, et soovid valitud olekud lubada?
        confirm_allow_account: Oled kindel, et soovid valitud kontod lubada?
        confirm_disallow: Oled kindel, et soovid valitud olekud lubada?
        confirm_disallow_account: Oled kindel, et soovid valitud kontod keelata?
        description_html: Need on postitused, millest server teab ja mida praegu jagatakse ja mis on hetkel paljude lemmikud. See võib aidata uutel ja naasvatel kasutajatel leida rohkem inimesi, keda jälgida. Ühtegi postitust ei kuvata avalikult enne, kui autor on heaks kiidetud ja autor lubab oma kontot teistele soovitada. Samuti saab üksikuid postitusi lubada või tagasi lükata.
        disallow: Ära luba postitada
        disallow_account: Keela autor
        no_status_selected: Trendikaid postitusi ei muudetud, kuna ükski polnud valitud
        not_discoverable: Autor pole lubanud enda avastamist
        shared_by:
          one: Jagatud või meeldinud üks kord
          other: Jagatud ja meeldinud %{friendly_count} korda
        title: Trendikad postitused
      tags:
        current_score: Skoor praegu %{score}
        dashboard:
          tag_accounts_measure: unikaalset kasutajat
          tag_languages_dimension: Populaarseimad keeled
          tag_servers_dimension: Populaarseimad serverid
          tag_servers_measure: erinevat serverit
          tag_uses_measure: kasutajaid kokku
        description_html: Need teemaviited ilmuvad praegu paljudes postitutes, mida su server näeb. See võib aidata su kasutajatel leida seda millest kõige rohkem parajasti räägitakse. Ühtegi teemaviidet ei näidata enne nende heaks kiitmist avalikult.
        listable: Võib olla soovitatud
        no_tag_selected: Silte ei muudetud, kuna ühtegi polnud valitud
        not_listable: Ei soovitata
        not_trendable: Ei ilmu trendides
        not_usable: Ei saa kasutada
        peaked_on_and_decaying: Populaarseim %{date}, nüüd langemas
        title: Trendikad teemaviited
        trendable: Võib ilmuda trendides
        trending_rank: 'Trendides #%{rank}'
        usable: Kasutatav
        usage_comparison: Kasutatud %{today} korda täna, eile %{yesterday} korda
        used_by_over_week:
          one: Kasutatud ühe kasutaja pool viimase nädala jooksul
          other: Kasutatud %{count} kasutaja poolt viimase nädala jooksul
      title: Soovitused ja trendid
      trending: Trendid
    username_blocks:
      add_new: Lisa uus
      block_registrations: Blokeeri registreerimisi
      comparison:
        contains: Sisaldab
        equals: Võrdub
      contains_html: 'Sisaldab: %{string}'
      created_msg: Kasutajanime reegli lisamine õnnestus
      delete: Kustuta
      edit:
        title: Muuda kasutajanime reeglit
      matches_exactly_html: 'Võrdub: %{string}'
      new:
        create: Lisa reegel
        title: Lisa uus kasutajanime reegel
      no_username_block_selected: Ühtegi kasutajanimereeglit ei muudetud, kuna midagi polnud valitud
      not_permitted: Ei ole lubatud
      title: Kasutajanime reeglid
      updated_msg: Kasutajanime reegli uuendamine õnnestus
    warning_presets:
      add_new: Lisa uus
      delete: Kustuta
      edit_preset: Hoiatuse eelseadistuse muutmine
      empty: Hoiatuste eelseadeid pole defineeritud.
      title: Hoiatuste eelhäälestused
    webhooks:
      add_new: Lisa lõpp-punkt
      delete: Kustuta
      description_html: "<strong>Veebihaak</strong> võimaldab Mastodonil edastada valitud sündmuste kohta su rakendusele <strong>reaalajas märguandeid</strong>, et rakendus saaks <strong>automaatselt reaktsioone käivitada</strong>."
      disable: Keela
      disabled: Keelatud
      edit: Muuda lõpp-punkti
      empty: Ühtegi veebikonksu lõpp-punkti pole veel seadistatud.
      enable: Luba
      enabled: Aktiivne
      enabled_events:
        one: 1 lubatud sündmus
        other: "%{count} lubatud sündmust"
      events: Sündmused
      new: Uus veebikonks
      rotate_secret: Salavõtme rotatsioon
      secret: Salavõti allkirjastamiseks
      status: Olek
      title: Veebikonksud
      webhook: Veebikonks
  admin_mailer:
    auto_close_registrations:
      body: Hiljutise vähese modereerimistegevuse tõttu on %{instance} liitumised automaatselt muudetud heakskiitu nõudvaks, et %{instance} ei muutuks võimalike pahategijate tegevusplatvormiks. Registreerumine on võimalik tagasi avatuks muuta igal ajal.
      subject: Serveri %{instance} registreeringud on automaatselt muudetud heakskiitu nõudvaks
    new_appeal:
      actions:
        delete_statuses: kustutada postitused
        disable: lukustada konto
        mark_statuses_as_sensitive: et märkida postitused kui tundlik sisu
        none: hoiatus
        sensitive: et märkida konto kui tundlik sisu
        silence: piirata konto
        suspend: et konto kustutada
      body: "%{target} vaidlustab %{action_taken_by} modereerimisotsuse kuupäevaga %{date}: %{type}. Põhjendus:"
      next_steps: Võid modereeringu tagasi pööramiseks vaidlustuse rahuldada, või ka mitte.
      subject: "%{username} on vaidlustanud %{instance} modereerimisotsuse"
    new_critical_software_updates:
      body: Avaldatud on Mastodoni uus kriitiline versioon, sa võiksid selle paigaldada nii ruttu kui võimalik!
      subject: Saadaval on Mastodoni kriitilised uuendused %{instance} jaoks!
    new_pending_account:
      body: Uue konto üksikasjad on allpool. Saad taotluse vastu võtta või tagasi lükata.
      subject: Uus konto valmis ülevaatluseks serveril %{instance} (%{username})
    new_report:
      body: "%{reporter} teavitas kasutajast %{target}"
      body_remote: Keegi domeenist %{domain} teavitas kasutajast %{target}
      subject: Uus teavitus %{instance}-ile (#%{id})
    new_software_updates:
      body: Avaldatud on Mastodoni uued versioonid. Sa võiksid uuendada!
      subject: Saadaval on Mastodoni uued versioonid %{instance} jaoks!
    new_trends:
      body: 'Järgmised üksused vajavad enne avalikustamist ülevaatust:'
      new_trending_links:
        title: Trendikad viited
      new_trending_statuses:
        title: Trendikad postitused
      new_trending_tags:
        title: Trendikad teemaviited
      subject: Uued %{instance} trendid ülevaatuseks
  aliases:
    add_new: Pane kolimiseks valmis
    created_msg: Konto on valmis vastu võtma jälgijaid. Logi sisse oma vanale kontole ja käivita kolimine sealt.
    deleted_msg: Edukalt kustutasime teise nime. Kolimine sellelt kontolt praegusele on nüüdsest võimatu.
    empty: Sul pole aliaseid.
    hint_html: Kui soovid konto siia üle kolida, pead esmalt siin määrama kolitava konto aadressi. Seejärel on konto valmis võtma vastu jälgijaid vanalt kontolt. Kolitava konto aadressi määramine on iseenesest <strong>kahjutu ja tagasipööratav</strong>. <strong>Jälgijate tegelik kolimine käivitatakse vanalt kontolt</strong>.
    remove: Loobu suunamise vastuvõtmisest
  appearance:
    advanced_settings: Täpsemad seadistused
    animations_and_accessibility: Animatsioonid ja ligipääs
    boosting_preferences: Hooandmise eelistused
    boosting_preferences_info_html: "<strong>Soovitus:</strong> Sõltumata seadistusest, <kbd>Shift</kbd> + <kbd>Klõps</kbd> %{icon} ikoonil käivitab hooandmise koheselt."
    discovery: Avastamine
    localization:
      body: Mastodoni tõlgivad vabatahtlikud.
      guide_link: https://crowdin.com/project/mastodon/et
      guide_link_text: Panustada võib igaüks!
    sensitive_content: Tundlik sisu
  application_mailer:
    notification_preferences: Muuda e-posti eelistusi
    salutation: "%{name}!"
    settings: 'Muuda e-posti eelistusi: %{link}'
    unsubscribe: Loobu tellimisest
    view: 'Vaade:'
    view_profile: Vaata profiili
    view_status: Vaata postitust
  applications:
    created: Rakenduse loomine õnnestus
    destroyed: Rakenduse kustutamine õnnestus
    logout: Logi välja
    regenerate_token: Loo uus ligipääsuvõti
    token_regenerated: Ligipääsuvõtme loomine õnnestus
    warning: Ole nende andmetega ettevaatlikud. Ära jaga neid kellegagi!
    your_token: Su juurdepääsuvõti
  auth:
    apply_for_account: Konto taotluse esitamine
    captcha_confirmation:
      help_html: Kui sul on probleeme CAPTCHA lahendamisega, saad meiega kontakti võta %{email} kaudu ja saame pakkuda sulle tuge.
      hint_html: Üks asi veel! Me peame veenduma, et oled inimene (et me saaksime spämmi väljaspoole jätta!). Lahenda allpool olev CAPTCHA ja klõpsa "Jätka".
      title: Turvalisuse kontroll
    confirmations:
      awaiting_review: Sinu e-posti aadress on kinnitatud! %{domain} meeskond vaatab praegu sinu registreeringut läbi. Saad e-kirja, kui nad konto heaks kiidavad!
      awaiting_review_title: Su registreeringut vaadatakse läbi
      clicking_this_link: klõpsates seda linki
      login_link: logi sisse
      proceed_to_login_html: Saad nüüd jätkata valikuga %{login_link}.
      redirect_to_app_html: Sind oleks pidanud suunatama rakendusse <strong>%{app_name}</strong>. Kui seda ei juhtunud, proovi %{clicking_this_link} või naase käsitsi rakendusse.
      registration_complete: Sinu registreering domeenil %{domain} on nüüd valmis!
      welcome_title: Tere tulemast, %{name}!
      wrong_email_hint: Kui see e-postiaadress pole korrektne, saad seda muuta konto seadetes.
    delete_account: Konto kustutamine
    delete_account_html: Kui soovid oma konto kustutada, siis <a href="%{path}">jätka siit</a>. Pead kustutamise eraldi kinnitama.
    description:
      prefix_invited_by_user: "@%{name} kutsub sind liituma selle Mastodoni serveriga!"
      prefix_sign_up: Loo Mastodoni konto juba täna!
      suffix: Kasutajakontoga saad jälgida inimesi, postitada uudiseid ning pidada kirjavahetust ükskõik millise Mastodoni serveri kasutajatega ja muudki!
    didnt_get_confirmation: Ei saanud kinnituslinki?
    dont_have_your_security_key: Pole turvavõtit?
    forgot_password: Salasõna ununenud?
    invalid_reset_password_token: Salasõna lähtestusvõti on vale või aegunud. Palun taotle uus.
    link_to_otp: Kaheastmeline kood telefonist või taastekood
    link_to_webauth: Turvavõtmete seadme kasutamine
    log_in_with: Sisene kasutades
    login: Logi sisse
    logout: Logi välja
    migrate_account: Teisele kontole ära kolimine
    migrate_account_html: Kui soovid konto siit ära kolida, <a href="%{path}">saad seda teha siin</a>.
    or_log_in_with: Või logi sisse koos
    progress:
      confirm: E-posti kinnitamine
      details: Sinu üksikasjad
      review: Meie ülevaatamine
      rules: Nõustu reeglitega
    providers:
      cas: CAS
      saml: SAML
    register: Loo konto
    registration_closed: "%{instance} ei võta vastu uusi liikmeid"
    resend_confirmation: Saada kinnituslink uuesti
    reset_password: Salasõna lähtestamine
    rules:
      accept: Nõus
      back: Tagasi
      invited_by: 'Saad ühineda paigaga %{domain} tänu saadud kutsele, mille said kohast:'
      preamble: Neist kinnipidamist jälgivad %{domain} moderaatorid.
      preamble_invited: Enne jätkamist kaalu põhireegleid, mille on kehtestanud %{domain} moderaatorid.
      title: Mõned põhireeglid.
      title_invited: Oled kutsutud.
    security: Turvalisus
    set_new_password: Uue salasõna määramine
    setup:
      email_below_hint_html: Kontrolli rämpsposti kausta või palu uue kirja saatmist. Kui sinu e-posti aadress on vale, siis saad seda parandada.
      email_settings_hint_html: Klõpsa aadressile %{email} saadetud linki, et alustada Mastodoni kasutamist. Me oleme ootel.
      link_not_received: Kas ei saanud linki?
      new_confirmation_instructions_sent: Saad mõne minuti pärast uue kinnituslingiga e-kirja!
      title: Kontrolli sisendkasti
    sign_in:
      preamble_html: Logi sisse oma kasutajakontoga serverisse <strong>%{domain}</strong>. Kui konto asub teises serveris, siis sa ei saa siin sisse logida.
      title: Logi sisse serverisse %{domain}
    sign_up:
      manual_review: Liitumised kohas %{domain} vaadatakse meie moderaatorite poolt käsitsi läbi. Aitamaks meil sinu taotlust läbi vaadata, kirjuta palun natuke endast ja miks soovid kontot kohas %{domain}.
      preamble: Selle Mastodoni serveri kontoga saad jälgida mistahes teist isikut fediversumis, sõltumata sellest, kus ta konto on majutatud.
      title: Loo konto serverisse  %{domain}.
    status:
      account_status: Konto olek
      confirming: E-posti kinnitamise ootamine.
      functional: Konto on täies mahus kasutatav.
      pending: Sinu taotlus ootab meie meeskonna läbivaatamist. See võib võtta aega. Kui taotlus on heaks kiidetud, saadetakse sulle e-kiri.
      redirecting_to: See konto pole aktiivne, sest on suunatud aadressile %{acct}.
      self_destruct: Kuna %{domain} on sulgemisel, saad oma kontole vaid piiratud ligipääsu.
      view_strikes: Vaata enda eelnevaid juhtumeid
    too_fast: Vorm esitatud liiga kiirelt, proovi uuesti.
    use_security_key: Kasuta turvavõtit
    user_agreement_html: Olen tutvunud <a href="%{terms_of_service_path}" target="_blank">kasutustingimustega</a> ja <a href="%{privacy_policy_path}" target="_blank">isikuandmete kaitse põhimõtetega</a> ning nõustun nendega
    user_privacy_agreement_html: Olen tutvunud <a href="%{privacy_policy_path}" target="_blank">isikuandmete kaitse põhimõtetega</a> ja nõustun nendega
  author_attribution:
    example_title: Näidistekst
    hint_html: Kirjutad uudiseid või blogisid Mastodonist väljapool? Määra, kuidas sinule viidatakse, kui neid lehti jagatakse Mastodonis.
    instructions: 'Vaata, et artikli HTML sisus oleks see kood sees:'
    more_from_html: Rohkem kasutajalt %{name}
    s_blog: Kasutaja %{name} blogi
    then_instructions: Siis lisa avaldaja domeeninimi allolevasse välja.
    title: Autori tunnustamine
  challenge:
    confirm: Jätka
    hint_html: "<strong>Nõuanne:</strong> Me ei küsi salasõna uuesti järgmise tunni jooksul."
    invalid_password: Vigane salasõna
    prompt: Jätkamiseks salasõna veelkord
  color_scheme:
    auto: Auto
    dark: Tume
    light: Hele
  contrast:
    auto: Auto
    high: Suur
  crypto:
    errors:
      invalid_key: ei ole õige Ed25519 ega Curve25519 võti
  date:
    formats:
      default: "%d. %b %Y"
      with_month_name: "%d. %B %Y"
  datetime:
    distance_in_words:
      about_x_hours: "%{count}t"
      about_x_months: "%{count}k"
      about_x_years: "%{count}a"
      almost_x_years: "%{count}a"
      half_a_minute: Just praegu
      less_than_x_minutes: "%{count}m"
      less_than_x_seconds: Just praegu
      over_x_years: "%{count}a"
      x_days: "%{count}p"
      x_minutes: "%{count}m"
      x_months: "%{count}k"
      x_seconds: "%{count}s"
  deletes:
    challenge_not_passed: Info, mille sisestasid, oli ebakorrektne
    confirm_password: Praegune salasõna isikusamasuse kinnitamiseks
    confirm_username: Sisesta tegevuse kinnitamiseks oma kasutajanimi
    proceed: Kustuta konto
    success_msg: Konto kustutamine õnnestus
    warning:
      before: 'Veendu, et saad aru, mida toob plaanitav muudatus kaasa:'
      caches: Teiste serverite poolt talletatud sisu võib jääda kättesaadavaks
      data_removal: Sinu postitused ning kontoandmed kustutatakse jäädavalt
      email_change_html: Saad <a href="%{path}">muuta oma e-posti aadressi</a> ilma oma kontot kustutamata
      email_contact_html: Kui see ikkagi ei saabu, võid abi saamiseks kirjutada <a href="mailto:%{email}">%{email}</a>
      email_reconfirmation_html: Kui sa ei saa kinnituskirja, saad <a href="%{path}">taotleda seda uuesti</a>
      irreversible: Kustutatud kontot ei saa taastada ega uuesti aktiveerida
      more_details_html: Konto kustutamise kohta loe täpsemalt <a href="%{terms_path}">isikuandmete kaitse põhimõtetest</a>.
      username_available: Kasutajanimi muutub uuesti kasutatavaks
      username_unavailable: Kasutajanimi jääb mittekasutatavaks
  disputes:
    strikes:
      action_taken: Tulemus
      appeal: Vaidlustus
      appeal_approved: Selle juhtumi vaidlustus on rahuldatud ja pole enam kehtiv
      appeal_rejected: Vaidlustus on tagasi lükatud
      appeal_submitted_at: Vaidlustus esitatud
      appealed_msg: Vaidlustus esitatud. Selle rahuldamisel saabub teadaanne.
      appeals:
        submit: Esita vaidlustus
      approve_appeal: Rahulda vaidlustus
      associated_report: Seotud raport
      created_at: Kuupäev
      description_html: See on %{instance} haldajate poolt käesoleva konto suhtes tehtud hoiatuste ja tegevuste ajalugu.
      recipient: Adressaat
      reject_appeal: Lükka vaidlustus tagasi
      status: 'Postitus #%{id}'
      status_removed: Postitus on süsteemist juba eemaldatud
      title: "%{action} kuupäevaga %{date}"
      title_actions:
        delete_statuses: Postituste eemaldamine
        disable: Konto lukustamine
        mark_statuses_as_sensitive: Postituste märkimine tundlikena
        none: Hoiatus
        sensitive: Konto tundlikuna märkimine
        silence: Konto piirang
        suspend: Konto kustutamine
      your_appeal_approved: Su vaidlustus on heakskiidetud
      your_appeal_pending: Vaidlustus on esitatud
      your_appeal_rejected: Vaidlustus on tagasi lükatud
  edit_profile:
    basic_information: Põhiinfo
    hint_html: "<strong>Kohanda, mida inimesed näevad su avalikul profiilil ja postituste kõrval.</strong> Inimesed alustavad tõenäolisemalt sinu jälgimist ja interakteeruvad sinuga, kui sul on täidetud profiil ja profiilipilt."
    other: Muu
  emoji_styles:
    auto: Automaatne
    native: Rakenduseomane
    twemoji: Twemoji
  errors:
    '400': Esitatud päring oli vigane või valesti vormindatud.
    '403': Sul puudub õigus seda lehte vaadata.
    '404': Soovitud lehte ei leitud.
    '406': See lehekülg ei ole soovitavas formaadis saadaval.
    '410': Soovitud lehekülge pole enam siin.
    '422':
      content: Turvalisuse kontroll ebaõnnestus. Kas blokeerid küpsiseid?
      title: Turvalisuse kontroll ebaõnnestus
    '429': Aeglustatud
    '500':
      content: Palume vabandust, midagi läks valesti meie pool.
      title: See lehekülg pole õige
    '503': Lehekülge ei saanud serveerida ajutise serveri vea tõttu.
    noscript_html: Et kasutada Mastodoni veebirakendust, palun luba JavaScript. Teise võimalusena proovi mõnda <a href="%{apps_path}">rakendust</a> su platvormile.
  existing_username_validator:
    not_found: ei suutnud leida kohalikku kasutajat selle kasutajanimega
    not_found_multiple: ei suutnud leida %{usernames}
  exports:
    archive_takeout:
      date: Kuupäev
      download: Laadi alla oma arhiiv
      hint_html: "<strong>Postitustest ja üleslaetud meediast</strong> on võimalik saada koopia. Eksporditud andmed on ActivityPub-formaadis, loetav vastava tarkvara poolt. Koopia saamine on võimalik iga 7 päeva järel."
      in_progress: Loome arhiivi...
      request: Taotle oma arhiivi
      size: Suurus
    blocks: Sa blokeerid
    bookmarks: Järjehoidjad
    csv: CSV
    domain_blocks: Domeeni blokeeringud
    lists: Loetelud
    mutes: Oled summutanud
    storage: Meedia hoidla
  featured_tags:
    add_new: Lisa uus
    errors:
      limit: Oled jõudnud teemaviidete lubatud maksimumarvuni
    hint_html: "<strong>Mis on esiletõstetud teemaviited?</strong> Neid teemaviiteid näidatakse su avalikul profiilil esiletõstetult ning need aitavad teistel leida postitusi, millel on selline teemaviide. See on hea viis, kuidas hoida järge loovtöödel või pikaajalistel projektidel."
  filters:
    contexts:
      account: Profiilid
      home: Kodu ajajoon
      notifications: Teated
      public: Avalikud ajajooned
      thread: Vestlused
    edit:
      add_keyword: Võtmesõna lisamine
      keywords: Märksõnad
      statuses: Üksikud postitused
      statuses_hint_html: See filter rakendub üksikute postituste valimisel olenemata sellest, kas need vastavad allolevatele märksõnadele. <a href="%{path}">Filtri postituste ülevaatamine või kustutamine</a>.
      title: Muuda filtrit
    errors:
      deprecated_api_multiple_keywords: Neid parameetreid ei saa selles rakenduses muuta, kuna need kehtivad rohkem kui ühele filtri märksõnale. Kasuta uuemat rakendust või veebiliidest.
      invalid_context: Puudulik või vale kontekst
    index:
      contexts: Filtrid %{contexts}
      delete: Kustuta
      empty: Sul pole filtreid.
      expires_in: Aegub %{distance}
      expires_on: Aegub %{date}
      keywords:
        one: "%{count} võtmesõna"
        other: "%{count} võtmesõna"
      statuses:
        one: "%{count} postitus"
        other: "%{count} postitust"
      statuses_long:
        one: "%{count} postitus peidetud"
        other: "%{count} postitust peidetud"
      title: Filtrid
    new:
      save: Salvesta uus filter
      title: Lisa uus filter
    statuses:
      back_to_filter: Tagasi filtri juurde
      batch:
        remove: Eemalda filtrist
      index:
        hint: See filter kehtib üksikute postituste valimisel, sõltumata muudest kriteeriumidest. Sellesse filtrisse saab veebiliidese kaudu rohkem postitusi lisada.
        title: Filtreeritud postitused
  generic:
    all: Kõik
    all_items_on_page_selected_html:
      one: "<strong>%{count}</strong> üksus sel lehel valitud."
      other: Kõik <strong>%{count}</strong> üksust sel lehel on valitud.
    all_matching_items_selected_html:
      one: "<strong>%{count}</strong> otsinguvaste valitud."
      other: Kõik <strong>%{count}</strong> otsinguvastet valitud.
    cancel: Tühista
    changes_saved_msg: Muudatuste salvestamine õnnestus!
    confirm: Kinnita
    copy: Kopeeri
    delete: Kustuta
    deselect: Ära vali midagi
    none: Puudub
    order_by: Järjesta
    save_changes: Salvesta muudatused
    select_all_matching_items:
      one: Vali %{count} otsinguvaste.
      other: Vali kõik %{count} otsinguvastet.
    today: täna
    validation_errors:
      one: Midagi pole ikka õigesti! Palun vaata allolev veateade üle
      other: Midagi pole ikka õigesti! Palun vaata all olevad %{count} veateadet üle
  imports:
    errors:
      empty: Tühi CSV-fail
      incompatible_type: Ei sobi kokku valitud importimistüübiga
      invalid_csv_file: 'Vigane CSV-fail. Tõrge: %{error}'
      over_rows_processing_limit: sisaldab rohkem, kui %{count} rida
      too_large: Fail on liiga suur
    failures: Ebaõnnestumised
    imported: Imporditud
    mismatched_types_warning: Näib, et oled selle importimise jaoks valinud vale tüübi. Palun kontrolli üle.
    modes:
      merge: Lõimi
      merge_long: Hoia olemasolevad andmed ja lisa uusi
      overwrite: Kirjuta üle
      overwrite_long: Vaheta praegused andmed uute vastu
    overwrite_preambles:
      blocking_html:
        one: Oled <strong>asendamas oma blokeeringute loetelu</strong> faili <strong>%{filename}</strong> sisuga, milles on kuni <strong>%{count} konto</strong>.
        other: Oled <strong>asendamas oma blokeeringute loetelu</strong> faili <strong>%{filename}</strong> sisuga, milles on kuni <strong>%{count} kontot</strong>.
      bookmarks_html:
        one: Oled <strong>asendamas oma järjehoidjad</strong> faili <strong>%{filename}</strong> sisuga, milles on kuni <strong>%{count} postitus</strong>.
        other: Oled <strong>asendamas oma järjehoidjad</strong> faili <strong>%{filename}</strong> sisuga, milles on kuni <strong>%{count} postitust</strong>.
      domain_blocking_html:
        one: Oled <strong>asendamas oma domeenide blokeeringu loetelu</strong> faili <strong>%{filename}</strong> sisuga, milles on kuni <strong>%{count} domeen</strong>.
        other: Oled <strong>asendamas oma domeenide blokeeringu loetelu</strong> faili <strong>%{filename}</strong> sisuga, milles on kuni <strong>%{count} domeen</strong>.
      following_html:
        one: Oled <strong>jälgima hakkamas</strong> kuni <strong>%{count} kontot</strong> failist <strong>%{filename}</strong> ja <strong>lõpetad kõigi teiste jälgimise</strong>.
        other: Oled <strong>jälgima hakkamas</strong> kuni <strong>%{count} kontot</strong> failist <strong>%{filename}</strong> ja <strong>lõpetad kõigi teiste jälgimise</strong>.
      lists_html:
        one: Oled <strong>asendamas oma loetelusid</strong> faili <strong>%{filename}</strong> sisuga. Uutesse loeteludesse lisatakse kuni <strong>%{count} konto</strong>.
        other: Oled <strong>asendamas oma loetelusid</strong> faili <strong>%{filename}</strong> sisuga. Uutesse loeteludesse lisatakse kuni <strong>%{count} kontot</strong>.
      muting_html:
        one: Oled <strong>asendamas oma summutatud kontode loetelu</strong> faili <strong>%{filename}</strong> sisuga, milles on kuni <strong>%{count} konto</strong>.
        other: Oled <strong>asendamas oma summutatud kontode loetelu</strong> faili <strong>%{filename}</strong> sisuga, milles on kuni <strong>%{count} kontot</strong>.
    preambles:
      blocking_html:
        one: Oled <strong>blokeerimas</strong> kuni <strong>%{count} konto</strong> failist <strong>%{filename}</strong>.
        other: Oled <strong>blokeerimas</strong> kuni <strong>%{count} kontot</strong> failist <strong>%{filename}</strong>.
      bookmarks_html:
        one: Oled lisamas kuni <strong>%{count} postituse</strong> failist <strong>%{filename}</strong> oma <strong>järjehoidjatesse</strong>.
        other: Oled lisamas kuni <strong>%{count} postitust</strong> failist <strong>%{filename}</strong> oma <strong>järjehoidjatesse</strong>.
      domain_blocking_html:
        one: Oled <strong>blokeerimas</strong> kuni <strong>%{count} domeeni</strong> failist <strong>%{filename}</strong>.
        other: Oled <strong>blokeerimas</strong> kuni <strong>%{count} domeeni</strong> failist <strong>%{filename}</strong>.
      following_html:
        one: Oled <strong>jälgima hakkamas</strong> kuni <strong>%{count} konto</strong> failist <strong>%{filename}</strong>.
        other: Oled <strong>jälgima hakkamas</strong> kuni <strong>%{count} kontot</strong> failist <strong>%{filename}</strong>.
      lists_html:
        one: Oled lisamas oma <strong>loeteludesse</strong> failist <strong>%{filename}</strong> kuni <strong>%{count} konto</strong>. Kui pole loetelusi, kuhu lisada, luuakse uued loetelud.
        other: Oled lisamas oma <strong>loeteludesse</strong> failist <strong>%{filename}</strong> kuni <strong>%{count} kontot</strong>. Kui pole loetelusi, kuhu lisada, luuakse uued loetelud.
      muting_html:
        one: Oled <strong>summutamas</strong> kuni <strong>%{count} konto</strong> failist <strong>%{filename}</strong>.
        other: Oled <strong>summutamas</strong> kuni <strong>%{count} kontot</strong> failist <strong>%{filename}</strong>.
    preface: Saad importida mistahes andmeid, mis on eksporditud teisest serverist. Näiteks nimekirja inimestest, keda jälgid ja keda blokeerid.
    recent_imports: Viimati imporditud
    states:
      finished: Valmis
      in_progress: Töös
      scheduled: Ajastatud
      unconfirmed: Kinnitamata
    status: Olek
    success: Andmete üleslaadimine õnnestus ning neid töödeldakse
    time_started: Algus
    titles:
      blocking: Blokeeritud kontode importimine
      bookmarks: Järjehoidjate importimine
      domain_blocking: Blokeeritud domeenide importimine
      following: Jälgitavate kontode importimine
      lists: Loetelude importimine
      muting: Summutatud kontode importimine
    type: Importimise tüüp
    type_groups:
      constructive: Jälgimised & Järjehoidjad
      destructive: Blokeerimised & summutamised
    types:
      blocking: Blokeeringute nimekiri
      bookmarks: Järjehoidjad
      domain_blocking: Domeeniblokeeringute nimekiri
      following: Jälgimiste nimekiri
      lists: Loetelud
      muting: Vaigistuse nimekiri
    upload: Lae üles
  invites:
    delete: Peata
    expired: Aegunud
    expires_in:
      '1800': 30 minutit
      '21600': 6 tundi
      '3600': 1 tund
      '43200': 12 tundi
      '604800': 1 nädal
      '86400': 1 päev
    expires_in_prompt: Mitte kunagi
    generate: Loo
    invalid: See kutse pole kehtiv
    invited_by: 'Sind kutsus:'
    max_uses:
      one: 1 kasutus
      other: "%{count} kasutust"
    max_uses_prompt: Piiranguteta
    prompt: Loo ja jaga linke teistega, et lubada neil liituda selle serveriga
    table:
      expires_at: Aegub
      uses: Kasutust
    title: Kutsu inimesi
  link_preview:
    author_html: Autorilt %{name}
    potentially_sensitive_content:
      action: Vaatamiseks klõpsa
      confirm_visit: Kas oled kindel, et soovid selle lingi avada?
      hide_button: Peida
      label: Võimalik delikaatne sisu
  lists:
    errors:
      limit: Oled jõudnud loetelude lubatud maksimumarvuni
  login_activities:
    authentication_methods:
      otp: kaheastmelise autentimise rakendus
      password: salasõna
      sign_in_token: e-posti turvvakood
      webauthn: turvavõtmed
    description_html: Kui paistab tundmatuid tegevusi, tuleks vahetada salasõna ja aktiveerida kaheastmeline autentimine.
    empty: Autentimisajalugu pole saadaval
    failed_sign_in_html: Nurjunud sisenemine meetodiga %{method} aadressilt %{ip} (%{browser})
    successful_sign_in_html: Edukas sisenemine meetodiga %{method} aadressilt %{ip} (%{browser})
    title: Autentimise ajalugu
  mail_subscriptions:
    unsubscribe:
      action: Jah, lõpeta tellimine
      complete: Tellimine lõpetatud
      confirmation_html: Kas oled kindel, et soovid loobuda %{type} tellimisest oma e-postiaadressile %{email} Mastodonist kohas %{domain}? Saad alati uuesti tellida oma <a href="%{settings_path}">e-posti teavituste seadetest</a>.
      emails:
        notification_emails:
          favourite: lemmikuks märkimise teavituskirjade
          follow: jälgimiste teavituskirjade
          follow_request: jälgimistaotluste teavituskirjade
          mention: mainimiste teavituskirjade
          reblog: jagamiste teavituskirjade
      resubscribe_html: Kui loobusid tellimisest ekslikult, saad uuesti tellida oma <a href="%{settings_path}">e-posti teavituste seadetest</a>.
      success_html: Sa ei saa enam %{type} teateid oma e-postile %{email} Mastodonist kohas %{domain}.
      title: Loobu tellimisest
  media_attachments:
    validations:
      images_and_video: Ei saa lisada video postitusele, milles on juba pildid
      not_found: Meedia %{ids} pole leitav või juba teisele postitusele lisatud
      not_ready: Ei saa lisada faile, mida hetkel töödeldakse. Proovi uuesti mõne hetke pärast!
      too_many: Ei saa lisada rohkem, kui 4 faili
  migrations:
    acct: Kolitud aadressile
    cancel: Tühista ümbersuunamine
    cancel_explanation: Ümbersuunamise tühistamine aktiveerib siinse konto, kuid teisele kontole üle viidud jälgijaid tagasi ei too.
    cancelled_msg: Ümbersuunamise tühistamine õnnestus.
    errors:
      already_moved: on sama konto, kuhu oled juba kolinud
      missing_also_known_as: ei viita tagasi sellele kontole
      move_to_self: ei saa olla praegune konto
      not_found: ei leitud
      on_cooldown: Oled hetkel ootel
    followers_count: Jälgijaid kolimise hetkel
    incoming_migrations: Teise konto siia kolimine
    incoming_migrations_html: Kui soovid kolida teise konto siia, pead esmalt määrama <a href="%{path}">kolitava konto aadressi</a>.
    moved_msg: Su konto suunab nüüd ümber kontole %{acct}, jälgijaid kolitakse üle.
    not_redirecting: See konto pole praegu kuhugi ümber suunatud.
    on_cooldown: Oled oma kontot hiljuti kolinud. Uuesti saad seda teha %{count} päeva pärast.
    past_migrations: Kolimisajalugu
    proceed_with_move: Käivita kolimine
    redirected_msg: Konto on suunatud ümber aadressile %{acct}.
    redirecting_to: Konto on suunatud ümber aadressile %{acct}.
    set_redirect: Suuna ümber
    warning:
      backreference_required: Uus konto peab olema esmalt seadistatud võtma vastu siinse konto jälgijaid
      before: 'Veendu, et saad aru, mida toob plaanitav muudatus kaasa:'
      cooldown: Kolimisele järgneb ooteaeg, mille vältel kontot mõnda aega ümber kolida ei saa
      disabled_account: Pärast seda ei ole konto täielik kasutamine võimalik. Säilib andmete eksportimise ja konto taasaktiveerimise võimalus.
      followers: See käsklus kolib kõik siinse konto jälgijad üle sinu uue konto jälgijateks
      only_redirect_html: Teine võimalus on <a href="%{path}">märkida konto ümbersuunatuks</a>.
      other_data: Muid andmeid ei teisaldata automaatselt (sealhulgas sinu postitusi ja jälgitavate kasutajakontode loendit)
      redirect: Konto eemaldatakse avalikust kataloogist ja märgitakse profiilis ümbersuunatuks
  moderation:
    title: Modereerimine
  move_handler:
    carry_blocks_over_text: See kasutaja kolis kontolt %{acct}, mis oli keelatud.
    carry_mutes_over_text: Kasutaja kolis ümber kontolt %{acct}, mis oli summutatud.
    copy_account_note_text: 'Kasutaja kolis kontolt %{acct}, kus olid eelnevad märkmed tema kohta:'
  navigation:
    toggle_menu: Menüü lülimine
  notification_mailer:
    admin:
      report:
        subject: "%{name} esitas raporti"
      sign_up:
        subject: "%{name} liitus"
    favourite:
      body: "%{name} lisas su postituse lemmikutesse:"
      subject: "%{name} märkis su postituse lemmikuks"
      title: Uus lemmik
    follow:
      body: "%{name} alustas su jälgimist!"
      subject: "%{name} alustas su jälgimist"
      title: Uus jälgija
    follow_request:
      action: Halda jälgimistaotlusi
      body: "%{name} soovib sind jälgida"
      subject: 'Ootav jälgija: %{name}'
      title: Uus jälgimistaotlus
    mention:
      action: Vasta
      body: "%{name} mainis sind:"
      subject: "%{name} mainis sind"
      title: Uus mainimine
    moderation_warning:
      subject: Su kasutajakonto on saanud moderaatoritelt hoiatuse
    poll:
      subject: "%{name} küsitlus lõppes"
    quote:
      body: "%{name} tsiteeris sinu postitust:"
      subject: "%{name} tsiteeris sinu postitust"
      title: Uus tsitaat
    quoted_update:
      subject: "%{name} on muutnud sinu poolt tsiteeritud postitust"
    reblog:
      body: "%{name} jagas edasi postitust:"
      subject: "%{name} jagas postitust"
      title: Uus jagamine
    severed_relationships:
      subject: Moderaatorite otsuse tõttu oled kaotanud jälgijaid ja jälgitavaid
    status:
      subject: "%{name} postitas äsja"
    update:
      subject: "%{name} muutis postitust"
  notifications:
    administration_emails: Admini e-postiteated
    email_events: Sündmused e-postiteavituste jaoks
    email_events_hint: 'Vali sündmused, mille kohta soovid teavitusi:'
  number:
    human:
      decimal_units:
        format: "%n%u"
        units:
          billion: mld
          million: mln
          quadrillion: kdn
          thousand: tuh
          trillion: trn
  otp_authentication:
    code_hint: Kinnituseks autentimisrakenduse loodud kood
    description_html: Kui aktiveerida <strong>kaheastmeline autentimine</strong> autentimisrakenduse abil, on sisselogimiseks tarvis telefoni, mis loob sisenemiseks võtmeid.
    enable: Luba
    instructions_html: "<strong>See QR-kood on võimalik skannida telefoni Google Authenticatori või sarnasesse ühekordsete aeguvate salasõnade (TOTP) rakendusse</strong>. Nüüdsest genereerib see rakendus koode, mille peab sisenemisel sisestama."
    manual_instructions: 'Kui pole võimalik QR-koodi skaneerida, on salavõti võimalik sisestada tavatekstina:'
    setup: Seadista
    wrong_code: Sisestatud kood on vale! Kas serveri aeg ja seadme aeg on õiged?
  pagination:
    newer: Uuemad
    next: Järgmine
    older: Vanemad
    prev: Eelm
    truncate: "&hellip;"
  polls:
    errors:
      already_voted: Oled siin hääletusel juba hääletanud
      duplicate_options: sisaldab samu asju mitu korda
      duration_too_long: kestab liiga kaua
      duration_too_short: on liiga vara
      expired: See küsitlus on juba lõppenud
      invalid_choice: Valitud küsitluse valikut pole olemas
      over_character_limit: igaüks ei saa olla rohkem kui %{max} tähemärki
      self_vote: Sa ei saa enda hääletustel hääletada
      too_few_options: peab olema rohkem kui üks vastus
      too_many_options: ei saa sisaldada rohkem kui %{max} vastust
    vote: Hääleta
  posting_defaults:
    explanation: Järgnevad seadistused on uute küsitluste loomisel kasutusel vaikimisi valikutena, kuid neid saad küsitluse koostamisel ka muuta.
  preferences:
    other: Muu
    posting_defaults: Postitamise vaikesätted
    public_timelines: Avalikud ajajooned
  privacy:
    hint_html: "<strong>Kohanda, kuidas peaks su postitused ja profiil leitav olema.</strong> Mastodonis olevad paljud oskused võimaldavad jõuda sul rohkemate inimesteni, kui need lubada. Võta üks hetk, et vaadata need üle, et veenduda, kas sinu puhul need sobivad."
    privacy: Privaatsus
    privacy_hint_html: Määra, kui palju soovid teiste heaks infot avaldada. Inimesed leiavad huvitavaid profiile ning lahedaid äppe sirvides teiste inimeste jälgimisi ja vaadates, milliste äppidega nad postitavad, kuid sa võid soovida hoida seda varjatuna.
    reach: Ulatus
    reach_hint_html: Määra, kas soovid olla leitav ja jälgitav uute inimeste poolt. Kas soovid, et su postitused ilmuksid uurimise ekraanil? Kas soovid, et teised inimesed näeksid sind oma jälgitavate soovituste hulgas? Kas soovid nõustuda kõigi uute jälgijatega automaatselt või soovid igaühe puhul täpsemaid valikuid?
    search: Otsi
    search_hint_html: Määra, kuidas sind leitakse. Kas soovid, et inimesed leiavad sind su avalike postituste alusel? Kas soovid, et väljaspool Mastodoni olevad inimesed leiavad veebis otsides su profiili? Pea meeles, et avaliku info puhul pole kõigist otsimootoritest info välistamine tagatav.
    title: Privaatsus ja ulatus
  privacy_policy:
    title: Isikuandmete kaitse
  reactions:
    errors:
      limit_reached: Jõutud on erinevate reaktsioonide limiidini
      unrecognized_emoji: ei ole tuntud emotikoon
  redirects:
    prompt: Kui te usaldate seda linki, klõpsake sellele, et jätkata.
    title: Te lahkute %{instance}.
  relationships:
    activity: Konto tegevus
    confirm_follow_selected_followers: Oled kindel, et soovid jälgida valitud jälgijaid?
    confirm_remove_selected_followers: Oled kindel, et soovid eemaldada valitud jälgijad?
    confirm_remove_selected_follows: Oled kindel, et soovid eemaldada valitud jälgitavad?
    dormant: Seisev
    follow_failure: Mõne valitud konto jälgimine polnud võimalik.
    follow_selected_followers: Valitud jälgijate jälgimine
    followers: Jälgijad
    following: Jälgib
    invited: Kutsutud
    last_active: Viimati aktiivne
    most_recent: Viimased
    moved: Kolinud
    mutual: Ühine
    primary: Peamine
    relationship: Seos
    remove_selected_domains: Eemalda kõik jälgijad valitud domeenidelt
    remove_selected_followers: Eemalda valitud jälgijad
    remove_selected_follows: Lõpeta valitud kasutajate jälgimine
    status: Konto olek
  remote_follow:
    missing_resource: Ei ole võimalik leida konto jaoks vajalikku suunamise URLi
  reports:
    errors:
      invalid_rules: ei viita kehtivatele reeglitele
  rss:
    content_warning: 'Sisuhoiatus:'
    descriptions:
      account: "@%{acct} avalikud postitused"
      tag: 'Avalikud postitused teemaviitega #%{hashtag}'
  scheduled_statuses:
    over_daily_limit: Lubatud ajastatud postituste arv %{limit} päevas on tänaseks ületatud
    over_total_limit: Oled jõudnud ajastatud postituste lubatud maksimumarvuni %{limit}
    too_soon: kuupäev peab olema tulevikus
  self_destruct:
    lead_html: Kahjuks suletakse <strong>%{domain}</strong> lõplikult. Kui sul oli seal konto, ei saa sa seda enam kasutada, kuid siiski võid taotleda oma andmete varukoopiat.
    title: See server suletakse
  sessions:
    activity: Viimane aktiivsus
    browser: Veebilehitseja
    browsers:
      alipay: Alipay
      blackberry: Blackberry
      chrome: Chrome
      edge: Microsoft Edge
      electron: Electron
      firefox: Firefox
      generic: Tundmatu veebilehitseja
      huawei_browser: Huawei veebilehitseja
      ie: Internet Explorer
      micro_messenger: MicroMessenger
      nokia: Nokia S40 Ovi Browser
      opera: Opera
      otter: Otter
      phantom_js: PhantomJS
      qq: QQ Browser
      safari: Safari
      uc_browser: UC Browser
      unknown_browser: Tundmatu veebilehitseja
      weibo: Weibo
    current_session: Praegune seanss
    date: Kuupäev
    description: "%{browser} platvormil %{platform}"
    explanation: Need veebilehitsejad on praegu su Mastodoni kontole sisse loginud.
    ip: IP
    platforms:
      adobe_air: Adobe Air
      android: Android
      blackberry: Blackberry
      chrome_os: ChromeOS
      firefox_os: Firefox OS
      ios: iOS
      kai_os: KaiOS
      linux: Linux
      mac: Mac
      unknown_platform: Tundmatu platvorm
      windows: Windows
      windows_mobile: Windows Mobile
      windows_phone: Windows Phone
    revoke: Tühista
    revoke_success: Seanssi tühistamine õnnestus
    title: Seansid
    view_authentication_history: Konto autentimisajaloo vaatamine
  settings:
    account: Konto
    account_settings: Kontosätted
    aliases: Siia kolitavad kontod
    appearance: Välimus
    authorized_apps: Lubatud rakendused
    back: Tagasi Mastodoni
    delete: Konto kustutamine
    development: Arendus
    edit_profile: Muuda profiili
    export: Eksport
    featured_tags: Esile toodud teemaviited
    import: Impordi
    import_and_export: Import / eksport
    migrate: Konto kolimine
    notifications: E-postiteated
    preferences: Eelistused
    profile: Profiil
    relationships: Jälgitud ja jälgijad
    severed_relationships: Katkestatud seos
    statuses_cleanup: Automaatne kustutamine
    strikes: Modereerimisjuhtumid
    two_factor_authentication: Kaheastmeline autentimine
    webauthn_authentication: Turvavõtmed
  severed_relationships:
    download: Allalaadimine (%{count})
    event_type:
      account_suspension: Konto kustutamisel (%{target_name})
      domain_block: Server kustutamisel (%{target_name})
      user_domain_block: Blokeerisid %{target_name}
    lost_followers: Kadunud jälgijad
    lost_follows: Kaotatud jälgimised
    preamble: Võid kaotada jälgijaid ja jälgitavaid, kui blokeerid domeeni või kui su moderaatorid otsustavad kustutada kaugserveri. Kui see juhtub, saad alla laadida katkestatud seoste loetelu, et see üle vaadata ja võib-olla teise serverisse üles laadida.
    purged: Selle serveri info on sinu serveri administraatorite poolt tühjendatud.
    type: Sündmus
  statuses:
    attached:
      audio:
        one: "%{count} audio"
        other: "%{count} audiot"
      description: 'Manused: %{attached}'
      image:
        one: "%{count} pilt"
        other: "%{count} pilti"
      video:
        one: "%{count} video"
        other: "%{count} videot"
    boosted_from_html: "%{acct_link} jagamine"
    content_warning: 'Sisu hoiatus: %{warning}'
    content_warnings:
      hide: Peida postitus
      show: Näita rohkem
    default_language: Kasutajaliidese keelega sama
    disallowed_hashtags:
      one: 'sisaldab ebasobivat teemaviidet: %{tags}'
      other: 'sisaldab ebasobivaid teemaviiteid: %{tags}'
    edited_at_html: Muudetud %{date}
    errors:
      in_reply_not_found: Postitus, millele üritad vastata, ei näi enam eksisteerivat.
      quoted_status_not_found: Postitus, mida üritad tsiteerida, ei näi enam eksisteerivat.
      quoted_user_not_mentioned: Privaatses mainimisega postituses ei saa tsiteerida mittemaninitud kasutajat.
    over_character_limit: tähtmärkide limiit %{max} ületatud
    pin_errors:
      direct: Ei saa kinnitada postitusi, mis on nähtavad vaid mainitud kasutajatele
      limit: Kinnitatud on juba maksimaalne arv postitusi
      ownership: Kellegi teise postitust ei saa kinnitada
      reblog: Jagamist ei saa kinnitada
    quote_error:
      not_available: Postitus pole saadaval
      pending_approval: Postitus on ootel
      revoked: Autor on postituse eemaldanud
    quote_policies:
      followers: Ainult jälgijad
      nobody: Ainult mina
      public: Kõik
    quote_post_author: Tsiteeris kasutaja %{acct} postitust
    title: '%{name}: "%{quote}"'
    visibilities:
      direct: Privaatne mainimine
      private: Ainult jälgijad
      public: Avalik
      public_long: Nii kasutajad kui mittekasutajad
      unlisted: Vaikselt avalik
      unlisted_long: Peidetud Mastodoni otsingutulemustest, pupulaarsust koguva sisu voost ja avalikult ajajoonelt
  statuses_cleanup:
    enabled: Vanade postituste automaatne kustutamine
    enabled_hint: Kustutab automaatselt postitused, mis ületavad määratud ajalimiiti, välja arvatud allpool toodud erandite puhul
    exceptions: Erandid
    explanation: Kuna postituste kustutamine on kulukas toiming, tehakse seda aja jooksul aeglaselt, kui server pole muidu hõivatud. Sel põhjusel võidakse postitused kustutada alles mõne aja möödudes pärast vanusepiirini jõudmist.
    ignore_favs: Eira lemmikuid
    ignore_reblogs: Eira jagamisi
    interaction_exceptions: Interaktsioonidel põhinevad erandid
    interaction_exceptions_explanation: Postitused ei pruugi kustuda, kui meeldimiste või jagamiste arv langeb alla määratu, kui need on kord olnud sellest üle.
    keep_direct: Säilita otsesõnumid
    keep_direct_hint: Ei kustuta otsesõnumeid
    keep_media: Meedialisanditega postituste säilitamine
    keep_media_hint: Meedialisanditega postitusi ei kustutata
    keep_pinned: Säilita kinnitatud postitused
    keep_pinned_hint: Ei kustuta ühtegi kinnitatud postitust
    keep_polls: Küsitluste säilitamine
    keep_polls_hint: Ei kustuta ühtegi küsitlust
    keep_self_bookmark: Säilita postitused järjehoidjates
    keep_self_bookmark_hint: Ei kustuta oma postitusi, kui need on järjehoidjates
    keep_self_fav: Säilita meeldinud postitused
    keep_self_fav_hint: Ei kustuta oma postitusi, kui need on märgitud meeldivaks
    min_age:
      '1209600': 2 nädalat
      '15778476': 6 kuud
      '2629746': 1 kuu
      '31556952': 1 aasta
      '5259492': 2 kuud
      '604800': 1 nädal
      '63113904': 2 aastat
      '7889238': 3 kuud
    min_age_label: Ajalimiit
    min_favs: Säilita postitused, meeldimistega vähemalt
    min_favs_hint: |-
      Ei kustuta ühtegi postitust, mis on saanud vähemalt nii palju lemmikuks märkimist. Postituste kustutamiseks olenemata nende lemmikuks märkimise arvust,
      jäta tühjaks
    min_reblogs: Säilita postitused jagatud vähemalt
    min_reblogs_hint: Ei kustuta postitusi, kui need on jagatud vähemalt nii mitu korda. Tühjaks jättes kustuvad postitused olenemata jagamistest
  stream_entries:
    sensitive_content: Tundlik sisu
  strikes:
    errors:
      too_late: On hilja seda juhtumit vaidlustada
  tags:
    does_not_match_previous_name: ei ühti eelmise nimega
  terms_of_service:
    title: Kasutustingimused
  terms_of_service_interstitial:
    future_preamble_html: Alates <strong>%{date}</strong> muudame me oma kasutustingimusi. Palun vaata muutunud tingimused üle.
    past_preamble_html: Peale sinu viimast külastust oleme muutnud oma kasutustingimusi. Palun vaata muutunud tingimused üle.
    review_link: Vaata üle kasutustingimused
    title: "%{domain} saidi kasutustingimused muutuvad"
  themes:
    contrast: Mastodon (Kõrge kontrast)
    default: Mastodon (Tume)
    mastodon-light: Mastodon (Hele)
    system: Automaatne (kasuta süsteemi teemat)
  time:
    formats:
      default: "%d. %B, %Y. aastal, kell %H:%M"
      month: "%B %Y"
      time: "%H:%M"
      with_time_zone: "%b. %d %Y, %H:%M %Z"
  translation:
    errors:
      quota_exceeded: Üle-serveriline tõlketeenuse kasutuskvoot on ületatud.
      too_many_requests: Viimane aeg on tõlketeenusele esitatud liiga palju taotlusi.
  two_factor_authentication:
    add: Lisa
    disable: Keela 2FA
    disabled_success: Kaheastmeline autentimine keelatud
    edit: Muuda
    enabled: Kaheastmeline autentimine on lubatud
    enabled_success: Kaheastmeline autentimine lubatud
    generate_recovery_codes: Loo taastekoodid
    lost_recovery_codes: Taastekoodide abil on võimalik telefoni kaotsimineku puhul kontole sisse logida. Taastekoodide puudumisel saad need siin luua. Eelnevad taastekoodid kaotavad kehtivuse.
    methods: Kaheastmelised meetodid
    otp: Autentimisrakendus
    recovery_codes: Taastekoodide varundamine
    recovery_codes_regenerated: Taastekoodid edukalt taasloodud
    recovery_instructions_html: Kui telefon peaks kaotsi minema, on võimalik kontole sisenemisel kasutada ühte järgnevatest taastekoodidest. <strong>Hoia taastekoode turvaliselt</strong>. Näiteks võib neid prindituna hoida koos teiste tähtsate dokumentidega.
    webauthn: Turvavõtmed
  user_mailer:
    announcement_published:
      description: "%{domain} saidi peakasutajate teadaanne:"
      subject: Saidi teadaanne teenuste kohta
      title: "%{domain} saidi teadaanne teenuste kohta"
    appeal_approved:
      action: Konto seaded
      explanation: "%{appeal_date} esitatud vaidlustus %{strike_date} otsuse kohta on rahuldatud. Konto on ennistatud."
      subject: "%{date} esitatud vaidlustus on rahuldatud"
      subtitle: Sinu konto on jälle heas seisukorras.
      title: Vaidlustus rahuldatud
    appeal_rejected:
      explanation: "%{appeal_date} esitatud vaidlustus %{strike_date} otsuse kohta on tagasi lükatud."
      subject: "%{date} esitatud vaidlustus on tagasi lükatud"
      subtitle: Sinu vaidlustus lükati tagasi.
      title: Vaidlustus tagasi lükatud
    backup_ready:
      explanation: Taotlesid oma Mastodoni konto täisvarundust.
      extra: See on nüüd allalaadimiseks valmis!
      subject: Arhiiv on allalaadimiseks valmis
      title: Arhiivi väljavõte
    failed_2fa:
      details: 'Sisenemise üksikasjad:'
      explanation: Keegi püüdis Su kontole siseneda, ent sisestas vale kaheastmelise autentimise faktori.
      further_actions_html: Kui see polnud Sina, siis soovitame viivitamata %{action}, kuna see võib olla ohus.
      subject: Kaheastmelise autentimise nurjumine
      title: Kaheastmeline autentimine nurjus
    suspicious_sign_in:
      change_password: muuta oma salasõna
      details: 'Sisenemise üksikasjad:'
      explanation: Täheldasime kontole sisenemise uuelt IP-aadressilt.
      further_actions_html: Kui see tuleb üllatusena, soovitame viivitamata %{action} ja lülitada konto turvamiseks sisse kaheastmeline autentimine.
      subject: Kontole sisenemine uuelt IP-aadressilt
      title: Uus sisenemine
    terms_of_service_changed:
      agreement: Jätkates %{domain} teenuse kasutamisega nõustud sa kasutustingimustega. Kui sa pole tingimustega nõus, siis võid oma kasutajakonto kustutamisega lepingu %{domain} saidiga alati lõpetada.
      changelog: 'Selle uuenduse ülevaade sinu jaoks:'
      description: 'Sa oled saanud selle teavituskirja, kuna oleme muutnud %{domain} teenuse kasutustingimusi. Muudatused jõustuvad %{date}. Me soovitame, et vaatad muutunud tingimuste täisteksti üle siin:'
      description_html: Sa oled saanud selle teavituskirja, kuna oleme muutnud %{domain} teenuse kasutustingimusi. Muudatused jõustuvad <strong>%{date}</strong>. Me soovitame, et vaatad <a href="%{path}" target="_blank">muutunud tingimuste täisteksti üle siin</a>.
      sign_off: "%{domain} saidi tiim"
      subject: Meie kasutustingimuste uuendused
      subtitle: "%{domain} saidi kasutustingimused muutuvad"
      title: Oluline uuendus
    warning:
      appeal: Vaidlustuse esitamine
      appeal_description: Kui see võib olla eksitus, on võimalik %{instance} haldajatele esitada vaidlustus.
      categories:
        spam: Rämpspost
        violation: Sisu eirab järgmisi kogukonnajuhiseid
      explanation:
        delete_statuses: Mõned su positustest eiravad serveri reegleid või tavasid ning on seetõttu %{instance} moderaatorite poolt eemaldatud.
        disable: Konto kasutamine pole enam võimalik, kuid profiil ja muud andmed säilivad. Andmetest on võimalik saada varukoopiat, muuta konto seadeid või konto kustutada.
        mark_statuses_as_sensitive: Mõned postitused märgiti %{instance} moderaatorite poolt kui tundlik sisu. See tähendab, et meedia eelvaadet vaikimisi ei kuvata. Edaspidi postitades on soovitatav seesugune meedia märkida kui tundlik sisu.
        sensitive: Praegusest alates saab kogu Su üleslaetav meedia tundliku sisu märke ja selle eelvaadet ei kuvata enne hoiatust.
        silence: Saad kontot kasutada, ent sel serveril näevad su postitusi ainult need, kes on juba jälgijad, ning võid välja jääda erinevatest avastamisvõimalustest. Käsitsi jälgima asumine on siiski võimalik.
        suspend: Konto kasutamine pole enam võimalik ja profiil ja muud andmed pole enam kättesaadavad. Sisenemine on võimalik andmetest varukoopia saamiseks kuni nende lõpliku kustutamiseni 30 päeva pärast, ent säiltame mõned põhiandmed kustutamisest mööda hiilimise vältimiseks.
      reason: 'Põhjus:'
      statuses: 'Tsiteeritud postitused:'
      subject:
        delete_statuses: Postitused kontol %{acct} on eemaldatud
        disable: Su konto %{acct} on lukustatud
        mark_statuses_as_sensitive: Konto %{acct} postitused on märgitud kui tundlik sisu
        none: Hoiatus kasutajale %{acct}
        sensitive: Konto %{acct} postitused on nüüdsest märgitud kui tundlik sisu
        silence: Su kontole %{acct} on kehtestatud piirangud
        suspend: Su konto %{acct} on peatatud
      title:
        delete_statuses: Postitused eemaldatud
        disable: Konto lukustatud
        mark_statuses_as_sensitive: Postitused märgitud kui tundlik sisu
        none: Hoiatus
        sensitive: Konto märgitud kui tundlik sisu
        silence: Konto limiteeritud
        suspend: Konto kustutatud
    welcome:
      apps_android_action: Laadi see Google Playst
      apps_ios_action: Allalaadimine App Store'ist
      apps_step: Laadi meie ametlikud rakendused.
      apps_title: Mastodoni rakendused
      checklist_subtitle: 'Kuidas sel uudsel sotsiaalmeediarindel pihta hakata:'
      checklist_title: Millest alustada
      edit_profile_action: Isikupärasta
      edit_profile_step: Anna oma tegevustele hoogu, luues põhjalik kasutajaprofiil.
      edit_profile_title: Isikupärasta oma profiili
      explanation: Siin on mõned nõuanded, mis aitavad alustada
      feature_action: Vaata lisa
      feature_audience: Mastodon pakub unikaalset võimalust oma jälgijaskonda hallata ilma vahendajateta. Mastodoni käitamine enda serveris võimaldab jälgida kasutajaid ja olla jälgitav ükskõik millisest Mastodoni serverist võrgus ja see pole kellegi teise poolt kontrollitav.
      feature_audience_title: Kogu enesekindlalt jälgijaid
      feature_control: Tead ise kõige paremini, mida soovid oma koduvoos näha. Ei aega raiskavaid algoritme ega reklaame. Jälgi ühe kasutajakonto kaudu keda iganes mistahes Mastodoni serveris ja näe postitusi ajalises järjestuses, muutes oma nurgakese Internetist rohkem endale meelepärasemaks.
      feature_control_title: Säilita oma ajajoone üle kontroll
      feature_creativity: Mastodon toetab audiot, video- ja pildipostitusi, ligipääsetavuse kirjeldusi, küsitlusi, sisuhoiatusi, animeeritud avatare, kohandatud emotikone, pisipiltide lõikeeelistusi ja enamatki, et end võrgus väljendada. Kas avaldad kunsti, muusikat või taskuhäälingut, Mastodon on mõeldud Sinu jaoks.
      feature_creativity_title: Võrreldamatu loovus
      feature_moderation: Mastodon annab otsustusõiguse tagasi Sinu kätte. Igal serveril on oma reeglid ja regulatsioonid, mida hallatakse kohapeal, mitte nagu ülalt-alla korporatiivses sotsiaalmeedias, võimaldades enim paindlikku vastavust erinevate vajadustega gruppide ja inimeste eelistustele. Liitu sobivate reeglitega serveriga, või käivita oma server.
      feature_moderation_title: Modereerimine, nagu see olema peab
      follow_action: Jälgi
      follow_step: Huvipakkuvate inimeste jälgimine ongi Mastodoni olemuseks.
      follow_title: Isikupärasta oma koduvoogu
      follows_subtitle: Jälgi teada-tuntud kasutajaid
      follows_title: Keda jälgida
      follows_view_more: Vaata lähemalt, keda jälgida
      hashtags_recent_count:
        one: "%{people} isikut viimase 2 päeva jooksul"
        other: "%{people} inimest viimase 2 päeva jooksul"
      hashtags_subtitle: Avasta, mis viimase 2 päeva jooksul on toimunud
      hashtags_title: Populaarsed märksõnad
      hashtags_view_more: Vaata teisi trendikaid teemaviiteid
      post_action: Postita
      post_step: Tervita maailma teksti, fotode, videote või küsitlustega.
      post_title: Tee oma esimene postitus
      share_step: Anna sõpradele teada, kuidas Sind Mastodonis leida.
      share_title: Jaga oma Mastodoni profiili
      sign_in_action: Sisene
      subject: Tere tulemast Mastodoni
      title: Tere tulemast, %{name}!
  users:
    follow_limit_reached: Ei saa jälgida rohkem kui %{limit} inimest
    go_to_sso_account_settings: Mine oma idenditeedipakkuja kontosätetesse
    invalid_otp_token: Vale kaheastmeline võti
    otp_lost_help_html: Kui kaotasid ligipääsu mõlemale, saad võtta ühendust %{email}-iga
    rate_limited: Liiga palju autentimise katseid, proovi hiljem uuesti.
    seamless_external_login: Oled sisse logitud välise teenuse kaudu. Nii pole salasõna ja e-posti seaded saadaval.
    signed_in_as: 'Sisse logitud kasutajana:'
  verification:
    extra_instructions_html: <strong>Soovitus:</strong> Sinu kodulehel olev link võib olla nähtamatu. Oluline osa on <code>rel="me"</code>, mis väldib kasutaja loodud sisuga lehtedel libaisikustamist. Sa saad isegi kasutada lehe HEADER osas silti <code>link</code> sildi <code>a</code> asemel, kuid HTML peab olema kättesaadav ilma JavaScripti käivitamata.
    here_is_how: Siin on, kuidas
    hint_html: "<strong>Oma isiku tuvastamine on Mastodonis kõigi jaoks.</strong> Toetub avatud veebistandarditele, nüüd ja igavesti tasuta. Kõik, mida vajad, on isiklik veebileht, mille järgi inimesed sind tunnevad. Kui lingid oma profiililt sellele veebilehele, kontrollime me, et see veebileht lingib tagasi sinu profiilile ning näitame profiilil visuaalset tähist."
    instructions_html: Kopeeri ja kleebi allpool olev kood oma lehe HTML lähtekoodi. Seejärel lisa oma kodulehe aadress profiili "Muuda profiili" vahekaardi ühte lisavälja ning salvesta muudatused.
    verification: Kinnitamine
    verified_links: Sinu kontrollitud lingid
    website_verification: Veebilehe kontrollimine
  webauthn_credentials:
    add: Uue turvavõtme lisamine
    create:
      error: Turvavõtme lisamisel tekkis tõrge. Proovi palun uuesti.
      success: Turvavõti edukalt lisatud.
    delete: Kustuta
    delete_confirmation: Kindel, et kustutada see turvavõti?
    description_html: Lubades <strong>turvavõtmega autentimise</strong> on sisenemisel tarvis ühte turvavõtmetest.
    destroy:
      error: Turvavõtme kustutamisel tekkis tõrge. Palun proovi uuesti.
      success: Turvavõtmed edukalt kustutatud.
    invalid_credential: Vigane turvavõti
    nickname_hint: Uue turvavõtme hüüdnimi
    not_enabled: Veebiautentimine pole sisse lülitatud
    not_supported: See veebilehitseja ei toeta turvavõtmeid
<<<<<<< HEAD
    otp_required: Turvavõtmete kasutamiseks tuleb eelnevalt sisse lülitada kaheastmeline autentimine.
    registered_on: Registreeritud %{date}
  wrapstodon:
    description: Vaata, kuidas %{name} kasutas Mastodoni see aasta!
    title: "%{year}. aasta Mastodoni kokkuvõte: %{name}"
=======
    registered_on: Registreeritud %{date}
>>>>>>> f2a2d73e
<|MERGE_RESOLUTION|>--- conflicted
+++ resolved
@@ -2195,12 +2195,7 @@
     nickname_hint: Uue turvavõtme hüüdnimi
     not_enabled: Veebiautentimine pole sisse lülitatud
     not_supported: See veebilehitseja ei toeta turvavõtmeid
-<<<<<<< HEAD
-    otp_required: Turvavõtmete kasutamiseks tuleb eelnevalt sisse lülitada kaheastmeline autentimine.
     registered_on: Registreeritud %{date}
   wrapstodon:
     description: Vaata, kuidas %{name} kasutas Mastodoni see aasta!
-    title: "%{year}. aasta Mastodoni kokkuvõte: %{name}"
-=======
-    registered_on: Registreeritud %{date}
->>>>>>> f2a2d73e
+    title: "%{year}. aasta Mastodoni kokkuvõte: %{name}"