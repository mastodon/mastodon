---
et:
  about:
    about_mastodon_html: 'Tuleviku sotsiaalvõrgustik: Reklaamivaba, korporatiivse järelvalveta, eetiline kujundus ning detsentraliseeritus! Oma enda andmeid Mastodonis!'
    contact_missing: Määramata
    contact_unavailable: Pole saadaval
<<<<<<< HEAD
    hosted_on: Decodon majutatud %{domain}-is
=======
    hosted_on: Mastodon majutatud %{domain}-is
    title: Teave
>>>>>>> 363bedd0
  accounts:
    follow: Jälgi
    followers:
      one: Jälgija
      other: Jälgijaid
    following: Jälgib
    instance_actor_flash: See on serveri enda virtuaalne konto. See ei esinda ühtegi kindlat kasutajat, vaid seda kasutatakse födereerumisel. Seda kontot ei tohi kustutada.
    last_active: viimati aktiivne
    link_verified_on: Selle lingi autorsust kontrolliti %{date}
    nothing_here: Siin pole midagi!
    pin_errors:
      following: Pead olema juba selle kasutaja jälgija, keda soovitad
    posts:
      one: Postitus
      other: Postitused
    posts_tab_heading: Postitused
  admin:
    account_actions:
      action: Täida tegevus
      title: Rakenda moderaatori tegevus kasutajale %{acct}
    account_moderation_notes:
      create: Jäta teade
      created_msg: Modereerimisteade edukalt koostatud!
      destroyed_msg: Modereerimisteade edukalt kustutatud!
    accounts:
      add_email_domain_block: Keela e-posti domeen
      approve: Võta vastu
      approved_msg: Kasutaja %{username} liitumisavaldus rahuldatud
      are_you_sure: Oled kindel?
      avatar: Profiilipilt
      by_domain: Domeen
      change_email:
        changed_msg: E-postiaadress vahetatud!
        current_email: Praegune e-postiaadress
        label: Muuda e-posti aadressi
        new_email: Uus е-posti aadress
        submit: Muuda e-posti aadressi
        title: Muuda e-postiaadressi kasutajale %{username}
      change_role:
        changed_msg: Roll on muudetud!
        label: Muuda rolli
        no_role: Roll puudub
        title: "%{username} rolli muutmine"
      confirm: Kinnita
      confirmed: Kinnitatud
      confirming: Kinnitamisel
      custom: Kohandatud
      delete: Kustuta andmed
      deleted: Kustutatud
      demote: Alanda
      destroyed_msg: "%{username} andmed on nüüd lõpliku kustutamise ootel"
      disable: Lukusta
      disable_sign_in_token_auth: Keela e-posti võtmetega autentimine
      disable_two_factor_authentication: Keela 2FA
      disabled: Keelatud
      display_name: Kuvanimi
      domain: Domeen
      edit: Muuda
      email: E-post
      email_status: E-posti olek
      enable: Luba
      enable_sign_in_token_auth: Luba e-posti võtmetega autentimine
      enabled: Lubatud
      enabled_msg: Kasutaja %{username} konto taastatud
      followers: Jälgijad
      follows: Jälgib
      header: Päis
      inbox_url: Sisendkausta URL
      invite_request_text: Põhjendused liitumiseks
      invited_by: Kutsuja
      ip: IP
      joined: Liitus
      location:
        all: Kõik
        local: Kohalik
        remote: Kaug
        title: Asukoht
      login_status: Sisselogimise olek
      media_attachments: Lisatud meedia
      memorialize: Igaveseks lahkunud
      memorialized: Igaveselt lahkunuks märgitud
      memorialized_msg: "%{username} on märgitud igavaselt lahkunuks"
      moderation:
        active: Aktiivne
        all: Kõik
        pending: Ootel
        silenced: Vaigistatud
        suspended: Kustutatud
        title: Modereerimine
      moderation_notes: Modereerimisteated
      most_recent_activity: Viimatine aktiivsus
      most_recent_ip: Viimatine IP
      no_account_selected: Ühtegi kontot ei muudetud, sest midagi polnud valitud
      no_limits_imposed: Pole kehtestatud ühtegi piirangut
      no_role_assigned: Ühtegi rolli pole määratud
      not_subscribed: Ei ole tellitud
      pending: Ootab ülevaatamist
      perform_full_suspension: Kustuta
      previous_strikes: Eelnevad juhtumid
      previous_strikes_description_html:
        one: Sel kontol on <strong>üks</strong> juhtum.
        other: Sel kontol on <strong>%{count}</strong> juhtumit.
      promote: Edenda
      protocol: Protokoll
      public: Avalik
      push_subscription_expires: PuSH tellimus aegub
      redownload: Värskenda profiili
      redownloaded_msg: "%{username} kasutajakonto algallikast värskendatud"
      reject: Hülga
      rejected_msg: "%{username} liitumisavaldus tagasi lükatud"
      remote_suspension_irreversible: Selle konto andmed on pöördumatult kustutatud.
      remote_suspension_reversible_hint_html: Konto on lukustatud ja andmed kustutatakse jäädavalt %{date}. Seni võib teine server konto probleemideta taastada. Kui soovid andmied kohe jäädavalt eemaldada, võid seda teha allpool.
      remove_avatar: Kustuta profiilipilt
      remove_header: Kustuta päis
      removed_avatar_msg: "%{username} tunnuspilt eemaldatud"
      removed_header_msg: "%{username} päisepilt eemaldatud"
      resend_confirmation:
        already_confirmed: See kasutaja on juba kinnitatud
        send: Saada kinnituskiri uuesti
        success: Kinnituskiri saadetud edukalt!
      reset: Lähtesta
      reset_password: Salasõna lähtestamine
      resubscribe: Telli taas
      role: Roll
      search: Otsi
      search_same_email_domain: Muud kasutajad sama e-posti domeeniga
      search_same_ip: Teised kasutajad, kellel on sama IP
      security_measures:
        only_password: Ainult salasõna
        password_and_2fa: Salasõna ja 2-etapine autentimine (2FA)
      sensitive: Tundlik sisu
      sensitized: Märgitud kui tundlik sisu
      shared_inbox_url: Jagatud sisendkausta URL
      show:
        created_reports: Loodud teated
        targeted_reports: Teavitusi teiste poolt
      silence: Vaigista
      silenced: Vaigistatud
      statuses: Postitused
      strikes: Eelnevad juhtumid
      subscribe: Telli
      suspend: Kustuta
      suspended: Kustuta
      suspension_irreversible: Selle konto andmed on taastamatult kustutatud. Konto taastamisel on see taas kasutatav, aga eelmisi andmeid pole võimalik taastada.
      suspension_reversible_hint_html: Konto on lukustatud ja andmed kustutatakse täielikult %{date}. Seni on võimalik kontot täielikult taastada. Soovi korral on võimalik allpool kõik konto andmed kustutada koheselt.
      title: Kontod
      unblock_email: Luba e-postiaadress
      unblocked_email_msg: Kasutaja %{username} e-postiaadress lubatud
      unconfirmed_email: Kinnitamata e-post
      undo_sensitized: Eemalda tundliku sisu märge
      undo_silenced: Võta vaigistus tagasi
      undo_suspension: Võta kustutamine tagasi
      unsilenced_msg: Konto %{username} piirangud emaldatud
      unsubscribe: Tühista tellimus
      unsuspended_msg: Kasutaja %{username} konto taastatud
      username: Kasutajanimi
      view_domain: Vaata domeeni kokkuvõtet
      warn: Hoiata
      web: Veeb
      whitelisted: Lubatud
    action_logs:
      action_types:
        approve_appeal: Rahulda vaidlustus
        approve_user: Kinnita kasutaja
        assigned_to_self_report: Määras Teavituse
        change_email_user: Kasutaja muutis e-postiaadressi
        change_role_user: Muuda kasutaja rolli
        confirm_user: Kasutaja kinnitatud
        create_account_warning: Lisas hoiatuse
        create_announcement: Lisas teadaande
        create_canonical_email_block: E-posti blokeeringu lisamine
        create_custom_emoji: Lisas kohandatud emotikoni
        create_domain_allow: Lisas lubatud domeeni
        create_domain_block: Domeeni blokeerimine
        create_email_domain_block: E-postidomeeni blokeerimine
        create_ip_block: IP-reegli lisamine
        create_unavailable_domain: Kättesaamatu domeeni lisamine
        create_user_role: Loo roll
        demote_user: Alandas kasutaja
        destroy_announcement: Eemaldas teadaande
        destroy_canonical_email_block: E-posti blokeeringu kustutamine
        destroy_custom_emoji: Eemaldas kohandatud emotikoni
        destroy_domain_allow: Eemaldas lubatud domeeni
        destroy_domain_block: Domeeniblokeeringu eemaldamine
        destroy_email_domain_block: E-postidomeeni blokeeringu eemaldamine
        destroy_instance: Domeeni kustutamine
        destroy_ip_block: IP-reegli kustutamine
        destroy_status: Kustuta postitus
        destroy_unavailable_domain: Kättesaamatu domeeni kustutamine
        destroy_user_role: Rolli kustutamine
        disable_2fa_user: Keela 2FA
        disable_custom_emoji: Keelas kohandatud emotikoni
        disable_sign_in_token_auth_user: E-posti võtmega autentimise keelamine
        disable_user: Keelas kasutaja
        enable_custom_emoji: Lubas kohandatud emotikoni
        enable_sign_in_token_auth_user: E-posti võtmega autentimise lubamine
        enable_user: Lubas kasutaja
        memorialize_account: Igaveselt lahkunuks märkimine
        promote_user: Edendas kasutaja
        reject_appeal: Lükka vaidlustus tagasi
        reject_user: Kasutaja tagasilükkamine
        remove_avatar_user: Kustutas profiilipildi
        reopen_report: Taasavas teavituse
        resend_user: Saada kinnituskiri uuesti
        reset_password_user: Salasõna lähtestamine
        resolve_report: Lahendas teadaande
        sensitive_account: Tundliku sisuga konto
        silence_account: Vaigistas konto
        suspend_account: Konto kustutamine
        unassigned_report: Määras teavituse maha
        unblock_email_account: Luba e-postiaadress
        unsensitive_account: Pole tundliku sisuga konto
        unsilence_account: Konto vaigistus eemaldati
        unsuspend_account: Konto taastamine
        update_announcement: Uuenda teadaannet
        update_custom_emoji: Uuendas kohandatud emotikoni
        update_domain_block: Uuenda domeenipiirangut
        update_ip_block: IP-reegli uuendamine
        update_status: Uuenda postitust
        update_user_role: Uuenda rolli
      actions:
        approve_appeal_html: "%{name} kiitis heaks modereerimise otsuse vaidlustuse %{target} poolt"
        approve_user_html: "%{name} kiitis heaks registreerimise %{target} poolt"
        assigned_to_self_report_html: "%{name} määras raporti %{target} endale"
        change_email_user_html: "%{name} muutis %{target} e-postiaadressi"
        change_role_user_html: "%{name} muutis %{target} rolli"
        confirm_user_html: "%{name} on %{target} e-postiaadressi kinnitanud"
        create_account_warning_html: "%{name} saatis %{target} hoiatuse"
        create_announcement_html: "%{name} lõi uue teate %{target}"
        create_canonical_email_block_html: "%{name} keelas e-postiaadressi räsiga %{target}"
        create_custom_emoji_html: "%{name} laadis üles uue emotikoni %{target}"
        create_domain_allow_html: "%{name} lubas föderatsiooni domeeniga %{target}"
        create_domain_block_html: "%{name} keelas domeeni %{target}"
        create_email_domain_block_html: "%{name} keelas e-posti domeeni %{target}"
        create_ip_block_html: "%{name} lõi IP-aadressile %{target} reegli"
        create_unavailable_domain_html: "%{name} lõpetas edastamise domeeni %{target}"
        create_user_role_html: "%{name} lõi rolli %{target}"
        demote_user_html: "%{name} alandas kasutajat %{target}"
        destroy_announcement_html: "%{name} kustutas teadaande %{target}"
        destroy_canonical_email_block_html: "%{name} lubas e-postiaaadressi räsiga %{target}"
        destroy_custom_emoji_html: "%{name} kustutas emotikoni %{target}"
        destroy_domain_allow_html: "%{name} keelas föderatsiooni domeeniga %{target}"
        destroy_domain_block_html: "%{name} lubas domeeni %{target}"
        destroy_email_domain_block_html: "%{name} lubas e-posti domeeni %{target}"
        destroy_instance_html: "%{name} kustutas domeeni %{target}"
        destroy_ip_block_html: "%{name} kustutas IP-aadressi %{target} reegli"
        destroy_status_html: "%{name} kustutas %{target} postituse"
        destroy_unavailable_domain_html: "%{name} taastas edastamise domeeni %{target}"
        destroy_user_role_html: "%{name} kustutas %{target} rolli"
        disable_2fa_user_html: "%{name} eemaldas kasutaja %{target} kahe etapise nõude"
        disable_custom_emoji_html: "%{name} keelas emotikooni %{target}"
        disable_sign_in_token_auth_user_html: "%{name} keelas kasutajal %{target} e-posti võtmega autentida"
        disable_user_html: "%{name} keelas %{target} sisenemise"
        enable_custom_emoji_html: "%{name} lubas emotikooni %{target}"
        enable_sign_in_token_auth_user_html: "%{name} lubas kasutajal %{target} e-posti võtmega autentida"
        enable_user_html: "%{name} lubas %{target} sisenemise"
        memorialize_account_html: "%{name} märkis %{target} igaveselt lahkunuks"
        promote_user_html: "%{name} ülendas kasutajat %{target}"
        reject_appeal_html: "%{name} lükkas %{target} modereerimisotsuse kaebuse tagasi"
        reject_user_html: "%{name} lükkas %{target} liitumissoovi tagasi"
        remove_avatar_user_html: "%{name} eemaldas %{target} avatari"
        reopen_report_html: "%{name} taasavas raporti %{target}"
        resend_user_html: "%{name} saatis %{target} e-postiaadressi kinnituskirja"
        reset_password_user_html: "%{name} lähtestas %{target} salasõna"
        resolve_report_html: "%{name} lahendas raporti %{target}"
        sensitive_account_html: "%{name} märkis %{target} meedia kui tundlik sisu"
        silence_account_html: "%{name} piiras %{target} konto"
        suspend_account_html: "%{name} kustutas %{target} konto"
        unassigned_report_html: "%{name} tühistas raporti %{target} määrangu"
        unblock_email_account_html: "%{name} lubas %{target} e-postiaadressi"
        unsensitive_account_html: "%{name} eemaldas %{target} meedia tundliku sisu märke"
        unsilence_account_html: "%{name} eemaldas %{target} konto piirangu"
        unsuspend_account_html: "%{name} taastas %{target} konto"
        update_announcement_html: "%{name} uuendas teadaannet %{target}"
        update_custom_emoji_html: "%{name} uuendas emotikoni %{target}"
        update_domain_block_html: "%{name} uuendas domeeni %{target} keeldu"
        update_ip_block_html: "%{name} muutis IP-aadressi %{target} reeglit"
        update_status_html: "%{name} muutis %{target} postitust"
        update_user_role_html: "%{name} muutis %{target} rolli"
      deleted_account: kustutatud konto
      empty: Logisi ei leitud.
      filter_by_action: Filtreeri tegevuse järgi
      filter_by_user: Filtreeri kasutaja järgi
      title: Auditilogi
    announcements:
      destroyed_msg: Teadaande kustutamine õnnestus!
      edit:
        title: Teate muutmine
      empty: Teadaandeid ei leitud.
      live: Avaldatud
      new:
        create: Loo teadaanne
        title: Uus teadaanne
      publish: Postita
      published_msg: Teadaande avaldamine õnnestus!
      scheduled_for: Kavandatud ajaks %{time}
      scheduled_msg: Teadaanne kavandatud avaldamiseks!
      title: Teadaanded
      unpublish: Tühista avaldamine
      unpublished_msg: Teadaande eemaldamine avalikkusest õnnestus!
      updated_msg: Teadaande uuendamine õnnestus!
    custom_emojis:
      assign_category: Määra kategooria
      by_domain: Domeen
      copied_msg: Kohaliku koopia loomine emotikonist õnnestus
      copy: Kopeeri
      copy_failed_msg: Sellest emotikonist kohaliku koopia loomine nurjus
      create_new_category: Loo uus kategooria
      created_msg: Emotikoni loomine õnnestus!
      delete: Kustuta
      destroyed_msg: Emotikoni kustutamine õnnestus!
      disable: Keela
      disabled: Keelatud
      disabled_msg: Selle emotikoni keelamine õnnestus
      emoji: Emotikonid
      enable: Luba
      enabled: Lubatud
      enabled_msg: Selle emotikoni lubamine õnnestus
      image_hint: PNG või GIF suurusega kuni %{size}
      list: Loend
      listed: Nimekirjastatud
      new:
        title: Lisa uus emotikon
      no_emoji_selected: Emotikone ei muudetud, kuna ühtegi polnud valitud
      not_permitted: Sul puudub selle tegevuse jaoks õigus
      overwrite: Kirjuta üle
      shortcode: Lühikood
      shortcode_hint: Vähemalt 2 tähemärki, ainult tähted, numbrid ja alakriipsud
      title: Emotikonid
      uncategorized: Kategoriseerimata
      unlist: Kirjendamata
      unlisted: Kirjendamata
      update_failed_msg: Ei saanud seda emotikoni uuendada
      updated_msg: Emotikoni uuendamine õnnestus!
      upload: Lae üles
    dashboard:
      active_users: aktiivsed kasutajad
      interactions: interaktsioonid
      media_storage: Meedia hoidla
      new_users: uued kasutajad
      opened_reports: avatud raportit
      pending_appeals_html:
        one: "<strong>%{count}</strong> ootel vaidlustus"
        other: "<strong>%{count}</strong> ootel vaidlustust"
      pending_reports_html:
        one: "<strong>%{count}</strong> ootel raport"
        other: "<strong>%{count}</strong> ootel raportit"
      pending_tags_html:
        one: "<strong>%{count}</strong> ootel silt"
        other: "<strong>%{count}</strong> ootel silti"
      pending_users_html:
        one: "<strong>%{count}</strong> ootel kasutaja"
        other: "<strong>%{count}</strong> ootel kasutajat"
      resolved_reports: lahendatud raportit
      software: Tarkvara
      sources: Liitumise allikad
      space: Kettakasutus
      title: Töölaud
      top_languages: Kasutatumad keeled
      top_servers: Aktiivseimad serverid
      website: Veebileht
    disputes:
      appeals:
        empty: Vaidlustusi pole.
        title: Vaidlustused
    domain_allows:
      add_new: Luba domeen
      created_msg: Domeeni lubamine õnnestus
      destroyed_msg: Domeen eemaldati lubatute nimekirjast
      export: Eksport
      import: Import
      undo: Eemalda lubatute nimekirjast
    domain_blocks:
      add_new: Lisa uus domeeniblokeering
      created_msg: Domeeni blokeeringut töödeldakse
      destroyed_msg: Domeeniblokeering on tagasi võetud
      domain: Domeen
      edit: Muuda domeeniblokeeringut
      existing_domain_block: Kasutajale %{name} on juba karmimad piirangud kehtestatud.
      existing_domain_block_html: Oled juba lisanud domeenile %{name} piiranguid, palun eemalda enne jätkamist <a href="%{unblock_url}">eemalda blokeering</a>.
      export: Eksport
      import: Import
      new:
        create: Loo blokeering
        hint: Domeeniblokeering ei takista kontode lisamist andmebaasi, aga lisab automaatselt nendele kontodele tagasiulatuvalt teatud moderatsioonimeetodeid.
        severity:
          desc_html: "<strong>Piira</strong> muudab domeeni kasutajate postitused mittejälgijatele nähtamatuks.<strong>Kustuta</strong> eemaldab serverist kõik selle domeeni kontode sisu, meedia ja kasutajaandmed. <strong>Ei midagi</strong> lihtsalt lükkab meediafailid tagasi."
          noop: Ei midagi
          silence: Piira
          suspend: Kustuta
        title: Uus domeeniblokeering
      no_domain_block_selected: Ühtegi domeeni keeldu ei muudetud, kuna midagi polnud valitud
      not_permitted: Puudub õigus seda teha
      obfuscate: Domeeninime varjamine
      obfuscate_hint: Varja osaliselt domeeni nimi nimekirjas, kui domeenipiirangute nimekirja avaldamine on sisse lülitatud
      private_comment: Privaatne kommentaar
      private_comment_hint: Kommentaar selle domeenipiirangu kohta moderaatorite sisekasutuseks.
      public_comment: Avalik kommentaar
      public_comment_hint: Avalik kommentaar selle domeenipiirangu kohta, juhuks kui domeenipiirangute loetelu avaldamine on lubatud.
      reject_media: Keela meediafailid
      reject_media_hint: Kustutab kohalikult salvestatud meediafailid ja keeldub tulevikus allalaadimisest. Ei puuduta peatamisi
      reject_reports: Lükka teavitused tagasi
      reject_reports_hint: Eira kõiki teavitusi sellelt domeenilt. Ei puuduta peatamisi
      undo: Võta domeeniblokeering tagasi
      view: Vaata domeeniblokeeringut
    email_domain_blocks:
      add_new: Lisa uus
      attempts_over_week:
        one: "%{count} katse viimase nädala kestel"
        other: "%{count} liitumiskatset viimase nädala kestel"
      created_msg: Edukalt blokeeritud e-posti domeen
      delete: Kustuta
      dns:
        types:
          mx: MX-kirje
      domain: Domeen
      new:
        create: Lisa domeen
        resolve: Domeeni lahendamine
        title: Blokeeri uus e-posti domeen
      no_email_domain_block_selected: Ühtegi e-posti domeeni keeldu ei muudetud, kuna midagi polnud valitud
      resolved_dns_records_hint_html: Domeeninimi lahendub järgnevateks MX-domeenideks, mis vastutavad e-kirjade vastuvõtmise eest. MX-domeeni blokeerimine blokeerib liitumistaotlused kõigilt e-postiaadressidelt, mis kasutavad sama MX-domeeni, kuigi kasutatav domeeninimi on erinev. <strong>Ole tähelepanelik, et mitte blokeerida suuremaid e-postiteenuse pakkujaid.</strong>
      resolved_through_html: Lahendatud %{domain} kaudu
      title: E-posti keelunimekiri
    export_domain_allows:
      new:
        title: Lubatud domeenide import
      no_file: Faili pole valitud
    export_domain_blocks:
      import:
        description_html: Oled importimas domeenide keelde. Vaata see nimekiri hoolega läbi, eriti, kui pole seda ise koostanud.
        existing_relationships_warning: Olemasolevad jälgimissuhted
        private_comment_description_html: 'Pidamaks järge, kust imporditud keelud pärinevad, luuakse need järneva privaatse kommentaariga: <q>%{comment}</q>'
        private_comment_template: Imporditud allikast %{source} kuupäeval %{date}
        title: Domeenikeeldude import
      invalid_domain_block: 'Üks või mitu domeeniblokeeringut jäeti vahele järgnevate vigade tõttu: %{error}'
      new:
        title: Domeenikeeldude import
      no_file: Faili pole valitud
    follow_recommendations:
      description_html: "<strong>Jälgimissoovitused aitavad uutel kasutajatel kiirelt leida huvipakkuvat sisu</strong>. Kui kasutaja pole teistega piisavalt läbi käinud, et saaks luua personaalseid soovitusi, soovitatakse neid kontosid. Need arvutatakse ümber igapäevaselt konkreetse keele populaarseimate postituste ja enim jälgitavate kontode seast."
      language: Keel
      status: Olek
      suppress: Eemalda jälgimissoovitus
      suppressed: Eemaldatud
      title: Jälgimissoovitused
      unsuppress: Taasta jälgimissoovitused
    instances:
      availability:
        description_html:
          one: Kui domeenile edastamine nurjub <strong>%{count} päeval</strong>, siis ei tehta enam edastamiskatseid, välja arvatud juhul, kui domeenilt <em>võetakse vastu</em> saadetis.
          other: Kui domeenile edastamine nurjub <strong>%{count} erineval päeval</strong>, siis ei tehta enam edastamiskatseid, välja arvatud juhul, kui domeenilt <em>võetakse vastu</em> saadetis.
        failure_threshold_reached: Nurjumispiir saavutatud %{date}.
        failures_recorded:
          one: Nurjunud katse %{count} päeval.
          other: Nurjunud katsed %{count} päeval.
        no_failures_recorded: Nurjumisi pole.
        title: Saadavus
        warning: Viimane ühenduskatse selle serveriga ebaõnnestus
      back_to_all: Kõik
      back_to_limited: Piiratud
      back_to_warning: Hoiatus
      by_domain: Domeen
      confirm_purge: Kindel, et selle domeeni andmed kustutada jäädavalt?
      content_policies:
        comment: Sisemine märge
        description_html: On võimalik kirjeldada sisureeglid kõigile kontodele sellelt domeenilt ja alamdomeenidelt.
        policies:
          reject_media: Meedia hülgamine
          reject_reports: Lükka raportid tagasi
          silence: Vaigista
          suspend: Kustuta
        policy: Reegel
        reason: Avalik põhjendus
        title: Sisureeglid
      dashboard:
        instance_accounts_dimension: Enim jälgitud kontod
        instance_accounts_measure: talletatud kontod
        instance_followers_measure: meie jälgiad seal
        instance_follows_measure: nende jälgijad siin
        instance_languages_dimension: Top keeled
        instance_media_attachments_measure: talletatud meedialisandid
        instance_reports_measure: raportid nende kohta
        instance_statuses_measure: salvestatud postitused
      delivery:
        all: Kõik
        clear: Kustuta edastustõrked
        failing: Nurjuv
        restart: Taaskäivita edastus
        stop: Peata edastus
        unavailable: Pole saadaval
      delivery_available: Üleandmine on saadaval
      delivery_error_days: Edastustõrgete päevad
      delivery_error_hint: Kui edastus pole võimalik %{count} päeva, märgitakse automaatselt edastamatuks.
      destroyed_msg: Domeeni %{domain} andmed on märgitud lõplikuks kustutamiseks.
      empty: Domeene ei leidu.
      known_accounts:
        one: "%{count} teada konto"
        other: "%{count} teada kontot"
      moderation:
        all: Kõik
        limited: Piiratud
        title: Modereerimine
      private_comment: Privaatne kommentaar
      public_comment: Avalik kommentaar
      purge: Kustuta
      purge_description_html: Kui on arvata, et domeen on lõplikult kadunud, on võimalik kustutada kõik siin talletatud kontode kirjed ja seotud andmed. See võib aega võtta.
      title: Födereerumine
      total_blocked_by_us: Meie poolt blokeeritud
      total_followed_by_them: Nende poolt jälgitud
      total_followed_by_us: Meie poolt jälgitud
      total_reported: Nende kohta teateid
      total_storage: Lisatud meedia
      totals_time_period_hint_html: Allpool kuvatud summad sisaldavad andmed kogu aja kohta.
    invites:
      deactivate_all: Peata kõik
      filter:
        all: Kõik
        available: Saadaval
        expired: Aegunud
        title: Filter
      title: Kutsed
    ip_blocks:
      add_new: Loo reegel
      created_msg: IP-aadressi põhine reegel lisatud
      delete: Kustuta
      expires_in:
        '1209600': 2 nädalat
        '15778476': 6 kuud
        '2629746': 1 kuu
        '31556952': 1 aasta
        '86400': 1 päev
        '94670856': 3 aastat
      new:
        title: Uue IP-reegli lisamine
      no_ip_block_selected: Ühtegi IP-reeglit ei muudetud, kuna midagi polnud valitud
      title: IP-reeglid
    relationships:
      title: "%{acct}-i suhted"
    relays:
      add_new: Lisa uus vahendaja
      delete: Kustuta
      description_html: "<strong>Födereerumisvahendaja</strong> on vahendav server, mis kannab üle suures koguses avalikke postitusi nende serverite vahel, mis on sellega liitunud ja edastavad sellele oma postitusi. <strong>See aitab väikestel ja keskmistel serveritel avastada födiversumi sellist sisu</strong>, mis muidu eeldaks kohalikelt kasutajatelt nende serverite kasutajate jälgitavaks märkimist."
      disable: Keela
      disabled: Keelatud
      enable: Luba
      enable_hint: Kui lubatud, siis server tellib sellelt vahendajalt kõik avalikud postitused ning hakkab ka enda avalikke postitusi sellele saatma.
      enabled: Lubatud
      inbox_url: Vahendaja URL
      pending: Ootab vahendaja nõusolekut
      save_and_enable: Salvesta ja luba
      setup: Sea üles vahendav ühendus
      signatures_not_enabled: Vahendamine ei tööta korrektselt kuniks turvarežiim või lubatud nimekirja režiim on sisse lülitatud
      status: Olek
      title: Vahendajad
    report_notes:
      created_msg: Teade edukalt koostatud!
      destroyed_msg: Teade edukalt kustutatud!
    reports:
      account:
        notes:
          one: "%{count} märkus"
          other: "%{count} märkust"
      action_log: Auditilogi
      action_taken_by: Meetmeid kasutanud
      actions:
        delete_description_html: Raporteeritud postitused kustutatakse ja juhtum talletatakse hoiatusena tulevaste eksimuste ärahoidmiseks.
        mark_as_sensitive_description_html: Raporteeritud meedia märgitakse kui tundlik sisu ja juhtum talletatakse hoiatusena tulevaste eksimuste ärahoidmiseks.
        other_description_html: On rohkem valikuid konto käitumise juhtimiseks ja suhtluse kohandamiseks raporteeritud kontoga.
        resolve_description_html: Raporteeritud konto suhtes ei võeta midagi ette, juhtumit ei registreerita ja raport suletakse.
        silence_description_html: Konto saab olema nähtav ainult senistele jälgijatele või otsestele pöördujatele, mõjutates avalikku levi. On tagasipööratav. Sulgeb kõik konto suhtes esitatud raportid.
        suspend_description_html: See konto ja kogu selle sisu muutub kättesaamatuks ning kustub lõpuks ja igasugune suhtlus sellega muutub võimatuks. Tagasipööratav 30 päeva jooksul. Lõpetab kõik selle konto kohta esitatud kaebused.
      actions_description_html: Otsustus, mida raporti lahendamiseks ette võtta. Karistava tegevuse korral saadetakse e-postiga teade, välja arvatud kategooria <strong>rämpspost</strong> puhul.
      actions_description_remote_html: Otsusta, mida teha selle raporti lahendamiseks. See mõjutab ainult seda, kuidas <strong>Sinu</strong> server selle kaugkontoga suhtleb ning selle sisu käsitleb.
      add_to_report: Lisa raportile juurde
      are_you_sure: Oled kindel?
      assign_to_self: Määra mulle
      assigned: Määratud moderaator
      by_target_domain: Teavitatud konto domeen
      category: Kategooria
      category_description_html: Põhjus, miks sellest kontost ja/või sisust teatati, kaasatakse raporteeritud kontoga suhtlemisel
      comment:
        none: Pole
      comment_description_html: 'Täiendava infona kirjutas %{name}:'
      confirm_action: Kinnita @%{acct} modereering
      created_at: Teavitatud
      delete_and_resolve: Kustuta postitused
      forwarded: Edastatud
      forwarded_to: Edastatud domeenile %{domain}
      mark_as_resolved: Märgi lahendatuks
      mark_as_sensitive: Märgi kui tundlik sisu
      mark_as_unresolved: Märgi lahendamata
      no_one_assigned: Eikeegi
      notes:
        create: Lisa märkus
        create_and_resolve: Lahenda märkusega
        create_and_unresolve: Taasava märkusega
        delete: Kustuta
        placeholder: Kirjelda, mis on ette võetud või muid seotud uuendusi...
        title: Märkmed
      notes_description_html: Märkmete vaatamine ja jätmine teistele moderaatoritele ja tulevikuks endale
      processed_msg: 'Raport #%{id} edukalt käsitletud'
      quick_actions_description_html: 'Võimalus teha kiire otsus või näha raporteeritud sisu allpool:'
      remote_user_placeholder: kaugkasutaja domeenist %{instance}
      reopen: Taasava teavitus
      report: 'Teavitus #%{id}'
      reported_account: Teavitatud kontost
      reported_by: Teavitaja
      resolved: Lahendatud
      resolved_msg: Teavituse lahendamine õnnestus!
      skip_to_actions: Otsuste juurde
      status: Olek
      statuses: Raporteeritud sisu
      statuses_description_html: Sobimatu sisu kaasatakse suhtlusse raporteeritud kontoga
      summary:
        action_preambles:
          delete_html: 'Oled <strong>eemaldamas</strong> mõnesid <strong>@%{acct}</strong> postitusi. Selle tulemusena:'
          mark_as_sensitive_html: 'Oled <strong>märkimas</strong> mõnesid <strong>@%{acct}</strong> postitusi <strong>tundlikuks</strong>. Selle tulemusena:'
          silence_html: 'Oled <strong>määramas piirangut</strong> kontole <strong>@%{acct}</strong>. Selle tulemusena:'
          suspend_html: 'Oled <strong>peatamas</strong> kontot <strong>@%{acct}</strong>. Selle tulemusena:'
        actions:
          delete_html: Solvava postituse eemaldamine
          mark_as_sensitive_html: Solvava postituse meedia märkimine tundlikuks
          silence_html: "<strong>@%{acct}</strong> ulatuse tugev piiramine muutes tema profiili ja sisu nähtavaks ainult neile, kes teda juba jälgivad, või neile, kes just tema profiili üles otsivad"
          suspend_html: "<strong>@%{acct}</strong> peatamine, muutes tema profiili ja sisu mitteligipääsetavaks ning mitteinterakteerutavaks"
        close_report: 'Raporti #%{id} lahendatuks märkimine'
        close_reports_html: Märgi <strong>kõik</strong> raportid <strong>@%{acct}</strong> vastu lahendatuks
        delete_data_html: Kustuta tänasest 30 päeva pärast kasutaja <strong>@%{acct}</strong> profiil ja sisu, kui vahepeal tema kontot ei taastata
        preview_preamble_html: "<strong>@%{acct}</strong> saab järgmise sisuga hoiatuse:"
        record_strike_html: Salvesta <strong>@%{acct}</strong> kohta juhtum, et aidata selle konto tulevaste rikkumiste puhul reageerida
        send_email_html: Saada kasutajale <strong>@%{acct}</strong> hoiatus-e-kiri
        warning_placeholder: Valikuline täiendav põhjendus modereerimisele.
      target_origin: Raporteeritud konto päritolu
      title: Teavitused
      unassign: Eemalda määramine
      unknown_action_msg: 'Tundmatu tegevus: %{action}'
      unresolved: Lahendamata
      updated_at: Uuendatud
      view_profile: Vaata profiili
    roles:
      add_new: Lisa roll
      assigned_users:
        one: "%{count} kasutaja"
        other: "%{count} kasutajat"
      categories:
        administration: Haldamine
        devops: DevOps
        invites: Kutsed
        moderation: Modereerimine
        special: Eriline
      delete: Kustuta
      description_html: "<strong>Kasutajarollide</strong> abil saab kohandada, millistele Mastodoni funktsioonidele ja piirkondadele kasutajad ligi pääsevad."
      edit: Muuda '%{name}' rolli
      everyone: Vaikimisi load
      everyone_full_description_html: See on <strong>baasroll</strong> mõjudes <strong>kõigile kasutajatele</strong>, ka määramata rolliga. Kõik teised rollid pärivad selle rolli õigused.
      permissions_count:
        one: "%{count} õigus"
        other: "%{count} õigused"
      privileges:
        administrator: Administraator
        administrator_description: Selle loaga kasutajad võivad mööda pääseda kõigist lubadest
        delete_user_data: Kustuta kasutaja andmed
        delete_user_data_description: Lubab kasutajatel kustutada teiste kasutajate andmeid viiteta
        invite_users: Kutsu kasutajaid
        invite_users_description: Lubab kasutajatel serverisse uusi inimesi kutsuda
        manage_announcements: Halda teadaandeid
        manage_announcements_description: Lubab kasutajatel hallata serveri teadaandeid
        manage_appeals: Vaidlustuste haldamine
        manage_appeals_description: Lubab kasutajail läbi vaadata modereerimisotsuste vaidlustusi
        manage_blocks: Keeldude haldamine
        manage_blocks_description: Lubab kasutajatel keelata e-postiteenuse pakkujaid ja IP-aadresse
        manage_custom_emojis: Halda isetehtud emotikone
        manage_custom_emojis_description: Lubab kasutajatel hallata serveris isetehtud emotikone
        manage_federation: Halda födereerumist
        manage_federation_description: Lubab kasutajail keelata või lubada föderatsioone teiste domeenidega ja hallata ühenduvust
        manage_invites: Halda kutseid
        manage_invites_description: Lubab kasutajatel kutseid lehitseda ja sulgeda
        manage_reports: Halda raporteid
        manage_reports_description: Lubab kasutajail läbi vaadata ja viia läbi modereerimisotsuseid
        manage_roles: Rollide haldamine
        manage_roles_description: Lubab kasutajatel hallata ja määrata endast madalamaid rolle
        manage_rules: Reeglite haldamine
        manage_rules_description: Lubab kasutajatel muuta serveri reegleid
        manage_settings: Halda sätteid
        manage_settings_description: Lubab kasutajatel muuta lehekülje sätteid
        manage_taxonomies: Halda taksonoomiaid
        manage_taxonomies_description: Luba kasutajatel populaarset sisu üle vaadata ning uuendada siltide sätteid
        manage_user_access: Halda kasutajate ligipääsu
        manage_user_access_description: Lubab kasutajail keelata teiste kaheastmelise autentimise, muuta nende e-postiaadresse ja lähtestada salasõnu
        manage_users: Kasutajate haldamine
        manage_users_description: Lubab kasutajail näha teiste kasutajate üksikasju ja teha nende suhtes modereerimisotsuseid
        manage_webhooks: Halda webhook'e
        manage_webhooks_description: Lubab kasutajatel administratiivseteks sündmusteks webhook'e seadistada
        view_audit_log: Auditilogi vaatamine
        view_audit_log_description: Lubab kasutajail näha serveri administratiivsete otsuste ajalugu
        view_dashboard: Vaata töölauda
        view_dashboard_description: Lubab kasutajail pääseda ligi töölauale ja erinevale meetrikale
        view_devops: DevOps
        view_devops_description: Lubab kasutajail ligipääsu Sidekiq ja pgHero töölaudadele
      title: Rollid
    rules:
      add_new: Lisa reegel
      delete: Kustuta
      description_html: Kuigi enamik väidab, et on teenusetingimused läbi lugenud ja nõustub nendega, loevad inimesed tavaliselt need läbi alles pärast probleemi tekkimist. <strong>Muuda oma serveri reeglite ühe pilguga haaramine hõlpsaks, esitades need lihtsa täpploendina.</strong> Püüa hoida reegli punktid lühikesed ja lihtsad, kuid ära jaga neid ka paljudeks eraldi üksusteks.
      edit: Reegli muutmine
      empty: Serveri reegleid pole veel defineeritud.
      title: Serveri reeglid
    settings:
      about:
        manage_rules: Halda serveri reegleid
        preamble: Täpsem kirjeldus, kuidas serverit käitatakse, modereeritakse ja rahastatakse.
        rules_hint: Reeglitele, millega kasutajad peavad nõustuma, on vastav piirkond.
        title: Teave
      appearance:
        preamble: Kohanda Mastodoni veebiliidest.
        title: Välimus
      branding:
        preamble: Serveri bränding eristab seda teistest serveritest võrgus. Seda teavet võidakse kuvada erinevates keskkondades, näiteks Mastodoni veebiliideses, rakendustes, viitade eelvaadetes teistel veebisaitidel, sõnumsiderakendustes jne. Sel põhjusel on kõige parem hoida see teave selge, lühike ja ülevaatlik.
        title: Märgistus
      content_retention:
        preamble: Määra, kuidas kasutajate loodud sisu Mastodonis talletatakse.
        title: Sisu talletamine
      default_noindex:
        desc_html: Mõjub kasutajatele, kes pole seda sätet ise muutnud
        title: Otsimootorite indeksitesse kasutajaid vaikimisi ei lisata
      discovery:
        follow_recommendations: Jälgi soovitusi
        preamble: Huvitava sisu esiletoomine on oluline uute kasutajate kaasamisel, kes ei pruugi Mastodonist kedagi tunda. Kontrolli, kuidas erinevad avastamisfunktsioonid serveris töötavad.
        profile_directory: Kasutajate kataloog
        public_timelines: Avalikud ajajooned
        publish_discovered_servers: Avalda avastatud serverid
        publish_statistics: Avalda statistika
        title: Avastamine
        trends: Trendid
      domain_blocks:
        all: Kõigile
        disabled: Mitte kellelegi
        users: Sisseloginud kohalikele kasutajatele
      registrations:
        preamble: Kes saab serveril konto luua.
        title: Registreerimised
      registrations_mode:
        modes:
          approved: Kinnitus vajalik konto loomisel
          none: Keegi ei saa kontoid luua
          open: Kõik võivad kontoid luua
      title: Serveri seadistused
    site_uploads:
      delete: Kustuta üleslaetud fail
      destroyed_msg: Üleslaetud fail edukalt kustutatud!
    statuses:
      account: Autor
      application: Rakendus
      back_to_account: Tagasi konto lehele
      back_to_report: Tagasi raporti lehele
      batch:
        remove_from_report: Eemalda raportist
        report: Raport
      deleted: Kustutatud
      favourites: Lemmikud
      history: Versiooniajalugu
      in_reply_to: Vastusena
      language: Keel
      media:
        title: Meedia
      metadata: Metaandmed
      no_status_selected: Ühtegi postitust ei muudetud, sest ühtegi polnud valitud
      open: Ava postitus
      original_status: Algne postitus
      reblogs: Jagamised
      status_changed: Muudetud postitus
      title: Konto postitused
      trending: Populaarne
      visibility: Nähtavus
      with_media: Meediaga
    strikes:
      actions:
        delete_statuses: "%{name} kustutas %{target} postitused"
        disable: "%{name} lukustas %{target} konto"
        mark_statuses_as_sensitive: "%{name} märkis %{target} postitused tundlikena"
        none: "%{name} saatis hoiatuse kasutajale %{target}"
        sensitive: "%{name} märkis %{target} konto kui tundlik sisu"
        silence: "%{name} piiras %{target} konto"
        suspend: "%{name} kustutas %{target} konto"
      appeal_approved: Vaidlustatud
      appeal_pending: Vaidlustus on ootel
    system_checks:
      database_schema_check:
        message_html: On ootel andmebaasi migreerimisi. Rakenduse ootuspäraseks toimimiseks palun käivita need
      elasticsearch_running_check:
        message_html: Elasticsearch ei vasta. Kontrolli, kas see töötab või keela täistekstiotsing
      elasticsearch_version_check:
        message_html: 'Elasticsearch versioon ei sobi: %{value}'
        version_comparison: Elasticsearch %{running_version} töötab, aga nõutud on %{required_version}
      rules_check:
        action: Halda serveri reegleid
        message_html: Serverireegleid pole defineeritud.
      sidekiq_process_check:
        message_html: Ühtegi Sidekiq protsessi pole %{value} järjekorra jaoks. Sidekiq seadistus vajab üle vaatamist
    tags:
      review: Vaata olek üle
      updated_msg: Sildi sätted edukalt uuendatud
    title: Administreerimine
    trends:
      allow: Luba
      approved: Kinnitatud
      disallow: Keela
      links:
        allow: Luba viit
        allow_provider: Luba autor
        description_html: Need on lingid, mida jagavad praegu paljud kontod, mille postitusi server näeb. See võib aidata kasutajatel teada saada, mis maailmas toimub. Ühtegi linki ei kuvata avalikult enne, kui avaldaja on heakskiidetud. Samuti saab üksikuid linke lubada või tagasi lükata.
        disallow: Keela viit
        disallow_provider: Keela autor
        no_link_selected: Viitasid ei muudetud, kuna ühtegi polnud valitud
        publishers:
          no_publisher_selected: Avaldajaid ei muudetud, kuna ühtegi polnud valitud
        shared_by_over_week:
          one: Jagatud ühe kasutaja pool viimase nädala jooksul
          other: Jagatud %{count} kasutaja poolt viimase nädala jooksul
        title: Trendikad viited
        usage_comparison: Jagatud %{today} korda täna, eile %{yesterday} korda
      only_allowed: Ainult lubatud
      pending_review: Ootab ülevaatust
      preview_card_providers:
        allowed: Viited kasutajalt ilmuvad trendides
        description_html: Need on domeenid, mille linke serveris sageli jagatakse. Lingid ei muutu trendides avalikuks, kuni lingi domeen pole heaks kiidetud. Heakskiit (või tagasilükkamine) laieneb alamdomeenidele.
        rejected: Kasutaja viited ei ilmu trendides
        title: Kasutajad
      rejected: Tagasi lükatud
      statuses:
        allow: Luba postitada
        allow_account: Luba autor
        description_html: Need on postitused, millest server teab ja mida praegu jagatakse ja mis on hetkel paljude lemmikud. See võib aidata uutel ja naasvatel kasutajatel leida rohkem inimesi, keda jälgida. Ühtegi postitust ei kuvata avalikult enne, kui autor on heaks kiidetud ja autor lubab oma kontot teistele soovitada. Samuti saab üksikuid postitusi lubada või tagasi lükata.
        disallow: Ära luba postitada
        disallow_account: Keela autor
        no_status_selected: Trendikaid postitusi ei muudetud, kuna ükski polnud valitud
        not_discoverable: Autor pole lubanud enda avastamist
        shared_by:
          one: Jagatud või meeldinud üks kord
          other: Jagatud ja meeldinud %{friendly_count} korda
        title: Trendikad postitused
      tags:
        current_score: Skoor praegu %{score}
        dashboard:
          tag_accounts_measure: unikaalset kasutajat
          tag_languages_dimension: Populaarseimad keeled
          tag_servers_dimension: Populaarseimad serverid
          tag_servers_measure: erinevat serverit
          tag_uses_measure: kasutajaid kokku
        description_html: Need sildid ilmuvad praegu paljudes postitutes mida su server näeb. See võib aidata su kasutajatel leida seda millest kõige rohkem parajasti räägitakse. Ühtegi silti ei näidata avalikult, enne nende heaks kiitmist.
        listable: Võib olla soovitatud
        no_tag_selected: Silte ei muudetud, kuna ühtegi polnud valitud
        not_listable: Ei soovitata
        not_trendable: Ei ilmu trendides
        not_usable: Ei saa kasutada
        peaked_on_and_decaying: Populaarseim %{date}, nüüd langemas
        title: Trendikad sildid
        trendable: Võib ilmuda trendides
        trending_rank: 'Trendides #%{rank}'
        usable: Kasutatav
        usage_comparison: Kasutatud %{today} korda täna, eile %{yesterday} korda
        used_by_over_week:
          one: Kasutatud ühe kasutaja pool viimase nädala jooksul
          other: Kasutatud %{count} kasutaja poolt viimase nädala jooksul
      title: Trendid
      trending: Trendid
    warning_presets:
      add_new: Lisa uus
      delete: Kustuta
      edit_preset: Hoiatuse eelseadistuse muutmine
      empty: Hoiatuste eelseadeid pole defineeritud.
      title: Halda hoiatuste eelseadistusi
    webhooks:
      add_new: Lisa lõpp-punkt
      delete: Kustuta
      description_html: "<strong>Veebihaak</strong> võimaldab Mastodonil edastada valitud sündmuste kohta su rakendusele <strong>reaalajas märguandeid</strong>, et rakendus saaks <strong>automaatselt reaktsioone käivitada</strong>."
      disable: Keela
      disabled: Keelatud
      edit: Muuda lõpp-punkti
      empty: Ühtegi veebikonksu lõpp-punkti pole veel seadistatud.
      enable: Luba
      enabled: Aktiivne
      enabled_events:
        one: 1 lubatud sündmus
        other: "%{count} lubatud sündmust"
      events: Sündmused
      new: Uus veebikonks
      rotate_secret: Salavõtme rotatsioon
      secret: Salavõti allkirjastamiseks
      status: Olek
      title: Veebikonksud
      webhook: Veebikonks
  admin_mailer:
    new_appeal:
      actions:
        delete_statuses: kustutada postitused
        disable: lukustada konto
        mark_statuses_as_sensitive: et märkida postitused kui tundlik sisu
        none: hoiatus
        sensitive: et märkida konto kui tundlik sisu
        silence: piirata konto
        suspend: et konto kustutada
      body: "%{target} vaidlustab %{action_taken_by} modereerimisotsuse kuupäevaga %{date}: %{type}. Põhjendus:"
      next_steps: Võid modereeringu tagasi pööramiseks vaidlustuse rahuldada, või ka mitte.
      subject: "%{username} on vaidlustanud %{instance} modereerimisotsuse"
    new_pending_account:
      body: Uue konto üksikasjad on allpool. Saad taotluse vastu võtta või tagasi lükata.
      subject: Uus konto valmis ülevaatluseks serveril %{instance} (%{username})
    new_report:
      body: "%{reporter} teavitas kasutajast %{target}"
      body_remote: Keegi domeenist %{domain} teavitas kasutajast %{target}
      subject: Uus teavitus %{instance}-ile (#%{id})
    new_trends:
      body: 'Järgmised üksused vajavad enne avalikustamist ülevaatust:'
      new_trending_links:
        title: Trendikad viited
      new_trending_statuses:
        title: Trendikad postitused
      new_trending_tags:
        no_approved_tags: Hetkel ei ole ühtegi heaks kiidetud populaarset silti.
        requirements: 'Need on siltide kandidaadid mille hulgast ükskõik milline võib järjekorras mööda jõuda #%{rank} kohal olevast heaks kiidetud sildist. See on hetkel #%{lowest_tag_name} mille seis on %{lowest_tag_score}.'
        title: Trendikad sildid
      subject: Uued %{instance} trendid ülevaatuseks
  aliases:
    add_new: Pane kolimiseks valmis
    created_msg: Konto on valmis vastu võtma jälgijaid. Logi sisse oma vanale kontole ja käivita kolimine sealt.
    deleted_msg: Edukalt kustutasime teise nime. Kolimine sellelt kontolt praegusele on nüüdsest võimatu.
    empty: Sul pole aliaseid.
    hint_html: Kui soovid konto siia üle kolida, pead esmalt siin määrama kolitava konto aadressi. Seejärel on konto valmis võtma vastu jälgijaid vanalt kontolt. Kolitava konto aadressi määramine on iseenesest <strong>kahjutu ja tagasipööratav</strong>. <strong>Jälgijate tegelik kolimine käivitatakse vanalt kontolt</strong>.
    remove: Loobu suunamise vastuvõtmisest
  appearance:
    advanced_web_interface: Kohandatud veebiliides
    advanced_web_interface_hint: 'Kui soovid kasutada kogu ekraani laiust, saab kohandatud veebiliideses seadistada mitut veergu, nii et samal ajal oleks näha nii palju infot kui soovid: Kodu, teavitused, föderatsiooni ajajoon ning kuitahes palju nimekirju ja silte.'
    animations_and_accessibility: Animatsioonid ja ligipääs
    confirmation_dialogs: Kinnitusdialoogid
    discovery: Avastamine
    localization:
      body: Mastodoni tõlgivad vabatahtlikud.
      guide_link: https://crowdin.com/project/mastodon/et
      guide_link_text: Panustada võib igaüks!
    sensitive_content: Tundlik sisu
    toot_layout: Postituse väljanägemine
  application_mailer:
    notification_preferences: Muuda e-kirjade eelistusi
    salutation: "%{name}!"
    settings: 'Muuda e-kirjade eelistusi: %{link}'
    view: 'Vaade:'
    view_profile: Vaata profiili
    view_status: Vaata postitust
  applications:
    created: Rakenduse loomine õnnestus
    destroyed: Rakenduse kustutamine õnnestus
    regenerate_token: Loo uus access token
    token_regenerated: Access tokeni loomine õnnestus
    warning: Ole nende andmetega ettevaatlikud. Ära jaga neid kellegagi!
    your_token: Su juurdepääsutunnus
  auth:
    apply_for_account: Konto taotluse esitamine
    change_password: Salasõna
    confirmations:
      wrong_email_hint: Kui see e-postiaadress pole korrektne, saad seda kontosätetes muuta.
    delete_account: Konto kustutamine
    delete_account_html: Kui soovid oma konto kustutada, siis <a href="%{path}">jätka siit</a>. Pead kustutamise eraldi kinnitama.
    description:
      prefix_invited_by_user: "@%{name} kutsub Teid liituma selle Mastodoni serveriga!"
      prefix_sign_up: Loo Mastodoni konto juba täna!
      suffix: Kasutajakontoga saad jälgida inimesi, postitada uudiseid ning pidada kirjavahetust ükskõik millise Mastodoni serveri kasutajatega ja muudki!
    didnt_get_confirmation: Ei saanud kinnituse juhendeid?
    dont_have_your_security_key: Pole turvavõtit?
    forgot_password: Salasõna ununenud?
    invalid_reset_password_token: Salasõna lähtestusvõti on vale või aegunud. Palun taotle uus.
    link_to_otp: Kaheastmeline kood telefonist või taastekood
    link_to_webauth: Turvavõtmete seadme kasutamine
    log_in_with: Sisene kasutades
    login: Logi sisse
    logout: Logi välja
    migrate_account: Teisele kontole ära kolimine
    migrate_account_html: Kui soovid konto siit ära kolida, <a href="%{path}">saad seda teha siin</a>.
    or_log_in_with: Või logi sisse koos
    privacy_policy_agreement_html: Olen tutvunud <a href="%{privacy_policy_path}" target="_blank">isikuandmete kaitse põhimõtetega</a> ja nõustun nendega
    providers:
      cas: CAS
      saml: SAML
    register: Loo konto
    registration_closed: "%{instance} ei võta vastu uusi liikmeid"
    resend_confirmation: Saada kinnitusjuhendid uuesti
    reset_password: Salasõna lähtestamine
    rules:
      preamble: Neist kinnipidamist jälgivad %{domain} moderaatorid.
      title: Mõned põhireeglid.
    security: Turvalisus
    set_new_password: Uue salasõna määramine
    setup:
      email_below_hint_html: Kui allolev e-posti aadress on vale, saad seda muuta siin. Seejärel saadetakse uus kinnituskiri.
      email_settings_hint_html: Kinnituskiri saadeti e-posti aadressile %{email}. Kui see aadress pole õige, saad muuta seda oma konto sätetest.
      title: Seadistamine
    sign_in:
      preamble_html: Logi sisse oma <strong>%{domain}</strong> volitustega. Kui konto asub teises serveris, ei saa siin sisse logida.
      title: Logi sisse kohta %{domain}
    sign_up:
      preamble: Selle kontoga saad jälgida ja suhelda kõigi teiste kasutajatega erinevates Mastodoni serverites.
      title: Loo konto serverisse  %{domain}.
    status:
      account_status: Konto olek
      confirming: Ootan e-posti kinnitust.
      functional: Konto on täies mahus kasutatav.
      pending: Taotlus ootab ülevaatamist meie personali poolt. See võib võtta mõne aja. Kui taotlus on vastu võetud, saadetakse sulle e-kiri.
      redirecting_to: See konto pole aktiivne, sest on suunatud aadressile %{acct}.
      view_strikes: Vaata enda eelnevaid juhtumeid
    too_fast: Vorm esitatud liiga kiirelt, proovi uuesti.
    use_security_key: Kasuta turvavõtit
  authorize_follow:
    already_following: Juba jälgid seda kontot
    already_requested: Saatsid juba sellele kontole jälgimistaotluse
    error: Kahjuks ilmus viga kasutaja kaugserverist otsimisel
    follow: Jälgi
    follow_request: 'Oled saatnud jälgimistaotluse kasutajale:'
    following: 'Õnnestus! Jälgid nüüd kasutajat:'
    post_follow:
      close: Või sulge lihtsalt see aken.
      return: Näita kasutaja profiili
      web: Mine veebi
    title: Jälgi %{acct}
  challenge:
    confirm: Jätka
    hint_html: "<strong>Nõuanne:</strong> Me ei küsi salasõna uuesti järgmise tunni jooksul."
    invalid_password: Vigane salasõna
    prompt: Jätkamiseks salasõna veelkord
  crypto:
    errors:
      invalid_key: ei ole õige Ed25519 ega Curve25519 võti
      invalid_signature: ei ole õige Ed25519 allkiri
  date:
    formats:
      default: "%d. %b %Y"
      with_month_name: "%d. %B %Y"
  datetime:
    distance_in_words:
      about_x_hours: "%{count}t"
      about_x_months: "%{count}k"
      about_x_years: "%{count}a"
      almost_x_years: "%{count}a"
      half_a_minute: Just praegu
      less_than_x_minutes: "%{count}m"
      less_than_x_seconds: Just praegu
      over_x_years: "%{count}a"
      x_days: "%{count}p"
      x_minutes: "%{count}m"
      x_months: "%{count}k"
      x_seconds: "%{count}s"
  deletes:
    challenge_not_passed: Info, mille sisestasid, oli ebakorrektne
    confirm_password: Praegune salasõna isikusamasuse kinnitamiseks
    confirm_username: Sisesta tegevuse kinnitamiseks oma kasutajanimi
    proceed: Kustuta konto
    success_msg: Konto kustutamine õnnestus
    warning:
      before: 'Veendu, et saad aru, mida toob plaanitav muudatus kaasa:'
      caches: Teiste serverite poolt talletatud sisu võib jääda kättesaadavaks
      data_removal: Sinu postitused ning kontoandmed kustutatakse jäädavalt
      email_change_html: Saad <a href="%{path}">muuta oma e-postiaadressi</a> kontot kustutamata
      email_contact_html: Kui see ikkagi ei saabu, saada abi saamiseks kiri aadressile <a href="mailto:%{email}">%{email}</a>
      email_reconfirmation_html: Kui kinnituskiri ei saabunud, saab selle <a href="%{path}">uuesti küsida</a>
      irreversible: Kustutatud kontot ei saa taastada ega uuesti aktiveerida
      more_details_html: Konto kustutamise kohta loe täpsemalt <a href="%{terms_path}">isikuandmete kaitse põhimõtetest</a>.
      username_available: Kasutajanimi muutub uuesti kasutatavaks
      username_unavailable: Kasutajanimi jääb mittekasutatavaks
  disputes:
    strikes:
      action_taken: Tulemus
      appeal: Vaidlustus
      appeal_approved: Selle juhtumi vaidlustus on rahuldatud ja pole enam kehtiv
      appeal_rejected: Vaidlustus on tagasi lükatud
      appeal_submitted_at: Vaidlustus esitatud
      appealed_msg: Vaidlustus esitatud. Selle rahuldamisel saabub teadaanne.
      appeals:
        submit: Esita vaidlustus
      approve_appeal: Rahulda vaidlustus
      associated_report: Seotud raport
      created_at: Kuupäev
      description_html: See on %{instance} haldajate poolt käesoleva konto suhtes tehtud hoiatuste ja tegevuste ajalugu.
      recipient: Adressaat
      reject_appeal: Lükka vaidlustus tagasi
      status: 'Postitus #%{id}'
      status_removed: Postitus on süsteemist juba eemaldatud
      title: "%{action} kuupäevaga %{date}"
      title_actions:
        delete_statuses: Postituste eemaldamine
        disable: Konto lukustamine
        mark_statuses_as_sensitive: Postituste märkimine tundlikena
        none: Hoiatus
        sensitive: Konto tundlikuna märkimine
        silence: Konto piirang
        suspend: Konto kustutamine
      your_appeal_approved: Su vaidlustus on heakskiidetud
      your_appeal_pending: Vaidlustus on esitatud
      your_appeal_rejected: Vaidlustus on tagasi lükatud
  domain_validator:
    invalid_domain: ei ole sobiv domeeni nimi
  errors:
    '400': Esitatud päring oli vigane või valesti vormindatud.
    '403': Sul puudub õigus seda lehte vaadata.
    '404': Soovitud lehte ei leitud.
    '406': See lehekülg ei ole soovitavas formaadis saadaval.
    '410': Soovitud lehekülge pole enam siin.
    '422':
      content: Turvalisuse kontroll ebaõnnestus. Kas blokeerid küpsiseid?
      title: Turvalisuse kontroll ebaõnnestus
    '429': Aeglustatud
    '500':
      content: Palume vabandust, midagi läks valesti meie pool.
      title: See lehekülg pole õige
    '503': Lehekülge ei saanud serveerida ajutise serveri vea tõttu.
    noscript_html: Et kasutada Mastodoni veebirakendust, palun luba JavaScript. Teise võimalusena proovi mõnda <a href="%{apps_path}">rakendust</a> su platvormile.
  existing_username_validator:
    not_found: ei suutnud leida kohalikku kasutajat selle kasutajanimega
    not_found_multiple: ei suutnud leida %{usernames}
  exports:
    archive_takeout:
      date: Kuupäev
      download: Lae alla oma arhiiv
      hint_html: "<strong>Postitustest ja üleslaetud meediast</strong> on võimalik saada koopia. Eksporditud andmed on ActivityPub-formaadis, loetav vastava tarkvara poolt. Koopia saamine on võimalik iga 7 päeva järel."
      in_progress: Loome arhiivi...
      request: Taotle oma arhiivi
      size: Suurus
    blocks: Sa blokeerid
    bookmarks: Järjehoidjad
    csv: CSV
    domain_blocks: Domeeni blokeeringud
    lists: Nimekirjad
    mutes: Oled vaigistanud
    storage: Meedia hoidla
  featured_tags:
    add_new: Lisa uus
    errors:
      limit: Oled jõudnud siltide lubatud maksimumarvuni
    hint_html: "<strong>Mis on esiletõstetud sildid?</strong> Neid silte näidatakse su avalikul profiilil esiletõstetult ning need aitavad teistel leida postitusi, millel on selline silt. See on hea viis, kuidas hoida järge loovtöödel või pikaajalistel projektidel."
  filters:
    contexts:
      account: Profiilid
      home: Kodu ajajoon
      notifications: Teated
      public: Avalikud ajajooned
      thread: Vestlused
    edit:
      add_keyword: Võtmesõna lisamine
      keywords: Märksõnad
      statuses: Üksikud postitused
      statuses_hint_html: See filter rakendub üksikute postituste valimisel olenemata sellest, kas need vastavad allolevatele märksõnadele. <a href="%{path}">Filtri postituste ülevaatamine või kustutamine</a>.
      title: Muuda filtrit
    errors:
      deprecated_api_multiple_keywords: Neid parameetreid ei saa selles rakenduses muuta, kuna need kehtivad rohkem kui ühele filtri märksõnale. Kasuta uuemat rakendust või veebiliidest.
      invalid_context: Puudulik või vale kontekst
    index:
      contexts: Filtrid %{contexts}
      delete: Kustuta
      empty: Sul pole filtreid.
      expires_in: Aegub %{distance}
      expires_on: Aegub %{date}
      keywords:
        one: "%{count} võtmesõna"
        other: "%{count} võtmesõna"
      statuses:
        one: "%{count} postitus"
        other: "%{count} postitust"
      statuses_long:
        one: "%{count} postitus peidetud"
        other: "%{count} postitust peidetud"
      title: Filtrid
    new:
      save: Salvesta uus filter
      title: Lisa uus filter
    statuses:
      back_to_filter: Tagasi filtri juurde
      batch:
        remove: Eemalda filtrist
      index:
        hint: See filter kehtib üksikute postituste valimisel, sõltumata muudest kriteeriumidest. Sellesse filtrisse saab veebiliidese kaudu rohkem postitusi lisada.
        title: Filtreeritud postitused
  footer:
    trending_now: Praegu trendikad
  generic:
    all: Kõik
    all_items_on_page_selected_html:
      one: "<strong>%{count}</strong> üksus sel lehel valitud."
      other: Kõik <strong>%{count}</strong> üksust sel lehel on valitud.
    all_matching_items_selected_html:
      one: "<strong>%{count}</strong> otsinguvaste valitud."
      other: Kõik <strong>%{count}</strong> otsinguvastet valitud.
    changes_saved_msg: Muudatuste salvestamine õnnestus!
    copy: Kopeeri
    delete: Kustuta
    deselect: Ära vali midagi
    none: Puudub
    order_by: Järjesta
    save_changes: Salvesta muudatused
    select_all_matching_items:
      one: Vali %{count} otsinguvaste.
      other: Vali kõik %{count} otsinguvastet.
    today: täna
    validation_errors:
      one: Midagi pole ikka õigesti! Palun vaata allolev veateade üle
      other: Midagi pole ikka õigesti! Palun vaata all olevad %{count} veateadet üle
  html_validator:
    invalid_markup: 'sisaldab valet HTMLi süntaksi: %{error}'
  imports:
    errors:
      invalid_csv_file: 'Vigane CSV-fail. Tõrge: %{error}'
      over_rows_processing_limit: sisaldab rohkem, kui %{count} rida
    modes:
      merge: Lõimi
      merge_long: Hoia olemasolevad andmed ja lisa uusi
      overwrite: Kirjuta üle
      overwrite_long: Vaheta praegused andmed uute vastu
    preface: Saad importida mistahes andmeid, mis on eksporditud teisest serverist. Näiteks nimekirja inimestest, keda jälgid ja keda blokeerid.
    success: Andmete üleslaadimine õnnestus ning neid töödeldakse
    types:
      blocking: Blokeeringute nimekiri
      bookmarks: Järjehoidjad
      domain_blocking: Domeeniblokeeringute nimekiri
      following: Jälgimiste nimekiri
      muting: Vaigistuse nimekiri
    upload: Lae üles
  invites:
    delete: Peata
    expired: Aegunud
    expires_in:
      '1800': 30 minutit
      '21600': 6 tundi
      '3600': 1 tund
      '43200': 12 tundi
      '604800': 1 nädal
      '86400': 1 päev
    expires_in_prompt: Mitte kunagi
    generate: Loo
    invited_by: 'Teid kutsus:'
    max_uses:
      one: 1 kasutus
      other: "%{count} kasutust"
    max_uses_prompt: Piiranguteta
    prompt: Loo ja jaga linke teistega, et lubada neil liituda selle serveriga
    table:
      expires_at: Aegub
      uses: Kasutust
    title: Kutsu inimesi
  lists:
    errors:
      limit: Oled jõudnud loetelude lubatud maksimumarvuni
  login_activities:
    authentication_methods:
      otp: kaheastmelise autentimise rakendus
      password: salasõna
      sign_in_token: e-posti turvakood
      webauthn: turvavõtmed
    description_html: Kui paistab tundmatuid tegevusi, tuleks vahetada salasõna ja aktiveerida kaheastmeline autentimine.
    empty: Autentimisajalugu pole saadaval
    failed_sign_in_html: Nurjunud sisenemine meetodiga %{method} aadressilt %{ip} (%{browser})
    successful_sign_in_html: Edukas sisenemine meetodiga %{method} aadressilt %{ip} (%{browser})
    title: Autentimise ajalugu
  media_attachments:
    validations:
      images_and_video: Ei saa lisada video postitusele, milles on juba pildid
      not_ready: Ei saa lisada faile, mida hetkel töödeldakse. Proovi uuesti mõne hetke pärast!
      too_many: Ei saa lisada rohkem, kui 4 faili
  migrations:
    acct: Kolitud aadressile
    cancel: Tühista ümbersuunamine
    cancel_explanation: Ümbersuunamise tühistamine aktiveerib siinse konto, kuid teisele kontole üle viidud jälgijaid tagasi ei too.
    cancelled_msg: Ümbersuunamise tühistamine õnnestus.
    errors:
      already_moved: on sama konto, kuhu oled juba kolinud
      missing_also_known_as: ei viita tagasi sellele kontole
      move_to_self: ei saa olla praegune konto
      not_found: ei leitud
      on_cooldown: Oled hetkel ootel
    followers_count: Jälgijaid kolimise hetkel
    incoming_migrations: Teise konto siia kolimine
    incoming_migrations_html: Kui soovid kolida teise konto siia, pead esmalt määrama <a href="%{path}">kolitava konto aadressi</a>.
    moved_msg: Su konto suunab nüüd ümber kontole %{acct}, jälgijaid kolitakse üle.
    not_redirecting: See konto pole praegu kuhugi ümber suunatud.
    on_cooldown: Oled oma kontot hiljuti kolinud. Uuesti saad seda teha %{count} päeva pärast.
    past_migrations: Kolimisajalugu
    proceed_with_move: Käivita kolimine
    redirected_msg: Konto on suunatud ümber aadressile %{acct}.
    redirecting_to: Konto on suunatud ümber aadressile %{acct}.
    set_redirect: Suuna ümber
    warning:
      backreference_required: Uus konto peab olema esmalt seadistatud võtma vastu siinse konto jälgijaid
      before: 'Veendu, et saad aru, mida toob plaanitav muudatus kaasa:'
      cooldown: Kolimisele järgneb ooteaeg, mille vältel kontot mõnda aega ümber kolida ei saa
      disabled_account: Pärast seda ei ole konto täielik kasutamine võimalik. Säilib andmete eksportimise ja konto taasaktiveerimise võimalus.
      followers: See käsklus kolib kõik siinse konto jälgijad üle sinu uue konto jälgijateks
      only_redirect_html: Teine võimalus on <a href="%{path}">märkida konto ümbersuunatuks</a>.
      other_data: Muid kontoandmeid, sh postitusi automaatselt üle ei kanta
      redirect: Konto eemaldatakse avalikust kataloogist ja märgitakse profiilis ümbersuunatuks
  moderation:
    title: Modereerimine
  move_handler:
    carry_blocks_over_text: See kasutaja kolis kontolt %{acct}, mis oli keelatud.
    carry_mutes_over_text: Kasutaja kolis ümber kontolt %{acct}, mis oli vaigistatud.
    copy_account_note_text: 'Kasutaja kolis kontolt %{acct}, kus olid eelnevad märkmed tema kohta:'
  navigation:
    toggle_menu: Menüü lülimine
  notification_mailer:
    admin:
      report:
        subject: "%{name} esitas raporti"
      sign_up:
        subject: "%{name} liitus"
    favourite:
      body: "%{name} lisas su postituse lemmikutesse:"
      subject: "%{name} märkis su postituse lemmikuks"
      title: Uus lemmik
    follow:
      body: "%{name} alustas su jälgimist!"
      subject: "%{name} alustas su jälgimist"
      title: Uus jälgija
    follow_request:
      action: Halda jälgimistaotlusi
      body: "%{name} soovib Teid jälgida"
      subject: 'Ootav jälgija: %{name}'
      title: Uus jälgimistaotlus
    mention:
      action: Vasta
      body: "%{name} mainis Teid:"
      subject: "%{name} mainis Teid"
      title: Uus mainimine
    poll:
      subject: "%{name} küsitlus lõppes"
    reblog:
      body: "%{name} jagas edasi postitust:"
      subject: "%{name} jagas postitust"
      title: Uus jagamine
    status:
      subject: "%{name} postitas äsja"
    update:
      subject: "%{name} muutis postitust"
  notifications:
    email_events: E-posti teadete sündmused
    email_events_hint: 'Vali sündmused, mille kohta soovid teavitusi:'
    other_settings: Muud teadete sätted
  number:
    human:
      decimal_units:
        format: "%n%u"
        units:
          billion: mld
          million: mln
          quadrillion: kdn
          thousand: tuh
          trillion: trn
  otp_authentication:
    code_hint: Kinnituseks autentimisrakenduse loodud kood
    description_html: Kui aktiveerida <strong>kaheastmeline autentimine</strong> autentimisrakenduse abil, on sisselogimiseks tarvis telefoni, mis loob sisenemiseks võtmeid.
    enable: Luba
    instructions_html: "<strong>See QR-kood on võimalik skannida telefoni Google Authenticatori või sarnasesse ühekordsete aeguvate salasõnade (TOTP) rakendusse</strong>. Nüüdsest genereerib see rakendus koode, mille peab sisenemisel sisestama."
    manual_instructions: 'Kui pole võimalik QR-koodi skaneerida, on salavõti võimalik sisestada tavatekstina:'
    setup: Seadista
    wrong_code: Sisestatud kood on vale! Kas serveri aeg ja seadme aeg on õiged?
  pagination:
    newer: Uuemad
    next: Järgmine
    older: Vanemad
    prev: Eelm
    truncate: "&hellip;"
  polls:
    errors:
      already_voted: Oled siin hääletusel juba hääletanud
      duplicate_options: sisaldab samu asju mitu korda
      duration_too_long: kestab liiga kaua
      duration_too_short: on liiga vara
      expired: See küsitlus on juba lõppenud
      invalid_choice: Valitud küsitluse valikut pole olemas
      over_character_limit: igaüks ei saa olla rohkem kui %{max} tähemärki
      too_few_options: peab olema rohkem kui üks vastus
      too_many_options: ei saa sisaldada rohkem kui %{max} vastust
  preferences:
    other: Muu
    posting_defaults: Postitamise vaikesätted
    public_timelines: Avalikud ajajooned
  privacy_policy:
    title: Isikuandmete kaitse
  reactions:
    errors:
      limit_reached: Jõutud on erinevate reaktsioonide limiidini
      unrecognized_emoji: ei ole tuntud emotikoon
  relationships:
    activity: Konto tegevus
    confirm_follow_selected_followers: Oled kindel, et soovid jälgida valitud jälgijaid?
    confirm_remove_selected_followers: Oled kindel, et soovid eemaldada valitud jälgijad?
    confirm_remove_selected_follows: Oled kindel, et soovid eemaldada valitud jälgitavad?
    dormant: Seisev
    follow_selected_followers: Valitud jälgijate jälgimine
    followers: Jälgijad
    following: Jälgib
    invited: Kutsutud
    last_active: Viimati aktiivne
    most_recent: Viimased
    moved: Kolinud
    mutual: Ühine
    primary: Peamine
    relationship: Seos
    remove_selected_domains: Eemalda kõik jälgijad valitud domeenidelt
    remove_selected_followers: Eemalda valitud jälgijad
    remove_selected_follows: Lõpeta valitud kasutajate jälgimine
    status: Konto olek
  remote_follow:
    missing_resource: Ei ole võimalik leida konto jaoks vajalikku suunamise URLi
  reports:
    errors:
      invalid_rules: ei viita kehtivatele reeglitele
  rss:
    content_warning: 'Sisuhoiatus:'
    descriptions:
      account: "@%{acct} avalikud postitused"
      tag: 'Avalikud postitused sildiga #%{hashtag}'
  scheduled_statuses:
    over_daily_limit: Lubatud ajastatud postituste arv %{limit} päevas on tänaseks ületatud
    over_total_limit: Oled jõudnud ajastatud postituste lubatud maksimumarvuni %{limit}
    too_soon: Ajastatud kuupäev peab olema tukevikus
  sessions:
    activity: Viimane aktiivsus
    browser: Veebilehitseja
    browsers:
      alipay: Alipay
      blackberry: Blackberry
      chrome: Chrome
      edge: Microsoft Edge
      electron: Electron
      firefox: Firefox
      generic: Tundmatu veebilehitseja
      ie: Internet Explorer
      micro_messenger: MicroMessenger
      nokia: Nokia S40 Ovi Browser
      opera: Opera
      otter: Otter
      phantom_js: PhantomJS
      qq: QQ Browser
      safari: Safari
      uc_browser: UC Browser
      weibo: Weibo
    current_session: Praegune seanss
    description: "%{browser} platvormil %{platform}"
    explanation: Need veebilehitsejad on praegu su Mastodoni kontole sisse loginud.
    ip: IP
    platforms:
      adobe_air: Adobe Air
      android: Android
      blackberry: Blackberry
      chrome_os: ChromeOS
      firefox_os: Firefox OS
      ios: iOS
      linux: Linux
      mac: Mac
      other: tundmatu platvorm
      windows: Windows
      windows_mobile: Windows Mobile
      windows_phone: Windows Phone
    revoke: Tühista
    revoke_success: Seanssi tühistamine õnnestus
    title: Seansid
    view_authentication_history: Konto autentimisajaloo vaatamine
  settings:
    account: Konto
    account_settings: Kontosätted
    aliases: Siia kolitavad kontod
    appearance: Välimus
    authorized_apps: Lubatud rakendused
    back: Tagasi Mastodoni
    delete: Konto kustutamine
    development: Arendus
    edit_profile: Muuda profiili
    export: Andmete eksportimine
    featured_tags: Esile toodud sildid
    import: Impordi
    import_and_export: Import / eksport
    migrate: Konto kolimine
    notifications: Teated
    preferences: Eelistused
    profile: Profiil
    relationships: Jälgitud ja jälgijad
    statuses_cleanup: Automaatne kustutamine
    strikes: Modereerimisjuhtumid
    two_factor_authentication: Kaheastmeline autentimine
    webauthn_authentication: Turvavõtmed
  statuses:
    attached:
      audio:
        one: "%{count} audio"
        other: "%{count} audiot"
      description: 'Manused: %{attached}'
      image:
        one: "%{count} pilt"
        other: "%{count} pilti"
      video:
        one: "%{count} video"
        other: "%{count} videot"
    boosted_from_html: "%{acct_link} jagamine"
    content_warning: 'Sisu hoiatus: %{warning}'
    default_language: Kasutajaliidese keelega sama
    disallowed_hashtags:
      one: 'sisaldab ebasobivat silti: %{tags}'
      other: 'sisaldab ebasobivaid silte: %{tags}'
    edited_at_html: Muudetud %{date}
    errors:
      in_reply_not_found: Postitus, millele üritad vastata, ei näi enam eksisteerivat.
    open_in_web: Ava veebis
    over_character_limit: tähtmärkide limiit %{max} ületatud
    pin_errors:
      direct: Ei saa kinnitada postitusi, mis on nähtavad vaid mainitud kasutajatele
      limit: Kinnitatud on juba maksimaalne arv postitusi
      ownership: Kellegi teise postitust ei saa kinnitada
      reblog: Jagamist ei saa kinnitada
    poll:
      total_people:
        one: "%{count} inimene"
        other: "%{count} inimest"
      total_votes:
        one: "%{count} hääl"
        other: "%{count} häält"
      vote: Hääleta
    show_more: Näita rohkem
    show_newer: Uuemate kuvamine
    show_older: Vanemate kuvamine
    show_thread: Kuva lõim
    sign_in_to_participate: Logi sisse, et liituda vestlusega
    title: '%{name}: "%{quote}"'
    visibilities:
      direct: Otsene
      private: Ainult jälgijatele
      private_long: Näevad ainult jälgijad
      public: Avalik
      public_long: Postitused on kõigile näha
      unlisted: Kirjendamata
      unlisted_long: Kõigile näha, kuid ei näidata avalikel ajajoontel
  statuses_cleanup:
    enabled: Vanade postituste automaatne kustutamine
    enabled_hint: Kustutab automaatselt postitused, mis ületavad määratud ajalimiiti, välja arvatud allpool toodud erandite puhul
    exceptions: Erandid
    explanation: Kuna postituste kustutamine on kulukas toiming, tehakse seda aja jooksul aeglaselt, kui server pole muidu hõivatud. Sel põhjusel võidakse postitused kustutada alles mõne aja möödudes pärast vanusepiirini jõudmist.
    ignore_favs: Eira lemmikuid
    ignore_reblogs: Eira jagamisi
    interaction_exceptions: Interaktsioonidel põhinevad erandid
    interaction_exceptions_explanation: Postitused ei pruugi kustuda, kui meeldimiste või jagamiste arv langeb alla määratu, kui need on kord olnud sellest üle.
    keep_direct: Säilita otsesõnumid
    keep_direct_hint: Ei kustuta otsesõnumeid
    keep_media: Meedialisanditega postituste säilitamine
    keep_media_hint: Meedialisanditega postitusi ei kustutata
    keep_pinned: Säilita kinnitatud postitused
    keep_pinned_hint: Ei kustuta ühtegi kinnitatud postitust
    keep_polls: Küsitluste säilitamine
    keep_polls_hint: Ei kustuta ühtegi küsitlust
    keep_self_bookmark: Säilita postitused järjehoidjates
    keep_self_bookmark_hint: Ei kustuta oma postitusi, kui need on järjehoidjates
    keep_self_fav: Säilita meeldinud postitused
    keep_self_fav_hint: Ei kustuta oma postitusi, kui need on märgitud meeldivaks
    min_age:
      '1209600': 2 nädalat
      '15778476': 6 kuud
      '2629746': 1 kuu
      '31556952': 1 aasta
      '5259492': 2 kuud
      '604800': 1 nädal
      '63113904': 2 aastat
      '7889238': 3 kuud
    min_age_label: Ajalimiit
    min_favs: Säilita postitused, meeldimistega vähemalt
    min_favs_hint: Ei kustuta ühtegi postitust, mis on saanud vähemalt nii palju lemmikuks märkimist. Postituste kustutamiseks olenemata nende lemmikuks märkimise arvust, jäta tühjaks
    min_reblogs: Säilita postitused jagatud vähemalt
    min_reblogs_hint: Ei kustuta postitusi, kui need on jagatud vähemalt nii mitu korda. Tühjaks jättes kustuvad postitused olenemata jagamistest
  stream_entries:
    pinned: Kinnitatud postitus
    reblogged: jagatud
    sensitive_content: Tundlik sisu
  strikes:
    errors:
      too_late: On hilja seda juhtumit vaidlustada
  tags:
    does_not_match_previous_name: ei ühti eelmise nimega
  themes:
    contrast: Mastodon (Kõrge kontrast)
    default: Mastodon (Tume)
    mastodon-light: Mastodon (Hele)
  time:
    formats:
      default: "%d. %B, %Y. aastal, kell %H:%M"
      month: "%B %Y"
      time: "%H:%M"
  two_factor_authentication:
    add: Lisa
    disable: Keela 2FA
    disabled_success: Kaheastmeline autentimine keelatud
    edit: Muuda
    enabled: Kaheastmeline autentimine on lubatud
    enabled_success: Kaheastmeline autentimine lubatud
    generate_recovery_codes: Loo taastekoodid
    lost_recovery_codes: Taastekoodide abil on võimalik telefoni kaotsimineku puhul kontole siseneda. Taastekoodide puudumisel saab need siin luua. Eelnevad taastekoodid kaotavad kehtivuse.
    methods: Kaheastmelised meetodid
    otp: Autentimisrakendus
    recovery_codes: Taastekoodide varundamine
    recovery_codes_regenerated: Taastekoodid edukalt taasloodud
    recovery_instructions_html: Kui telefon peaks kaotsi minema, on võimalik kontole sisenemisel kasutada ühte järgnevatest taastekoodidest. <strong>Hoia taastekoode turvaliselt</strong>. Näiteks võib neid prindituna hoida koos teiste tähtsate dokumentidega.
    webauthn: Turvavõtmed
  user_mailer:
    appeal_approved:
      action: Oma kontole
      explanation: "%{appeal_date} esitatud vaidlustus %{strike_date} otsuse kohta on rahuldatud. Konto on ennistatud."
      subject: "%{date} esitatud vaidlustus on rahuldatud"
      title: Vaidlustus rahuldatud
    appeal_rejected:
      explanation: "%{appeal_date} esitatud vaidlustus %{strike_date} otsuse kohta on tagasi lükatud."
      subject: "%{date} esitatud vaidlustus on tagasi lükatud"
      title: Vaidlustus tagasi lükatud
    backup_ready:
      explanation: Taotlesid oma Mastodoni konto varukoopiat. See on nüüd valmis allalaadimiseks!
      subject: Arhiiv on allalaadimiseks valmis
      title: Arhiivi väljavõte
    suspicious_sign_in:
      change_password: muuta oma salasõna
      details: 'Sisenemise üksikasjad:'
      explanation: Täheldasime kontole sisenemise uuelt IP-aadressilt.
      further_actions_html: Kui see tuleb üllatusena, soovitame viivitamata %{action} ja lülitada konto turvamiseks sisse kaheastmeline autentimine.
      subject: Kontole sisenemine uuelt IP-aadressilt
      title: Uus sisenemine
    warning:
      appeal: Vaidlustuse esitamine
      appeal_description: Kui see võib olla eksitus, on võimalik %{instance} haldajatele esitada vaidlustus.
      categories:
        spam: Rämpspost
        violation: Sisu eirab järgmisi kogukonnajuhiseid
      explanation:
        delete_statuses: Mõned su positustest eiravad serveri reegleid või tavasid ning on seetõttu %{instance} moderaatorite poolt eemaldatud.
        disable: Konto kasutamine pole enam võimalik, kuid profiil ja muud andmed säilivad. Andmetest on võimalik saada varukoopiat, muuta konto seadeid või konto kustutada.
        mark_statuses_as_sensitive: Mõned postitused märgiti %{instance} moderaatorite poolt kui tundlik sisu. See tähendab, et meedia eelvaadet vaikimisi ei kuvata. Edaspidi postitades on soovitatav seesugune meedia märkida kui tundlik sisu.
        sensitive: Praegusest alates saab kogu Su üleslaetav meedia tundliku sisu märke ja selle eelvaadet ei kuvata enne hoiatust.
        silence: Saad kontot kasutada, ent sel serveril näevad su postitusi ainult need, kes on juba jälgijad, ning võid välja jääda erinevatest avastamisvõimalustest. Käsitsi jälgima asumine on siiski võimalik.
        suspend: Konto kasutamine pole enam võimalik ja profiil ja muud andmed pole enam kättesaadavad. Sisenemine on võimalik andmetest varukoopia saamiseks kuni nende lõpliku kustutamiseni 30 päeva pärast, ent säiltame mõned põhiandmed kustutamisest mööda hiilimise vältimiseks.
      reason: 'Põhjus:'
      statuses: 'Tsiteeritud postitused:'
      subject:
        delete_statuses: Postitused kontol %{acct} on eemaldatud
        disable: Su konto %{acct} on lukustatud
        mark_statuses_as_sensitive: Konto %{acct} postitused on märgitud kui tundlik sisu
        none: Hoiatus kasutajale %{acct}
        sensitive: Konto %{acct} postitused on nüüdsest märgitud kui tundlik sisu
        silence: Su kontole %{acct} on kehtestatud piirangud
        suspend: Su konto %{acct} on peatatud
      title:
        delete_statuses: Postitused eemaldatud
        disable: Konto lukustatud
        mark_statuses_as_sensitive: Postitused märgitud kui tundlik sisu
        none: Hoiatus
        sensitive: Konto märgitud kui tundlik sisu
        silence: Konto limiteeritud
        suspend: Konto kustutatud
    welcome:
      edit_profile_action: Seadista oma profiil
      edit_profile_step: |-
        Esmalt seadista oma profiil. Saad lisada profiilipildi, muuta ekraaninime, lisada lühikirjelduse ja teha paljut muud. Vaata üle oma konto seaded. Saad ise otsustada, kui nähtav on konto teiste jaoks, mis keeltes postitusi oma ajavoos näha soovid ning kui privaatne peaks konto olema.

        Kui mõni asi arusaamatuks jääb, siis võib vaadata juhendvideot: https://youtu.be/J4ItbTOAw7Q
      explanation: Siin on mõned nõuanded, mis aitavad alustada
      final_action: Alusta postitamist
      final_step: 'Nüüd tee oma esimene postitus. Hea tava on uues kohas ennast tutvustada ning kindlasti kasuta selles postituses ka teemaviidet #tutvustus. Isegi kui sul ei ole veel jälgijaid, siis su postitusi näevad kohalikul ajajoonel ka kõik teised serveri kasutajad.'
      full_handle: Kasutajanimi Mastodon võrgustikus
      full_handle_hint: Kui jagad kasutajanime väljaspool serverit, siis kasuta kindlasti pikka nime. Erinevates serverites võib olla sama kasutajanimega liikmeid.
      subject: Tere tulemast Mastodoni
      title: Tere tulemast, %{name}!
  users:
    follow_limit_reached: Ei saa jälgida rohkem kui %{limit} inimest
    invalid_otp_token: Vale kaheastmeline võti
    otp_lost_help_html: Kui kaotasid ligipääsu mõlemale, saad võtta ühendust %{email}-iga
    seamless_external_login: Välise teenuse kaudu sisse logides pole salasõna ja e-posti sätted saadaval.
    signed_in_as: 'Sisse logitud kasutajana:'
  verification:
    explanation_html: 'Saad <strong>kinnitada ennast oma profiili veebiviidete omanikuna</strong>. Selleks peab viidatud veebilehel olema link tagasi su Mastodoni profiilile. Tagasi saatval lingil <strong>peab</strong> olema <code>rel="me"</code> atribuut. Lingi tekstiline sisu ei ole oluline. Siin on üks näide:'
    verification: Kinnitamine
  webauthn_credentials:
    add: Uue turvavõtme lisamine
    create:
      error: Turvavõtme lisamisel tekkis tõrge. Proovi palun uuesti.
      success: Turvavõti edukalt lisatud.
    delete: Kustuta
    delete_confirmation: Kindel, et kustutada see turvavõti?
    description_html: Lubades <strong>turvavõtmega autentimise</strong> on sisenemisel tarvis ühte turvavõtmetest.
    destroy:
      error: Turvavõtme kustutamisel tekkis tõrge. Palun proovi uuesti.
      success: Turvavõtmed edukalt kustutatud.
    invalid_credential: Vigane turvavõti
    nickname_hint: Uue turvavõtme hüüdnimi
    not_enabled: Veebiautentimine pole sisse lülitatud
    not_supported: See veebilehitseja ei toeta turvavõtmeid
    otp_required: Turvavõtmete kasutamiseks tuleb eelnevalt sisse lülitada kaheastmeline autentimine.
    registered_on: Registreeritud %{date}<|MERGE_RESOLUTION|>--- conflicted
+++ resolved
@@ -4,12 +4,8 @@
     about_mastodon_html: 'Tuleviku sotsiaalvõrgustik: Reklaamivaba, korporatiivse järelvalveta, eetiline kujundus ning detsentraliseeritus! Oma enda andmeid Mastodonis!'
     contact_missing: Määramata
     contact_unavailable: Pole saadaval
-<<<<<<< HEAD
-    hosted_on: Decodon majutatud %{domain}-is
-=======
     hosted_on: Mastodon majutatud %{domain}-is
     title: Teave
->>>>>>> 363bedd0
   accounts:
     follow: Jälgi
     followers:
