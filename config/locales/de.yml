---
de:
  about:
    about_mastodon: Mastodon ist ein <em>freier, quelloffener</em> sozialer Netzwerkserver. Als <em>dezentralisierte</em> Alternative zu kommerziellen Plattformen verhindert es die Risiken, die entstehen, wenn eine einzelne Firma deine Kommunikation monopolisiert. Jeder kann Mastodon verwenden und ganz einfach am <em>sozialen Netzwerk</em> teilnehmen.
    about_this: Über diese Instanz
    apps: Apps
    business_email: 'Geschäftliche E-Mail:'
    closed_registrations: Die Registrierung ist auf dieser Instanz momentan geschlossen.
    contact: Kontakt
    description_headline: Was ist %{domain}?
    domain_count_after: andere Instanzen
    domain_count_before: Verbunden mit
    features:
      api: Offene API für Apps und Dienste
      blocks: Mächtige Block- und Stummschaltungswerkzeuge
      characters: 500 Zeichen pro Beitrag
      chronology: Zeitleisten sind chronologisch
      ethics: 'Ethisches Design: keine Werbung, kein Tracking'
      gifv: GIFV-Sets und kurze Videos
      privacy: Granulare Privatsphäre-Einstellungen für jeden Beitrag
      public: Öffentliche Zeitleisten
    features_headline: Was Mastodon einzigartig macht
    get_started: Erste Schritte
    links: Links
    other_instances: Andere Instanzen
    source_code: Quellcode
    status_count_after: Beiträge verfassten
    status_count_before: die
    terms: AGB
    user_count_after: Benutzer
    user_count_before: Heimat für
    version: Version
  accounts:
    follow: Folgen
    followers: Folgende
    following: Folgt
    nothing_here: Hier gibt es nichts!
    people_followed_by: Nutzer, denen %{name} folgt
    people_who_follow: Nutzer, die %{name} folgen
    posts: Beiträge
    remote_follow: Folgen
    unfollow: Entfolgen
  admin:
    accounts:
      are_you_sure: Bist du sicher?
      display_name: Anzeigename
      domain: Domain
      edit: Bearbeiten
      email: E-Mail
      feed_url: Feed-URL
      followers: Folgende
      follows: Folgt
      location:
        all: Alle
        local: Lokal
        remote: Entfernt
        title: Ort
      media_attachments: Medienanhänge
      moderation:
        all: Alle
        silenced: Stummgeschaltet
        suspended: Gesperrt
        title: Moderation
      most_recent_activity: Letzte Aktivität
      most_recent_ip: Letzte IP-Adresse
      not_subscribed: Nicht abonniert
      order:
        alphabetic: Alphabetisch
        most_recent: Neueste
        title: Reihenfolge
      perform_full_suspension: Führe vollständige Sperre durch
      profile_url: Profil-URL
      public: Öffentlich
      push_subscription_expires: PuSH-Abonnement läuft aus
      reset_password: Passwort zurücksetzen
      salmon_url: Salmon-URL
      show:
        created_reports: Meldungen durch dieses Konto
        report: Meldung
        targeted_reports: Meldungen über dieses Konto
      silence: Stummschalten
      statuses: Beiträge
      title: Konten
      undo_silenced: Stummschaltung zurücknehmen
      undo_suspension: Sperre zurücknehmen
      username: Benutzername
      web: Web
    domain_blocks:
      add_new: Neu hinzufügen
      created_msg: Die Domain-Blockade wird nun durchgeführt
      destroyed_msg: Die Domain-Blockade wurde rückgängig gemacht
      domain: Domain
      new:
        create: Blockade einrichten
        hint: Die Domain-Blockade wird nicht die Erstellung von Konteneinträgen in der Datenbank verhindern, aber rückwirkend und automatisch alle Moderationsmethoden auf diese Accounts anwenden.
        severity:
          desc_html: "<strong>Stummschaltung</strong> wird die Beiträge dieses Accounts für alle, die ihm nicht folgen, unsichtbar machen. Eine <strong>Sperre</strong> wird alle Beiträge, Medien und Profildaten dieses Accounts entfernen."
          silence: Stummschaltung
          suspend: Sperre
        title: Neue Domain-Blockade
      reject_media: Mediendateien ablehnen
      reject_media_hint: Entfernt lokal gespeicherte Mediendateien und verweigert künftig deren Herunterladen. Irrelevant für Sperren
      severities:
        silence: Stummschaltung
        suspend: Sperren
      severity: Gewichtung
      show:
        affected_accounts:
          one: Ein Konto in der Datenbank betroffen
          other: "%{count} Konten in der Datenbank betroffen"
        retroactive:
          silence: Alle existierenden Konten dieser Domain nicht mehr stummschalten
          suspend: Alle existierenden Konten dieser Domain entsperren
        title: Domain-Blockade für %{domain} zurücknehmen
        undo: Zurücknehmen
      title: Domain-Blockaden
      undo: Zurücknehmen
    instances:
      account_count: Bekannte Konten
      domain_name: Domain
      title: Bekannte Instanzen
    reports:
      comment:
        label: Kommentar
        none: Kein
      delete: Löschen
      id: ID
      mark_as_resolved: Als gelöst markieren
      report: "#%{id} melden"
      reported_account: Gemeldetes Konto
      reported_by: Gemeldet von
      resolved: Gelöst
      silence_account: Account stummschalten
      status: Status
      suspend_account: Account sperren
      target: Ziel
      title: Meldungen
      unresolved: Ungelöst
      view: Ansehen
    settings:
      contact_information:
        email: Eine öffentliche E-Mail-Adresse angeben
        label: Kontaktinformationen
        username: Einen Benutzernamen angeben
      registrations:
        closed_message:
          desc_html: Wird auf der Frontseite angezeigt, wenn die Registrierung geschlossen ist<br>Du kannst HTML-Tags benutzen
          title: Nachricht über geschlossene Registrierung
        open:
          disabled: Deaktiviert
          enabled: Aktiviert
          title: Offene Registrierung
      setting: Einstellung
      site_description:
        desc_html: Wird als Absatz auf der Frontseite angezeigt und als Meta-Tag benutzt.<br>Du kannst HTML-Tags benutzen, insbesondere <code>&lt;a&gt;</code> und <code>&lt;em&gt;</code>.
        title: Seitenbeschreibung
      site_description_extended:
        desc_html: Wird auf der erweiterten Informationsseite angezeigt<br>Du kannst HTML-Tags benutzen
        title: Erweiterte Seitenbeschreibung
      site_title: Seitentitel
      title: Seiteneinstellungen
    subscriptions:
      callback_url: Callback-URL
      confirmed: Bestätigt
      expires_in: Verfällt in
      last_delivery: Letzte Zustellung
      title: PubSubHubbub
      topic: Thema
    title: Administration
  application_mailer:
    settings: 'E-Mail-Einstellungen ändern: %{link}'
    signature: Mastodon-Benachrichtigungen von %{instance}
    view: 'Darstellung:'
  applications:
    invalid_url: Die angegebene URL ist ungültig
  auth:
    change_password: Passwort ändern
    didnt_get_confirmation: Keine Bestätigung bekommen?
    forgot_password: Passwort vergessen?
    login: Anmelden
    logout: Abmelden
    register: Registrieren
    resend_confirmation: Bestätigung nochmal versenden
    reset_password: Passwort zurücksetzen
    set_new_password: Neues Passwort setzen
  authorize_follow:
    error: Das Profil konnte nicht geladen werden
    follow: Folgen
    prompt_html: 'Du (<strong>%{self}</strong>) möchtest dieser Person folgen:'
    title: "%{acct} folgen"
  datetime:
    distance_in_words:
      about_x_hours: "%{count}h"
      about_x_months: "%{count}mo"
      about_x_years: "%{count}y"
      almost_x_years: "%{count}y"
      half_a_minute: Gerade eben
      less_than_x_minutes: "%{count}m"
      less_than_x_seconds: Gerade eben
      over_x_years: "%{count}y"
      x_days: "%{count}d"
      x_minutes: "%{count}m"
      x_months: "%{count}mo"
      x_seconds: "%{count}s"
  errors:
    '404': Die Seite, die du gesucht hast, existiert nicht.
    '410': Die Seite, die du gesucht hast, existiert nicht mehr.
    '422':
      content: Sicherheitsüberprüfung fehlgeschlagen. Blockierst du Cookies?
      title: Sicherheitsüberprüfung fehlgeschlagen
  exports:
    blocks: Du blockierst
    csv: CSV
    follows: Du folgst
    mutes: Du schaltest stumm
    storage: Medienspeicher
  generic:
    changes_saved_msg: Änderungen gespeichert!
    powered_by: angetrieben von %{link}
    save_changes: Änderungen speichern
    validation_errors:
      one: Etwas ist noch nicht ganz richtig! Bitte korrigiere den Fehler
      other: Etwas ist noch nicht ganz richtig! Bitte korrigiere %{count} Fehler
  imports:
    preface: Du kannst bestimmte Daten wie die Leute, denen du folgst oder die du blockierst, in dein Konto auf dieser Instanz aus einem Export von einer anderen importieren.
    success: Deine Daten wurden erfolgreich hochgeladen und werden in Kürze verabeitet
    types:
      blocking: Blockierliste
      following: Folgeliste
      muting: Stummschaltungsliste
    upload: Hochladen
<<<<<<< HEAD
  landing_strip_html: <strong>%{name}</strong> ist ein Benutzer auf %{link_to_root_path}. Du kannst ihm folgen oder mit ihm interagieren, sofern du ein Konto irgendwo in der Fediverse hast.
=======
  landing_strip_html: "<strong>%{name}</strong> ist ein Benutzer auf %{link_to_root_path}. Du kannst ihm folgen oder mit ihm interagieren, sofern du ein Konto irgendwo in der Fediverse hast."
>>>>>>> 947887f2
  landing_strip_signup_html: Wenn nicht, kannst du dich <a href="%{sign_up_path}">hier anmelden</a>.
  media_attachments:
    validations:
      images_and_video: Es kann kein Video an einen Beitrag, der bereits Bilder enthält, angehängt werden
      too_many: Es können nicht mehr als 4 Bilder angehängt werden
  notification_mailer:
    digest:
      body: 'Hier ist eine kurze Zusammenfasung dessen, was du auf %{instance} seit deinem letzten Besuch am %{since} verpasst hast:'
      mention: "%{name} hat dich erwähnt:"
      new_followers_summary:
        one: Du hast einen neuen Folgenden bekommen! Juhu!
        other: Du hast %{count} neue Folgende bekommen! Großartig!
      subject:
        one: "1 neue Mitteilung seit deinem letzten Besuch \U0001F418"
        other: "%{count} neue Mitteilungen seit deinem letzten Besuch \U0001F418"
    favourite:
      body: 'Dein Beitrag wurde von %{name} favorisiert:'
      subject: "%{name} hat deinen Beitrag favorisiert."
    follow:
      body: "%{name} folgt dir jetzt!"
      subject: "%{name} folgt dir jetzt."
    follow_request:
      body: "%{name} möchte dir folgen:"
      subject: "%{name} möchte dir folgen."
    mention:
      body: "%{name} hat dich erwähnt:"
      subject: "%{name} hat dich erwähnt."
    reblog:
      body: 'Dein Beitrag wurde von %{name} geteilt:'
      subject: "%{name} teilte deinen Beitrag."
  pagination:
    next: Vorwärts
    prev: Zurück
    truncate: "&hellip;"
  remote_follow:
    acct: Dein Nutzername@Domain, von dem aus du dieser Person folgen möchtest.
    missing_resource: Die erforderliche Weiterleitungs-URL konnte leider in deinem Profil nicht gefunden werden.
    proceed: Weiter
    prompt: 'Du wirst dieser Person folgen:'
  settings:
    authorized_apps: Autorisierte Anwendungen
    back: Zurück zu Mastodon
    edit_profile: Profil bearbeiten
    export: Datenexport
    import: Datenimport
    preferences: Einstellungen
    settings: Einstellungen
    two_factor_authentication: Zwei-Faktor-Authentisierung
  statuses:
    open_in_web: Im Web öffnen
    over_character_limit: Zeichenlimit von %{max} überschritten
    show_more: Mehr anzeigen
    visibilities:
      private: Nur Folgenden zeigen
      public: Öffentlich
      unlisted: Öffentlich, aber nicht auf der öffentlichen Zeitleiste anzeigen
  stream_entries:
    click_to_show: Klicken um zu zeigen
    reblogged: teilte
    sensitive_content: Sensible Inhalte
  time:
    formats:
      default: "%d.%m.%Y %H:%M"
  two_factor_authentication:
    code_hint: Gib den Code, den deine Authenticator-App generiert hat, zur Bestätigung an
    description_html: Wenn du <strong>Zwei-Faktor-Authentisierung</strong> aktivierst, wirst du dein Telefon zum Anmelden benötigen, welches Tokens für dich generiert, die du eingeben musst.
    disable: Deaktivieren
    enable: Aktivieren
    enabled_success: Zwei-Faktor-Authentisierung erfolgreich aktiviert
    generate_recovery_codes: Wiederherstellungscodes generieren
    instructions_html: "<strong>Lese diesen QR-Code mit Google Authenticator oder einer ähnlichen TOTP-App auf deinem Telefon ein</strong>. Von nun an wird diese App Tokens generieren, die du beim Anmelden eingeben musst."
    lost_recovery_codes: Wiederherstellungscodes erlauben dir, wieder den Zugang zu deinem Konto zu erlangen, falls du dein Telefon verlierst. Wenn du deine Wiederherstellungscodes verloren hast, kannst du sie hier regenerieren. Deine alten Wiederherstellungscodes werden damit ungültig gemacht.
    manual_instructions: 'Wenn du den QR-Code nicht einlesen kannst und ihn manuell eingeben musst, ist hier das Klartext-Geheimnis:'
    recovery_codes_regenerated: Wiederherstellungscodes erfolgreich regeneriert
    recovery_instructions: Wenn du jemals den Zugang zu deinem Telefon verlierst, kannst du einen der Wiederherstellungscodes unten benutzen, um wieder auf dein Konto zugreifen zu können. Bewahre die Wiederherstellungscodes sicher auf, indem du sie beispielsweise ausdruckst und sie zusammen mit anderen wichtigen Dokumenten lagerst.
    setup: Einrichten
    wrong_code: Der eingegebene Code war ungültig! Sind die Server- und die Gerätezeit korrekt?
  users:
    invalid_email: Ungültige E-Mail-Addresse
    invalid_otp_token: Ungültiger Zwei-Faktor-Authentisierungs-Code<|MERGE_RESOLUTION|>--- conflicted
+++ resolved
@@ -229,11 +229,7 @@
       following: Folgeliste
       muting: Stummschaltungsliste
     upload: Hochladen
-<<<<<<< HEAD
-  landing_strip_html: <strong>%{name}</strong> ist ein Benutzer auf %{link_to_root_path}. Du kannst ihm folgen oder mit ihm interagieren, sofern du ein Konto irgendwo in der Fediverse hast.
-=======
   landing_strip_html: "<strong>%{name}</strong> ist ein Benutzer auf %{link_to_root_path}. Du kannst ihm folgen oder mit ihm interagieren, sofern du ein Konto irgendwo in der Fediverse hast."
->>>>>>> 947887f2
   landing_strip_signup_html: Wenn nicht, kannst du dich <a href="%{sign_up_path}">hier anmelden</a>.
   media_attachments:
     validations:
