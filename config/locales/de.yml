de:
  about:
    about_hashtag_html: Dies sind öffentliche Beiträge, die mit <strong>#%{hashtag}</strong>
      getaggt wurden. Wenn du ein Konto irgendwo im Fediversum besitzt, kannst du
      mit ihnen interagieren.
    about_mastodon_html: Mastodon ist ein soziales Netzwerk. Es basiert auf offenen
      Web-Protokollen und freier, quelloffener Software. Es ist dezentral (so wie
      E-Mail!).
    about_this: Über diese Instanz
    administered_by: 'Administriert von:'
    api: API
    apps: Mobile Apps
    closed_registrations: Die Registrierung auf dieser Instanz ist momentan geschlossen.
      Aber du kannst dein Konto auch auf einer anderen Instanz erstellen! Von dort
      hast du genauso Zugriff auf das Mastodon-Netzwerk.
    contact: Kontakt
    contact_missing: Nicht angegeben
    contact_unavailable: N/A
    documentation: Dokumentation
    extended_description_html: '<h3>Ein guter Platz für Regeln</h3>

      <p>Die erweiterte Beschreibung wurde noch nicht aufgesetzt.</p>

      '
    features:
      humane_approach_body: Mastodon hat von den Fehlern anderer Netzwerke gelernt
        und wurde mit dem Augenmerk darauf entwickelt, den Missbrauch sozialer Medien
        zu bekämpfen.
      humane_approach_title: Ein menschlicherer Ansatz
      not_a_product_body: Mastodon ist kein kommerzielles Netzwerk. Keine Werbung,
        kein Abgraben deiner Daten, keine geschlossene Plattform. Es gibt keine Zentrale.
      not_a_product_title: Du bist ein Mensch und keine Ware
      real_conversation_body: Mit 500 Zeichen pro Beitrag und der Ermöglichung präziser
        Inhalts- und Bilderwarnungen kannst du dich so ausdrücken, wie du es möchtest.
      real_conversation_title: Für das echte Gespräch gemacht
      within_reach_body: Verschiedene Apps für iOS, Android und andere Plattformen
        erlauben dir dank unserem blühenden API-Ökosystem, dich von überall auf dem
        Laufenden zu halten.
      within_reach_title: Immer für dich da
    generic_description: '%{domain} ist ein Server im Netzwerk'
    hosted_on: Mastodon, beherbergt auf %{domain}
    learn_more: Mehr erfahren
    other_instances: Andere Instanzen
    privacy_policy: Datenschutzerklärung
    source_code: Quellcode
    status_count_after:
      one: Status
      other: Status
    status_count_before: die
    terms: Nutzungsbedingungen
    user_count_after:
      one: Benutzer
      other: Benutzer
    user_count_before: Zuhause für
    what_is_mastodon: Was ist Mastodon?
  accounts:
<<<<<<< HEAD
    choices_html: "%{name} empfiehlt:"
=======
    choices_html: '%{name} empfiehlt:'
>>>>>>> c5fa30d6
    follow: Folgen
    followers:
      one: Folgende
      other: Follower
    following: Folgt
    joined: Beigetreten am %{date}
    media: Medien
    moved_html: '%{name} ist auf %{new_profile_link} umgezogen:'
    network_hidden: Diese Informationen sind nicht verfügbar
    nothing_here: Hier gibt es nichts!
    people_followed_by: Profile, denen %{name} folgt
    people_who_follow: Profile, die %{name} folgen
    pin_errors:
      following: Du musst dieser Person bereits folgen, um sie empfehlen zu können
    posts:
      one: Beitrag
      other: Beiträge
    posts_tab_heading: Beiträge
    posts_with_replies: Beiträge mit Antworten
    reserved_username: Dieser Profilname ist belegt
    roles:
      admin: Admin
      bot: Bot
      moderator: Moderator
    unfollow: Entfolgen
  admin:
    account_moderation_notes:
      create: Notiz erstellen
      created_msg: Moderationsnotiz erfolgreich erstellt!
      delete: Löschen
      destroyed_msg: Moderationsnotiz erfolgreich gelöscht!
    accounts:
      are_you_sure: Bist du sicher?
      avatar: Profilbild
      by_domain: Domäne
      change_email:
        changed_msg: E-Mail-Adresse des Kontos erfolgreich geändert!
        current_email: Aktuelle E-Mail-Adresse
        label: E-Mail-Adresse ändern
        new_email: Neue E-Mail-Adresse
        submit: E-Mail-Adresse ändern
        title: E-Mail-Adresse für %{username} ändern
      confirm: Bestätigen
      confirmed: Bestätigt
      confirming: Bestätigung
      demote: Degradieren
      disable: Ausschalten
      disable_two_factor_authentication: 2FA abschalten
      disabled: Ausgeschaltet
      display_name: Anzeigename
      domain: Domain
      edit: Bearbeiten
      email: E-Mail
      email_status: E-Mail-Status
      enable: Freischalten
      enabled: Freigegeben
      feed_url: Feed-URL
      followers: Folger
      followers_url: URL des Folgenden
      follows: Folgt
      inbox_url: Posteingangs-URL
      ip: IP-Adresse
      location:
        all: Alle
        local: Lokal
        remote: Entfernt
        title: Ort
      login_status: Loginstatus
      media_attachments: Medienanhänge
      memorialize: In Gedenkmal verwandeln
      moderation:
        all: Alle
        silenced: Stummgeschaltet
        suspended: Gesperrt
        title: Moderation
      moderation_notes: Moderationsnotizen
      most_recent_activity: Letzte Aktivität
      most_recent_ip: Letzte IP-Adresse
      not_subscribed: Nicht abonniert
      order:
        alphabetic: Alphabetisch
        most_recent: Neueste
        title: Sortierung
      outbox_url: Postausgangs-URL
      perform_full_suspension: Vollständige Sperre durchführen
      profile_url: Profil-URL
      promote: Befördern
      protocol: Protokoll
      public: Öffentlich
      push_subscription_expires: PuSH-Abonnement läuft aus
      redownload: Avatar neu laden
      remove_avatar: Profilbild entfernen
      resend_confirmation:
        already_confirmed: Dieser Benutzer wurde bereits bestätigt
        send: Bestätigungsmail erneut senden
        success: Bestätigungs-E-Mail erfolgreich gesendet!
      reset: Zurücksetzen
      reset_password: Passwort zurücksetzen
      resubscribe: Wieder abonnieren
      role: Berechtigungen
      roles:
        admin: Administrator
        moderator: Moderator
        staff: Mitarbeiter
        user: Nutzer
      salmon_url: Salmon-URL
      search: Suche
      shared_inbox_url: Geteilter Posteingang URL
      show:
        created_reports: Meldungen durch dieses Konto
        report: Meldung
        targeted_reports: Meldungen über dieses Konto
      silence: Stummschalten
      statuses: Beiträge
      subscribe: Abonnieren
      title: Konten
      unconfirmed_email: Unbestätigte E-Mail-Adresse
      undo_silenced: Stummschaltung zurücknehmen
      undo_suspension: Sperre zurücknehmen
      unsubscribe: Abbestellen
      username: Profilname
      web: Web
    action_logs:
      actions:
        assigned_to_self_report: '%{name} hat sich die Meldung %{target} selbst zugewiesen'
        change_email_user: '%{name} hat die E-Mail-Adresse des Nutzers %{target} geändert'
        confirm_user: '%{name} hat die E-Mail-Adresse von %{target} bestätigt'
        create_custom_emoji: '%{name} hat neues Emoji %{target} hochgeladen'
        create_domain_block: '%{name} hat die Domain %{target} blockiert'
        create_email_domain_block: '%{name} hat die E-Mail-Domain %{target} geblacklistet'
        demote_user: '%{name} stufte Benutzer %{target} herunter'
        destroy_domain_block: '%{name} hat die Domain %{target} entblockt'
        destroy_email_domain_block: '%{name} hat die E-Mail-Domain %{target} gewhitelistet'
        destroy_status: '%{name} hat Status von %{target} entfernt'
        disable_2fa_user: '%{name} hat Zwei-Faktor-Anforderung für Benutzer %{target}
          deaktiviert'
        disable_custom_emoji: '%{name} hat das %{target} Emoji deaktiviert'
        disable_user: '%{name} hat den Login für Benutzer  %{target} deaktiviert'
        enable_custom_emoji: '%{name} hat das %{target} Emoji aktiviert'
        enable_user: '%{name} hat die Anmeldung für den Benutzer %{target} aktiviert'
        memorialize_account: '%{name} hat %{target}s Profil in eine Gedenkseite umgewandelt'
        promote_user: '%{name} hat %{target} befördert'
        remove_avatar_user: '%{name} hat das Profilbild von %{target} entfernt'
        reopen_report: '%{name} hat die Meldung %{target} wieder geöffnet'
        reset_password_user: '%{name} hat das Passwort für den Benutzer %{target}
          zurückgesetzt'
        resolve_report: '%{name} hat die Meldung %{target} bearbeitet'
        silence_account: '%{name} hat %{target}s Account stummgeschaltet'
        suspend_account: '%{name} hat %{target}s Account gesperrt'
        unassigned_report: '%{name} hat die Zuweisung der Meldung %{target} entfernt'
        unsilence_account: '%{name} hat die Stummschaltung von %{target}s Account
          aufgehoben'
        unsuspend_account: '%{name} hat die Sperrung von %{target}s Account aufgehoben'
        update_custom_emoji: '%{name} hat das %{target} Emoji aktualisiert'
        update_status: '%{name} hat den Status von %{target} aktualisiert'
      deleted_status: (gelöschter Beitrag)
      title: Überprüfungsprotokoll
    custom_emojis:
      by_domain: Domain
      copied_msg: Eine lokale Kopie des Emojis wurde erstellt
      copy: Kopieren
      copy_failed_msg: Es konnte keine lokale Kopie des Emojis erstellt werden
      created_msg: Emoji erstellt!
      delete: Löschen
      destroyed_msg: Emoji gelöscht!
      disable: Deaktivieren
      disabled_msg: Das Emoji wurde deaktiviert
      emoji: Emoji
      enable: Aktivieren
      enabled_msg: Das Emoji wurde aktiviert
      image_hint: PNG bis 50 kB
      listed: Gelistet
      new:
        title: Eigenes Emoji hinzufügen
      overwrite: Überschreiben
      shortcode: Kürzel
      shortcode_hint: Mindestens 2 Zeichen, nur Buchstaben, Ziffern und Unterstriche
      title: Eigene Emojis
      unlisted: Ungelistet
      update_failed_msg: Konnte dieses Emoji nicht aktualisieren
      updated_msg: Emoji erfolgreich aktualisiert!
      upload: Hochladen
    dashboard:
      backlog: Unerledigte Jobs
      config: Konfiguration
      feature_deletions: Kontolöschung
      feature_invites: Einladungslinks
      feature_registrations: Registrierung
      feature_relay: Föderations-Relay
      features: Eigenschaften
      hidden_service: Föderation mit versteckten Diensten
      open_reports: Offene Meldungen
      recent_users: Neueste Nutzer
      search: Volltextsuche
      single_user_mode: Einzelnutzermodus
      software: Software
      space: Speicherverbrauch
      title: Übersicht
      total_users: Benutzer Insgesamt
      trends: Trends
      week_interactions: Interaktionen diese Woche
      week_users_active: Aktiv diese Woche
      week_users_new: Benutzer diese Woche
    domain_blocks:
      add_new: Neu hinzufügen
      created_msg: Die Domain-Blockade wird nun durchgeführt
      destroyed_msg: Die Domain-Blockade wurde rückgängig gemacht
      domain: Domain
      new:
        create: Blockade einrichten
        hint: Die Domain-Blockade wird nicht verhindern, dass Konteneinträge in der
          Datenbank erstellt werden. Aber es werden rückwirkend und automatisch alle
          Moderationsmethoden auf diese Konten angewendet.
        severity:
          desc_html: <strong>Stummschaltung</strong> wird die Beiträge dieses Kontos
            für alle, die ihm nicht folgen, unsichtbar machen. Eine <strong>Sperre</strong>
            wird alle Beiträge, Medien und Profildaten dieses Kontos entfernen. Verwende
            <strong>Kein,</strong> um nur Mediendateien abzulehnen.
          noop: Kein
          silence: Stummschaltung
          suspend: Sperre
        title: Neue Domain-Blockade
      reject_media: Mediendateien ablehnen
      reject_media_hint: Entfernt lokal gespeicherte Mediendateien und verhindert
        deren künftiges Herunterladen. Für Sperren irrelevant
      severities:
        noop: Kein
        silence: Stummschaltung
        suspend: Sperren
      severity: Schweregrad
      show:
        affected_accounts:
          one: Ein Konto in der Datenbank betroffen
          other: '%{count} Konten in der Datenbank betroffen'
        retroactive:
          silence: Alle existierenden Konten dieser Domain nicht mehr stummschalten
          suspend: Alle existierenden Konten dieser Domain entsperren
        title: Domain-Blockade für %{domain} zurücknehmen
        undo: Zurücknehmen
      title: Domain-Blockaden
      undo: Zurücknehmen
    email_domain_blocks:
      add_new: Neue hinzufügen
      created_msg: E-Mail-Domain-Blockade erfolgreich erstellt
      delete: Löschen
      destroyed_msg: E-Mail-Domain-Blockade erfolgreich gelöscht
      domain: Domain
      new:
        create: Blockade erstellen
        title: Neue E-Mail-Domain-Blockade
      title: E-Mail-Domain-Blockade
    instances:
      account_count: Bekannte Konten
      domain_name: Domain
      reset: Zurücksetzen
      search: Suchen
      title: Bekannte Instanzen
    invites:
      deactivate_all: Alle deaktivieren
      filter:
        all: Alle
        available: Verfügbar
        expired: Ausgelaufen
        title: Filter
      title: Einladungen
    relays:
      add_new: Neues Relay hinzufügen
      description_html: Ein <strong>Föderierungsrelay</strong> ist ein vermittelnder
        Server, der eine große Anzahl öffentlicher Beiträge zwischen Servern austauscht,
        die es abonnieren und zu ihm veröffentlichen.<strong> Es kann kleinen und
        mittleren Servern dabei helfen, Inhalte des Fediverse zu entdecken</strong>,
        was andernfalls das manuelle Folgen anderer Leute auf entfernten Servern durch
        lokale Nutzer erfordern würde.
      enable_hint: Sobald aktiviert wird dein Server alle öffentlichen Beiträge dieses
        Relays abonnieren und wird alle öffentlichen Beiträge dieses Servers an es
        senden.
      inbox_url: Relay-URL
      pending: Warte auf Zustimmung des Relays
      save_and_enable: Speichern und aktivieren
      setup: Relayverbindung einrichten
      status: Status
      title: Relays
      save_and_enable: Speichern und aktivieren
    report_notes:
      created_msg: Meldungs-Kommentar erfolgreich erstellt!
      destroyed_msg: Meldungs-Kommentar erfolgreich gelöscht!
    reports:
      account:
        note: Notiz
        report: Meldung
      action_taken_by: Maßnahme ergriffen durch
      are_you_sure: Bist du dir sicher?
      assign_to_self: Mir zuweisen
      assigned: Zugewiesener Moderator
      comment:
        none: Kein
      created_at: Gemeldet
      mark_as_resolved: Als gelöst markieren
      mark_as_unresolved: Als ungelöst markieren
      notes:
        create: Kommentar hinzufügen
        create_and_resolve: Mit Kommentar lösen
        create_and_unresolve: Mit Kommentar wieder öffnen
        delete: Löschen
        placeholder: Beschreibe, welche Maßnahmen ergriffen wurden oder irgendwelche
          andere Neuigkeiten…
      reopen: Meldung wieder öffnen
      report: 'Meldung #%{id}'
      reported_account: Gemeldetes Konto
      reported_by: Gemeldet von
      resolved: Gelöst
      resolved_msg: Meldung erfolgreich gelöst!
      silence_account: Konto stummschalten
      status: Status
      suspend_account: Konto sperren
      title: Meldungen
      unassign: Zuweisung entfernen
      unresolved: Ungelöst
      updated_at: Aktualisiert
    settings:
      activity_api_enabled:
        desc_html: Anzahl der lokal geposteten Beiträge, aktiven Nutzern und neuen
          Registrierungen in wöchentlichen Zusammenfassungen
        title: Veröffentliche gesamte Statistiken über Benutzeraktivitäten
      bootstrap_timeline_accounts:
        desc_html: Mehrere Profilnamen durch Kommata trennen. Funktioniert nur mit
          lokalen und nicht gesperrten Konten. Standardwert bei freigelassenem Feld
          sind alle lokalen Admins.
        title: Konten, denen Neu-Angemeldete automatisch folgen
      contact_information:
        email: Öffentliche E-Mail-Adresse
        username: Profilname für die Kontaktaufnahme
      custom_css:
        desc_html: Verändere das Aussehen mit CSS, dass auf jeder Seite geladen wird
        title: Benutzerdefiniertes CSS
      hero:
        desc_html: Wird auf der Startseite angezeigt. Mindestens 600x100px sind empfohlen.
          Wenn es nicht gesetzt wurde, wird das Instanz-Thumbnail dafür verwendet
        title: Bild für Startseite
      peers_api_enabled:
        desc_html: Domain-Namen dieser Instanz, die im Fediverse gefunden wurden
        title: Veröffentliche Liste von gefundenen Instanzen
      preview_sensitive_media:
        desc_html: Linkvorschauen auf anderen Webseiten werden ein Vorschaubild anzeigen,
          obwohl die Medien als heikel gekennzeichnet sind
        title: Heikle Medien in OpenGraph-Vorschauen anzeigen
      registrations:
        closed_message:
          desc_html: Wird auf der Frontseite angezeigt, wenn die Registrierung geschlossen
            ist. Du kannst HTML-Tags benutzen
          title: Nachricht über geschlossene Registrierung
        deletion:
          desc_html: Allen erlauben, ihr Konto eigenmächtig zu löschen
          title: Kontolöschung erlauben
        min_invite_role:
          disabled: Niemand
          title: Einladungen erlauben von
        open:
          desc_html: Allen erlauben, ein Konto zu erstellen
          title: Registrierung öffnen
      show_known_fediverse_at_about_page:
        desc_html: Wenn aktiviert, wird es alle Beiträge aus dem bereits bekannten
          Teil des Fediversums auf der Startseite anzeigen. Andernfalls werden lokale
          Beitrage der Instanz angezeigt.
        title: Verwende öffentliche Zeitleiste für die Vorschau
      show_staff_badge:
        desc_html: Zeige Mitarbeiter-Badge auf Benutzerseite
        title: Zeige Mitarbeiter-Badge
      site_description:
        desc_html: Einleitungsabschnitt auf der Frontseite. Beschreibe, was diese
          Mastodon-Instanz ausmacht. Du kannst HTML-Tags benutzen, insbesondere <code>&lt;a&gt;</code>
          und <code>&lt;em&gt;</code>.
        title: Beschreibung der Instanz
      site_description_extended:
        desc_html: Bietet sich für Verhaltenskodizes, Regeln, Richtlinien und weiteres
          an, was deine Instanz auszeichnet. Du kannst HTML-Tags benutzen
        title: Erweiterte Beschreibung der Instanz
      site_short_description:
        desc_html: Wird angezeigt in der Seitenleiste und in Meta-Tags. Beschreibe
          in einem einzigen Abschnitt, was Mastodon ist und was diesen Server ausmacht.
          Falls leer, wird die Instanz-Beschreibung verwendet.
        title: Kurze Instanz-Beschreibung
      site_terms:
        desc_html: Hier kannst du deine eigenen Geschäftsbedingungen, Datenschutzerklärung
          und anderes rechtlich Relevante eintragen. Du kannst HTML-Tags benutzen
        title: Eigene Geschäftsbedingungen
      site_title: Name der Instanz
      thumbnail:
        desc_html: Wird für die Vorschau via OpenGraph und API verwendet. 1200×630
          px wird empfohlen
        title: Instanz-Thumbnail
      timeline_preview:
        desc_html: Auf der Frontseite die öffentliche Zeitleiste anzeigen
        title: Zeitleisten-Vorschau
      title: Instanz-Einstellungen
    statuses:
      back_to_account: Zurück zum Konto
      batch:
        delete: Löschen
        nsfw_off: Als nicht heikel markieren
        nsfw_on: Als heikel markieren
      failed_to_execute: Ausführen fehlgeschlagen
      media:
        title: Medien
      no_media: Keine Medien
      no_status_selected: Keine Beiträge wurden verändert, weil keine ausgewählt wurden
      title: Beiträge des Kontos
      with_media: Mit Medien
    subscriptions:
      callback_url: Callback-URL
      confirmed: Bestätigt
      expires_in: Verfällt in
      last_delivery: Letzte Zustellung
      title: WebSub
      topic: Thema
    suspensions:
      bad_acct_msg: Der Bestätigungswert stimmt nicht überein. Sperrst du das richtige
        Benutzerkonto?
      hint_html: 'Um die Sperrung des Benutzerkontos zu genehmigen tippe %{value}
        in das Feld unten ein:'
      proceed: Fortfahren
      title: '%{acct} sperren'
      warning_html: 'Die Sperrung des Benutzerkontos wird <strong>unwiederrufliche</strong>
        Schäden hervorrufen und alle Daten löschen, die folgendes beinhalten:'
    title: Administration
  admin_mailer:
    new_report:
      body: '%{reporter} hat %{target} gemeldet'
      body_remote: Jemand von %{domain} hat %{target} gemeldet
      subject: Neue Meldung auf %{instance} (#%{id})
  application_mailer:
    notification_preferences: Ändere E-Mail-Einstellungen
    salutation: '%{name},'
    settings: 'E-Mail-Einstellungen ändern: %{link}'
    view: 'Ansehen:'
    view_profile: Zeige Profil
    view_status: Zeige Status
  applications:
    created: Anwendung erfolgreich erstellt
    destroyed: Anwendung erfolgreich gelöscht
    invalid_url: Die angegebene URL ist ungültig
    regenerate_token: Zugangs-Token neu erstellen
    token_regenerated: Zugangs-Token neu erstellt
    warning: Sei mit diesen Daten sehr vorsichtig. Teile sie mit niemandem!
    your_token: Dein Zugangs-Token
  auth:
    agreement_html: Indem du dich registrierst, erklärst du dich mit den Regeln, die
      <a href="%{rules_path}">auf dieser Instanz gelten</a> und der <a href="%{terms_path}">Datenschutzerklärung</a>
      einverstanden.
    change_password: Passwort
    confirm_email: E-Mail bestätigen
    delete_account: Konto löschen
    delete_account_html: Falls du dein Konto löschen willst, kannst du <a href="%{path}">hier
      damit fortfahren</a>. Du wirst um Bestätigung gebeten werden.
    didnt_get_confirmation: Keine Bestätigungs-Mail erhalten?
    forgot_password: Passwort vergessen?
    invalid_reset_password_token: Das Token zum Zurücksetzen des Passworts ist ungültig
      oder abgelaufen. Bitte fordere ein neues an.
    login: Anmelden
    logout: Abmelden
    migrate_account: Ziehe zu einem anderen Account um
    migrate_account_html: Wenn du es wünschst diesen Account zu einem anderen umzuziehen,
      dann kannst du <a href="%{path}">es hier einstellen</a>.
    or: oder
    or_log_in_with: Oder anmelden mit
    providers:
      cas: CAS
      saml: SAML
    register: Registrieren
    register_elsewhere: Registrieren auf einem anderen Server
    resend_confirmation: Bestätigungs-Mail erneut versenden
    reset_password: Passwort zurücksetzen
    security: Sicherheit
    set_new_password: Neues Passwort setzen
  authorize_follow:
    already_following: Du folgst diesem Konto bereits
    error: Das Profil konnte nicht geladen werden
    follow: Folgen
    follow_request: 'Du hast eine Folgeanfrage gesendet an:'
    following: 'Erfolg! Du folgst nun:'
    post_follow:
      close: Oder du schließt einfach dieses Fenster.
      return: Zeige Profil des Benutzers
      web: Das Web öffnen
    title: '%{acct} folgen'
  datetime:
    distance_in_words:
      about_x_hours: '%{count}h'
      about_x_months: '%{count}mo'
      about_x_years: '%{count}y'
      almost_x_years: '%{count}y'
      half_a_minute: Gerade eben
      less_than_x_minutes: '%{count}m'
      less_than_x_seconds: Gerade eben
      over_x_years: '%{count}y'
      x_days: '%{count}d'
      x_minutes: '%{count}m'
      x_months: '%{count}mo'
      x_seconds: '%{count}s'
  deletes:
    bad_password_msg: Falsches Passwort
    confirm_password: Gib dein derzeitiges Passwort ein, um deine Identität zu bestätigen
    description_html: Hiermit wird <strong>dauerhaft und unwiederbringlich</strong>
      der Inhalt deines Kontos gelöscht und dein Konto deaktiviert. Dein Profilname
      wird reserviert, um künftige Imitationen zu verhindern.
    proceed: Konto löschen
    success_msg: Dein Konto wurde erfolgreich gelöscht
    warning_html: Wir können nur dafür garantieren, dass die Inhalte auf dieser einen
      Instanz gelöscht werden. Bei Inhalten, die weit verbreitet wurden, ist es wahrscheinlich,
      dass Spuren bleiben werden. Server, die offline sind oder keine Benachrichtigungen
      von deinem Konto mehr empfangen, werden ihre Datenbanken nicht bereinigen.
    warning_title: Verfügbarkeit verstreuter Inhalte
  errors:
    '403': Dir fehlt die Befugnis, diese Seite sehen zu können.
    '404': Diese Seite existiert nicht.
    '410': Diese Seite existiert nicht mehr.
    '422':
      content: Sicherheitsüberprüfung fehlgeschlagen. Blockierst du Cookies?
      title: Sicherheitsüberprüfung fehlgeschlagen
    '429': Du wurdest gedrosselt
    '500':
      content: Bitte verzeih, etwas ist bei uns schief gegangen.
      title: Diese Seite ist kaputt
    noscript_html: Bitte aktiviere JavaScript, um die Mastodon-Web-Anwendung zu verwenden.
      Alternativ kannst du auch eine der <a href="https://github.com/tootsuite/documentation/blob/master/Using-Mastodon/Apps.md">nativen
      Mastodon-Anwendungen</a> für deine Plattform probieren.
  exports:
    archive_takeout:
      date: Datum
      download: Dein Archiv herunterladen
      hint_html: Du kannst ein Archiv deiner <strong>Beiträge und hochgeladenen Medien</strong>
        anfragen. Die exportierten Daten werden im ActivityPub-Format gespeichert,
        welches mit jeder Software lesbar ist die das Format unterstützt. Du kannst
        alle 7 Tage ein Archiv anfordern.
      in_progress: Stelle dein Archiv zusammen...
      request: Dein Archiv anfragen
      size: Größe
    blocks: Du hast blockiert
    csv: CSV
    follows: Du folgst
    mutes: Du hast stummgeschaltet
    storage: Medienspeicher
  filters:
    contexts:
      home: Startseite
      notifications: Benachrichtigungen
      public: Öffentliche Zeitleisten
      thread: Gespräche
    edit:
      title: Filter bearbeiten
    errors:
      invalid_context: Ungültiger oder fehlender Kontext übergeben
      invalid_irreversible: Unwiderrufliche Filterung funktioniert nur mit Heim- oder
        Benachrichtigungskontext
    index:
      delete: Löschen
      title: Filter
    new:
      title: Neuen Filter hinzufügen
  followers:
    domain: Instanz
    explanation_html: Wenn du sicherstellen willst, dass deine Beiträge privat sind,
      musst du wissen, wer dir folgt. <strong>Deine privaten Beiträge werden an alle
      Instanzen weitergegeben, auf denen Menschen registriert sind, die dir folgen.</strong>
      Wenn du den Betreibenden einer Instanz misstraust und du befürchtest, dass sie
      deine Privatsphäre missachten könnten, kannst du sie hier entfernen.
    followers_count: Zahl der Folgenden
    lock_link: dein Konto sperrst
    purge: Von der Liste deiner Folgenden löschen
    success:
      one: Folgende von einer Domain werden soft-geblockt …
      other: Folgende von %{count} Domains werden soft-geblockt …
    true_privacy_html: Bitte beachte, dass <strong>wirklicher Schutz deiner Privatsphäre
      nur durch Ende-zu-Ende-Verschlüsselung erreicht werden kann.</strong>.
    unlocked_warning_html: Wer dir folgen will, kann dies jederzeit ohne deine vorige
      Einverständnis tun und erhält damit automatisch Zugriff auf deine privaten Beiträge.
      Wenn du %{lock_link}, kannst du vorab entscheiden, wer dir folgen darf und wer
      nicht.
    unlocked_warning_title: Dein Konto ist nicht gesperrt
  footer:
    developers: Entwickler
    more: Mehr…
    resources: Ressourcen
  generic:
    changes_saved_msg: Änderungen gespeichert!
    save_changes: Änderungen speichern
    validation_errors:
      one: Etwas ist noch nicht ganz richtig! Bitte korrigiere den Fehler
      other: Etwas ist noch nicht ganz richtig! Bitte korrigiere %{count} Fehler
  imports:
    preface: Daten, die du aus einer anderen Instanz exportiert hast, kannst du hier
      importieren. Beispielsweise die Liste derjenigen, denen du folgst oder die du
      blockiert hast.
    success: Deine Daten wurden erfolgreich hochgeladen und werden in Kürze verarbeitet
    types:
      blocking: Blockierliste
      following: Folgeliste
      muting: Stummschaltungsliste
    upload: Hochladen
  in_memoriam_html: In Gedenken.
  invites:
    delete: Deaktivieren
    expired: Abgelaufen
    expires_in:
      '1800': 30 Minuten
      '21600': 6 Stunden
      '3600': 1 Stunde
      '43200': 12 Stunden
      '604800': 1 Woche
      '86400': 1 Tag
    expires_in_prompt: Nie
    generate: Generieren
    invited_by: 'Du wurdest eingeladen von:'
    max_uses:
      one: 1 mal verwendet
      other: '%{count} mal verwendet'
    max_uses_prompt: Kein Limit
    prompt: Generiere und teile Links um Zugang zu dieser Instanz zu geben
    table:
      expires_at: Läuft ab
      uses: Verwendungen
    title: Leute Einladen
  lists:
    errors:
      limit: Du hast die maximale Anzahl an Listen erreicht
  media_attachments:
    validations:
      images_and_video: Es kann kein Video an einen Beitrag, der bereits Bilder enthält,
        angehängt werden
      too_many: Es können nicht mehr als 4 Bilder angehängt werden
  migrations:
    acct: benutzername@domain des neuen Accounts
    currently_redirecting: 'Deine Profilweiterleitung wurde gesetzt auf:'
    proceed: Speichern
    updated_msg: Deine Account-Migrationseinstellungen wurden erfolgreich aktualisiert!
  moderation:
    title: Moderation
  notification_mailer:
    digest:
      action: Zeige alle Benachrichtigungen
      body: Hier ist eine kurze Zusammenfassung der Nachrichten, die du seit deinem
        letzten Besuch am %{since} verpasst hast
      mention: '%{name} hat dich erwähnt:'
      new_followers_summary:
        one: Außerdem ist dir seit du weg warst ein weiteres Wesen gefolgt! Juhu!
        other: Außerdem sind dir seit du weg warst %{count} weitere Wesen gefolgt!
          Großartig!
      subject:
        one: 1 neue Mitteilung seit deinem letzten Besuch 🐘
        other: '%{count} neue Mitteilungen seit deinem letzten Besuch 🐘'
      title: In deiner Abwesenheit...
    favourite:
      body: 'Dein Beitrag wurde von %{name} favorisiert:'
      subject: '%{name} hat deinen Beitrag favorisiert'
      title: Neue Favorisierung
    follow:
      body: '%{name} folgt dir jetzt!'
      subject: '%{name} folgt dir jetzt'
      title: Neuer Follower
    follow_request:
      action: Verwalte Folge-Anfragen
      body: '%{name} möchte dir folgen'
      subject: 'Ausstehender Follower: %{name}'
      title: Neue Folge-Anfrage
    mention:
      action: Antworten
      body: '%{name} hat dich erwähnt:'
      subject: '%{name} hat dich erwähnt'
      title: Neue Erwähnung
    reblog:
      body: '%{name} hat deinen Beitrag geteilt:'
      subject: '%{name} hat deinen Beitrag geteilt'
      title: Dein Beitrag wurde geteilt
  number:
    human:
      decimal_units:
        format: '%n%u'
        units:
          billion: B
          million: M
          quadrillion: Q
          thousand: K
          trillion: T
          unit: ''
  pagination:
    newer: Neuer
    next: Vorwärts
    older: Älter
    prev: Zurück
    truncate: '&hellip;'
  preferences:
    languages: Sprachen
    other: Weiteres
    publishing: Beiträge
    web: Web
  remote_follow:
    acct: Profilname@Domain, von wo aus du dieser Person folgen möchtest
    missing_resource: Die erforderliche Weiterleitungs-URL für dein Konto konnte nicht
      gefunden werden
    no_account_html: Noch keinen Account? Du kannst dich <a href='%{sign_up_path}'
      target='_blank'>hier anmelden</a>
    proceed: Weiter
    prompt: 'Du wirst dieser Person folgen:'
  remote_interaction:
    proceed: Fortfahren zum Interagieren
    prompt: 'Du wirst mit diesem Beitrag interagieren:'
  remote_unfollow:
    error: Fehler
    title: Titel
    unfollowed: Entfolgt
  sessions:
    activity: Letzte Aktivität
    browser: Browser
    browsers:
      alipay: Alipay
      blackberry: Blackberry
      chrome: Chrome
      edge: Microsoft Edge
      electron: Electron
      firefox: Firefox
      generic: Unbekannter Browser
      ie: Internet Explorer
      micro_messenger: MicroMessenger
      nokia: Nokia S40 Ovi Browser
      opera: Opera
      otter: Otter
      phantom_js: PhantomJS
      qq: QQ Browser
      safari: Safari
      uc_browser: UCBrowser
      weibo: Weibo
    current_session: Aktuelle Sitzung
    description: '%{browser} auf %{platform}'
    explanation: Dies sind die Webbrowser, die derzeit in dein Mastodon-Konto eingeloggt
      sind.
    ip: IP-Adresse
    platforms:
      adobe_air: Adobe Air
      android: Android
      blackberry: Blackberry
      chrome_os: ChromeOS
      firefox_os: Firefox OS
      ios: iOS
      linux: Linux
      mac: Mac
      other: unbekannte Plattform
      windows: Windows
      windows_mobile: Windows Mobile
      windows_phone: Windows Phone
    revoke: Schließen
    revoke_success: Sitzung erfolgreich geschlossen
    title: Sitzungen
  settings:
    authorized_apps: Autorisierte Anwendungen
    back: Zurück zu Mastodon
    delete: Konto löschen
    development: Entwicklung
    edit_profile: Profil bearbeiten
    export: Datenexport
    followers: Autorisierte Folgende
    import: Datenimport
    migrate: Account-Umzug
    notifications: Benachrichtigungen
    preferences: Einstellungen
    settings: Einstellungen
    two_factor_authentication: Zwei-Faktor-Auth
    your_apps: Deine Anwendungen
  statuses:
    attached:
      description: 'Angehängt: %{attached}'
      image:
        one: '%{count} Bild'
        other: '%{count} Bilder'
      video:
        one: '%{count} Video'
        other: '%{count} Videos'
    boosted_from_html: Geteilt von %{acct_link}
    content_warning: 'Inhaltswarnung: %{warning}'
    disallowed_hashtags:
      one: 'Enthält den unerlaubten Hashtag: %{tags}'
      other: 'Enthält die unerlaubten Hashtags: %{tags}'
    language_detection: Sprache automatisch erkennen
    open_in_web: Im Web öffnen
    over_character_limit: Zeichenlimit von %{max} überschritten
    pin_errors:
      limit: Du hast bereits die maximale Anzahl an Beiträgen angeheftet
      ownership: Du kannst nur eigene Beiträge anheften
      private: Du kannst nur öffentliche Beiträge anheften
      reblog: Du kannst keine geteilten Beiträge anheften
    show_more: Mehr anzeigen
    sign_in_to_participate: Melde dich an, um an der Konversation teilzuhaben
    title: '%{name}: "%{quote}"'
    visibilities:
      private: Nur Folgende
      private_long: Nur für Folgende sichtbar
      public: Öffentlich
      public_long: Für alle sichtbar
      unlisted: Nicht gelistet
      unlisted_long: Für alle sichtbar, aber nicht in öffentlichen Zeitleisten aufgelistet
  stream_entries:
    pinned: Angehefteter Beitrag
    reblogged: teilte
    sensitive_content: Heikle Inhalte
  terms:
    body_html: "<h2>Datenschutzerklärung</h2>\n<h3 id=\"collect\">Welche Informationen\
      \ sammeln wir?</h3>\n\n<ul>\n  <li><em>Grundlegende Kontoinformationen</em>:\
      \ Wenn du dich auf diesem Server registrierst, wirst du darum gebeten, einen\
      \ Benutzernamen, eine E-Mail-Adresse und ein Passwort einzugeben. Du kannst\
      \ auch zusätzliche Profilinformationen wie etwa einen Anzeigenamen oder eine\
      \ Biografie eingeben und ein Profilbild oder ein Headerbild hochladen. Der Benutzername,\
      \ der Anzeigename, die Biografie, das Profilbild und das Headerbild werden immer\
      \ öffentlich angezeigt.</li>\n  <li><em>Beiträge, Folge- und andere öffentliche\
      \ Informationen</em>: Die Liste der Leute, denen du folgst, wird öffentlich\
      \ gezeigt, das gleiche gilt für deine Folgenden (Follower). Sobald du eine Nachricht\
      \ übermittelst, wird das Datum und die Uhrzeit gemeinsam mit der Information,\
      \ welche Anwendung du dafür verwendet hast, gespeichert. Nachricht können Medienanhänge\
      \ enthalten, etwa Bilder und Videos. Öffentliche und ungelistete Beiträge sind\
      \ öffentlich verfügbar. Sobald du einen Beitrag auf deinem Profil featurest,\
      \ sind dies auch öffentlich verfügbare Informationen. Deine Beiträge werden\
      \ an deine Folgenden ausgeliefert, was in manchen Fällen bedeutet, dass sie\
      \ an andere Server ausgeliefert werden und dort Kopien gespeichert werden. Sobald\
      \ du Beiträge löschst, wird dies ebenso an deine Follower ausgeliefert. Die\
      \ Handlungen des Teilens und Favorisieren eines anderen Beitrages ist immer\
      \ öffentlich.</li>\n  <li><em>Direkte und \"Nur Folgende\"-Beiträge</em>: Alle\
      \ Beiträge werden auf dem Server gespeichert und verarbeitet. \"Nur Folgende\"\
      -Beiträge werden an deine Folgenden und an Benutzer, die du in ihnen erwähnst,\
      \ ausgeliefert, direkte Beiträge nur an in ihnen erwähnte Benutzer. In manchen\
      \ Fällen bedeutet dass, dass sie an andere Server ausgeliefert werden und dort\
      \ Kopien gespeichert werden. Wir bemühen uns nach bestem Wissen und Gewissen,\
      \ den Zugriff auf diese Beiträge auf nur autorisierte Personen einzuschränken,\
      \ jedoch könnten andere Server dabei scheitern. Deswegen ist es wichtig, die\
      \ Server, zu denen deine Folgenden gehören, zu überprüfen. Du kannst eine Option\
      \ in den Einstellungen umschalten, um neue Folgenden manuell anzunehmen oder\
      \ abzuweisen. <em>Bitte beachte, dass die Betreiber des Server und jedes empfangenden\
      \ Servers solche Nachrichten anschauen könnten</em> und dass Empfänger von diesen\
      \ eine Bildschirmkopie erstellen könnten, sie kopieren oder anderweitig weiterverteilen\
      \ könnten. <em>Teile nicht irgendwelche gefährlichen Informationen über Mastodon.</em></li>\n\
      \  <li><em>Internet Protocol-Adressen (IP-Adressen) und andere Metadaten</em>:\
      \ Sobald du dich anmeldest, erfassen wir sowohl die IP-Adresse, von der aus\
      \ du dich anmeldest, als auch den Namen deine Browseranwendung. Alle angemeldeten\
      \ Sitzungen (Sessions) sind für deine Überprüfung und Widerruf in den Einstellungen\
      \ verfügbar. Die letzte verwendete IP-Adresse wird bis zu 12 Monate lang gespeichert.\
      \ Wir könnten auch Serverprotokoll behalten, welche die IP-Adresse von jeder\
      \ Anfrage an unseren Server enthalten.</li>\n</ul>\n\n<hr class=\"spacer\" />\n\
      \n<h3 id=\"use\">Für was verwenden wir deine Informationen?</h3>\n\n<p>Jede\
      \ der von dir gesammelten Information kann in den folgenden Weisen verwendet\
      \ werden:</p>\n\n<ul>\n  <li>Um die Kernfunktionalität von Mastodon bereitzustellen.\
      \ Du kannst du mit dem Inhalt anderer Leute interagieren und deine eigenen Inhalte\
      \ beitragen, wenn du angemeldet bist. Zum Beispiel kannst du anderen folgen,\
      \ um deren kombinierten Beiträge in deine personalisierten Start-Timeline zu\
      \ sehen.</li>\n  <li>Um Moderation der Community zu ermöglichen, zum Beispiel\
      \ beim Vergleichen deiner IP-Adresse mit anderen bekannten, um Verbotsumgehung\
      \ oder andere Vergehen festzustellen.</li>\n  <li>Die E-Mail-Adresse, die du\
      \ bereitstellst, kann dazu verwendet werden, dir Informationen, Benachrichtigungen\
      \ über andere Leute, die mit deinen Inhalten interagieren oder dir Nachrichten\
      \ senden, und auf Anfragen, Wünsche und/oder Fragen zu antworten.</li>\n</ul>\n\
      \n<hr class=\"spacer\" />\n\n<h3 id=\"protect\">Wie beschützen wir deine Informationen?</h3>\n\
      \n<p>Wir implementieren eine Reihe von Sicherheitsmaßnahmen, um die Sicherheit\
      \ deiner persönlichen Information sicherzustellen, wenn du persönliche Informationen\
      \ eingibst, übermittelst oder auf sie zugreifst. Neben anderen Dingen, wird\
      \ sowohl deine Browsersitzung, als auch der Datenverkehr zischen deinen Anwendungen\
      \ und der Programmierschnittstelle (API) mit SSL gesichert, dein Passwort wird\
      \ mit einem starken Einwegalgorithmus gehasht. Du kannst Zwei-Faktor-Authentifizierung\
      \ aktivieren, um den Zugriff auf dein Konto zusätzlich abzusichern.</p>\n\n\
      <hr class=\"spacer\" />\n\n<h3 id=\"data-retention\">Was ist unsere Datenspeicherungsrichtlinie?</h3>\n\
      \n<p>Wir werden mit bestem Wissen und Gewissen:</p>\n\n<ul>\n  <li>Serverprotokolle,\
      \ die IP-Adressen von allen deinen Anfragen an diesen Server, falls solche Protokolle\
      \ behalten werden, für nicht mehr als 90 Tage behalten.</li>\n  <li>registrierten\
      \ Benutzern zu geordnete IP-Adressen nicht länger als 12 Monate behalten.</li>\n\
      </ul>\n\n<p>Du kannst ein Archiv deines Inhalts anfordern und herunterladen,\
      \ inkludierend deiner Beiträge, Medienanhänge, Profilbilder und Headerbilder.</p>\n\
      \n<p>Du kannst dein Konto unwiderruflich jederzeit löschen.</p>\n\n<hr class=\"\
      spacer\"/>\n\n<h3 id=\"cookies\">Verwenden wir Cookies?</h3>\n\n<p>Ja. Cookies\
      \ sind kleine Dateien, die eine Webseite oder ihr Serviceanbieter über deinen\
      \ Webbrowser (sofern er es erlaubt) auf die Festplatte deines Computers überträgt.\
      \ Diese Cookies ermöglichen es der Seite deinen Browser wiederzuerkennen und,\
      \ sofern du ein registriertes Konto hast, diesen mit deinem registrierten Konto\
      \ zu verknüpfen.</p>\n\n<p>Wir verwenden Cookies, um deine Einstellungen zu\
      \ verstehen und für zukünftige Besuche zu speichern.</p>\n\n<hr class=\"spacer\"\
      \ />\n\n<h3 id=\"disclose\">Offenbaren wir Informationen an Dritte?</h3>\n\n\
      <p>Wir verkaufen nicht, handeln nicht mit oder übertragen deine persönlich identifizierbaren\
      \ Informationen nicht an Dritte. Dies beinhaltet nicht Dritte, die vertrauenswürdig\
      \ sind und uns beim Betreiben unserer Seite, Leiten unseres Geschäftes oder\
      \ dabei, die Dienste für dich bereitzustellen, unterstützen, sofern diese Dritte\
      \ zustimmen, diese Informationen vertraulich zu halten. Wir können auch Informationen\
      \ freigeben, wenn wir glauben, dass Freigabe angemessen ist, um dem Gesetz zu\
      \ entsprechen, unsere Seitenrichtlinien durchzusetzen oder unsere Rechte, Eigentum\
      \ und/oder Sicherheit oder die anderer zu beschützen.</p>\n\n<p>Dein öffentlicher\
      \ Inhalt kann durch andere Server im Netzwerk heruntergeladen werden. Deine\
      \ öffentlichen und \"Nur Folgende\"-Beiträge werden an die Server ausgeliefert,\
      \ bei denen sich deine Folgenden befinden und direkte Nachrichten werden an\
      \ die Server des Empfängers ausgeliefert, falls diese Folgenden oder Empfänger\
      \ sich auf einem anderen Server als diesen befinden.</p>\n\n<p>Wenn du eine\
      \ Anwendung autorisierst, dein Konto zu benutzen, kann diese – abhängig von\
      \ den von dir genehmigten Befugnissen – auf deine öffentlichen Profilinformationen,\
      \ deine Folgt- und Folgende-Liste, deine Listen, alle deine Beiträge und deine\
      \ Favoriten zugreifen. Anwendungen können nie auf deine E-Mail-Adresse oder\
      \ dein Passwort zugreifen</p>\n\n<hr class=\"spacer\" />\n\n<h3 id=\"children\"\
      >Webseitenbenutzung durch Kinder</h3>\n\n<p>Wenn sich dieser Server in der EU\
      \ oder im Europäischen Wirtschaftsraum befinden: Unsere Website, Produkte und\
      \ Dienstleistungen sind alle an Leute gerichtet, die mindestens 16 Jahre als\
      \ sind. Wenn du unter 16 bist, darfst du nach den Bestimmungen der DSGVO (<a\
      \ href=\"https://de.wikipedia.org/wiki/Datenschutz-Grundverordnung\">Datenschutz-Grundverordnung</a>)\
      \ diese Webseite nicht benutzen.</p>\n\n<p>Wenn sich dieser Server in den USA\
      \ befindet: Unsere Webseite, Produkte und Dienstleistungen sind alle an Leute\
      \ gerichtet, die mindestens 13 Jahre alt sind. Wenn du unter 13 bist, darfst\
      \ du nach den Bestimmungen des COPPA (<a href=\"https://de.wikipedia.org/wiki/Children%27s_Online_Privacy_Protection_Act\"\
      >Children's Online Privacy Protection Act, dt. \"Gesetz zum Schutz der Privatsphäre\
      \ von Kindern im Internet\"</a>) diese Webseite nicht benutzen.</p>\n\n<p>Gesetzesvorschriften\
      \ können unterschiedlich sein, wenn sich dieser Server in anderer Gerichtsbarkeit\
      \ befindet.</p>\n\n<hr class=\"spacer\" />\n\n<h3 id=\"changes\">Änderung an\
      \ unserer Datenschutzerklärung</h3>\n\n<p>Wenn wir uns entscheiden, Änderungen\
      \ an unserer Datenschutzerklärung vorzunehmen, werden wird diese Änderungen\
      \ auf dieser Seite bekannt geben.</p>\n\n<p>Dies ist eine Übersetzung, Irrtümer\
      \ und Übersetzungsfehler vorbehalten. Im Zweifelsfall gilt die englische Originalversion</p>\n\
      \n<p>Dieses Dokument ist CC-BY-SA. Es wurde zuletzt aktualisiert am 7. März\
      \ 2018.</p>\n\n<p>Ursprünglich übernommen von der <a href=\"https://github.com/discourse/discourse\"\
      >Discourse-Datenschutzerklärung</a>.</p>\n"
    title: '%{instance} Nutzungsbedingungen und Datenschutzerklärung'
  themes:
    contrast: Hoher Kontrast
    default: Mastodon
    mastodon-light: Mastodon (hell)
  time:
    formats:
      default: '%d.%m.%Y %H:%M'
      month: '%b %Y'
  two_factor_authentication:
    code_hint: Gib zur Bestätigung den Code ein, den deine Authenticator-App generiert
      hat
    description_html: Wenn du <strong>Zwei-Faktor-Authentisierung (2FA)</strong> aktivierst,
      wirst du dein Telefon zum Anmelden benötigen. Darauf werden Tokens erzeugt,
      die du bei der Anmeldung eingeben musst.
    disable: Deaktivieren
    enable: Aktivieren
    enabled: Zwei-Faktor-Authentisierung ist aktiviert
    enabled_success: Zwei-Faktor-Authentisierung erfolgreich aktiviert
    generate_recovery_codes: Wiederherstellungscodes generieren
    instructions_html: <strong>Lies diesen QR-Code mit Google Authenticator oder einer
      ähnlichen TOTP-App auf deinem Telefon ein.</strong> Von nun an wird diese App
      Tokens generieren, die du beim Anmelden eingeben musst.
    lost_recovery_codes: Wiederherstellungscodes erlauben dir, wieder den Zugang zu
      deinem Konto zu erlangen, falls du dein Telefon verlieren solltest. Wenn du
      deine Wiederherstellungscodes verloren hast, kannst du sie hier neu generieren.
      Deine alten Wiederherstellungscodes werden damit ungültig gemacht.
    manual_instructions: 'Wenn du den QR-Code nicht einlesen kannst und ihn manuell
      eingeben musst, ist hier das Klartext-Geheimnis:'
    recovery_codes: Wiederherstellungs-Codes sichern
    recovery_codes_regenerated: Wiederherstellungscodes erfolgreich neu generiert
    recovery_instructions_html: Wenn du den Zugang zu deinem Telefon verlieren solltest,
      kannst du einen untenstehenden Wiederherstellungscodes benutzen, um wieder auf
      dein Konto zugreifen zu können. <strong>Bewahre die Wiederherstellungscodes
      gut auf.</strong> Du könntest sie beispielsweise ausdrucken und bei deinen restlichen
      wichtigen Dokumenten aufbewahren.
    setup: Einrichten
    wrong_code: Der eingegebene Code war ungültig! Stimmen Serverzeit und Gerätezeit?
  user_mailer:
    backup_ready:
      explanation: Du hast ein vollständiges Backup von deinem Mastodon-Account angefragt.
        Es kann jetzt heruntergeladen werden!
      subject: Dein Archiv ist bereit zum Download
      title: Archiv-Download
    welcome:
      edit_profile_action: Profil einstellen
      edit_profile_step: Du kannst dein Profil anpassen, indem du einen Avatar oder
        ein Titelbild hochlädst oder deinen Anzeigenamen änderst und mehr. Wenn du
        deine Follower vorher überprüfen möchtest, bevor sie dir folgen können, dann
        kannst du dein Profil sperren.
      explanation: Hier sind ein paar Tipps, um loszulegen
      final_action: Fang an zu posten
      final_step: 'Fang an zu posten! Selbst ohne Follower werden deine öffentlichen
        Beitrage von anderen gesehen, zum Beispiel auf der lokalen Zeitleiste oder
        in Hashtags. Vielleicht möchtest du dich vorstellen mit dem #introductions-Hashtag.'
      full_handle: Dein vollständiger Benutzername
      full_handle_hint: Dies ist was du deinen Freunden sagen kannst, damit sie dich
        anschreiben oder von einer anderen Instanz folgen können.
      review_preferences_action: Einstellungen ändern
      review_preferences_step: Stelle sicher, dass du deine Einstellungen einstellst,
        wie zum Beispiel welche E-Mails du gerne erhalten möchtest oder was für Privatsphäreneinstellungen
        voreingestellt werden sollten. Wenn dir beim Ansehen von GIFs nicht schwindelig
        wird, dann kannst du auch das automatische Abspielen dieser aktivieren.
      subject: Willkommen bei Mastodon
      tip_bridge_html: Wenn du gerade von Twitter kommst, dann kannst du deine Freunde
        auf Mastodon mithilfe der <a href="%{bridge_url}">Bridge-App</a> finden. Es
        funktioniert aber auch nur, wenn diese die Bridge-App vorher verwendet haben!
      tip_federated_timeline: Die föderierte Zeitleiste ist die sehr große Ansicht
        vom Mastodon-Netzwerk. Sie enthält aber auch nur Leute, denen du und deine
        Nachbarn folgen, sie ist also nicht komplett.
      tip_following: Du folgst standardmäßig deinen Server-Admin(s). Um mehr interessante
        Leute zu finden, kannst du die lokale oder öffentliche Zeitleiste durchsuchen.
      tip_local_timeline: Die lokale Zeitleiste ist eine Ansicht aller Leute auf %{instance}.
        Diese sind deine Nachbarn!
      tip_mobile_webapp: Wenn dein mobiler Browser dir anbietet Mastodon zu deinem
        Startbildschirm hinzuzufügen, dann kannst du Benachrichtigungen erhalten.
        Es verhält sich wie eine native App in vielen Wegen!
      tips: Tipps
      title: Willkommen an Bord, %{name}!
  users:
    invalid_email: Ungültige E-Mail-Adresse
    invalid_otp_token: Ungültiger Zwei-Faktor-Authentisierungs-Code
    otp_lost_help_html: Wenn Du beides nicht mehr weißt, melde Dich bei uns unter
      der E-Mailadresse %{email}
    seamless_external_login: Du bist angemeldet über einen Drittanbieter-Dienst, weswegen
      Passwort- und E-Maileinstellungen nicht verfügbar sind.
    signed_in_as: 'Angemeldet als:'<|MERGE_RESOLUTION|>--- conflicted
+++ resolved
@@ -54,11 +54,7 @@
     user_count_before: Zuhause für
     what_is_mastodon: Was ist Mastodon?
   accounts:
-<<<<<<< HEAD
-    choices_html: "%{name} empfiehlt:"
-=======
     choices_html: '%{name} empfiehlt:'
->>>>>>> c5fa30d6
     follow: Folgen
     followers:
       one: Folgende
@@ -337,7 +333,6 @@
         senden.
       inbox_url: Relay-URL
       pending: Warte auf Zustimmung des Relays
-      save_and_enable: Speichern und aktivieren
       setup: Relayverbindung einrichten
       status: Status
       title: Relays
@@ -356,6 +351,7 @@
       comment:
         none: Kein
       created_at: Gemeldet
+      id: ID
       mark_as_resolved: Als gelöst markieren
       mark_as_unresolved: Als ungelöst markieren
       notes:
@@ -367,6 +363,7 @@
           andere Neuigkeiten…
       reopen: Meldung wieder öffnen
       report: 'Meldung #%{id}'
+      report_contents: Inhalt
       reported_account: Gemeldetes Konto
       reported_by: Gemeldet von
       resolved: Gelöst
@@ -374,10 +371,12 @@
       silence_account: Konto stummschalten
       status: Status
       suspend_account: Konto sperren
+      target: Ziel
       title: Meldungen
       unassign: Zuweisung entfernen
       unresolved: Ungelöst
       updated_at: Aktualisiert
+      view: Ansehen
     settings:
       activity_api_enabled:
         desc_html: Anzahl der lokal geposteten Beiträge, aktiven Nutzern und neuen
