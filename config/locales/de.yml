de:
  about:
    about_hashtag_html: Dies sind öffentliche Beiträge, die mit <strong>#%{hashtag}</strong>
      getaggt wurden. Wenn du ein Konto irgendwo im Fediversum besitzt, kannst du
      mit ihnen interagieren.
    about_mastodon_html: Mastodon ist ein soziales Netzwerk. Es basiert auf offenen
      Web-Protokollen und freier, quelloffener Software. Es ist dezentral (so wie
      E-Mail!).
    about_this: Über diese Instanz
    administered_by: 'Administriert von:'
    closed_registrations: Die Registrierung auf dieser Instanz ist momentan geschlossen.
      Aber du kannst dein Konto auch auf einer anderen Instanz erstellen! Von dort
      hast du genauso Zugriff auf das Mastodon-Netzwerk.
    contact: Kontakt
    contact_missing: Nicht angegeben
    contact_unavailable: N/A
<<<<<<< HEAD
    extended_description_html: |
      <h3>Ein guter Platz für Regeln</h3>
=======
    description_headline: Was ist %{domain}?
    domain_count_after: anderen Instanzen
    domain_count_before: Vernetzt mit
    extended_description_html: '<h3>Ein guter Platz für Regeln</h3>

>>>>>>> c92aaac2
      <p>Die erweiterte Beschreibung wurde noch nicht aufgesetzt.</p>

      '
    features:
      humane_approach_body: Mastodon hat von den Fehlern anderer Netzwerke gelernt
        und wurde mit dem Augenmerk darauf entwickelt, den Missbrauch sozialer Medien
        zu bekämpfen.
      humane_approach_title: Ein menschlicherer Ansatz
      not_a_product_body: Mastodon ist kein kommerzielles Netzwerk. Keine Werbung,
        kein Abgraben deiner Daten, keine geschlossene Plattform. Es gibt keine Zentrale.
      not_a_product_title: Du bist ein Mensch und keine Ware
      real_conversation_body: Mit 500 Zeichen pro Beitrag und der Ermöglichung präziser
        Inhalts- und Bilderwarnungen kannst du dich so ausdrücken, wie du es möchtest.
      real_conversation_title: Für das echte Gespräch gemacht
      within_reach_body: Verschiedene Apps für iOS, Android und andere Plattformen
        erlauben dir dank unserem blühenden API-Ökosystem, dich von überall auf dem
        Laufenden zu halten.
      within_reach_title: Immer für dich da
    generic_description: '%{domain} ist ein Server im Netzwerk'
    hosted_on: Mastodon, beherbergt auf %{domain}
    learn_more: Mehr erfahren
    other_instances: Andere Instanzen
    source_code: Quellcode
    status_count_after: Beiträge verfassten
    status_count_before: die
    user_count_after: Wesen
    user_count_before: Zuhause für
    what_is_mastodon: Was ist Mastodon?
    api: API
    documentation: Dokumentation
    privacy_policy: Datenschutzbestimmungen
    terms: Nutzungsbedingungen
  accounts:
    follow: Folgen
    followers: Folgende
    following: Folgt
    media: Medien
    moved_html: '%{name} ist auf %{new_profile_link} umgezogen:'
    network_hidden: Diese Informationen sind nicht verfügbar
    nothing_here: Hier gibt es nichts!
    people_followed_by: Profile, denen %{name} folgt
    people_who_follow: Profile, die %{name} folgen
    posts: Beiträge
    posts_with_replies: Beiträge mit Antworten
    reserved_username: Dieser Profilname ist belegt
    roles:
      admin: Admin
      bot: Bot
      moderator: Moderator
    unfollow: Entfolgen
    joined: Beigetreten am %{date}
  admin:
    account_moderation_notes:
      create: Notiz hinterlassen
      created_msg: Moderationsnotiz erfolgreich erstellt!
      delete: Löschen
      destroyed_msg: Moderationsnotiz erfolgreich gelöscht!
    accounts:
      are_you_sure: Bist du sicher?
      avatar: Profilbild
      by_domain: Domäne
      change_email:
        changed_msg: E-Mail-Adresse des Kontos erfolgreich geändert!
        current_email: Aktuelle E-Mail-Adresse
        label: E-Mail-Adresse ändern
        new_email: Neue E-Mail-Adresse
        submit: E-Mail-Adresse ändern
        title: E-Mail-Adresse für %{username} ändern
      confirm: Bestätigen
      confirmed: Bestätigt
      confirming: Bestätigung
      demote: Degradieren
      disable: Ausschalten
      disable_two_factor_authentication: 2FA abschalten
      disabled: Ausgeschaltet
      display_name: Anzeigename
      domain: Domain
      edit: Bearbeiten
      email: E-Mail
      email_status: E-Mail-Status
      enable: Freischalten
      enabled: Freigegeben
      feed_url: Feed-URL
      followers: Folger
      followers_url: URL des Folgenden
      follows: Folgt
      inbox_url: Posteingangs-URL
      ip: IP-Adresse
      location:
        all: Alle
        local: Lokal
        remote: Entfernt
        title: Ort
      login_status: Loginstatus
      media_attachments: Medienanhänge
      memorialize: In Gedenkmal verwandeln
      moderation:
        all: Alle
        silenced: Stummgeschaltet
        suspended: Gesperrt
        title: Moderation
      moderation_notes: Moderationsnotizen
      most_recent_activity: Letzte Aktivität
      most_recent_ip: Letzte IP-Adresse
      not_subscribed: Nicht abonniert
      order:
        alphabetic: Alphabetisch
        most_recent: Neueste
        title: Sortierung
      outbox_url: Postausgangs-URL
      perform_full_suspension: Vollständige Sperre durchführen
      profile_url: Profil-URL
      promote: Befördern
      protocol: Protokoll
      public: Öffentlich
      push_subscription_expires: PuSH-Abonnement läuft aus
      redownload: Avatar neu laden
      remove_avatar: Profilbild entfernen
      resend_confirmation:
        already_confirmed: Dieser Benutzer wurde bereits bestätigt
        send: Bestätigungsmail erneut senden
        success: Bestätigungs-E-Mail erfolgreich gesendet!
      reset: Zurücksetzen
      reset_password: Passwort zurücksetzen
      resubscribe: Wieder abonnieren
      role: Berechtigungen
      roles:
        admin: Administrator
        moderator: Moderator
        staff: Mitarbeiter
        user: Nutzer
      salmon_url: Salmon-URL
      search: Suche
      shared_inbox_url: Geteilter Posteingang URL
      show:
        created_reports: Meldungen durch dieses Konto
        report: Meldung
        targeted_reports: Meldungen über dieses Konto
      silence: Stummschalten
      statuses: Beiträge
      subscribe: Abonnieren
      title: Konten
      unconfirmed_email: Unbestätigte E-Mail-Adresse
      undo_silenced: Stummschaltung zurücknehmen
      undo_suspension: Sperre zurücknehmen
      unsubscribe: Abbestellen
      username: Profilname
      web: Web
    action_logs:
      actions:
        assigned_to_self_report: '%{name} hat sich die Meldung %{target} selbst zugewiesen'
        change_email_user: '%{name} hat die E-Mail-Adresse des Nutzers %{target} geändert'
        confirm_user: '%{name} hat die E-Mail-Adresse von %{target} bestätigt'
        create_custom_emoji: '%{name} hat neues Emoji %{target} hochgeladen'
        create_domain_block: '%{name} hat die Domain %{target} blockiert'
        create_email_domain_block: '%{name} hat die E-Mail-Domain %{target} geblacklistet'
        demote_user: '%{name} stufte Benutzer %{target} herunter'
        destroy_domain_block: '%{name} hat die Domain %{target} entblockt'
        destroy_email_domain_block: '%{name} hat die E-Mail-Domain %{target} gewhitelistet'
        destroy_status: '%{name} hat Status von %{target} entfernt'
        disable_2fa_user: '%{name} hat Zwei-Faktor-Anforderung für Benutzer %{target}
          deaktiviert'
        disable_custom_emoji: '%{name} hat das %{target} Emoji deaktiviert'
        disable_user: '%{name} hat den Login für Benutzer  %{target} deaktiviert'
        enable_custom_emoji: '%{name} hat das %{target} Emoji aktiviert'
        enable_user: '%{name} hat die Anmeldung für den Benutzer %{target} aktiviert'
        memorialize_account: '%{name} hat %{target}s Profil in eine Gedenkseite umgewandelt'
        promote_user: '%{name} hat %{target} befördert'
        remove_avatar_user: '%{name} hat das Profilbild von %{target} entfernt'
        reopen_report: '%{name} hat die Meldung %{target} wieder geöffnet'
        reset_password_user: '%{name} hat das Passwort für den Benutzer %{target}
          zurückgesetzt'
        resolve_report: '%{name} hat die Meldung %{target} bearbeitet'
        silence_account: '%{name} hat %{target}s Account stummgeschaltet'
        suspend_account: '%{name} hat %{target}s Account gesperrt'
        unassigned_report: '%{name} hat die Zuweisung der Meldung %{target} entfernt'
        unsilence_account: '%{name} hat die Stummschaltung von %{target}s Account
          aufgehoben'
        unsuspend_account: '%{name} hat die Sperrung von %{target}s Account aufgehoben'
        update_custom_emoji: '%{name} hat das %{target} Emoji aktualisiert'
        update_status: '%{name} hat den Status von %{target} aktualisiert'
      title: Überprüfungsprotokoll
    custom_emojis:
      by_domain: Domain
      copied_msg: Eine lokale Kopie des Emojis wurde erstellt
      copy: Kopieren
      copy_failed_msg: Es konnte keine lokale Kopie des Emojis erstellt werden
      created_msg: Emoji erstellt!
      delete: Löschen
      destroyed_msg: Emoji gelöscht!
      disable: Deaktivieren
      disabled_msg: Das Emoji wurde deaktiviert
      emoji: Emoji
      enable: Aktivieren
      enabled_msg: Das Emoji wurde aktiviert
      image_hint: PNG bis 50 kB
      listed: Gelistet
      new:
        title: Eigenes Emoji hinzufügen
      overwrite: Überschreiben
      shortcode: Kürzel
      shortcode_hint: Mindestens 2 Zeichen, nur Buchstaben, Ziffern und Unterstriche
      title: Eigene Emojis
      unlisted: Ungelistet
      update_failed_msg: Konnte dieses Emoji nicht aktualisieren
      updated_msg: Emoji erfolgreich aktualisiert!
      upload: Hochladen
    dashboard:
      backlog: Unerledigte Jobs
      config: Konfiguration
      feature_invites: Einladungslinks
      feature_registrations: Registrierung
      features: Eigenschaften
      open_reports: Offene Meldungen
      search: Volltextsuche
      space: Speicherverbrauch
      title: Übersicht
      total_users: Benutzer Insgesamt
      feature_deletions: Kontolöschung
      feature_relay: Föderations-Relay
      hidden_service: Föderation mit versteckten Diensten
      recent_users: Neueste Nutzer
      single_user_mode: Einzelnutzermodus
      software: Software
      trends: Tendenz
      week_interactions: Interaktionen diese Woche
      week_users_active: Aktiv diese Woche
      week_users_new: Benutzer diese Woche
    domain_blocks:
      add_new: Neu hinzufügen
      created_msg: Die Domain-Blockade wird nun durchgeführt
      destroyed_msg: Die Domain-Blockade wurde rückgängig gemacht
      domain: Domain
      new:
        create: Blockade einrichten
        hint: Die Domain-Blockade wird nicht verhindern, dass Konteneinträge in der
          Datenbank erstellt werden. Aber es werden rückwirkend und automatisch alle
          Moderationsmethoden auf diese Konten angewendet.
        severity:
          desc_html: <strong>Stummschaltung</strong> wird die Beiträge dieses Kontos
            für alle, die ihm nicht folgen, unsichtbar machen. Eine <strong>Sperre</strong>
            wird alle Beiträge, Medien und Profildaten dieses Kontos entfernen. Verwende
            <strong>Kein,</strong> um nur Mediendateien abzulehnen.
          noop: Kein
          silence: Stummschaltung
          suspend: Sperre
        title: Neue Domain-Blockade
      reject_media: Mediendateien ablehnen
      reject_media_hint: Entfernt lokal gespeicherte Mediendateien und verhindert
        deren künftiges Herunterladen. Für Sperren irrelevant
      severities:
        noop: Kein
        silence: Stummschaltung
        suspend: Sperren
      severity: Schweregrad
      show:
        affected_accounts:
          one: Ein Konto in der Datenbank betroffen
          other: '%{count} Konten in der Datenbank betroffen'
        retroactive:
          silence: Alle existierenden Konten dieser Domain nicht mehr stummschalten
          suspend: Alle existierenden Konten dieser Domain entsperren
        title: Domain-Blockade für %{domain} zurücknehmen
        undo: Zurücknehmen
      title: Domain-Blockaden
      undo: Zurücknehmen
    email_domain_blocks:
      add_new: Neue hinzufügen
      created_msg: E-Mail-Domain-Blockade erfolgreich erstellt
      delete: Löschen
      destroyed_msg: E-Mail-Domain-Blockade erfolgreich gelöscht
      domain: Domain
      new:
        create: Blockade erstellen
        title: Neue E-Mail-Domain-Blockade
      title: E-Mail-Domain-Blockade
    instances:
      account_count: Bekannte Konten
      domain_name: Domain
      reset: Zurücksetzen
      search: Suchen
      title: Bekannte Instanzen
    invites:
      filter:
        all: Alle
        available: Verfügbar
        expired: Ausgelaufen
        title: Filter
      title: Einladungen
    relays:
      add_new: Neues Relay hinzufügen
      inbox_url: Relay-URL
      setup: Relayverbindung einrichten
      description_html: Ein <strong>Föderierungsrelay</strong> ist ein vermittelnder
        Server, der eine große Anzahl öffentlicher Beiträge zwischen Servern austauscht,
        die es abonnieren und zu ihm veröffentlichen.<strong> Es kann kleinen und
        mittleren Servern dabei helfen, Inhalte des Fediverse zu entdecken</strong>,
        was andernfalls das manuelle Folgen anderer Leute auf entfernten Servern durch
        lokale Nutzer erfordern würde.
      enable_hint: Sobald aktiviert wird dein Server alle öffentlichen Beiträge dieses
        Relays abonnieren und wird alle öffentlichen Beiträge dieses Servers an es
        senden.
      status: Status
      title: Relays
    report_notes:
      created_msg: Meldungs-Kommentar erfolgreich erstellt!
      destroyed_msg: Meldungs-Kommentar erfolgreich gelöscht!
    reports:
      account:
        note: Notiz
        report: Meldung
      action_taken_by: Maßnahme ergriffen durch
      are_you_sure: Bist du dir sicher?
      assign_to_self: Mir zuweisen
      assigned: Zugewiesener Moderator
      comment:
        none: Kein
      created_at: Gemeldet
      id: ID
      mark_as_resolved: Als gelöst markieren
      mark_as_unresolved: Als ungelöst markieren
      notes:
        create: Kommentar hinzufügen
        create_and_resolve: Mit Kommentar lösen
        create_and_unresolve: Mit Kommentar wieder öffnen
        delete: Löschen
        placeholder: Beschreibe, welche Maßnahmen ergriffen wurden oder irgendwelche
          andere Neuigkeiten…
      reopen: Meldung wieder öffnen
      report: 'Meldung #%{id}'
      report_contents: Inhalt
      reported_account: Gemeldetes Konto
      reported_by: Gemeldet von
      resolved: Gelöst
      resolved_msg: Meldung erfolgreich gelöst!
      silence_account: Konto stummschalten
      status: Status
      suspend_account: Konto sperren
      target: Ziel
      title: Meldungen
      unassign: Zuweisung entfernen
      unresolved: Ungelöst
      updated_at: Aktualisiert
      view: Ansehen
    settings:
      activity_api_enabled:
        desc_html: Anzahl der lokal geposteten Beiträge, aktiven Nutzern und neuen
          Registrierungen in wöchentlichen Zusammenfassungen
        title: Veröffentliche gesamte Statistiken über Benutzeraktivitäten
      bootstrap_timeline_accounts:
        desc_html: Mehrere Profilnamen durch Kommata trennen. Funktioniert nur mit
          lokalen und nicht gesperrten Konten. Standardwert bei freigelassenem Feld
          sind alle lokalen Admins.
        title: Konten, denen Neu-Angemeldete automatisch folgen
      contact_information:
        email: Öffentliche E-Mail-Adresse
        username: Profilname für die Kontaktaufnahme
      hero:
        desc_html: Wird auf der Startseite angezeigt. Mindestens 600x100px sind empfohlen.
          Wenn es nicht gesetzt wurde, wird das Instanz-Thumbnail dafür verwendet
        title: Bild für Startseite
      peers_api_enabled:
        desc_html: Domain-Namen dieser Instanz, die im Fediverse gefunden wurden
        title: Veröffentliche Liste von gefundenen Instanzen
      registrations:
        closed_message:
          desc_html: Wird auf der Frontseite angezeigt, wenn die Registrierung geschlossen
            ist. Du kannst HTML-Tags benutzen
          title: Nachricht über geschlossene Registrierung
        deletion:
          desc_html: Allen erlauben, ihr Konto eigenmächtig zu löschen
          title: Kontolöschung erlauben
        min_invite_role:
          disabled: Niemand
          title: Einladungen erlauben von
        open:
          desc_html: Allen erlauben, ein Konto zu erstellen
          title: Registrierung öffnen
      show_known_fediverse_at_about_page:
        desc_html: Wenn aktiviert, wird es alle Beiträge aus dem bereits bekannten
          Teil des Fediversums auf der Startseite anzeigen. Andernfalls werden lokale
          Beitrage der Instanz angezeigt.
        title: Verwende öffentliche Zeitleiste für die Vorschau
      show_staff_badge:
        desc_html: Zeige Mitarbeiter-Badge auf Benutzerseite
        title: Zeige Mitarbeiter-Badge
      site_description:
        desc_html: Einleitungsabschnitt auf der Frontseite. Beschreibe, was diese
          Mastodon-Instanz ausmacht. Du kannst HTML-Tags benutzen, insbesondere <code>&lt;a&gt;</code>
          und <code>&lt;em&gt;</code>.
        title: Beschreibung der Instanz
      site_description_extended:
        desc_html: Bietet sich für Verhaltenskodizes, Regeln, Richtlinien und weiteres
          an, was deine Instanz auszeichnet. Du kannst HTML-Tags benutzen
        title: Erweiterte Beschreibung der Instanz
      site_terms:
        desc_html: Hier kannst du deine eigenen Geschäftsbedingungen, Datenschutzerklärung
          und anderes rechtlich Relevante eintragen. Du kannst HTML-Tags benutzen
        title: Eigene Geschäftsbedingungen
      site_title: Name der Instanz
      thumbnail:
        desc_html: Wird für die Vorschau via OpenGraph und API verwendet. 1200×630
          px wird empfohlen
        title: Instanz-Thumbnail
      timeline_preview:
        desc_html: Auf der Frontseite die öffentliche Zeitleiste anzeigen
        title: Zeitleisten-Vorschau
      title: Instanz-Einstellungen
      preview_sensitive_media:
        desc_html: Linkvorschauen auf anderen Webseiten werden ein Vorschaubild anzeigen,
          obwohl die Medien als heikel gekennzeichnet sind
        title: Heikle Medien in OpenGraph-Vorschauen anzeigen
      site_short_description:
        desc_html: Wird angezeigt in der Seitenleiste und in Meta-Tags. Beschreibe
          in einem einzigen Abschnitt, was Mastodon ist und was diesen Server ausmacht.
          Falls leer, wird die Instanz-Beschreibung verwendet.
        title: Kurze Instanz-Beschreibung
    statuses:
      back_to_account: Zurück zum Konto
      batch:
        delete: Löschen
        nsfw_off: Als nicht heikel markieren
        nsfw_on: Als heikel markieren
      failed_to_execute: Ausführen fehlgeschlagen
      media:
        title: Medien
      no_media: Keine Medien
      title: Beiträge des Kontos
      with_media: Mit Medien
    subscriptions:
      callback_url: Callback-URL
      confirmed: Bestätigt
      expires_in: Verfällt in
      last_delivery: Letzte Zustellung
      title: WebSub
      topic: Thema
    title: Administration
  admin_mailer:
    new_report:
      body: '%{reporter} hat %{target} gemeldet'
      body_remote: Jemand von %{domain} hat %{target} gemeldet
      subject: Neue Meldung auf %{instance} (#%{id})
  application_mailer:
    notification_preferences: Ändere E-Mail-Einstellungen
    salutation: '%{name},'
    settings: 'E-Mail-Einstellungen ändern: %{link}'
    view: 'Ansehen:'
    view_profile: Zeige Profil
    view_status: Zeige Status
  applications:
    created: Anwendung erfolgreich erstellt
    destroyed: Anwendung erfolgreich gelöscht
    invalid_url: Die angegebene URL ist ungültig
    regenerate_token: Zugangs-Token neu erstellen
    token_regenerated: Zugangs-Token neu erstellt
    warning: Sei mit diesen Daten sehr vorsichtig. Teile sie mit niemandem!
    your_token: Dein Zugangs-Token
  auth:
    agreement_html: Indem du dich registrierst, erklärst du dich mit den Regeln, die
      <a href="%{rules_path}">auf dieser Instanz gelten</a> und der <a href="%{terms_path}">Datenschutzerklärung</a>
      einverstanden.
    change_password: Passwort
    confirm_email: E-Mail bestätigen
    delete_account: Konto löschen
    delete_account_html: Falls du dein Konto löschen willst, kannst du <a href="%{path}">hier
      damit fortfahren</a>. Du wirst um Bestätigung gebeten werden.
    didnt_get_confirmation: Keine Bestätigungs-Mail erhalten?
    forgot_password: Passwort vergessen?
    invalid_reset_password_token: Das Token zum Zurücksetzen des Passworts ist ungültig
      oder abgelaufen. Bitte fordere ein neues an.
    login: Anmelden
    logout: Abmelden
    migrate_account: Ziehe zu einem anderen Account um
    migrate_account_html: Wenn du es wünschst diesen Account zu einem anderen umzuziehen,
      dann kannst du <a href="%{path}">es hier einstellen</a>.
    or: oder
    or_log_in_with: Oder anmelden mit
    providers:
      cas: CAS
      saml: SAML
    register: Registrieren
    register_elsewhere: Registrieren auf einem anderen Server
    resend_confirmation: Bestätigungs-Mail erneut versenden
    reset_password: Passwort zurücksetzen
    security: Sicherheit
    set_new_password: Neues Passwort setzen
  authorize_follow:
    already_following: Du folgst diesem Konto bereits
    error: Das Profil konnte nicht geladen werden
    follow: Folgen
    follow_request: 'Du hast eine Folgeanfrage gesendet an:'
    following: 'Erfolg! Du folgst nun:'
    post_follow:
      close: Oder du schließt einfach dieses Fenster.
      return: Zeige Profil des Benutzers
      web: Das Web öffnen
    title: '%{acct} folgen'
  datetime:
    distance_in_words:
      about_x_hours: '%{count}h'
      about_x_months: '%{count}mo'
      about_x_years: '%{count}y'
      almost_x_years: '%{count}y'
      half_a_minute: Gerade eben
      less_than_x_minutes: '%{count}m'
      less_than_x_seconds: Gerade eben
      over_x_years: '%{count}y'
      x_days: '%{count}d'
      x_minutes: '%{count}m'
      x_months: '%{count}mo'
      x_seconds: '%{count}s'
  deletes:
    bad_password_msg: Falsches Passwort
    confirm_password: Gib dein derzeitiges Passwort ein, um deine Identität zu bestätigen
    description_html: Hiermit wird <strong>dauerhaft und unwiederbringlich</strong>
      der Inhalt deines Kontos gelöscht und dein Konto deaktiviert. Dein Profilname
      wird reserviert, um künftige Imitationen zu verhindern.
    proceed: Konto löschen
    success_msg: Dein Konto wurde erfolgreich gelöscht
    warning_html: Wir können nur dafür garantieren, dass die Inhalte auf dieser einen
      Instanz gelöscht werden. Bei Inhalten, die weit verbreitet wurden, ist es wahrscheinlich,
      dass Spuren bleiben werden. Server, die offline sind oder keine Benachrichtigungen
      von deinem Konto mehr empfangen, werden ihre Datenbanken nicht bereinigen.
    warning_title: Verfügbarkeit verstreuter Inhalte
  errors:
    '403': Dir fehlt die Befugnis, diese Seite sehen zu können.
    '404': Diese Seite existiert nicht.
    '410': Diese Seite existiert nicht mehr.
    '422':
      content: Sicherheitsüberprüfung fehlgeschlagen. Blockierst du Cookies?
      title: Sicherheitsüberprüfung fehlgeschlagen
    '429': Du wurdest gedrosselt
    '500':
      content: Bitte verzeih, etwas ist bei uns schief gegangen.
      title: Diese Seite ist kaputt
    noscript_html: Bitte aktiviere JavaScript, um die Mastodon-Web-Anwendung zu verwenden.
      Alternativ kannst du auch eine der <a href="https://github.com/tootsuite/documentation/blob/master/Using-Mastodon/Apps.md">nativen
      Mastodon-Anwendungen</a> für deine Plattform probieren.
  exports:
    archive_takeout:
      date: Datum
      download: Dein Archiv herunterladen
      hint_html: Du kannst ein Archiv deiner <strong>Beiträge und hochgeladenen Medien</strong>
        anfragen. Die exportierten Daten werden im ActivityPub-Format gespeichert,
        welches mit jeder Software lesbar ist, die das Format unterstützt. Du kannst
        alle 7 Tage ein neues Archiv anfordern.
      in_progress: Stelle dein Archiv zusammen...
      request: Dein Archiv anfragen
      size: Größe
    blocks: Du hast blockiert
    csv: CSV
    follows: Du folgst
    mutes: Du hast stummgeschaltet
    storage: Medienspeicher
  filters:
    contexts:
      home: Startseite
      notifications: Benachrichtigungen
      public: Öffentliche Zeitleisten
      thread: Gespräche
    edit:
      title: Filter bearbeiten
    errors:
      invalid_context: Ungültiger oder fehlender Kontext übergeben
      invalid_irreversible: Unwiderrufliche Filterung funktioniert nur mit Heim- oder
        Benachrichtigungskontext
    index:
      delete: Löschen
      title: Filter
    new:
      title: Neuen Filter hinzufügen
  followers:
    domain: Instanz
    explanation_html: Wenn du sicherstellen willst, dass deine Beiträge privat sind,
      musst du wissen, wer dir folgt. <strong>Deine privaten Beiträge werden an alle
      Instanzen weitergegeben, auf denen Menschen registriert sind, die dir folgen.</strong>
      Wenn du den Betreibenden einer Instanz misstraust und du befürchtest, dass sie
      deine Privatsphäre missachten könnten, kannst du sie hier entfernen.
    followers_count: Zahl der Folgenden
    lock_link: dein Konto sperrst
    purge: Von der Liste deiner Folgenden löschen
    success:
      one: Folgende von einer Domain werden soft-geblockt …
      other: Folgende von %{count} Domains werden soft-geblockt …
    true_privacy_html: Bitte beachte, dass <strong>wirklicher Schutz deiner Privatsphäre
      nur durch Ende-zu-Ende-Verschlüsselung erreicht werden kann.</strong>.
    unlocked_warning_html: Wer dir folgen will, kann dies jederzeit ohne deine vorige
      Einverständnis tun und erhält damit automatisch Zugriff auf deine privaten Beiträge.
      Wenn du %{lock_link}, kannst du vorab entscheiden, wer dir folgen darf und wer
      nicht.
    unlocked_warning_title: Dein Konto ist nicht gesperrt
  generic:
    changes_saved_msg: Änderungen gespeichert!
    save_changes: Änderungen speichern
    validation_errors:
      one: Etwas ist noch nicht ganz richtig! Bitte korrigiere den Fehler
      other: Etwas ist noch nicht ganz richtig! Bitte korrigiere %{count} Fehler
  imports:
    preface: Daten, die du aus einer anderen Instanz exportiert hast, kannst du hier
      importieren. Beispielsweise die Liste derjenigen, denen du folgst oder die du
      blockiert hast.
    success: Deine Daten wurden erfolgreich hochgeladen und werden in Kürze verarbeitet
    types:
      blocking: Blockierliste
      following: Folgeliste
      muting: Stummschaltungsliste
    upload: Hochladen
  in_memoriam_html: In Gedenken.
  invites:
    delete: Deaktivieren
    expired: Abgelaufen
    expires_in:
      '1800': 30 Minuten
      '21600': 6 Stunden
      '3600': 1 Stunde
      '43200': 12 Stunden
      '604800': 1 Woche
      '86400': 1 Tag
    expires_in_prompt: Nie
    generate: Generieren
    invited_by: 'Du wurdest eingeladen von:'
    max_uses:
      one: 1 mal verwendet
      other: '%{count} mal verwendet'
    max_uses_prompt: Kein Limit
    prompt: Generiere und teile Links um Zugang zu dieser Instanz zu geben
    table:
      expires_at: Läuft ab
      uses: Verwendungen
    title: Leute Einladen
  lists:
    errors:
      limit: Du hast die maximale Anzahl an Listen erreicht
  media_attachments:
    validations:
      images_and_video: Es kann kein Video an einen Beitrag, der bereits Bilder enthält,
        angehängt werden
      too_many: Es können nicht mehr als 4 Bilder angehängt werden
  migrations:
    acct: benutzername@domain des neuen Accounts
    currently_redirecting: 'Deine Profilweiterleitung wurde gesetzt auf:'
    proceed: Speichern
    updated_msg: Deine Account-Migrationseinstellungen wurden erfolgreich aktualisiert!
  moderation:
    title: Moderation
  notification_mailer:
    digest:
      action: Zeige alle Benachrichtigungen
      body: Hier ist eine kurze Zusammenfassung der Nachrichten, die du seit deinem
        letzten Besuch am %{since} verpasst hast
      mention: '%{name} hat dich erwähnt:'
      new_followers_summary:
        one: Außerdem ist dir seit du weg warst ein weiteres Wesen gefolgt! Juhu!
        other: Außerdem sind dir seit du weg warst %{count} weitere Wesen gefolgt!
          Großartig!
      subject:
        one: 1 neue Mitteilung seit deinem letzten Besuch 🐘
        other: '%{count} neue Mitteilungen seit deinem letzten Besuch 🐘'
      title: In deiner Abwesenheit...
    favourite:
      body: 'Dein Beitrag wurde von %{name} favorisiert:'
      subject: '%{name} hat deinen Beitrag favorisiert'
      title: Neue Favorisierung
    follow:
      body: '%{name} folgt dir jetzt!'
      subject: '%{name} folgt dir jetzt'
      title: Neuer Follower
    follow_request:
      action: Verwalte Folge-Anfragen
      body: '%{name} möchte dir folgen'
      subject: 'Ausstehender Follower: %{name}'
      title: Neue Folge-Anfrage
    mention:
      action: Antworten
      body: '%{name} hat dich erwähnt:'
      subject: '%{name} hat dich erwähnt'
      title: Neue Erwähnung
    reblog:
      body: '%{name} hat deinen Beitrag geteilt:'
      subject: '%{name} hat deinen Beitrag geteilt'
      title: Dein Beitrag wurde geteilt
  number:
    human:
      decimal_units:
        format: '%n%u'
        units:
          billion: B
          million: M
          quadrillion: Q
          thousand: K
          trillion: T
          unit: ''
  pagination:
    newer: Neuer
    next: Vorwärts
    older: Älter
    prev: Zurück
    truncate: '&hellip;'
  preferences:
    languages: Sprachen
    other: Weiteres
    publishing: Beiträge
    web: Web
  remote_follow:
    acct: Profilname@Domain, von wo aus du dieser Person folgen möchtest
    missing_resource: Die erforderliche Weiterleitungs-URL für dein Konto konnte nicht
      gefunden werden
    no_account_html: Noch keinen Account? Du kannst dich <a href='%{sign_up_path}'
      target='_blank'>hier anmelden</a>
    proceed: Weiter
    prompt: 'Du wirst dieser Person folgen:'
  remote_unfollow:
    error: Fehler
    title: Titel
    unfollowed: Entfolgt
  sessions:
    activity: Letzte Aktivität
    browser: Browser
    browsers:
      alipay: Alipay
      blackberry: Blackberry
      chrome: Chrome
      edge: Microsoft Edge
      electron: Electron
      firefox: Firefox
      generic: Unbekannter Browser
      ie: Internet Explorer
      micro_messenger: MicroMessenger
      nokia: Nokia S40 Ovi Browser
      opera: Opera
      otter: Otter
      phantom_js: PhantomJS
      qq: QQ Browser
      safari: Safari
      uc_browser: UCBrowser
      weibo: Weibo
    current_session: Aktuelle Sitzung
    description: '%{browser} auf %{platform}'
    explanation: Dies sind die Webbrowser, die derzeit in dein Mastodon-Konto eingeloggt
      sind.
    ip: IP-Adresse
    platforms:
      adobe_air: Adobe Air
      android: Android
      blackberry: Blackberry
      chrome_os: ChromeOS
      firefox_os: Firefox OS
      ios: iOS
      linux: Linux
      mac: Mac
      other: unbekannte Plattform
      windows: Windows
      windows_mobile: Windows Mobile
      windows_phone: Windows Phone
    revoke: Schließen
    revoke_success: Sitzung erfolgreich geschlossen
    title: Sitzungen
  settings:
    authorized_apps: Autorisierte Anwendungen
    back: Zurück zu Mastodon
    delete: Konto löschen
    development: Entwicklung
    edit_profile: Profil bearbeiten
    export: Datenexport
    followers: Autorisierte Folgende
    import: Datenimport
    migrate: Account-Umzug
    notifications: Benachrichtigungen
    preferences: Einstellungen
    settings: Einstellungen
    two_factor_authentication: Zwei-Faktor-Auth
    your_apps: Deine Anwendungen
  statuses:
    attached:
      description: 'Angehängt: %{attached}'
      image:
        one: '%{count} Bild'
        other: '%{count} Bilder'
      video:
        one: '%{count} Video'
        other: '%{count} Videos'
    boosted_from_html: Geteilt von %{acct_link}
    content_warning: 'Inhaltswarnung: %{warning}'
    disallowed_hashtags:
      one: 'Enthält den unerlaubten Hashtag: %{tags}'
      other: 'Enthält die unerlaubten Hashtags: %{tags}'
    language_detection: Sprache automatisch erkennen
    open_in_web: Im Web öffnen
    over_character_limit: Zeichenlimit von %{max} überschritten
    pin_errors:
      limit: Du hast bereits die maximale Anzahl an Beiträgen angeheftet
      ownership: Du kannst nur eigene Beiträge anheften
      private: Du kannst nur öffentliche Beiträge anheften
      reblog: Du kannst keine geteilten Beiträge anheften
    show_more: Mehr anzeigen
    title: '%{name}: "%{quote}"'
    visibilities:
      private: Nur Folgende
      private_long: Nur für Folgende sichtbar
      public: Öffentlich
      public_long: Für alle sichtbar
      unlisted: Nicht gelistet
      unlisted_long: Für alle sichtbar, aber nicht in öffentlichen Zeitleisten aufgelistet
  stream_entries:
    pinned: Angehefteter Beitrag
    reblogged: teilte
    sensitive_content: Heikle Inhalte
  terms:
    title: '%{instance} Nutzungsbedingungen und Datenschutzerklärung'
    body_html: "<h2>Datenschutzerklärung</h2>\n<h3 id=\"collect\">Welche Informationen\
      \ sammeln wir?</h3>\n\n<ul>\n  <li><em>Grundlegende Kontoinformationen</em>:\
      \ Wenn du dich auf diesem Server registrierst, wirst du darum gebeten, einen\
      \ Benutzernamen, eine E-Mail-Adresse und ein Passwort einzugeben. Du kannst\
      \ auch zusätzliche Profilinformationen wie etwa einen Anzeigenamen oder eine\
      \ Biografie eingeben und ein Profilbild oder ein Headerbild hochladen. Der Benutzername,\
      \ der Anzeigename, die Biografie, das Profilbild und das Headerbild werden immer\
      \ öffentlich angezeigt.</li>\n  <li><em>Beiträge, Folge- und andere öffentliche\
      \ Informationen</em>: Die Liste der Leute, denen du folgst, wird öffentlich\
      \ gezeigt, das gleiche gilt für deine Folgenden (Follower). Sobald du eine Nachricht\
      \ übermittelst, wird das Datum und die Uhrzeit gemeinsam mit der Information,\
      \ welche Anwendung du dafür verwendet hast, gespeichert. Nachricht können Medienanhänge\
      \ enthalten, etwa Bilder und Videos. Öffentliche und ungelistete Beiträge sind\
      \ öffentlich verfügbar. Sobald du einen Beitrag auf deinem Profil featurest,\
      \ sind dies auch öffentlich verfügbare Informationen. Deine Beiträge werden\
      \ an deine Folgenden ausgeliefert, was in manchen Fällen bedeutet, dass sie\
      \ an andere Server ausgeliefert werden und dort Kopien gespeichert werden. Sobald\
      \ du Beiträge löschst, wird dies ebenso an deine Follower ausgeliefert. Die\
      \ Handlungen des Teilens und Favorisieren eines anderen Beitrages ist immer\
      \ öffentlich.</li>\n  <li><em>Direkte und \"Nur Folgende\"-Beiträge</em>: Alle\
      \ Beiträge werden auf dem Server gespeichert und verarbeitet. \"Nur Folgende\"\
      -Beiträge werden an deine Folgenden und an Benutzer, die du in ihnen erwähnst,\
      \ ausgeliefert, direkte Beiträge nur an in ihnen erwähnte Benutzer. In manchen\
      \ Fällen bedeutet dass, dass sie an andere Server ausgeliefert werden und dort\
      \ Kopien gespeichert werden. Wir bemühen uns nach bestem Wissen und Gewissen,\
      \ den Zugriff auf diese Beiträge auf nur autorisierte Personen einzuschränken,\
      \ jedoch könnten andere Server dabei scheitern. Deswegen ist es wichtig, die\
      \ Server, zu denen deine Folgenden gehören, zu überprüfen. Du kannst eine Option\
      \ in den Einstellungen umschalten, um neue Folgenden manuell anzunehmen oder\
      \ abzuweisen. <em>Bitte beachte, dass die Betreiber des Server und jedes empfangenden\
      \ Servers solche Nachrichten anschauen könnten</em> und dass Empfänger von diesen\
      \ eine Bildschirmkopie erstellen könnten, sie kopieren oder anderweitig weiterverteilen\
      \ könnten. <em>Teile nicht irgendwelche gefährlichen Informationen über Mastodon.</em></li>\n\
      \  <li><em>Internet Protocol-Adressen (IP-Adressen) und andere Metadaten</em>:\
      \ Sobald du dich anmeldest, erfassen wir sowohl die IP-Adresse, von der aus\
      \ du dich anmeldest, als auch den Namen deine Browseranwendung. Alle angemeldeten\
      \ Sitzungen (Sessions) sind für deine Überprüfung und Widerruf in den Einstellungen\
      \ verfügbar. Die letzte verwendete IP-Adresse wird bis zu 12 Monate lang gespeichert.\
      \ Wir könnten auch Serverprotokoll behalten, welche die IP-Adresse von jeder\
      \ Anfrage an unseren Server enthalten.</li>\n</ul>\n\n<hr class=\"spacer\" />\n\
      \n<h3 id=\"use\">Für was verwenden wir deine Informationen?</h3>\n\n<p>Jede\
      \ der von dir gesammelten Information kann in den folgenden Weisen verwendet\
      \ werden:</p>\n\n<ul>\n  <li>Um die Kernfunktionalität von Mastodon bereitzustellen.\
      \ Du kannst du mit dem Inhalt anderer Leute interagieren und deine eigenen Inhalte\
      \ beitragen, wenn du angemeldet bist. Zum Beispiel kannst du anderen folgen,\
      \ um deren kombinierten Beiträge in deine personalisierten Start-Timeline zu\
      \ sehen.</li>\n  <li>Um Moderation der Community zu ermöglichen, zum Beispiel\
      \ beim Vergleichen deiner IP-Adresse mit anderen bekannten, um Verbotsumgehung\
      \ oder andere Vergehen festzustellen.</li>\n  <li>Die E-Mail-Adresse, die du\
      \ bereitstellst, kann dazu verwendet werden, dir Informationen, Benachrichtigungen\
      \ über andere Leute, die mit deinen Inhalten interagieren oder dir Nachrichten\
      \ senden, und auf Anfragen, Wünsche und/oder Fragen zu antworten.</li>\n</ul>\n\
      \n<hr class=\"spacer\" />\n\n<h3 id=\"protect\">Wie beschützen wir deine Informationen?</h3>\n\
      \n<p>Wir implementieren eine Reihe von Sicherheitsmaßnahmen, um die Sicherheit\
      \ deiner persönlichen Information sicherzustellen, wenn du persönliche Informationen\
      \ eingibst, übermittelst oder auf sie zugreifst. Neben anderen Dingen, wird\
      \ sowohl deine Browsersitzung, als auch der Datenverkehr zischen deinen Anwendungen\
      \ und der Programmierschnittstelle (API) mit SSL gesichert, dein Passwort wird\
      \ mit einem starken Einwegalgorithmus gehasht. Du kannst Zwei-Faktor-Authentifizierung\
      \ aktivieren, um den Zugriff auf dein Konto zusätzlich abzusichern.</p>\n\n\
      <hr class=\"spacer\" />\n\n<h3 id=\"data-retention\">Was ist unsere Datenspeicherungsrichtlinie?</h3>\n\
      \n<p>Wir werden mit bestem Wissen und Gewissen:</p>\n\n<ul>\n  <li>Serverprotokolle,\
      \ die IP-Adressen von allen deinen Anfragen an diesen Server, falls solche Protokolle\
      \ behalten werden, für nicht mehr als 90 Tage behalten.</li>\n  <li>registrierten\
      \ Benutzern zu geordnete IP-Adressen nicht länger als 12 Monate behalten.</li>\n\
      </ul>\n\n<p>Du kannst ein Archiv deines Inhalts anfordern und herunterladen,\
      \ inkludierend deiner Beiträge, Medienanhänge, Profilbilder und Headerbilder.</p>\n\
      \n<p>Du kannst dein Konto unwiderruflich jederzeit löschen.</p>\n\n<hr class=\"\
      spacer\"/>\n\n<h3 id=\"cookies\">Verwenden wir Cookies?</h3>\n\n<p>Ja. Cookies\
      \ sind kleine Dateien, die eine Webseite oder ihr Serviceanbieter über deinen\
      \ Webbrowser (sofern er es erlaubt) auf die Festplatte deines Computers überträgt.\
      \ Diese Cookies ermöglichen es der Seite deinen Browser wiederzuerkennen und,\
      \ sofern du ein registriertes Konto hast, diesen mit deinem registrierten Konto\
      \ zu verknüpfen.</p>\n\n<p>Wir verwenden Cookies, um deine Einstellungen zu\
      \ verstehen und für zukünftige Besuche zu speichern.</p>\n\n<hr class=\"spacer\"\
      \ />\n\n<h3 id=\"disclose\">Offenbaren wir Informationen an Dritte?</h3>\n\n\
      <p>Wir verkaufen nicht, handeln nicht mit oder übertragen deine persönlich identifizierbaren\
      \ Informationen nicht an Dritte. Dies beinhaltet nicht Dritte, die vertrauenswürdig\
      \ sind und uns beim Betreiben unserer Seite, Leiten unseres Geschäftes oder\
      \ dabei, die Dienste für dich bereitzustellen, unterstützen, sofern diese Dritte\
      \ zustimmen, diese Informationen vertraulich zu halten. Wir können auch Informationen\
      \ freigeben, wenn wir glauben, dass Freigabe angemessen ist, um dem Gesetz zu\
      \ entsprechen, unsere Seitenrichtlinien durchzusetzen oder unsere Rechte, Eigentum\
      \ und/oder Sicherheit oder die anderer zu beschützen.</p>\n\n<p>Dein öffentlicher\
      \ Inhalt kann durch andere Server im Netzwerk heruntergeladen werden. Deine\
      \ öffentlichen und \"Nur Folgende\"-Beiträge werden an die Server ausgeliefert,\
      \ bei denen sich deine Folgenden befinden und direkte Nachrichten werden an\
      \ die Server des Empfängers ausgeliefert, falls diese Folgenden oder Empfänger\
      \ sich auf einem anderen Server als diesen befinden.</p>\n\n<p>Wenn du eine\
      \ Anwendung autorisierst, dein Konto zu benutzen, kann diese – abhängig von\
      \ den von dir genehmigten Befugnissen – auf deine öffentlichen Profilinformationen,\
      \ deine Folgt- und Folgende-Liste, deine Listen, alle deine Beiträge und deine\
      \ Favoriten zugreifen. Anwendungen können nie auf deine E-Mail-Adresse oder\
      \ dein Passwort zugreifen</p>\n\n<hr class=\"spacer\" />\n\n<h3 id=\"children\"\
      >Webseitenbenutzung durch Kinder</h3>\n\n<p>Wenn sich dieser Server in der EU\
      \ oder im Europäischen Wirtschaftsraum befinden: Unsere Website, Produkte und\
      \ Dienstleistungen sind alle an Leute gerichtet, die mindestens 16 Jahre als\
      \ sind. Wenn du unter 16 bist, darfst du nach den Bestimmungen der DSGVO (<a\
      \ href=\"https://de.wikipedia.org/wiki/Datenschutz-Grundverordnung\">Datenschutz-Grundverordnung</a>)\
      \ diese Webseite nicht benutzen.</p>\n\n<p>Wenn sich dieser Server in den USA\
      \ befindet: Unsere Webseite, Produkte und Dienstleistungen sind alle an Leute\
      \ gerichtet, die mindestens 13 Jahre alt sind. Wenn du unter 13 bist, darfst\
      \ du nach den Bestimmungen des COPPA (<a href=\"https://de.wikipedia.org/wiki/Children%27s_Online_Privacy_Protection_Act\"\
      >Children's Online Privacy Protection Act, dt. \"Gesetz zum Schutz der Privatsphäre\
      \ von Kindern im Internet\"</a>) diese Webseite nicht benutzen.</p>\n\n<p>Gesetzesvorschriften\
      \ können unterschiedlich sein, wenn sich dieser Server in anderer Gerichtsbarkeit\
      \ befindet.</p>\n\n<hr class=\"spacer\" />\n\n<h3 id=\"changes\">Änderung an\
      \ unserer Datenschutzerklärung</h3>\n\n<p>Wenn wir uns entscheiden, Änderungen\
      \ an unserer Datenschutzerklärung vorzunehmen, werden wird diese Änderungen\
      \ auf dieser Seite bekannt geben.</p>\n\n<p>Dies ist eine Übersetzung, Irrtümer\
      \ und Übersetzungsfehler vorbehalten. Im Zweifelsfall gilt die englische Originalversion</p>\n\
      \n<p>Dieses Dokument ist CC-BY-SA. Es wurde zuletzt aktualisiert am 7. März\
      \ 2018.</p>\n\n<p>Ursprünglich übernommen von der <a href=\"https://github.com/discourse/discourse\"\
      >Discourse-Datenschutzerklärung</a>.</p>\n"
  themes:
    contrast: Hoher Kontrast
    default: Mastodon
    mastodon-light: Mastodon (hell)
  time:
    formats:
      default: '%d.%m.%Y %H:%M'
      month: '%b %Y'
  two_factor_authentication:
    code_hint: Gib zur Bestätigung den Code ein, den deine Authenticator-App generiert
      hat
    description_html: Wenn du <strong>Zwei-Faktor-Authentisierung (2FA)</strong> aktivierst,
      wirst du dein Telefon zum Anmelden benötigen. Darauf werden Tokens erzeugt,
      die du bei der Anmeldung eingeben musst.
    disable: Deaktivieren
    enable: Aktivieren
    enabled: Zwei-Faktor-Authentisierung ist aktiviert
    enabled_success: Zwei-Faktor-Authentisierung erfolgreich aktiviert
    generate_recovery_codes: Wiederherstellungscodes generieren
    instructions_html: <strong>Lies diesen QR-Code mit Google Authenticator oder einer
      ähnlichen TOTP-App auf deinem Telefon ein.</strong> Von nun an wird diese App
      Tokens generieren, die du beim Anmelden eingeben musst.
    lost_recovery_codes: Wiederherstellungscodes erlauben dir, wieder den Zugang zu
      deinem Konto zu erlangen, falls du dein Telefon verlieren solltest. Wenn du
      deine Wiederherstellungscodes verloren hast, kannst du sie hier neu generieren.
      Deine alten Wiederherstellungscodes werden damit ungültig gemacht.
    manual_instructions: 'Wenn du den QR-Code nicht einlesen kannst und ihn manuell
      eingeben musst, ist hier das Klartext-Geheimnis:'
    recovery_codes: Wiederherstellungs-Codes sichern
    recovery_codes_regenerated: Wiederherstellungscodes erfolgreich neu generiert
    recovery_instructions_html: Wenn du den Zugang zu deinem Telefon verlieren solltest,
      kannst du einen untenstehenden Wiederherstellungscodes benutzen, um wieder auf
      dein Konto zugreifen zu können. <strong>Bewahre die Wiederherstellungscodes
      gut auf.</strong> Du könntest sie beispielsweise ausdrucken und bei deinen restlichen
      wichtigen Dokumenten aufbewahren.
    setup: Einrichten
    wrong_code: Der eingegebene Code war ungültig! Stimmen Serverzeit und Gerätezeit?
  user_mailer:
    backup_ready:
      explanation: Du hast ein vollständiges Backup von deinem Mastodon-Account angefragt.
        Es kann jetzt heruntergeladen werden!
      subject: Dein Archiv ist bereit zum Download
      title: Archiv-Download
    welcome:
      edit_profile_action: Profil einstellen
      edit_profile_step: Du kannst dein Profil anpassen, indem du einen Avatar oder
        ein Titelbild hochlädst oder deinen Anzeigenamen änderst und mehr. Wenn du
        deine Follower vorher überprüfen möchtest, bevor sie dir folgen können, dann
        kannst du dein Profil sperren.
      explanation: Hier sind ein paar Tipps, um loszulegen
      final_action: Fang an zu posten
      final_step: 'Fang an zu posten! Selbst ohne Follower werden deine öffentlichen
        Beitrage von anderen gesehen, zum Beispiel auf der lokalen Zeitleiste oder
        in Hashtags. Vielleicht möchtest du dich vorstellen mit dem #introductions-Hashtag.'
      full_handle: Dein vollständiger Benutzername
      full_handle_hint: Dies ist was du deinen Freunden sagen kannst, damit sie dich
        anschreiben oder von einer anderen Instanz folgen können.
      review_preferences_action: Einstellungen ändern
      review_preferences_step: Stelle sicher, dass du deine Einstellungen einstellst,
        wie zum Beispiel welche E-Mails du gerne erhalten möchtest oder was für Privatsphäreneinstellungen
        voreingestellt werden sollten. Wenn dir beim Ansehen von GIFs nicht schwindelig
        wird, dann kannst du auch das automatische Abspielen dieser aktivieren.
      subject: Willkommen bei Mastodon
      tip_bridge_html: Wenn du gerade von Twitter kommst, dann kannst du deine Freunde
        auf Mastodon mithilfe der <a href="%{bridge_url}">Bridge-App</a> finden. Es
        funktioniert aber auch nur, wenn diese die Bridge-App vorher verwendet haben!
      tip_federated_timeline: Die föderierte Zeitleiste ist die sehr große Ansicht
        vom Mastodon-Netzwerk. Sie enthält aber auch nur Leute, denen du und deine
        Nachbarn folgen, sie ist also nicht komplett.
      tip_following: Du folgst standardmäßig deinen Server-Admin(s). Um mehr interessante
        Leute zu finden, kannst du die lokale oder öffentliche Zeitleiste durchsuchen.
      tip_local_timeline: Die lokale Zeitleiste ist eine Ansicht aller Leute auf %{instance}.
        Diese sind deine Nachbarn!
      tip_mobile_webapp: Wenn dein mobiler Browser dir anbietet Mastodon zu deinem
        Startbildschirm hinzuzufügen, dann kannst du Benachrichtigungen erhalten.
        Es verhält sich wie eine native App in vielen Wegen!
      tips: Tipps
      title: Willkommen an Bord, %{name}!
  users:
    invalid_email: Ungültige E-Mail-Adresse
    invalid_otp_token: Ungültiger Zwei-Faktor-Authentisierungs-Code
    otp_lost_help_html: Wenn Sie zu beidem keinen Zugriff mehr haben, kontaktieren
      sie %{email}
    seamless_external_login: Du bist angemeldet über einen Drittanbieter-Dienst, weswegen
      Passwort- und E-Maileinstellungen nicht verfügbar sind.
    signed_in_as: 'Angemeldet als:'
  footer:
    developers: Entwickler
    more: Mehr…
    resources: Ressourcen<|MERGE_RESOLUTION|>--- conflicted
+++ resolved
@@ -14,16 +14,11 @@
     contact: Kontakt
     contact_missing: Nicht angegeben
     contact_unavailable: N/A
-<<<<<<< HEAD
-    extended_description_html: |
-      <h3>Ein guter Platz für Regeln</h3>
-=======
     description_headline: Was ist %{domain}?
     domain_count_after: anderen Instanzen
     domain_count_before: Vernetzt mit
     extended_description_html: '<h3>Ein guter Platz für Regeln</h3>
 
->>>>>>> c92aaac2
       <p>Die erweiterte Beschreibung wurde noch nicht aufgesetzt.</p>
 
       '
