---
de:
  about:
    about_hashtag_html: Dies sind öffentliche Beiträge, die mit <strong>#%{hashtag}</strong> getaggt wurden. Wenn du irgendwo im Fediversum ein Konto besitzt, kannst du mit ihnen interagieren.
    about_mastodon_html: Mastodon ist ein soziales Netzwerk. Es basiert auf offenen Web-Protokollen und freier, quelloffener Software. Es ist dezentral (so wie E-Mail!).
    about_this: Über diese Instanz
    administered_by: 'Administriert von:'
    api: API
    apps: Mobile Apps
    closed_registrations: Die Registrierung auf diesem Server ist momentan geschlossen. Aber du kannst dein Konto auch auf einem anderen Server erstellen! Von dort hast du genauso Zugriff auf das Mastodon-Netzwerk.
    contact: Kontakt
    contact_missing: Nicht angegeben
    contact_unavailable: N/A
    documentation: Dokumentation
    extended_description_html: |
      <h3>Ein guter Platz für Regeln</h3>
      <p>Die erweiterte Beschreibung wurde noch nicht aufgesetzt.</p>
    features:
      humane_approach_body: Aus den Fehlern anderer Netzwerke lernend, zielt Mastodon darauf ab, mit ethischen Design-Entscheidungen den Missbrauch sozialer Medien zu verhindern.
      humane_approach_title: Ein menschlicherer Ansatz
      not_a_product_body: Mastodon ist kein kommerzielles Netzwerk. Keine Werbung, kein Abgraben deiner Daten, keine geschlossene Plattform. Es gibt keine Zentrale.
      not_a_product_title: Du bist ein Mensch und keine Ware
      real_conversation_body: Mit 500 Zeichen pro Beitrag und Features wie Inhalts- und Bilderwarnungen kannst du dich so ausdrücken, wie du es möchtest.
      real_conversation_title: Geschaffen für echte Gespräche
      within_reach_body: Verschiedene Apps für iOS, Android und andere Plattformen erlauben es dir, dank unseres blühenden API-Ökosystems, dich von überall auf dem Laufenden zu halten.
      within_reach_title: Immer für dich da
    generic_description: "%{domain} ist ein Server im Netzwerk"
    hosted_on: Mastodon, beherbergt auf %{domain}
    learn_more: Mehr erfahren
    other_instances: Andere Server
    privacy_policy: Datenschutzerklärung
    source_code: Quellcode
    status_count_after:
      one: Statusmeldung
      other: Statusmeldungen
    status_count_before: mit
    terms: Nutzungsbedingungen
    user_count_after:
      one: Benutzer:in
      other: Benutzer:innen
    user_count_before: Zuhause für
    what_is_mastodon: Was ist Mastodon?
  accounts:
    choices_html: "%{name} empfiehlt:"
    follow: Folgen
    followers:
      one: Folgender
      other: Folgende
    following: Folgt
    joined: Beigetreten am %{date}
    last_active: zuletzt aktiv
    link_verified_on: Besitz des Links wurde überprüft am %{date}
    media: Medien
    moved_html: "%{name} ist auf %{new_profile_link} umgezogen:"
    network_hidden: Diese Informationen sind nicht verfügbar
    nothing_here: Hier gibt es nichts!
    people_followed_by: Profile, denen %{name} folgt
    people_who_follow: Profile, die %{name} folgen
    pin_errors:
      following: Du musst dieser Person bereits folgen, um sie empfehlen zu können
    posts:
      one: Beitrag
      other: Beiträge
    posts_tab_heading: Beiträge
    posts_with_replies: Beiträge mit Antworten
    reserved_username: Dieser Profilname ist belegt
    roles:
      admin: Admin
      bot: Bot
      moderator: Moderator
    unfollow: Entfolgen
  admin:
    account_actions:
      action: Aktion ausführen
      title: Moderationsaktion auf %{acct} ausführen
    account_moderation_notes:
      create: Notiz erstellen
      created_msg: Moderationsnotiz erfolgreich erstellt!
      delete: Löschen
      destroyed_msg: Moderationsnotiz erfolgreich gelöscht!
    accounts:
      are_you_sure: Bist du sicher?
      avatar: Profilbild
      by_domain: Domain
      change_email:
        changed_msg: E-Mail-Adresse des Kontos erfolgreich geändert!
        current_email: Aktuelle E-Mail-Adresse
        label: E-Mail-Adresse ändern
        new_email: Neue E-Mail-Adresse
        submit: E-Mail-Adresse ändern
        title: E-Mail-Adresse für %{username} ändern
      confirm: Bestätigen
      confirmed: Bestätigt
      confirming: Bestätigung
      deleted: Gelöscht
      demote: Degradieren
      disable: Ausschalten
      disable_two_factor_authentication: 2FA abschalten
      disabled: Ausgeschaltet
      display_name: Anzeigename
      domain: Domain
      edit: Bearbeiten
      email: E-Mail
      email_status: E-Mail-Status
      enable: Freischalten
      enabled: Freigegeben
      feed_url: Feed-URL
      followers: Folgende
      followers_url: URL des Folgenden
      follows: Folgt
      header: Header
      inbox_url: Posteingangs-URL
      invited_by: Eingeladen von
      ip: IP-Adresse
      joined: Beigetreten
      location:
        all: Alle
        local: Lokal
        remote: Entfernt
        title: Ort
      login_status: Loginstatus
      media_attachments: Medienanhänge
      memorialize: In Gedenkmal verwandeln
      moderation:
        active: Aktiv
        all: Alle
        silenced: Stummgeschaltet
        suspended: Gesperrt
        title: Moderation
      moderation_notes: Moderationsnotizen
      most_recent_activity: Letzte Aktivität
      most_recent_ip: Letzte IP-Adresse
      no_limits_imposed: Keine Limits eingesetzt
      not_subscribed: Nicht abonniert
      outbox_url: Postausgangs-URL
      perform_full_suspension: Sperren
      profile_url: Profil-URL
      promote: Befördern
      protocol: Protokoll
      public: Öffentlich
      push_subscription_expires: PuSH-Abonnement läuft aus
      redownload: Profil neu laden
      remove_avatar: Profilbild entfernen
      remove_header: Header entfernen
      resend_confirmation:
        already_confirmed: Diese:r Benutzer:in wurde bereits bestätigt
        send: Bestätigungsmail erneut senden
        success: Bestätigungs-E-Mail erfolgreich gesendet!
      reset: Zurücksetzen
      reset_password: Passwort zurücksetzen
      resubscribe: Wieder abonnieren
      role: Berechtigungen
      roles:
        admin: Administrator
        moderator: Moderator:in
        staff: Mitarbeiter
        user: Nutzer
      salmon_url: Salmon-URL
      search: Suche
      shared_inbox_url: Geteilte Posteingang-URL
      show:
        created_reports: Erstellte Beschwerdemeldungen
        targeted_reports: Beschwerdemeldungen von anderen
      silence: Stummschalten
      silenced: Stummgeschaltet
      statuses: Beiträge
      subscribe: Abonnieren
      suspended: Gesperrt
      title: Konten
      unconfirmed_email: Unbestätigte E-Mail-Adresse
      undo_silenced: Stummschaltung zurücknehmen
      undo_suspension: Sperre zurücknehmen
      unsubscribe: Abbestellen
      username: Profilname
      warn: Warnen
      web: Web
    action_logs:
      actions:
        assigned_to_self_report: "%{name} hat sich die Meldung %{target} selbst zugewiesen"
        change_email_user: "%{name} hat die E-Mail-Adresse des Nutzers %{target} geändert"
        confirm_user: "%{name} hat die E-Mail-Adresse von %{target} bestätigt"
        create_account_warning: "%{name} hat eine Warnung an %{target} gesendet"
        create_custom_emoji: "%{name} hat neues Emoji %{target} hochgeladen"
        create_domain_block: "%{name} hat die Domain %{target} blockiert"
        create_email_domain_block: "%{name} hat die E-Mail-Domain %{target} geblacklistet"
        demote_user: "%{name} stufte Benutzer:in %{target} herunter"
        destroy_custom_emoji: "%{name} zerstörte Emoji %{target}"
        destroy_domain_block: "%{name} hat die Domain %{target} entblockt"
        destroy_email_domain_block: "%{name} hat die E-Mail-Domain %{target} gewhitelistet"
        destroy_status: "%{name} hat Status von %{target} entfernt"
        disable_2fa_user: "%{name} hat Zwei-Faktor-Anforderung für Benutzer:in %{target} deaktiviert"
        disable_custom_emoji: "%{name} hat das %{target} Emoji deaktiviert"
        disable_user: "%{name} hat den Login für Benutzer:in  %{target} deaktiviert"
        enable_custom_emoji: "%{name} hat das %{target} Emoji aktiviert"
        enable_user: "%{name} hat die Anmeldung für di:en Benutzer:in %{target} aktiviert"
        memorialize_account: "%{name} hat %{target}s Konto in eine Gedenkseite umgewandelt"
        promote_user: "%{name} hat %{target} befördert"
        remove_avatar_user: "%{name} hat das Profilbild von %{target} entfernt"
        reopen_report: "%{name} hat die Meldung %{target} wieder geöffnet"
        reset_password_user: "%{name} hat das Passwort für di:en Benutzer:in %{target} zurückgesetzt"
        resolve_report: "%{name} hat die Meldung %{target} bearbeitet"
        silence_account: "%{name} hat %{target}s Konto stummgeschaltet"
        suspend_account: "%{name} hat %{target}s Konto gesperrt"
        unassigned_report: "%{name} hat die Zuweisung der Meldung %{target} entfernt"
        unsilence_account: "%{name} hat die Stummschaltung von %{target}s Konto aufgehoben"
        unsuspend_account: "%{name} hat die Sperrung von %{target}s Konto aufgehoben"
        update_custom_emoji: "%{name} hat das %{target} Emoji aktualisiert"
        update_status: "%{name} hat den Status von %{target} aktualisiert"
      deleted_status: "(gelöschter Beitrag)"
      title: Überprüfungsprotokoll
    custom_emojis:
      by_domain: Domain
      copied_msg: Eine lokale Kopie des Emojis wurde erstellt
      copy: Kopieren
      copy_failed_msg: Es konnte keine lokale Kopie des Emojis erstellt werden
      created_msg: Emoji erstellt!
      delete: Löschen
      destroyed_msg: Emoji gelöscht!
      disable: Deaktivieren
      disabled_msg: Das Emoji wurde deaktiviert
      emoji: Emoji
      enable: Aktivieren
      enabled_msg: Das Emoji wurde aktiviert
      image_hint: PNG bis 50 kB
      listed: Gelistet
      new:
        title: Eigenes Emoji hinzufügen
      overwrite: Überschreiben
      shortcode: Kürzel
      shortcode_hint: Mindestens 2 Zeichen, nur Buchstaben, Ziffern und Unterstriche
      title: Eigene Emojis
      unlisted: Ungelistet
      update_failed_msg: Konnte dieses Emoji nicht aktualisieren
      updated_msg: Emoji erfolgreich aktualisiert!
      upload: Hochladen
    dashboard:
      backlog: Unerledigte Jobs
      config: Konfiguration
      feature_deletions: Kontolöschung
      feature_invites: Einladungslinks
      feature_profile_directory: Profilverzeichnis
      feature_registrations: Registrierung
      feature_relay: Föderations-Relay
      features: Eigenschaften
      hidden_service: Föderation mit versteckten Diensten
      open_reports: Offene Meldungen
      recent_users: Neueste Nutzer
      search: Volltextsuche
      single_user_mode: Einzelnutzermodus
      software: Software
      space: Speicherverbrauch
      title: Übersicht
      total_users: Benutzer:innen insgesamt
      trends: Trends
      week_interactions: Interaktionen diese Woche
      week_users_active: Aktiv diese Woche
      week_users_new: Benutzer:innen diese Woche
    domain_blocks:
      add_new: Neue Domainblockade hinzufügen
      created_msg: Die Domain-Blockade wird nun durchgeführt
      destroyed_msg: Die Domain-Blockade wurde rückgängig gemacht
      domain: Domain
      new:
        create: Blockade einrichten
        hint: Die Domain-Blockade wird nicht verhindern, dass Konteneinträge in der Datenbank erstellt werden. Aber es werden rückwirkend und automatisch alle Moderationsmethoden auf diese Konten angewendet.
        severity:
          desc_html: "<strong>Stummschaltung</strong> wird die Beiträge dieses Kontos für alle, die ihm nicht folgen, unsichtbar machen. Eine <strong>Sperre</strong> wird alle Beiträge, Medien und Profildaten dieses Kontos entfernen. Verwende <strong>Kein,</strong> um nur Mediendateien abzulehnen."
          noop: Kein
          silence: Stummschaltung
          suspend: Sperre
        title: Neue Domain-Blockade
      reject_media: Mediendateien ablehnen
      reject_media_hint: Entfernt lokal gespeicherte Mediendateien und verhindert deren künftiges Herunterladen. Für Sperren irrelevant
      reject_reports: Meldungen ablehnen
      reject_reports_hint: Ignoriere alle Meldungen von dieser Domain. Irrelevant für Sperrungen
      rejecting_media: Mediendateien ablehnen
      rejecting_reports: Beschwerdemeldungen ablehnen
      severity:
        silence: stummgeschaltet
        suspend: gesperrt
      show:
        affected_accounts:
          one: Ein Konto in der Datenbank betroffen
          other: "%{count} Konten in der Datenbank betroffen"
        retroactive:
          silence: Alle existierenden Konten dieser Domain nicht mehr stummschalten
          suspend: Alle existierenden Konten dieser Domain entsperren
        title: Domain-Blockade für %{domain} zurücknehmen
        undo: Zurücknehmen
      undo: Domainblockade zurücknehmen
    email_domain_blocks:
      add_new: Neue hinzufügen
      created_msg: E-Mail-Domain-Blockade erfolgreich erstellt
      delete: Löschen
      destroyed_msg: E-Mail-Domain-Blockade erfolgreich gelöscht
      domain: Domain
      new:
        create: Blockade erstellen
        title: Neue E-Mail-Domain-Blockade
      title: E-Mail-Domain-Blockade
    followers:
      back_to_account: Zurück zum Konto
      title: "%{acct}'s Follower"
    instances:
      delivery_available: Zustellung ist verfügbar
      known_accounts:
        one: "%{count} bekanntes Konto"
        other: "%{count} bekannte Accounts"
      moderation:
        all: Alle
        limited: Limitiert
        title: Moderation
      title: Föderation
      total_blocked_by_us: Von uns gesperrt
      total_followed_by_them: Gefolgt von denen
      total_followed_by_us: Gefolgt von uns
      total_reported: Beschwerdemeldungen über sie
      total_storage: Medienanhänge
    invites:
      deactivate_all: Alle deaktivieren
      filter:
        all: Alle
        available: Verfügbar
        expired: Ausgelaufen
        title: Filter
      title: Einladungen
    relays:
      add_new: Neues Relay hinzufügen
      delete: Löschen
      description_html: Ein <strong>Föderierungsrelay</strong> ist ein vermittelnder Server, der eine große Anzahl öffentlicher Beiträge zwischen Servern austauscht, die es abonnieren und zu ihm veröffentlichen.<strong> Es kann kleinen und mittleren Servern dabei helfen, Inhalte des Fediverse zu entdecken</strong>, was andernfalls das manuelle Folgen anderer Leute auf entfernten Servern durch lokale Nutzer erfordern würde.
      disable: Ausschalten
      disabled: Ausgeschaltet
      enable: Einschalten
      enable_hint: Sobald aktiviert wird dein Server alle öffentlichen Beiträge dieses Relays abonnieren und wird alle öffentlichen Beiträge dieses Servers an es senden.
      enabled: Eingeschaltet
      inbox_url: Relay-URL
      pending: Warte auf Zustimmung des Relays
      save_and_enable: Speichern und aktivieren
      setup: Relayverbindung einrichten
      status: Status
      title: Relays
    report_notes:
      created_msg: Meldungs-Kommentar erfolgreich erstellt!
      destroyed_msg: Meldungs-Kommentar erfolgreich gelöscht!
    reports:
      account:
        note: Notiz
        report: Meldung
      action_taken_by: Maßnahme ergriffen durch
      are_you_sure: Bist du dir sicher?
      assign_to_self: Mir zuweisen
      assigned: Zugewiesener Moderator
      comment:
        none: Kein
      created_at: Gemeldet
      mark_as_resolved: Als gelöst markieren
      mark_as_unresolved: Als ungelöst markieren
      notes:
        create: Kommentar hinzufügen
        create_and_resolve: Mit Kommentar lösen
        create_and_unresolve: Mit Kommentar wieder öffnen
        delete: Löschen
        placeholder: Beschreibe, welche Maßnahmen ergriffen wurden oder irgendwelche andere Neuigkeiten…
      reopen: Meldung wieder öffnen
      report: 'Meldung #%{id}'
      reported_account: Gemeldetes Konto
      reported_by: Gemeldet von
      resolved: Gelöst
      resolved_msg: Meldung erfolgreich gelöst!
      status: Status
      title: Meldungen
      unassign: Zuweisung entfernen
      unresolved: Ungelöst
      updated_at: Aktualisiert
    settings:
      activity_api_enabled:
        desc_html: Anzahl der lokal geposteten Beiträge, aktiven Nutzern und neuen Registrierungen in wöchentlichen Zusammenfassungen
        title: Veröffentliche gesamte Statistiken über Benutzeraktivitäten
      bootstrap_timeline_accounts:
        desc_html: Mehrere Profilnamen durch Kommata trennen. Funktioniert nur mit lokalen und nicht gesperrten Konten. Standardwert bei freigelassenem Feld sind alle lokalen Admins.
        title: Konten, denen Neu-Angemeldete automatisch folgen
      contact_information:
        email: Öffentliche E-Mail-Adresse
        username: Profilname für die Kontaktaufnahme
      custom_css:
        desc_html: Verändere das Aussehen mit CSS, dass auf jeder Seite geladen wird
        title: Benutzerdefiniertes CSS
      hero:
        desc_html: Wird auf der Startseite angezeigt. Mindestens 600x100px sind empfohlen. Wenn es nicht gesetzt wurde, wird das Server-Thumbnail dafür verwendet
        title: Bild für Startseite
      mascot:
        desc_html: Angezeigt auf mehreren Seiten. Mehr als 293x205px empfohlen. Wenn es nicht gesetzt wurde wird es auf das Standard-Maskottchen zurückfallen
        title: Maskottchen-Bild
      peers_api_enabled:
        desc_html: Domain-Namen, die der Server im Fediverse gefunden hat
        title: Veröffentliche Liste von gefundenen Servern
      preview_sensitive_media:
        desc_html: Linkvorschauen auf anderen Webseiten werden ein Vorschaubild anzeigen, obwohl die Medien als heikel gekennzeichnet sind
        title: Heikle Medien in OpenGraph-Vorschauen anzeigen
      profile_directory:
        desc_html: Erlaube Benutzer auffindbar zu sein
        title: Aktiviere Profilverzeichnis
      registrations:
        closed_message:
          desc_html: Wird auf der Frontseite angezeigt, wenn die Registrierung geschlossen ist. Du kannst HTML-Tags benutzen
          title: Nachricht über geschlossene Registrierung
        deletion:
          desc_html: Allen erlauben, ihr Konto eigenmächtig zu löschen
          title: Kontolöschung erlauben
        min_invite_role:
          disabled: Niemand
          title: Einladungen erlauben von
        open:
          desc_html: Allen erlauben, ein Konto zu erstellen
          title: Registrierung öffnen
      show_known_fediverse_at_about_page:
        desc_html: Wenn aktiviert, wird es alle Beiträge aus dem bereits bekannten Teil des Fediversums auf der Startseite anzeigen. Andernfalls werden lokale Beitrage der Instanz angezeigt.
        title: Verwende öffentliche Zeitleiste für die Vorschau
      show_staff_badge:
        desc_html: Zeige Mitarbeiter-Badge auf Benutzerseite
        title: Zeige Mitarbeiter-Badge
      site_description:
        desc_html: Einleitungsabschnitt auf der Frontseite. Beschreibe, was diese Mastodon-Instanz ausmacht. Du kannst HTML-Tags benutzen, insbesondere <code>&lt;a&gt;</code> und <code>&lt;em&gt;</code>.
        title: Beschreibung des Servers
      site_description_extended:
        desc_html: Bietet sich für Verhaltenskodizes, Regeln, Richtlinien und weiteres an, was deinen Server auszeichnet. Du kannst HTML-Tags benutzen
        title: Erweiterte Beschreibung der Instanz
      site_short_description:
        desc_html: Wird angezeigt in der Seitenleiste und in Meta-Tags. Beschreibe in einem einzigen Abschnitt, was Mastodon ist und was diesen Server ausmacht. Falls leer, wird die Server-Beschreibung verwendet.
        title: Kurze Server-Beschreibung
      site_terms:
        desc_html: Hier kannst du deine eigenen Geschäftsbedingungen, Datenschutzerklärung und anderes rechtlich Relevante eintragen. Du kannst HTML-Tags benutzen
        title: Eigene Geschäftsbedingungen
      site_title: Name des Servers
      thumbnail:
        desc_html: Wird für die Vorschau via OpenGraph und API verwendet. 1200×630 px wird empfohlen
        title: Server-Thumbnail
      timeline_preview:
        desc_html: Auf der Frontseite die öffentliche Zeitleiste anzeigen
        title: Zeitleisten-Vorschau
      title: Instanz-Einstellungen
    statuses:
      back_to_account: Zurück zum Konto
      batch:
        delete: Löschen
        nsfw_off: Als nicht heikel markieren
        nsfw_on: Als heikel markieren
      failed_to_execute: Ausführen fehlgeschlagen
      media:
        title: Medien
      no_media: Keine Medien
      no_status_selected: Keine Beiträge wurden verändert, weil keine ausgewählt wurden
      title: Beiträge des Kontos
      with_media: Mit Medien
    subscriptions:
      callback_url: Callback-URL
      confirmed: Bestätigt
      expires_in: Verfällt in
      last_delivery: Letzte Zustellung
      title: WebSub
      topic: Thema
    tags:
      accounts: Konten
      hidden: Versteckt
      hide: Vor Verzeichnis verstecken
      name: Hashtag
      title: Hashtags
      unhide: Zeige in Verzeichnis
      visible: Sichtbar
    title: Administration
    warning_presets:
      add_new: Neu hinzufügen
      delete: Löschen
      edit: Bearbeiten
      edit_preset: Warnungsvorlage bearbeiten
      title: Warnungsvorlagen verwalten
  admin_mailer:
    new_report:
      body: "%{reporter} hat %{target} gemeldet"
      body_remote: Jemand von %{domain} hat %{target} gemeldet
      subject: Neue Meldung auf %{instance} (#%{id})
  application_mailer:
    notification_preferences: Ändere E-Mail-Einstellungen
    salutation: "%{name},"
    settings: 'E-Mail-Einstellungen ändern: %{link}'
    view: 'Ansehen:'
    view_profile: Zeige Profil
    view_status: Zeige Status
  applications:
    created: Anwendung erfolgreich erstellt
    destroyed: Anwendung erfolgreich gelöscht
    invalid_url: Die angegebene URL ist ungültig
    regenerate_token: Zugangs-Token neu erstellen
    token_regenerated: Zugangs-Token neu erstellt
    warning: Sei mit diesen Daten sehr vorsichtig. Teile sie mit niemandem!
    your_token: Dein Zugangs-Token
  auth:
    agreement_html: Indem du dich registrierst, erklärst du dich mit den untenstehenden <a href="%{rules_path}">Regeln des Servers</a> und der <a href="%{terms_path}">Datenschutzerklärung</a> einverstanden.
    change_password: Passwort
    confirm_email: E-Mail bestätigen
    delete_account: Konto löschen
    delete_account_html: Falls du dein Konto löschen willst, kannst du <a href="%{path}">hier damit fortfahren</a>. Du wirst um Bestätigung gebeten werden.
    didnt_get_confirmation: Keine Bestätigungs-Mail erhalten?
    forgot_password: Passwort vergessen?
    invalid_reset_password_token: Das Token zum Zurücksetzen des Passworts ist ungültig oder abgelaufen. Bitte fordere ein neues an.
    login: Anmelden
    logout: Abmelden
    migrate_account: Ziehe zu einem anderen Konto um
    migrate_account_html: Wenn du wünschst, dieses Konto zu einem anderen umzuziehen, kannst du <a href="%{path}">dies hier einstellen</a>.
    or: oder
    or_log_in_with: Oder anmelden mit
    providers:
      cas: CAS
      saml: SAML
    register: Registrieren
    register_elsewhere: Registrieren auf einem anderen Server
    resend_confirmation: Bestätigungs-Mail erneut versenden
    reset_password: Passwort zurücksetzen
    security: Sicherheit
    set_new_password: Neues Passwort setzen
  authorize_follow:
    already_following: Du folgst diesem Konto bereits
    error: Das Remote-Konto konnte nicht geladen werden
    follow: Folgen
    follow_request: 'Du hast eine Folgeanfrage gesendet an:'
    following: 'Erfolg! Du folgst nun:'
    post_follow:
      close: Oder du schließt einfach dieses Fenster.
      return: Zeige Profil des Benutzers
      web: Das Web öffnen
    title: "%{acct} folgen"
  datetime:
    distance_in_words:
      about_x_hours: "%{count}h"
      about_x_months: "%{count}mo"
      about_x_years: "%{count}y"
      almost_x_years: "%{count}y"
      half_a_minute: Gerade eben
      less_than_x_minutes: "%{count}m"
      less_than_x_seconds: Gerade eben
      over_x_years: "%{count}y"
      x_days: "%{count}d"
      x_minutes: "%{count}m"
      x_months: "%{count}mo"
      x_seconds: "%{count}s"
  deletes:
    bad_password_msg: Falsches Passwort
    confirm_password: Gib dein derzeitiges Passwort ein, um deine Identität zu bestätigen
    description_html: Hiermit wird <strong>dauerhaft und unwiederbringlich</strong> der Inhalt deines Kontos gelöscht und dein Konto deaktiviert. Dein Profilname wird reserviert, um künftige Imitationen zu verhindern.
    proceed: Konto löschen
    success_msg: Dein Konto wurde erfolgreich gelöscht
    warning_html: Wir können nur dafür garantieren, dass die Inhalte auf diesem einen Server gelöscht werden. Bei Inhalten, die weit verbreitet wurden, ist es wahrscheinlich, dass Spuren bleiben werden. Server, die offline sind oder keine Benachrichtigungen von deinem Konto mehr empfangen, werden ihre Datenbanken nicht bereinigen.
    warning_title: Verfügbarkeit verstreuter Inhalte
  directories:
    directory: Profilverzeichnis
    enabled: Du bist gerade in dem Verzeichnis gelistet.
    enabled_but_waiting: Du bist damit einverstanden im Verzeichnis gelistet zu werden, aber du hast nicht die minimale Anzahl an Folgenden (%{min_followers}), damit es passiert.
    explanation: Entdecke Benutzer basierend auf deren Interessen
    explore_mastodon: Entdecke %{title}
    how_to_enable: Du hast dich gerade nicht dazu entschieden im Verzeichnis gelistet zu werden. Du kannst dich unten dafür eintragen. Benutze Hashtags in deiner Profilbeschreibung, um unter spezifischen Hashtags gelistet zu werden!
    people:
      one: "%{count} Person"
      other: "%{count} Leute"
  errors:
    '403': Dir fehlt die Befugnis, diese Seite sehen zu können.
    '404': Die Seite nach der du gesucht hast wurde nicht gefunden.
    '410': Die Seite nach der du gesucht hast existiert hier nicht mehr.
    '422':
      content: Sicherheitsüberprüfung fehlgeschlagen. Blockierst du Cookies?
      title: Sicherheitsüberprüfung fehlgeschlagen
    '429': Du wurdest gedrosselt
    '500':
      content: Bitte verzeih, etwas ist bei uns schief gegangen.
      title: Diese Seite ist kaputt
    noscript_html: Bitte aktiviere JavaScript, um die Mastodon-Web-Anwendung zu verwenden. Alternativ kannst du auch eine der <a href="%{apps_path}">nativen Mastodon-Anwendungen</a> für deine Plattform probieren.
  exports:
    archive_takeout:
      date: Datum
      download: Dein Archiv herunterladen
      hint_html: Du kannst ein Archiv deiner <strong>Beiträge und hochgeladenen Medien</strong> anfragen. Die exportierten Daten werden in dem ActivityPub-Format gespeichert, welches mit jeder Software lesbar ist die das Format unterstützt. Du kannst alle 7 Tage ein Archiv anfordern.
      in_progress: Stelle dein Archiv zusammen...
      request: Dein Archiv anfragen
      size: Größe
    blocks: Du hast blockiert
    csv: CSV
    domain_blocks: Domainblockaden
    follows: Du folgst
    lists: Listen
    mutes: Du hast stummgeschaltet
    storage: Medienspeicher
  featured_tags:
    add_new: Neu hinzufügen
    errors:
      limit: Du hast bereits die maximale Anzahl an empfohlenen Hashtags erreicht
  filters:
    contexts:
      home: Startseite
      notifications: Benachrichtigungen
      public: Öffentliche Zeitleisten
      thread: Gespräche
    edit:
      title: Filter bearbeiten
    errors:
      invalid_context: Ungültiger oder fehlender Kontext übergeben
      invalid_irreversible: Unwiderrufliche Filterung funktioniert nur mit Heim- oder Benachrichtigungskontext
    index:
      delete: Löschen
      title: Filter
    new:
      title: Neuen Filter hinzufügen
  followers:
    domain: Instanz
    explanation_html: Wenn du sicherstellen willst, dass deine Beiträge privat sind, musst du wissen, wer dir folgt. <strong>Deine privaten Beiträge werden an alle Server weitergegeben, auf denen Menschen registriert sind, die dir folgen.</strong> Wenn du den Betreibenden eines Servers misstraust und du befürchtest, dass sie deine Privatsphäre missachten könnten, kannst du sie hier entfernen.
    followers_count: Zahl der Folgenden
    lock_link: dein Konto sperrst
    purge: Von der Liste deiner Folgenden löschen
    success:
      one: Folgende von einer Domain werden soft-geblockt …
      other: Folgende von %{count} Domains werden soft-geblockt …
    true_privacy_html: Bitte beachte, dass <strong>wirklicher Schutz deiner Privatsphäre nur durch Ende-zu-Ende-Verschlüsselung erreicht werden kann.</strong>.
    unlocked_warning_html: Wer dir folgen will, kann dies jederzeit ohne deine vorige Einverständnis tun und erhält damit automatisch Zugriff auf deine privaten Beiträge. Wenn du %{lock_link}, kannst du vorab entscheiden, wer dir folgen darf und wer nicht.
    unlocked_warning_title: Dein Konto ist nicht gesperrt
  footer:
    developers: Entwickler
    more: Mehr…
    resources: Ressourcen
  generic:
    changes_saved_msg: Änderungen gespeichert!
    copy: Kopieren
    save_changes: Änderungen speichern
    validation_errors:
      one: Etwas ist noch nicht ganz richtig! Bitte korrigiere den Fehler
      other: Etwas ist noch nicht ganz richtig! Bitte korrigiere %{count} Fehler
  imports:
    modes:
      merge: Zusammenführen
      merge_long: Behalte existierende Datensätze und füge neue hinzu
      overwrite: Überschreiben
      overwrite_long: Ersetze aktuelle Datensätze mit neuen
    preface: Daten, die du aus einem anderen Server exportiert hast, kannst du hier importieren. Beispielsweise die Liste derjenigen, denen du folgst oder die du blockiert hast.
    success: Deine Daten wurden erfolgreich hochgeladen und werden in Kürze verarbeitet
    types:
      blocking: Blockierliste
      domain_blocking: Domain-Blockliste
      following: Folgeliste
      muting: Stummschaltungsliste
    upload: Hochladen
  in_memoriam_html: In Gedenken.
  invites:
    delete: Deaktivieren
    expired: Abgelaufen
    expires_in:
      '1800': 30 Minuten
      '21600': 6 Stunden
      '3600': 1 Stunde
      '43200': 12 Stunden
      '604800': 1 Woche
      '86400': 1 Tag
    expires_in_prompt: Nie
    generate: Generieren
    invited_by: 'Du wurdest eingeladen von:'
    max_uses:
      one: 1 mal verwendet
      other: "%{count} mal verwendet"
    max_uses_prompt: Kein Limit
    prompt: Generiere und teile Links um Zugang zu diesem Server zu geben
    table:
      expires_at: Läuft ab
      uses: Verwendungen
    title: Leute einladen
  lists:
    errors:
      limit: Du hast die maximale Anzahl an Listen erreicht
  media_attachments:
    validations:
      images_and_video: Es kann kein Video an einen Beitrag, der bereits Bilder enthält, angehängt werden
      too_many: Es können nicht mehr als 4 Bilder angehängt werden
  migrations:
    acct: benutzername@domain des neuen Kontos
    currently_redirecting: 'Deine Profilweiterleitung wurde gesetzt auf:'
    proceed: Speichern
    updated_msg: Deine Konto-Migrationseinstellungen wurden erfolgreich aktualisiert!
  moderation:
    title: Moderation
  notification_mailer:
    digest:
      action: Zeige alle Benachrichtigungen
      body: Hier ist eine kurze Zusammenfassung der Nachrichten, die du seit deinem letzten Besuch am %{since} verpasst hast
      mention: "%{name} hat dich erwähnt:"
      new_followers_summary:
        one: Außerdem ist dir seit du weg warst ein weiteres Wesen gefolgt! Juhu!
        other: Außerdem sind dir seit du weg warst %{count} weitere Wesen gefolgt! Großartig!
      subject:
        one: "1 neue Mitteilung seit deinem letzten Besuch \U0001F418"
        other: "%{count} neue Mitteilungen seit deinem letzten Besuch \U0001F418"
      title: In deiner Abwesenheit...
    favourite:
      body: 'Dein Beitrag wurde von %{name} favorisiert:'
      subject: "%{name} hat deinen Beitrag favorisiert"
      title: Neue Favorisierung
    follow:
      body: "%{name} folgt dir jetzt!"
      subject: "%{name} folgt dir jetzt"
      title: Neuer Follower
    follow_request:
      action: Verwalte Folge-Anfragen
      body: "%{name} möchte dir folgen"
      subject: 'Ausstehender Follower: %{name}'
      title: Neue Folge-Anfrage
    mention:
      action: Antworten
      body: "%{name} hat dich erwähnt:"
      subject: "%{name} hat dich erwähnt"
      title: Neue Erwähnung
    reblog:
      body: "%{name} hat deinen Beitrag geteilt:"
      subject: "%{name} hat deinen Beitrag geteilt"
      title: Dein Beitrag wurde geteilt
  number:
    human:
      decimal_units:
        format: "%n%u"
        units:
          billion: B
          million: M
          quadrillion: Q
          thousand: K
          trillion: T
          unit: ''
  pagination:
    newer: Neuer
    next: Vorwärts
    older: Älter
    prev: Zurück
    truncate: "&hellip;"
  preferences:
    languages: Sprachen
    other: Weiteres
    publishing: Beiträge
    web: Web
  remote_follow:
    acct: Profilname@Domain, von wo aus du dieser Person folgen möchtest
    missing_resource: Die erforderliche Weiterleitungs-URL für dein Konto konnte nicht gefunden werden
    no_account_html: Noch kein Konto? Du kannst dich <a href='%{sign_up_path}' target='_blank'>hier anmelden</a>
    proceed: Weiter
    prompt: 'Du wirst dieser Person folgen:'
    reason_html: "<strong>Warum ist dieser Schritt erforderlich?</strong><code>%{instance}</code> ist möglicherweise nicht der Server auf dem du registriert bist, also müssen wir dich erst auf deinen Heimserver weiterleiten."
  remote_interaction:
    favourite:
      proceed: Fortfahren zum Favorisieren
      prompt: 'Du möchtest diesen Beitrag favorisieren:'
    reblog:
      proceed: Fortfahren zum Teilen
      prompt: 'Du möchtest diesen Beitrag teilen:'
    reply:
      proceed: Fortfahren zum Antworten
      prompt: 'Du möchtest auf diesen Beitrag antworten:'
  remote_unfollow:
    error: Fehler
    title: Titel
    unfollowed: Entfolgt
  scheduled_statuses:
    over_daily_limit: Du hast das Limit für geplante Beiträge, dass %{limit} beträgt, für heute erreicht
    over_total_limit: Du hast das Limit für geplante Beiträge, dass %{limit} beträgt, erreicht
    too_soon: Das geplante Datum muss in der Zukunft liegen
  sessions:
    activity: Letzte Aktivität
    browser: Browser
    browsers:
      alipay: Alipay
      blackberry: Blackberry
      chrome: Chrome
      edge: Microsoft Edge
      electron: Electron
      firefox: Firefox
      generic: Unbekannter Browser
      ie: Internet Explorer
      micro_messenger: MicroMessenger
      nokia: Nokia S40 Ovi Browser
      opera: Opera
      otter: Otter
      phantom_js: PhantomJS
      qq: QQ Browser
      safari: Safari
      uc_browser: UCBrowser
      weibo: Weibo
    current_session: Aktuelle Sitzung
    description: "%{browser} auf %{platform}"
    explanation: Dies sind die Webbrowser, die derzeit in deinem Mastodon-Konto eingeloggt sind.
    ip: IP-Adresse
    platforms:
      adobe_air: Adobe Air
      android: Android
      blackberry: Blackberry
      chrome_os: ChromeOS
      firefox_os: Firefox OS
      ios: iOS
      linux: Linux
      mac: Mac
      other: unbekannte Plattform
      windows: Windows
      windows_mobile: Windows Mobile
      windows_phone: Windows Phone
    revoke: Schließen
    revoke_success: Sitzung erfolgreich geschlossen
    title: Sitzungen
  settings:
    authorized_apps: Autorisierte Anwendungen
    back: Zurück zu Mastodon
    delete: Konto löschen
    development: Entwicklung
    edit_profile: Profil bearbeiten
    export: Datenexport
    featured_tags: Empfohlene Hashtags
    followers: Autorisierte Folgende
    import: Datenimport
    migrate: Konto-Umzug
    notifications: Benachrichtigungen
    preferences: Einstellungen
    settings: Einstellungen
    two_factor_authentication: Zwei-Faktor-Auth
    your_apps: Deine Anwendungen
  statuses:
    attached:
      description: 'Angehängt: %{attached}'
      image:
        one: "%{count} Bild"
        other: "%{count} Bilder"
      video:
        one: "%{count} Video"
        other: "%{count} Videos"
    boosted_from_html: Geteilt von %{acct_link}
    content_warning: 'Inhaltswarnung: %{warning}'
    disallowed_hashtags:
      one: 'Enthält den unerlaubten Hashtag: %{tags}'
      other: 'Enthält die unerlaubten Hashtags: %{tags}'
    language_detection: Sprache automatisch erkennen
    open_in_web: Im Web öffnen
    over_character_limit: Zeichenlimit von %{max} überschritten
    pin_errors:
      limit: Du hast bereits die maximale Anzahl an Beiträgen angeheftet
      ownership: Du kannst nur eigene Beiträge anheften
      private: Du kannst nur öffentliche Beiträge anheften
      reblog: Du kannst keine geteilten Beiträge anheften
    show_more: Mehr anzeigen
    sign_in_to_participate: Melde dich an, um an der Konversation teilzuhaben
    title: '%{name}: "%{quote}"'
    visibilities:
      private: Nur Folgende
      private_long: Nur für Folgende sichtbar
      public: Öffentlich
      public_long: Für alle sichtbar
      unlisted: Nicht gelistet
      unlisted_long: Für alle sichtbar, aber nicht in öffentlichen Zeitleisten aufgelistet
  stream_entries:
    pinned: Angehefteter Beitrag
    reblogged: teilte
    sensitive_content: Sensible Inhalte
  terms:
    body_html: |
      <h2>Datenschutzerklärung</h2>
      <h3 id="collect">Welche Informationen sammeln wir?</h3>

      <ul>
        <li><em>Grundlegende Kontoinformationen</em>: Wenn du dich auf diesem Server registrierst, wirst du darum gebeten, einen Benutzer:innen-Namen, eine E-Mail-Adresse und ein Passwort einzugeben. Du kannst auch zusätzliche Profilinformationen wie etwa einen Anzeigenamen oder eine Biografie eingeben und ein Profilbild oder ein Headerbild hochladen. Der Benutzer:innen-Name, der Anzeigename, die Biografie, das Profilbild und das Headerbild werden immer öffentlich angezeigt.</li>
        <li><em>Beiträge, Folge- und andere öffentliche Informationen</em>: Die Liste der Leute, denen du folgst, wird öffentlich gezeigt, das gleiche gilt für deine Folgenden (Follower). Sobald du eine Nachricht übermittelst, wird das Datum und die Uhrzeit gemeinsam mit der Information, welche Anwendung du dafür verwendet hast, gespeichert. Nachricht können Medienanhänge enthalten, etwa Bilder und Videos. Öffentliche und ungelistete Beiträge sind öffentlich verfügbar. Sobald du einen Beitrag auf deinem Profil featurest, sind dies auch öffentlich verfügbare Informationen. Deine Beiträge werden an deine Folgenden ausgeliefert, was in manchen Fällen bedeutet, dass sie an andere Server ausgeliefert werden und dort Kopien gespeichert werden. Sobald du Beiträge löschst, wird dies ebenso an deine Follower ausgeliefert. Die Handlungen des Teilens und Favorisieren eines anderen Beitrages ist immer öffentlich.</li>
        <li><em>Direkte und "Nur Folgende"-Beiträge</em>: Alle Beiträge werden auf dem Server gespeichert und verarbeitet. "Nur Folgende"-Beiträge werden an deine Folgenden und an Benutzer:innen, die du in ihnen erwähnst, ausgeliefert, direkte Beiträge nur an in ihnen erwähnte Benutzer:innen. In manchen Fällen bedeutet dass, dass sie an andere Server ausgeliefert werden und dort Kopien gespeichert werden. Wir bemühen uns nach bestem Wissen und Gewissen, den Zugriff auf diese Beiträge auf nur autorisierte Personen einzuschränken, jedoch könnten andere Server dabei scheitern. Deswegen ist es wichtig, die Server, zu denen deine Folgenden gehören, zu überprüfen. Du kannst eine Option in den Einstellungen umschalten, um neue Folgenden manuell anzunehmen oder abzuweisen. <em>Bitte beachte, dass die Betreiber des Server und jedes empfangenden Servers solche Nachrichten anschauen könnten</em> und dass Empfänger von diesen eine Bildschirmkopie erstellen könnten, sie kopieren oder anderweitig weiterverteilen könnten. <em>Teile nicht irgendwelche gefährlichen Informationen über Mastodon.</em></li>
        <li><em>Internet Protocol-Adressen (IP-Adressen) und andere Metadaten</em>: Sobald du dich anmeldest, erfassen wir sowohl die IP-Adresse, von der aus du dich anmeldest, als auch den Namen deine Browseranwendung. Alle angemeldeten Sitzungen (Sessions) sind für deine Überprüfung und Widerruf in den Einstellungen verfügbar. Die letzte verwendete IP-Adresse wird bis zu 12 Monate lang gespeichert. Wir könnten auch Serverprotokoll behalten, welche die IP-Adresse von jeder Anfrage an unseren Server enthalten.</li>
      </ul>

      <hr class="spacer" />

      <h3 id="use">Für was verwenden wir deine Informationen?</h3>

      <p>Jede der von dir gesammelten Information kann in den folgenden Weisen verwendet werden:</p>

      <ul>
        <li>Um die Kernfunktionalität von Mastodon bereitzustellen. Du kannst du mit dem Inhalt anderer Leute interagieren und deine eigenen Inhalte beitragen, wenn du angemeldet bist. Zum Beispiel kannst du anderen folgen, um deren kombinierten Beiträge in deine personalisierten Start-Timeline zu sehen.</li>
        <li>Um Moderation der Community zu ermöglichen, zum Beispiel beim Vergleichen deiner IP-Adresse mit anderen bekannten, um Verbotsumgehung oder andere Vergehen festzustellen.</li>
        <li>Die E-Mail-Adresse, die du bereitstellst, kann dazu verwendet werden, dir Informationen, Benachrichtigungen über andere Leute, die mit deinen Inhalten interagieren oder dir Nachrichten senden, und auf Anfragen, Wünsche und/oder Fragen zu antworten.</li>
      </ul>

      <hr class="spacer" />

      <h3 id="protect">Wie beschützen wir deine Informationen?</h3>

      <p>Wir implementieren eine Reihe von Sicherheitsmaßnahmen, um die Sicherheit deiner persönlichen Information sicherzustellen, wenn du persönliche Informationen eingibst, übermittelst oder auf sie zugreifst. Neben anderen Dingen, wird sowohl deine Browsersitzung, als auch der Datenverkehr zwischen deinen Anwendungen und der Programmierschnittstelle (API) mit SSL gesichert, dein Passwort wird mit einem starken Einwegalgorithmus gehasht. Du kannst Zwei-Faktor-Authentifizierung aktivieren, um den Zugriff auf dein Konto zusätzlich abzusichern.</p>

      <hr class="spacer" />

      <h3 id="data-retention">Was ist unsere Datenspeicherungsrichtlinie?</h3>

      <p>Wir werden mit bestem Wissen und Gewissen:</p>

      <ul>
        <li>Serverprotokolle, die IP-Adressen von allen deinen Anfragen an diesen Server, falls solche Protokolle behalten werden, für nicht mehr als 90 Tage behalten.</li>
        <li>registrierten Benutzer:innen zugeordnete IP-Adressen nicht länger als 12 Monate behalten.</li>
      </ul>

      <p>Du kannst ein Archiv deines Inhalts anfordern und herunterladen, inkludierend deiner Beiträge, Medienanhänge, Profilbilder und Headerbilder.</p>

      <p>Du kannst dein Konto jederzeit unwiderruflich  löschen.</p>

      <hr class="spacer"/>

      <h3 id="cookies">Verwenden wir Cookies?</h3>

      <p>Ja. Cookies sind kleine Dateien, die eine Webseite oder ihr Serviceanbieter über deinen Webbrowser (sofern er es erlaubt) auf die Festplatte deines Computers überträgt. Diese Cookies ermöglichen es der Seite deinen Browser wiederzuerkennen und, sofern du ein registriertes Konto hast, diesen mit deinem registrierten Konto zu verknüpfen.</p>

      <p>Wir verwenden Cookies, um deine Einstellungen zu verstehen und für zukünftige Besuche zu speichern.</p>

      <hr class="spacer" />

      <h3 id="disclose">Offenbaren wir Informationen an Dritte?</h3>

      <p>Wir verkaufen nicht, handeln nicht mit oder übertragen deine persönlich identifizierbaren Informationen nicht an Dritte. Dies beinhaltet nicht Dritte, die vertrauenswürdig sind und uns beim Betreiben unserer Seite, Leiten unseres Geschäftes oder dabei, die Dienste für dich bereitzustellen, unterstützen, sofern diese Dritte zustimmen, diese Informationen vertraulich zu halten. Wir können auch Informationen freigeben, wenn wir glauben, dass Freigabe angemessen ist, um dem Gesetz zu entsprechen, unsere Seitenrichtlinien durchzusetzen oder unsere Rechte, Eigentum und/oder Sicherheit oder die anderer zu beschützen.</p>

      <p>Dein öffentlicher Inhalt kann durch andere Server im Netzwerk heruntergeladen werden. Deine öffentlichen und "Nur Folgende"-Beiträge werden an die Server ausgeliefert, bei denen sich deine Folgenden befinden und direkte Nachrichten werden an die Server des Empfängers ausgeliefert, falls diese Folgenden oder Empfänger sich auf einem anderen Server als diesen befinden.</p>

      <p>Wenn du eine Anwendung autorisierst, dein Konto zu benutzen, kann diese – abhängig von den von dir genehmigten Befugnissen – auf deine öffentlichen Profilinformationen, deine Folgt- und Folgende-Liste, deine Listen, alle deine Beiträge und deine Favoriten zugreifen. Anwendungen können nie auf deine E-Mail-Adresse oder dein Passwort zugreifen</p>

      <hr class="spacer" />

      <h3 id="children">Webseitenbenutzung durch Kinder</h3>

      <p>Wenn sich dieser Server in der EU oder im Europäischen Wirtschaftsraum befinden: Unsere Website, Produkte und Dienstleistungen sind alle an Leute gerichtet, die mindestens 16 Jahre als sind. Wenn du unter 16 bist, darfst du nach den Bestimmungen der DSGVO (<a href="https://de.wikipedia.org/wiki/Datenschutz-Grundverordnung">Datenschutz-Grundverordnung</a>) diese Webseite nicht benutzen.</p>

      <p>Wenn sich dieser Server in den USA befindet: Unsere Webseite, Produkte und Dienstleistungen sind alle an Leute gerichtet, die mindestens 13 Jahre alt sind. Wenn du unter 13 bist, darfst du nach den Bestimmungen des COPPA (<a href="https://de.wikipedia.org/wiki/Children%27s_Online_Privacy_Protection_Act">Children's Online Privacy Protection Act, dt. "Gesetz zum Schutz der Privatsphäre von Kindern im Internet"</a>) diese Webseite nicht benutzen.</p>

      <p>Gesetzesvorschriften können unterschiedlich sein, wenn sich dieser Server in anderer Gerichtsbarkeit befindet.</p>

      <hr class="spacer" />

      <h3 id="changes">Änderung an unserer Datenschutzerklärung</h3>

      <p>Wenn wir uns entscheiden, Änderungen an unserer Datenschutzerklärung vorzunehmen, werden wird diese Änderungen auf dieser Seite bekannt gegeben.</p>

      <p>Dies ist eine Übersetzung, Irrtümer und Übersetzungsfehler vorbehalten. Im Zweifelsfall gilt die englische Originalversion.</p>

      <p>Dieses Dokument ist CC-BY-SA. Es wurde zuletzt aktualisiert am 7. März 2018.</p>

      <p>Ursprünglich übernommen von der <a href="https://github.com/discourse/discourse">Discourse-Datenschutzerklärung</a>.</p>
    title: "%{instance} Nutzungsbedingungen und Datenschutzerklärung"
  themes:
<<<<<<< HEAD
    default: Mastodon
    mastodon-light: Mastodon (hell)
=======
    contrast: Mastodon (Hoher Kontrast)
    default: Mastodon (Dunkel)
    mastodon-light: Mastodon (Hell)
>>>>>>> a5e7ada6
  time:
    formats:
      default: "%d.%m.%Y %H:%M"
      month: "%b %Y"
  two_factor_authentication:
    code_hint: Gib zur Bestätigung den Code ein, den deine Authenticator-App generiert hat
    description_html: Wenn du <strong>Zwei-Faktor-Authentisierung (2FA)</strong> aktivierst, wirst du dein Telefon zum Anmelden benötigen. Darauf werden Tokens erzeugt, die du bei der Anmeldung eingeben musst.
    disable: Deaktivieren
    enable: Aktivieren
    enabled: Zwei-Faktor-Authentisierung ist aktiviert
    enabled_success: Zwei-Faktor-Authentisierung erfolgreich aktiviert
    generate_recovery_codes: Wiederherstellungscodes generieren
    instructions_html: "<strong>Lies diesen QR-Code mit Google Authenticator oder einer ähnlichen TOTP-App auf deinem Telefon ein.</strong> Von nun an wird diese App Tokens generieren, die du beim Anmelden eingeben musst."
    lost_recovery_codes: Wiederherstellungscodes erlauben dir, wieder den Zugang zu deinem Konto zu erlangen, falls du dein Telefon verlieren solltest. Wenn du deine Wiederherstellungscodes verloren hast, kannst du sie hier neu generieren. Deine alten Wiederherstellungscodes werden damit ungültig gemacht.
    manual_instructions: 'Wenn du den QR-Code nicht einlesen kannst und ihn manuell eingeben musst, ist hier das Klartext-Geheimnis:'
    recovery_codes: Wiederherstellungs-Codes sichern
    recovery_codes_regenerated: Wiederherstellungscodes erfolgreich neu generiert
    recovery_instructions_html: Wenn du den Zugang zu deinem Telefon verlieren solltest, kannst du einen untenstehenden Wiederherstellungscode benutzen, um wieder auf dein Konto zugreifen zu können. <strong>Bewahre die Wiederherstellungscodes gut auf.</strong> Du könntest sie beispielsweise ausdrucken und bei deinen restlichen wichtigen Dokumenten aufbewahren.
    setup: Einrichten
    wrong_code: Der eingegebene Code war ungültig! Stimmen Serverzeit und Gerätezeit?
  user_mailer:
    backup_ready:
      explanation: Du hast ein vollständiges Backup von deinem Mastodon-Konto angefragt. Es kann jetzt heruntergeladen werden!
      subject: Dein Archiv ist bereit zum Download
      title: Archiv-Download
    warning:
      explanation:
        disable: Solange dein Konto eingefroren ist, sind deine Benutzerdaten intakt; aber du kannst nichts tun, bis dein Konto entsperrt wurde.
        silence: Solange dein Konto limitiert ist, können nur die Leute, die dir bereits folgen, deine Beiträge auf dem Server sehen und es könnte sein, dass du von verschiedenen öffentlichen Listungen ausgeschlossen wirst. Andererseits können andere dir manuell folgen.
        suspend: Dein Konto wurde gesperrt und alle deine Beiträge und hochgeladenen Medien wurden unwiderruflich vom Server und anderen Servern, bei denen du Folgende hattest, gelöscht.
      review_server_policies: Serverrichtlinien ansehen
      subject:
        disable: Dein Konto %{acct} wurde eingefroren
        none: Warnung für %{acct}
        silence: Dein Konto %{acct} wurde limitiert
        suspend: Dein Konto %{acct} wurde gesperrt
      title:
        disable: Konto eingefroren
        none: Warnung
        silence: Konto limitiert
        suspend: Konto gesperrt
    welcome:
      edit_profile_action: Profil einstellen
      edit_profile_step: Du kannst dein Profil anpassen, indem du einen Avatar oder ein Titelbild hochlädst oder deinen Anzeigenamen änderst und mehr. Wenn du deine Folgenden vorher überprüfen möchtest, bevor sie dir folgen können, dann kannst du dein Profil sperren.
      explanation: Hier sind ein paar Tipps, um loszulegen
      final_action: Fang an zu posten
      final_step: 'Fang an zu posten! Selbst ohne Follower werden deine öffentlichen Beitrage von anderen gesehen, zum Beispiel auf der lokalen Zeitleiste oder in Hashtags. Vielleicht möchtest du dich vorstellen mit dem #introductions-Hashtag.'
      full_handle: Dein vollständiger Benutzername
      full_handle_hint: Dies ist was du deinen Freunden sagen kannst, damit sie dich anschreiben oder von einem anderen Server folgen können.
      review_preferences_action: Einstellungen ändern
      review_preferences_step: Stelle sicher, dass du deine Einstellungen einstellst, wie zum Beispiel welche E-Mails du gerne erhalten möchtest oder was für Privatsphäreneinstellungen voreingestellt werden sollten. Wenn dir beim Ansehen von GIFs nicht schwindelig wird, dann kannst du auch das automatische Abspielen dieser aktivieren.
      subject: Willkommen bei Mastodon
      tip_federated_timeline: Die föderierte Zeitleiste ist die sehr große Ansicht vom Mastodon-Netzwerk. Sie enthält aber auch nur Leute, denen du und deine Nachbarn folgen, sie ist also nicht komplett.
      tip_following: Du folgst standardmäßig deinen Server-Admin(s). Um mehr interessante Leute zu finden, kannst du die lokale oder öffentliche Zeitleiste durchsuchen.
      tip_local_timeline: Die lokale Zeitleiste ist eine Ansicht aller Leute auf %{instance}. Diese sind deine Nachbarn!
      tip_mobile_webapp: Wenn dein mobiler Browser dir anbietet Mastodon zu deinem Startbildschirm hinzuzufügen, dann kannst du Benachrichtigungen erhalten. Es verhält sich wie eine native App in vielen Wegen!
      tips: Tipps
      title: Willkommen an Bord, %{name}!
  users:
    follow_limit_reached: Du kannst nicht mehr als %{limit} Leuten folgen
    invalid_email: Ungültige E-Mail-Adresse
    invalid_otp_token: Ungültiger Zwei-Faktor-Authentisierungs-Code
    otp_lost_help_html: Wenn Du beides nicht mehr weißt, melde Dich bei uns unter der E-Mailadresse %{email}
    seamless_external_login: Du bist angemeldet über einen Drittanbieter-Dienst, weswegen Passwort- und E-Maileinstellungen nicht verfügbar sind.
    signed_in_as: 'Angemeldet als:'
  verification:
    explanation_html: 'Du kannst <strong>bestätigen, dass die Links in deinen Profil-Metadaten dir gehören</strong>. Dafür muss die verlinkte Website einen Link zurück auf dein Mastodon-Profil enthalten. Dieser Link <strong>muss</strong> ein <code>rel="me"</code>-Attribut enthalten. Der Linktext ist dabei egal. Hier ist ein Beispiel:'
    verification: Verifizierung<|MERGE_RESOLUTION|>--- conflicted
+++ resolved
@@ -942,14 +942,9 @@
       <p>Ursprünglich übernommen von der <a href="https://github.com/discourse/discourse">Discourse-Datenschutzerklärung</a>.</p>
     title: "%{instance} Nutzungsbedingungen und Datenschutzerklärung"
   themes:
-<<<<<<< HEAD
-    default: Mastodon
-    mastodon-light: Mastodon (hell)
-=======
     contrast: Mastodon (Hoher Kontrast)
     default: Mastodon (Dunkel)
     mastodon-light: Mastodon (Hell)
->>>>>>> a5e7ada6
   time:
     formats:
       default: "%d.%m.%Y %H:%M"
