--- conflicted
+++ resolved
@@ -8,16 +8,6 @@
       E-Mail!).
     about_this: Über diese Instanz
     administered_by: 'Administriert von:'
-<<<<<<< HEAD
-    api: API
-    closed_registrations: Die Registrierung auf dieser Instanz ist momentan geschlossen. Aber du kannst dein Konto auch auf einer anderen Instanz erstellen! Von dort hast du genauso Zugriff auf das Mastodon-Netzwerk.
-    contact: Kontakt
-    contact_missing: Nicht angegeben
-    contact_unavailable: N/A
-    documentation: Dokumentation
-    extended_description_html: |
-      <h3>Ein guter Platz für Regeln</h3>
-=======
     closed_registrations: Die Registrierung auf dieser Instanz ist momentan geschlossen.
       Aber du kannst dein Konto auch auf einer anderen Instanz erstellen! Von dort
       hast du genauso Zugriff auf das Mastodon-Netzwerk.
@@ -29,7 +19,6 @@
     domain_count_before: Vernetzt mit
     extended_description_html: '<h3>Ein guter Platz für Regeln</h3>
 
->>>>>>> 45bc6baa
       <p>Die erweiterte Beschreibung wurde noch nicht aufgesetzt.</p>
 
       '
@@ -52,11 +41,9 @@
     hosted_on: Mastodon, beherbergt auf %{domain}
     learn_more: Mehr erfahren
     other_instances: Andere Instanzen
-    privacy_policy: Datenschutzbestimmungen
     source_code: Quellcode
     status_count_after: Beiträge verfassten
     status_count_before: die
-    terms: Nutzungsbedingungen
     user_count_after: Wesen
     user_count_before: Zuhause für
     what_is_mastodon: Was ist Mastodon?
@@ -68,7 +55,6 @@
     follow: Folgen
     followers: Folgende
     following: Folgt
-    joined: Beigetreten am %{date}
     media: Medien
     moved_html: '%{name} ist auf %{new_profile_link} umgezogen:'
     network_hidden: Diese Informationen sind nicht verfügbar
@@ -243,23 +229,14 @@
     dashboard:
       backlog: Unerledigte Jobs
       config: Konfiguration
-      feature_deletions: Kontolöschung
       feature_invites: Einladungslinks
       feature_registrations: Registrierung
-      feature_relay: Föderations-Relay
       features: Eigenschaften
-      hidden_service: Föderation mit versteckten Diensten
       open_reports: Offene Meldungen
-      recent_users: Neueste Nutzer
       search: Volltextsuche
-      single_user_mode: Einzelnutzermodus
-      software: Software
       space: Speicherverbrauch
       title: Übersicht
       total_users: Benutzer Insgesamt
-<<<<<<< HEAD
-      trends: Tendenz
-=======
       feature_deletions: Kontolöschung
       feature_relay: Föderations-Relay
       hidden_service: Föderation mit versteckten Diensten
@@ -267,7 +244,6 @@
       single_user_mode: Einzelnutzermodus
       software: Software
       trends: Trends
->>>>>>> 45bc6baa
       week_interactions: Interaktionen diese Woche
       week_users_active: Aktiv diese Woche
       week_users_new: Benutzer diese Woche
@@ -334,12 +310,6 @@
       title: Einladungen
     relays:
       add_new: Neues Relay hinzufügen
-<<<<<<< HEAD
-      description_html: Ein <strong>Föderierungsrelay</strong> ist ein vermittelnder Server, der eine große Anzahl öffentlicher Beiträge zwischen Servern austauscht, die es abonnieren und zu ihm veröffentlichen.<strong> Es kann kleinen und mittleren Servern dabei helfen, Inhalte des Fediverse zu entdecken</strong>, was andernfalls das manuelle Folgen anderer Leute auf entfernten Servern durch lokale Nutzer erfordern würde.
-      enable_hint: Sobald aktiviert wird dein Server alle öffentlichen Beiträge dieses Relays abonnieren und wird alle öffentlichen Beiträge dieses Servers an es senden.
-      inbox_url: Relay-URL
-      setup: Relayverbindung einrichten
-=======
       inbox_url: Relay-URL
       setup: Relayverbindung einrichten
       description_html: Ein <strong>Föderierungsrelay</strong> ist ein vermittelnder
@@ -351,7 +321,6 @@
       enable_hint: Sobald aktiviert wird dein Server alle öffentlichen Beiträge dieses
         Relays abonnieren und wird alle öffentlichen Beiträge dieses Servers an es
         senden.
->>>>>>> 45bc6baa
       status: Status
       title: Relays
     report_notes:
@@ -414,9 +383,6 @@
       peers_api_enabled:
         desc_html: Domain-Namen dieser Instanz, die im Fediverse gefunden wurden
         title: Veröffentliche Liste von gefundenen Instanzen
-      preview_sensitive_media:
-        desc_html: Linkvorschauen auf anderen Webseiten werden ein Vorschaubild anzeigen, obwohl die Medien als heikel gekennzeichnet sind
-        title: Heikle Medien in OpenGraph-Vorschauen anzeigen
       registrations:
         closed_message:
           desc_html: Wird auf der Frontseite angezeigt, wenn die Registrierung geschlossen
@@ -440,21 +406,14 @@
         desc_html: Zeige Mitarbeiter-Badge auf Benutzerseite
         title: Zeige Mitarbeiter-Badge
       site_description:
-<<<<<<< HEAD
-        desc_html: Einleitungsabschnitt auf der Frontseite. Beschreibe, was diese Mastodon-Instanz ausmacht. Du kannst HTML-Tags benutzen, insbesondere <code>&lt;a&gt;</code> und <code>&lt;em&gt;</code>.
-=======
         desc_html: Einleitungsabschnitt auf der Frontseite. Beschreibe, was diese
           Mastodon-Instanz ausmacht. Du kannst HTML-Tags benutzen, insbesondere <code>&lt;a&gt;</code>
           und <code>&lt;em&gt;</code>.
->>>>>>> 45bc6baa
         title: Beschreibung der Instanz
       site_description_extended:
         desc_html: Bietet sich für Verhaltenskodizes, Regeln, Richtlinien und weiteres
           an, was deine Instanz auszeichnet. Du kannst HTML-Tags benutzen
         title: Erweiterte Beschreibung der Instanz
-      site_short_description:
-        desc_html: Wird angezeigt in der Seitenleiste und in Meta-Tags. Beschreibe in einem einzigen Abschnitt, was Mastodon ist und was diesen Server ausmacht. Falls leer, wird die Instanz-Beschreibung verwendet.
-        title: Kurze Instanz-Beschreibung
       site_terms:
         desc_html: Hier kannst du deine eigenen Geschäftsbedingungen, Datenschutzerklärung
           und anderes rechtlich Relevante eintragen. Du kannst HTML-Tags benutzen
@@ -651,10 +610,6 @@
       Wenn du %{lock_link}, kannst du vorab entscheiden, wer dir folgen darf und wer
       nicht.
     unlocked_warning_title: Dein Konto ist nicht gesperrt
-  footer:
-    developers: Entwickler
-    more: Mehr…
-    resources: Ressourcen
   generic:
     changes_saved_msg: Änderungen gespeichert!
     save_changes: Änderungen speichern
@@ -872,92 +827,6 @@
     reblogged: teilte
     sensitive_content: Heikle Inhalte
   terms:
-<<<<<<< HEAD
-    body_html: |
-      <h2>Datenschutzerklärung</h2>
-      <h3 id="collect">Welche Informationen sammeln wir?</h3>
-
-      <ul>
-        <li><em>Grundlegende Kontoinformationen</em>: Wenn du dich auf diesem Server registrierst, wirst du darum gebeten, einen Benutzernamen, eine E-Mail-Adresse und ein Passwort einzugeben. Du kannst auch zusätzliche Profilinformationen wie etwa einen Anzeigenamen oder eine Biografie eingeben und ein Profilbild oder ein Headerbild hochladen. Der Benutzername, der Anzeigename, die Biografie, das Profilbild und das Headerbild werden immer öffentlich angezeigt.</li>
-        <li><em>Beiträge, Folge- und andere öffentliche Informationen</em>: Die Liste der Leute, denen du folgst, wird öffentlich gezeigt, das gleiche gilt für deine Folgenden (Follower). Sobald du eine Nachricht übermittelst, wird das Datum und die Uhrzeit gemeinsam mit der Information, welche Anwendung du dafür verwendet hast, gespeichert. Nachricht können Medienanhänge enthalten, etwa Bilder und Videos. Öffentliche und ungelistete Beiträge sind öffentlich verfügbar. Sobald du einen Beitrag auf deinem Profil featurest, sind dies auch öffentlich verfügbare Informationen. Deine Beiträge werden an deine Folgenden ausgeliefert, was in manchen Fällen bedeutet, dass sie an andere Server ausgeliefert werden und dort Kopien gespeichert werden. Sobald du Beiträge löschst, wird dies ebenso an deine Follower ausgeliefert. Die Handlungen des Teilens und Favorisieren eines anderen Beitrages ist immer öffentlich.</li>
-        <li><em>Direkte und "Nur Folgende"-Beiträge</em>: Alle Beiträge werden auf dem Server gespeichert und verarbeitet. "Nur Folgende"-Beiträge werden an deine Folgenden und an Benutzer, die du in ihnen erwähnst, ausgeliefert, direkte Beiträge nur an in ihnen erwähnte Benutzer. In manchen Fällen bedeutet dass, dass sie an andere Server ausgeliefert werden und dort Kopien gespeichert werden. Wir bemühen uns nach bestem Wissen und Gewissen, den Zugriff auf diese Beiträge auf nur autorisierte Personen einzuschränken, jedoch könnten andere Server dabei scheitern. Deswegen ist es wichtig, die Server, zu denen deine Folgenden gehören, zu überprüfen. Du kannst eine Option in den Einstellungen umschalten, um neue Folgenden manuell anzunehmen oder abzuweisen. <em>Bitte beachte, dass die Betreiber des Server und jedes empfangenden Servers solche Nachrichten anschauen könnten</em> und dass Empfänger von diesen eine Bildschirmkopie erstellen könnten, sie kopieren oder anderweitig weiterverteilen könnten. <em>Teile nicht irgendwelche gefährlichen Informationen über Mastodon.</em></li>
-        <li><em>Internet Protocol-Adressen (IP-Adressen) und andere Metadaten</em>: Sobald du dich anmeldest, erfassen wir sowohl die IP-Adresse, von der aus du dich anmeldest, als auch den Namen deine Browseranwendung. Alle angemeldeten Sitzungen (Sessions) sind für deine Überprüfung und Widerruf in den Einstellungen verfügbar. Die letzte verwendete IP-Adresse wird bis zu 12 Monate lang gespeichert. Wir könnten auch Serverprotokoll behalten, welche die IP-Adresse von jeder Anfrage an unseren Server enthalten.</li>
-      </ul>
-
-      <hr class="spacer" />
-
-      <h3 id="use">Für was verwenden wir deine Informationen?</h3>
-
-      <p>Jede der von dir gesammelten Information kann in den folgenden Weisen verwendet werden:</p>
-
-      <ul>
-        <li>Um die Kernfunktionalität von Mastodon bereitzustellen. Du kannst du mit dem Inhalt anderer Leute interagieren und deine eigenen Inhalte beitragen, wenn du angemeldet bist. Zum Beispiel kannst du anderen folgen, um deren kombinierten Beiträge in deine personalisierten Start-Timeline zu sehen.</li>
-        <li>Um Moderation der Community zu ermöglichen, zum Beispiel beim Vergleichen deiner IP-Adresse mit anderen bekannten, um Verbotsumgehung oder andere Vergehen festzustellen.</li>
-        <li>Die E-Mail-Adresse, die du bereitstellst, kann dazu verwendet werden, dir Informationen, Benachrichtigungen über andere Leute, die mit deinen Inhalten interagieren oder dir Nachrichten senden, und auf Anfragen, Wünsche und/oder Fragen zu antworten.</li>
-      </ul>
-
-      <hr class="spacer" />
-
-      <h3 id="protect">Wie beschützen wir deine Informationen?</h3>
-
-      <p>Wir implementieren eine Reihe von Sicherheitsmaßnahmen, um die Sicherheit deiner persönlichen Information sicherzustellen, wenn du persönliche Informationen eingibst, übermittelst oder auf sie zugreifst. Neben anderen Dingen, wird sowohl deine Browsersitzung, als auch der Datenverkehr zischen deinen Anwendungen und der Programmierschnittstelle (API) mit SSL gesichert, dein Passwort wird mit einem starken Einwegalgorithmus gehasht. Du kannst Zwei-Faktor-Authentifizierung aktivieren, um den Zugriff auf dein Konto zusätzlich abzusichern.</p>
-
-      <hr class="spacer" />
-
-      <h3 id="data-retention">Was ist unsere Datenspeicherungsrichtlinie?</h3>
-
-      <p>Wir werden mit bestem Wissen und Gewissen:</p>
-
-      <ul>
-        <li>Serverprotokolle, die IP-Adressen von allen deinen Anfragen an diesen Server, falls solche Protokolle behalten werden, für nicht mehr als 90 Tage behalten.</li>
-        <li>registrierten Benutzern zu geordnete IP-Adressen nicht länger als 12 Monate behalten.</li>
-      </ul>
-
-      <p>Du kannst ein Archiv deines Inhalts anfordern und herunterladen, inkludierend deiner Beiträge, Medienanhänge, Profilbilder und Headerbilder.</p>
-
-      <p>Du kannst dein Konto unwiderruflich jederzeit löschen.</p>
-
-      <hr class="spacer"/>
-
-      <h3 id="cookies">Verwenden wir Cookies?</h3>
-
-      <p>Ja. Cookies sind kleine Dateien, die eine Webseite oder ihr Serviceanbieter über deinen Webbrowser (sofern er es erlaubt) auf die Festplatte deines Computers überträgt. Diese Cookies ermöglichen es der Seite deinen Browser wiederzuerkennen und, sofern du ein registriertes Konto hast, diesen mit deinem registrierten Konto zu verknüpfen.</p>
-
-      <p>Wir verwenden Cookies, um deine Einstellungen zu verstehen und für zukünftige Besuche zu speichern.</p>
-
-      <hr class="spacer" />
-
-      <h3 id="disclose">Offenbaren wir Informationen an Dritte?</h3>
-
-      <p>Wir verkaufen nicht, handeln nicht mit oder übertragen deine persönlich identifizierbaren Informationen nicht an Dritte. Dies beinhaltet nicht Dritte, die vertrauenswürdig sind und uns beim Betreiben unserer Seite, Leiten unseres Geschäftes oder dabei, die Dienste für dich bereitzustellen, unterstützen, sofern diese Dritte zustimmen, diese Informationen vertraulich zu halten. Wir können auch Informationen freigeben, wenn wir glauben, dass Freigabe angemessen ist, um dem Gesetz zu entsprechen, unsere Seitenrichtlinien durchzusetzen oder unsere Rechte, Eigentum und/oder Sicherheit oder die anderer zu beschützen.</p>
-
-      <p>Dein öffentlicher Inhalt kann durch andere Server im Netzwerk heruntergeladen werden. Deine öffentlichen und "Nur Folgende"-Beiträge werden an die Server ausgeliefert, bei denen sich deine Folgenden befinden und direkte Nachrichten werden an die Server des Empfängers ausgeliefert, falls diese Folgenden oder Empfänger sich auf einem anderen Server als diesen befinden.</p>
-
-      <p>Wenn du eine Anwendung autorisierst, dein Konto zu benutzen, kann diese – abhängig von den von dir genehmigten Befugnissen – auf deine öffentlichen Profilinformationen, deine Folgt- und Folgende-Liste, deine Listen, alle deine Beiträge und deine Favoriten zugreifen. Anwendungen können nie auf deine E-Mail-Adresse oder dein Passwort zugreifen</p>
-
-      <hr class="spacer" />
-
-      <h3 id="children">Webseitenbenutzung durch Kinder</h3>
-
-      <p>Wenn sich dieser Server in der EU oder im Europäischen Wirtschaftsraum befinden: Unsere Website, Produkte und Dienstleistungen sind alle an Leute gerichtet, die mindestens 16 Jahre als sind. Wenn du unter 16 bist, darfst du nach den Bestimmungen der DSGVO (<a href="https://de.wikipedia.org/wiki/Datenschutz-Grundverordnung">Datenschutz-Grundverordnung</a>) diese Webseite nicht benutzen.</p>
-
-      <p>Wenn sich dieser Server in den USA befindet: Unsere Webseite, Produkte und Dienstleistungen sind alle an Leute gerichtet, die mindestens 13 Jahre alt sind. Wenn du unter 13 bist, darfst du nach den Bestimmungen des COPPA (<a href="https://de.wikipedia.org/wiki/Children%27s_Online_Privacy_Protection_Act">Children's Online Privacy Protection Act, dt. "Gesetz zum Schutz der Privatsphäre von Kindern im Internet"</a>) diese Webseite nicht benutzen.</p>
-
-      <p>Gesetzesvorschriften können unterschiedlich sein, wenn sich dieser Server in anderer Gerichtsbarkeit befindet.</p>
-
-      <hr class="spacer" />
-
-      <h3 id="changes">Änderung an unserer Datenschutzerklärung</h3>
-
-      <p>Wenn wir uns entscheiden, Änderungen an unserer Datenschutzerklärung vorzunehmen, werden wird diese Änderungen auf dieser Seite bekannt geben.</p>
-
-      <p>Dies ist eine Übersetzung, Irrtümer und Übersetzungsfehler vorbehalten. Im Zweifelsfall gilt die englische Originalversion</p>
-
-      <p>Dieses Dokument ist CC-BY-SA. Es wurde zuletzt aktualisiert am 7. März 2018.</p>
-
-      <p>Ursprünglich übernommen von der <a href="https://github.com/discourse/discourse">Discourse-Datenschutzerklärung</a>.</p>
-    title: "%{instance} Nutzungsbedingungen und Datenschutzerklärung"
-=======
     title: '%{instance} Nutzungsbedingungen und Datenschutzerklärung'
     body_html: "<h2>Datenschutzerklärung</h2>\n<h3 id=\"collect\">Welche Informationen\
       \ sammeln wir?</h3>\n\n<ul>\n  <li><em>Grundlegende Kontoinformationen</em>:\
@@ -1073,20 +942,14 @@
       \n<p>Dieses Dokument ist CC-BY-SA. Es wurde zuletzt aktualisiert am 7. März\
       \ 2018.</p>\n\n<p>Ursprünglich übernommen von der <a href=\"https://github.com/discourse/discourse\"\
       >Discourse-Datenschutzerklärung</a>.</p>\n"
->>>>>>> 45bc6baa
   themes:
     contrast: Hoher Kontrast
     default: Mastodon
     mastodon-light: Mastodon (hell)
   time:
     formats:
-<<<<<<< HEAD
-      default: "%d.%m.%Y %H:%M"
-      month: "%b %Y"
-=======
       default: '%d.%m.%Y %H:%M'
       month: '%b %Y'
->>>>>>> 45bc6baa
   two_factor_authentication:
     code_hint: Gib zur Bestätigung den Code ein, den deine Authenticator-App generiert
       hat
