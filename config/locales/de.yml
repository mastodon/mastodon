---
de:
  about:
    about_mastodon_html: 'Das soziale Netzwerk der Zukunft: Keine Werbung, keine Überwachung, dafür dezentral und mit Anstand! Starte jetzt mit Mastodon!'
    contact_missing: Nicht festgelegt
    contact_unavailable: Nicht verfügbar
    hosted_on: Mastodon, gehostet auf %{domain}
    title: Über
  accounts:
    follow: Folgen
    followers:
      one: Follower
      other: Folgende
    following: Folge ich
    instance_actor_flash: Dieses Konto ist ein virtueller Akteur, der den Server selbst repräsentiert und nicht ein einzelner Benutzer. Es wird für Föderationszwecke verwendet und sollte nicht gesperrt werden.
    last_active: zuletzt aktiv
    link_verified_on: Das Profil mit dieser E-Mail-Adresse wurde bereits am %{date} bestätigt
    nothing_here: Keine Treffer mit dieser Auswahl
    pin_errors:
      following: Du musst dieser Person bereits folgen, um sie empfehlen zu können
    posts:
      one: Beitrag
      other: Beiträge
    posts_tab_heading: Beiträge
  admin:
    account_actions:
      action: Aktion ausführen
      title: Moderationsaktion auf %{acct} ausführen
    account_moderation_notes:
      create: Notiz abspeichern
      created_msg: Moderationshinweis erfolgreich abgespeichert!
      destroyed_msg: Moderationsnotiz erfolgreich gelöscht!
    accounts:
      add_email_domain_block: E-Mail-Domain sperren
      approve: Genehmigen
      approved_msg: Anmeldeantrag von %{username} erfolgreich genehmigt
      are_you_sure: Bist du dir sicher?
      avatar: Profilbild
      by_domain: Domain
      change_email:
        changed_msg: E-Mail-Adresse erfolgreich geändert!
        current_email: Aktuelle E-Mail-Adresse
        label: E-Mail-Adresse ändern
        new_email: Neue E-Mail-Adresse
        submit: E-Mail-Adresse ändern
        title: E-Mail-Adresse für %{username} ändern
      change_role:
        changed_msg: Rolle erfolgreich geändert!
        label: Rolle ändern
        no_role: Keine Rolle
        title: Rolle für %{username} ändern
      confirm: Bestätigen
      confirmed: Bestätigt
      confirming: Bestätigung
      custom: Angepasst
      delete: Daten löschen
      deleted: Gelöscht
      demote: Zurückstufen
      destroyed_msg: Daten von %{username} wurden zum Löschen in die Warteschlange eingereiht
      disable: Einfrieren
      disable_sign_in_token_auth: Deaktiviere die Zwei-Faktor-Authentisierung (2FA) per E-Mail
      disable_two_factor_authentication: Zwei-Faktor-Authentisierung (2FA) deaktivieren
      disabled: Eingefroren
      display_name: Angezeigter Name
      domain: Domain
      edit: Bearbeiten
      email: E-Mail
      email_status: E-Mail-Status
      enable: Freischalten
      enable_sign_in_token_auth: Aktiviere die Zwei-Faktor-Authentisierung (2FA) per E-Mail
      enabled: Freigegeben
      enabled_msg: Konto von %{username} erfolgreich freigegeben
      followers: Follower
      follows: Folge ich
      header: Titelbild
      inbox_url: Posteingangsadresse
      invite_request_text: Begründung für das Beitreten
      invited_by: Eingeladen von
      ip: IP-Adresse
      joined: Beigetreten
      location:
        all: Alle
        local: Lokal
        remote: Extern
        title: Herkunft
      login_status: Anmeldestatus
      media_attachments: Medienanhänge
      memorialize: In Gedenkseite umwandeln
      memorialized: Gedenkseite
      memorialized_msg: "%{username} wurde erfolgreich in ein Gedenkseiten-Konto umgewandelt"
      moderation:
        active: Aktiv
        all: Alle
        pending: In Warteschlange
        silenced: Stummgeschaltet
        suspended: Gesperrt
        title: Moderation
      moderation_notes: Moderationsnotizen
      most_recent_activity: Letzte Aktivität
      most_recent_ip: Letzte IP-Adresse
      no_account_selected: Keine Konten wurden geändert, da keine ausgewählt wurden
      no_limits_imposed: Keine Beschränkungen
      no_role_assigned: Keine Rolle zugewiesen
      not_subscribed: Nicht abonniert
      pending: Überprüfung ausstehend
      perform_full_suspension: Sperren
      previous_strikes: Vorherige Verstöße
      previous_strikes_description_html:
        one: Dieses Konto hat <strong>einen</strong> Verstoß.
        other: Dieses Konto hat <strong>%{count}</strong> Verstöße.
      promote: Befördern
      protocol: Protokoll
      public: Öffentlich
      push_subscription_expires: PuSH-Abonnement läuft aus
      redownload: Profil neu laden
      redownloaded_msg: Das Profil %{username} wurde vom externen Server erfolgreich aktualisiert
      reject: Ablehnen
      rejected_msg: Antrag zur Registrierung von %{username} erfolgreich abgelehnt
      remote_suspension_irreversible: Die Daten dieses Kontos wurden unwiderruflich gelöscht.
      remote_suspension_reversible_hint_html: Das Konto wurde auf dem Server gesperrt und sämtliche Daten werden am %{date} entfernt. Bis dahin kann der Server dieses Konto ohne negative Auswirkungen wiederherstellen. Wenn du schon jetzt alle Daten des Kontos unwiderruflich löschen möchtest, kannst du dies nachfolgend tun.
      remove_avatar: Profilbild entfernen
      remove_header: Titelbild entfernen
      removed_avatar_msg: Profilbild von %{username} erfolgreich entfernt
      removed_header_msg: Titelbild von %{username} wurde erfolgreich entfernt
      resend_confirmation:
        already_confirmed: Dieses Profil wurde bereits bestätigt
        send: Bestätigungs-E-Mail erneut senden
        success: Bestätigungs-E-Mail erfolgreich gesendet!
      reset: Zurücksetzen
      reset_password: Passwort zurücksetzen
      resubscribe: Wieder abonnieren
      role: Rolle
      search: Suchen
      search_same_email_domain: Andere Benutzer*innen mit der gleichen E-Mail-Domain
      search_same_ip: Andere Benutzer*innen mit derselben IP-Adresse
      security_measures:
        only_password: Nur Passwort
        password_and_2fa: Passwort und 2FA
      sensitive: Inhaltswarnung
      sensitized: Mit Inhaltswarnung versehen
      shared_inbox_url: Geteilte Posteingangsadresse
      show:
        created_reports: Erstellte Meldungen
        targeted_reports: Von Anderen gemeldet
      silence: Stummschalten
      silenced: Stummgeschaltet
      statuses: Beiträge
      strikes: Vorherige Verstöße
      subscribe: Abonnieren
      suspend: Sperren
      suspended: Gesperrt
      suspension_irreversible: Die Daten dieses Kontos wurden unwiderruflich gelöscht. Du kannst das Konto entsperren, um es wieder nutzbar zu machen, aber es wird keine Daten wiederherstellen, die es davor hatte.
      suspension_reversible_hint_html: Das Konto wurde gesperrt und die Daten werden am %{date} vollständig gelöscht. Bis dahin kann das Konto ohne irgendwelche negativen Auswirkungen wiederhergestellt werden. Wenn du alle Daten des Kontos sofort entfernen möchtest, kannst du das nachfolgend tun.
      title: Konten
      unblock_email: E-Mail-Adresse entsperren
      unblocked_email_msg: E-Mail-Adresse von %{username} erfolgreich entsperrt
      unconfirmed_email: Unbestätigte E-Mail-Adresse
      undo_sensitized: Inhaltswarnung aufheben
      undo_silenced: Stummschaltung aufheben
      undo_suspension: Sperre aufheben
      unsilenced_msg: Konto von %{username} erfolgreich freigegeben
      unsubscribe: Abbestellen
      unsuspended_msg: Kontosperre von %{username} erfolgreich aufgehoben
      username: Profilname
      view_domain: Übersicht für Domain anzeigen
      warn: Warnen
      web: Web
      whitelisted: Auf der Whitelist
    action_logs:
      action_types:
        approve_appeal: Einspruch annehmen
        approve_user: Benutzer*in genehmigen
        assigned_to_self_report: Bericht zuweisen
        change_email_user: E-Mail des Profils ändern
        change_role_user: Rolle des Profils ändern
        confirm_user: Benutzer*in bestätigen
        create_account_warning: Warnung erstellen
        create_announcement: Ankündigung erstellen
        create_canonical_email_block: E-Mail-Sperre erstellen
        create_custom_emoji: Eigene Emojis erstellen
        create_domain_allow: Domain erlauben
        create_domain_block: Domain sperren
        create_email_domain_block: E-Mail-Domain-Sperre erstellen
        create_ip_block: IP-Regel erstellen
        create_unavailable_domain: Nicht verfügbare Domain erstellen
        create_user_role: Rolle erstellen
        demote_user: Benutzer*in herabstufen
        destroy_announcement: Ankündigung löschen
        destroy_canonical_email_block: E-Mail-Sperre entfernen
        destroy_custom_emoji: Eigenes Emojis löschen
        destroy_domain_allow: Erlaube das Löschen von Domains
        destroy_domain_block: Domain-Sperre entfernen
        destroy_email_domain_block: E-Mail-Domain-Sperre löschen
        destroy_instance: Domain-Daten entfernen
        destroy_ip_block: IP-Regel löschen
        destroy_status: Beitrag löschen
        destroy_unavailable_domain: Nicht verfügbare Domain löschen
        destroy_user_role: Rolle entfernen
        disable_2fa_user: 2FA deaktivieren
        disable_custom_emoji: Eigenes Emoji deaktivieren
        disable_sign_in_token_auth_user: Zwei-Faktor-Authentisierung (2FA) per E-Mail für diesen Account deaktivieren
        disable_user: Benutzer*in deaktivieren
        enable_custom_emoji: Eigenes Emoji aktivieren
        enable_sign_in_token_auth_user: Zwei-Faktor-Authentisierung (2FA) per E-Mail für diesen Account aktivieren
        enable_user: Benutzer*in aktivieren
        memorialize_account: Gedenkkonto
        promote_user: Benutzer*in hochstufen
        reject_appeal: Einspruch ablehnen
        reject_user: Benutzer*in ablehnen
        remove_avatar_user: Profilbild entfernen
        reopen_report: Meldung wieder eröffnen
        resend_user: Bestätigungs-E-Mail erneut senden
        reset_password_user: Passwort zurücksetzen
        resolve_report: Bericht lösen
        sensitive_account: Konto mit erzwungener Inhaltswarnung
        silence_account: Konto stummschalten
        suspend_account: Konto sperren
        unassigned_report: Meldung widerrufen
        unblock_email_account: E-Mail-Adresse entsperren
        unsensitive_account: Konto mit erzwungener Inhaltswarnung rückgängig machen
        unsilence_account: Konto nicht mehr stummschalten
        unsuspend_account: Konto nicht mehr sperren
        update_announcement: Ankündigung aktualisieren
        update_custom_emoji: Eigenes Emoji aktualisieren
        update_domain_block: Domain-Sperre aktualisieren
        update_ip_block: IP-Regel aktualisieren
        update_status: Beitrag aktualisieren
        update_user_role: Rolle aktualisieren
      actions:
        approve_appeal_html: "%{name} genehmigte die Moderationsbeschlüsse von %{target}"
        approve_user_html: "%{name} genehmigte die Registrierung von %{target}"
        assigned_to_self_report_html: "%{name} hat sich die Meldung %{target} selbst zugewiesen"
        change_email_user_html: "%{name} hat die E-Mail-Adresse von %{target} geändert"
        change_role_user_html: "%{name} hat die Rolle von %{target} geändert"
        confirm_user_html: "%{name} hat die E-Mail-Adresse von %{target} bestätigt"
        create_account_warning_html: "%{name} hat eine Warnung an %{target} gesendet"
        create_announcement_html: "%{name} hat die neue Ankündigung erstellt: %{target}"
        create_canonical_email_block_html: "%{name} hat die E-Mail mit dem Hash %{target} gesperrt"
        create_custom_emoji_html: "%{name} hat neues Emoji hochgeladen: %{target}"
        create_domain_allow_html: "%{name} hat die Domain %{target} gewhitelistet"
        create_domain_block_html: "%{name} hat die Domain %{target} gesperrt"
        create_email_domain_block_html: "%{name} hat die E-Mail-Domain %{target} gesperrt"
        create_ip_block_html: "%{name} hat eine IP-Regel für %{target} erstellt"
        create_unavailable_domain_html: "%{name} hat die Lieferung an die Domain %{target} eingestellt"
        create_user_role_html: "%{name} hat die Rolle %{target} erstellt"
        demote_user_html: "%{name} hat %{target} heruntergestuft"
        destroy_announcement_html: "%{name} hat die neue Ankündigung %{target} gelöscht"
        destroy_canonical_email_block_html: "%{name} hat die E-Mail mit dem Hash %{target} entsperrt"
        destroy_custom_emoji_html: "%{name} hat das Emoji gelöscht: %{target}"
        destroy_domain_allow_html: "%{name} hat die Domain %{target} von der Whitelist entfernt"
        destroy_domain_block_html: "%{name} hat die Domain %{target} entsperrt"
        destroy_email_domain_block_html: "%{name} hat die E-Mail-Domain %{target} entsperrt"
        destroy_instance_html: "%{name} hat die Daten der Domain %{target} entfernt"
        destroy_ip_block_html: "%{name} hat eine IP-Regel für %{target} entfernt"
        destroy_status_html: "%{name} hat einen Beitrag von %{target} entfernt"
        destroy_unavailable_domain_html: "%{name} setzte die Lieferung an die Domain %{target} fort"
        destroy_user_role_html: "%{name} hat die Rolle %{target} gelöscht"
        disable_2fa_user_html: "%{name} hat die Zwei-Faktor-Authentisierung für %{target} deaktiviert"
        disable_custom_emoji_html: "%{name} hat das Emoji deaktiviert: %{target}"
        disable_sign_in_token_auth_user_html: "%{name} hat die E-Mail-Token-Authentifizierung für %{target} deaktiviert"
        disable_user_html: "%{name} hat den Zugang für %{target} deaktiviert"
        enable_custom_emoji_html: "%{name} hat das Emoji aktiviert: %{target}"
        enable_sign_in_token_auth_user_html: "%{name} hat die E-Mail-Token-Authentifizierung für %{target} aktiviert"
        enable_user_html: "%{name} hat den Zugang für %{target} aktiviert"
        memorialize_account_html: "%{name} hat das Konto von %{target} in eine Gedenkseite umgewandelt"
        promote_user_html: "%{name} hat %{target} befördert"
        reject_appeal_html: "%{name} hat den Moderations-Beschlussantrag von %{target} abgelehnt"
        reject_user_html: "%{name} hat die Registrierung von %{target} abgelehnt"
        remove_avatar_user_html: "%{name} hat das Profilbild von %{target} entfernt"
        reopen_report_html: "%{name} hat die Meldung %{target} wieder geöffnet"
        resend_user_html: "%{name} hat erneut eine Bestätigungs-E-Mail für %{target} gesendet"
        reset_password_user_html: "%{name} hat das Passwort von %{target} zurückgesetzt"
        resolve_report_html: "%{name} hat die Meldung %{target} bearbeitet"
        sensitive_account_html: "%{name} hat die Medien von %{target} mit einer Inhaltswarnung versehen"
        silence_account_html: "%{name} hat das Konto von %{target} stummgeschaltet"
        suspend_account_html: "%{name} hat das Konto von %{target} gesperrt"
        unassigned_report_html: "%{name} hat die Zuweisung der Meldung %{target} entfernt"
        unblock_email_account_html: "%{name} hat die E-Mail-Adresse von %{target} entsperrt"
        unsensitive_account_html: "%{name} hat die Inhaltswarnung für Medien von %{target} aufgehoben"
        unsilence_account_html: "%{name} hat die Stummschaltung von %{target} aufgehoben"
        unsuspend_account_html: "%{name} hat die Kontosperre von %{target} aufgehoben"
        update_announcement_html: "%{name} aktualisierte Ankündigung %{target}"
        update_custom_emoji_html: "%{name} hat das Emoji geändert: %{target}"
        update_domain_block_html: "%{name} hat die Domain-Sperre für %{target} aktualisiert"
        update_ip_block_html: "%{name} hat die Regel für IP %{target} geändert"
        update_status_html: "%{name} hat einen Beitrag von %{target} aktualisiert"
        update_user_role_html: "%{name} hat die Rolle %{target} geändert"
      deleted_account: gelöschtes Konto
      empty: Keine Protokolle gefunden.
      filter_by_action: Nach Aktion filtern
      filter_by_user: Nach Benutzer*in filtern
      title: Protokoll
    announcements:
      destroyed_msg: Ankündigung erfolgreich gelöscht!
      edit:
        title: Ankündigung bearbeiten
      empty: Keine Ankündigungen vorhanden.
      live: Aktuell gültig
      new:
        create: Ankündigung erstellen
        title: Neue Ankündigung
      publish: Veröffentlichen
      published_msg: Ankündigung erfolgreich veröffentlicht!
      scheduled_for: Geplant für %{time}
      scheduled_msg: Ankündigung ist zur Veröffentlichung vorgemerkt!
      title: Ankündigungen
      unpublish: Veröffentlichung rückgängig machen
      unpublished_msg: Ankündigung erfolgreich unveröffentlicht!
      updated_msg: Ankündigung erfolgreich aktualisiert!
    custom_emojis:
      assign_category: Kategorie zuweisen
      by_domain: Domain
      copied_msg: Lokale Kopie des Emoji erfolgreich erstellt
      copy: Kopieren
      copy_failed_msg: Es konnte keine lokale Kopie des Emojis erstellt werden
      create_new_category: Neue Kategorie erstellen
      created_msg: Emoji erfolgreich erstellt!
      delete: Löschen
      destroyed_msg: Emoji erfolgreich gelöscht!
      disable: Deaktivieren
      disabled: Deaktiviert
      disabled_msg: Das Emoji wurde erfolgreich deaktiviert
      emoji: Emoji
      enable: Aktivieren
      enabled: Aktiviert
      enabled_msg: Das Emoji wurde erfolgreich aktiviert
      image_hint: PNG oder GIF bis %{size}
      list: Aufführen
      listed: Angezeigt
      new:
        title: Eigenes Emoji hinzufügen
      no_emoji_selected: Keine Emojis wurden geändert, da keine ausgewählt wurden
      not_permitted: Du bist für die Durchführung dieses Vorgangs nicht berechtigt
      overwrite: Überschreiben
      shortcode: Shortcode
      shortcode_hint: Mindestens 2 Zeichen, nur Buchstaben, Ziffern und Unterstriche
      title: Eigene Emojis
      uncategorized: Nicht kategorisiert
      unlist: Nicht Aufführen
      unlisted: Nicht aufgeführt
      update_failed_msg: Konnte dieses Emoji nicht aktualisieren
      updated_msg: Emoji erfolgreich aktualisiert!
      upload: Hochladen
    dashboard:
      active_users: aktive Benutzer*innen
      interactions: Interaktionen
      media_storage: Medien
      new_users: neue Benutzer*innen
      opened_reports: Erstellte Meldungen
      pending_appeals_html:
        one: "<strong>%{count}</strong> ausstehender Einspruch"
        other: "<strong>%{count}</strong> ausstehende Einsprüche"
      pending_reports_html:
        one: "<strong>%{count}</strong> ausstehende Meldung"
        other: "<strong>%{count}</strong> ausstehende Meldungen"
      pending_tags_html:
        one: "<strong>%{count}</strong> ausstehender Hashtag"
        other: "<strong>%{count}</strong> ausstehende Hashtags"
      pending_users_html:
        one: "<strong>%{count}</strong> unerledigte*r Benutzer*in"
        other: "<strong>%{count}</strong> unerledigte Benutzer*innen"
      resolved_reports: erledigte Meldungen
      software: Software
      sources: Registrierungsort
      space: Speicherverbrauch
      title: Übersicht
      top_languages: Häufigste Sprachen
      top_servers: Aktivste Server
      website: Website
    disputes:
      appeals:
        empty: Keine Einsprüche gefunden.
        title: Einsprüche
    domain_allows:
      add_new: Whitelist-Domain
      created_msg: Domain wurde erfolgreich zur Whitelist hinzugefügt
      destroyed_msg: Domain wurde von der Whitelist entfernt
      export: Exportieren
      import: Import
      undo: Von der Whitelist entfernen
    domain_blocks:
      add_new: Neue Domain-Sperre hinzufügen
      created_msg: Die Domain ist jetzt gesperrt bzw. eingeschränkt
      destroyed_msg: Die Domain-Sperre wurde aufgehoben
      domain: Domain
      edit: Domain-Sperre bearbeiten
      existing_domain_block: Du hast %{name} bereits stärker eingeschränkt.
      existing_domain_block_html: Du hast bereits strengere Beschränkungen für die Domain %{name} verhängt. Du musst diese erst <a href="%{unblock_url}">aufheben</a>.
      export: Exportieren
      import: Importieren
      new:
        create: Sperre einrichten
        hint: Die Domainsperre wird nicht verhindern, dass Konteneinträge in der Datenbank erstellt werden, sondern rückwirkend und automatisch alle Moderationsmethoden auf diese Konten anwenden.
        severity:
          desc_html: "<strong>Stummschaltung</strong> wird die Beiträge von Konten unter dieser Domain für alle unsichtbar machen, die den Konten nicht folgen. Eine <strong>Sperre</strong> wird alle Inhalte, Medien und Profildaten für Konten dieser Domain von deinem Server entfernen. Verwende <strong>keine,</strong> um nur Mediendateien abzulehnen."
          noop: Kein
          silence: Stummschaltung
<<<<<<< HEAD
          suspend: Sperre
        title: Neue Domain-Blockade
      obfuscate: Domainname verschleiern
      obfuscate_hint: Den Domainnamen in der Liste teilweise verschleiern, wenn die Liste der Domänenbeschränkungen aktiviert ist
      private_comment: Privater Kommentar
      private_comment_hint: Kommentar zu dieser Domain-Beschränkung für die interne Nutzung durch die Moderatoren.
      public_comment: Öffentlicher Kommentar
      public_comment_hint: Kommentar zu dieser Domain-Beschränkung für die allgemeine Öffentlichkeit, wenn das Veröffentlichen der Blockliste aktiviert ist.
=======
          suspend: Sperren
        title: Neue Domain-Sperre
      no_domain_block_selected: Keine Domains gesperrt, weil keine ausgewählt wurde(n)
      not_permitted: Dir ist es nicht erlaubt, diese Handlung durchzuführen
      obfuscate: Domain-Name verschleiern
      obfuscate_hint: Den Domain-Namen öffentlich nur teilweise bekannt geben, sofern die Liste der Domain-Beschränkungen aktiviert ist
      private_comment: Private bzw. nicht-öffentliche Notiz
      private_comment_hint: Kommentar zu dieser Domain-Beschränkung für die interne Nutzung durch die Moderator*innen.
      public_comment: Öffentliche Notiz
      public_comment_hint: Öffentlicher Hinweis zu dieser Domain-Beschränkung, sofern das Veröffentlichen von Sperrlisten grundsätzlich aktiviert ist.
>>>>>>> 8180f7ba
      reject_media: Mediendateien ablehnen
      reject_media_hint: Entfernt lokal gespeicherte Mediendateien und verhindert deren künftiges Herunterladen. Für Sperren irrelevant
      reject_reports: Meldungen ablehnen
      reject_reports_hint: Alle Meldungen von dieser Domain ignorieren. Irrelevant für Sperrungen.
      undo: Domain-Sperre aufheben
      view: Domain-Sperre ansehen
    email_domain_blocks:
      add_new: Neue hinzufügen
      attempts_over_week:
        one: "%{count} Registrierungsversuch in der vergangenen Woche"
        other: "%{count} Registrierungsversuche in der vergangenen Woche"
      created_msg: E-Mail-Domain erfolgreich gesperrt
      delete: Entfernen
      dns:
        types:
          mx: MX-RR-Eintrag
      domain: Domain
      new:
        create: E-Mail-Domain hinzufügen
        resolve: Domain auflösen
        title: Neue E-Mail-Domain sperren
      no_email_domain_block_selected: Keine E-Mail-Domain-Sperren wurden geändert, da keine ausgewählt wurden
      resolved_dns_records_hint_html: Der Domain-Name wird an die folgenden MX-Domains aufgelöst, die letztendlich für die Annahme von E-Mails zuständig sind. Das Sperren einer MX-Domain sperrt Anmeldungen aller E-Mail-Adressen, die dieselbe MX-Domain verwenden, auch wenn die sichtbare Domain anders lautet. <strong>Achte daher darauf, große E-Mail-Anbieter versehentlich nicht auszusperren.</strong>
      resolved_through_html: Durch %{domain} aufgelöst
      title: Gesperrte E-Mail-Domains
    export_domain_allows:
      new:
        title: Erlaubte Domains importieren
      no_file: Keine Datei ausgewählt
    export_domain_blocks:
      import:
        description_html: Du bist dabei, eine Liste von Domain-Sperren zu importieren. Bitte überprüfe diese Liste sehr sorgfältig, insbesondere dann, wenn du sie nicht selbst erstellt hast.
        existing_relationships_warning: Bestehende Folgebeziehungen
        private_comment_description_html: 'Damit du später nachvollziehen kannst, woher die importierten Sperren stammen, kannst du diesem Eintrag eine private Notiz hinzufügen: <q>%{comment}</q>'
        private_comment_template: Importiert von %{source} am %{date}
        title: Domain-Sperren importieren
      new:
        title: Domain-Sperren importieren
      no_file: Keine Datei ausgewählt
    follow_recommendations:
      description_html: "<strong>Folgeempfehlungen helfen neuen Nutzer*innen, interessante Inhalte schnell zu finden</strong>. Wenn ein*e Nutzer*in noch nicht genug mit anderen interagiert hat, um personalisierte Folgeempfehlungen zu erhalten, werden stattdessen diese Profile verwendet. Sie werden täglich, basierend auf einer Mischung aus am meisten interagierenden Konten und jenen mit den meisten Followern für eine bestimmte Sprache, neu berechnet."
      language: Für Sprache
      status: Status
      suppress: Folgeempfehlungen unterdrücken
      suppressed: Unterdrückt
      title: Folgeempfehlungen
      unsuppress: Nicht mehr unterdrücken
    instances:
      availability:
        description_html:
          one: Wenn die Zustellung an die Domain seit <strong>%{count} Tag</strong> erfolglos bleibt, werden keine weiteren Zustellungsversuche unternommen, es sei denn, eine Zustellung <em>von</em> dieser Domain wird empfangen.
          other: Wenn die Zustellung an die Domain seit <strong>%{count} Tagen</strong> erfolglos bleibt, werden keine weiteren Zustellungsversuche unternommen, es sei denn, eine Zustellung <em>von</em> dieser Domain wird empfangen.
        failure_threshold_reached: Fehlschlag-Schwelle am %{date} erreicht.
        failures_recorded:
          one: Fehlgeschlagener Versuch am %{count}. Tag.
          other: Fehlgeschlagener Versuch am %{count}. Tag.
        no_failures_recorded: Keine Fehler bei der Aufzeichnung.
        title: Verfügbarkeit
        warning: Der letzte Versuch, sich mit diesem Server zu verbinden, war nicht erfolgreich
      back_to_all: Alle
      back_to_limited: Stummgeschaltet
      back_to_warning: Warnung
      by_domain: Domain
      confirm_purge: Bist du dir sicher, dass du die Daten für diese Domain für immer löschen möchtest?
      content_policies:
        comment: Interne Notiz
        description_html: Du kannst Inhaltsrichtlinien definieren, die auf alle Konten dieser Domain und einer ihrer Subdomains angewendet werden.
        policies:
          reject_media: Medien ablehnen
          reject_reports: Meldungen ablehnen
          silence: Stummschalten
          suspend: Gesperrt
        policy: Richtlinie
        reason: Öffentlicher Grund
        title: Inhaltsrichtlinien
      dashboard:
        instance_accounts_dimension: Meiste gefolgte Konten
        instance_accounts_measure: gespeicherte Konten
        instance_followers_measure: unsere Follower dort
        instance_follows_measure: deren Follower hier
        instance_languages_dimension: Top Sprachen
        instance_media_attachments_measure: gespeicherte Medienanhänge
        instance_reports_measure: Meldungen über deren Accounts
        instance_statuses_measure: gespeicherte Beiträge
      delivery:
        all: Alle
        clear: Zustellfehler löschen
        failing: Fehlerhaft
        restart: Lieferung neu starten
        stop: Lieferung stoppen
        unavailable: Nicht verfügbar
      delivery_available: Zustellung funktioniert
      delivery_error_days: Tage seitdem die Zustellung nicht funktioniert
      delivery_error_hint: Wenn eine Lieferung für %{count} Tage nicht möglich ist, wird sie automatisch als nicht lieferbar markiert.
      destroyed_msg: Daten von %{domain} sind nun in der Warteschlange für die bevorstehende Löschung.
      empty: Keine Domains gefunden.
      known_accounts:
        one: "%{count} bekanntes Konto"
        other: "%{count} bekannte Konten"
      moderation:
        all: Alle
        limited: Eingeschränkt
        title: Moderation
      private_comment: Privater Kommentar
      public_comment: Öffentlicher Kommentar
      purge: Löschen
      purge_description_html: Wenn du glaubst, dass diese Domain endgültig offline ist, kannst du alle Account-Datensätze und zugehörigen Daten aus dieser Domain löschen. Das kann eine Weile dauern.
      title: Föderation
      total_blocked_by_us: Von uns gesperrt
      total_followed_by_them: Gefolgt von denen
      total_followed_by_us: Gefolgt von uns
      total_reported: Beschwerden über sie
      total_storage: Medienanhänge
      totals_time_period_hint_html: Die unten angezeigten Summen enthalten Daten für alle Zeiten.
    invites:
      deactivate_all: Alle deaktivieren
      filter:
        all: Alle
        available: Noch gültig
        expired: Abgelaufen
        title: Filter
      title: Einladungen
    ip_blocks:
      add_new: Regel erstellen
      created_msg: Neue IP-Regel erfolgreich hinzugefügt
      delete: Entfernen
      expires_in:
        '1209600': 2 Wochen
        '15778476': 6 Monate
        '2629746': 1 Monat
        '31556952': 1 Jahr
        '86400': 1 Tag
        '94670856': 3 Jahre
      new:
        title: Neue IP-Regel erstellen
      no_ip_block_selected: Keine IP-Regeln wurden geändert, weil keine ausgewählt wurde(n)
      title: IP-Regeln
    relationships:
      title: Beziehungen von %{acct}
    relays:
      add_new: Neues Relay hinzufügen
      delete: Löschen
      description_html: Ein <strong>Föderierungsrelay</strong> ist ein vermittelnder Server, der eine große Anzahl öffentlicher Beiträge zwischen Servern austauscht, die es abonnieren und zu ihm veröffentlichen.<strong> Es kann kleinen und mittleren Servern dabei helfen, Inhalte des Fediverse zu entdecken</strong>, was andernfalls das manuelle Folgen anderer Leute auf entfernten Servern durch lokale Nutzer erfordern würde.
      disable: Ausschalten
      disabled: Ausgeschaltet
      enable: Einschalten
      enable_hint: Sobald aktiviert, wird dein Server alle öffentlichen Beiträge dieses Relays abonnieren und alle öffentlichen Beiträge dieses Servers an dieses senden.
      enabled: Eingeschaltet
      inbox_url: Relay-URL
      pending: Warte auf Zustimmung des Relays
      save_and_enable: Speichern und aktivieren
      setup: Relaisverbindung einrichten
      signatures_not_enabled: Relais funktionieren nicht korrekt, während der sichere Modus oder der Whitelist-Modus aktiviert ist
      status: Status
      title: Relais
    report_notes:
      created_msg: Meldungs-Kommentar erfolgreich erstellt!
      destroyed_msg: Meldungs-Kommentar erfolgreich gelöscht!
    reports:
      account:
        notes:
          one: "%{count} Notiz"
          other: "%{count} Notizen"
      action_log: Protokoll
      action_taken_by: Maßnahme ergriffen durch
      actions:
        delete_description_html: Der gemeldete Beitrag wird gelöscht und ein Strike wird aufgezeichnet, um dir bei zukünftigen Verstößen des gleichen Accounts zu helfen.
        mark_as_sensitive_description_html: Die Medien in den gemeldeten Beiträgen werden mit einer Inhaltswarnung versehen und ein Verstoß wird vermerkt, um bei zukünftigen Verstößen desselben Kontos besser reagieren zu können.
        other_description_html: Weitere Optionen zur Steuerung des Kontoverhaltens und zur Anpassung der Kommunikation mit dem gemeldeten Konto.
        resolve_description_html: Es wird keine Maßnahme gegen das gemeldete Konto ergriffen, es wird kein Strike verzeichnet und die Meldung wird geschlossen.
        silence_description_html: Das Konto wird nur für diejenigen sichtbar sein, die dem Konto bereits folgen oder es manuell suchen, was die Reichweite stark einschränkt. Kann jederzeit rückgängig gemacht werden. Alle Meldungen zu diesem Konto werden geschlossen.
        suspend_description_html: Das Konto und alle Inhalte werden unzugänglich und ggf. gelöscht. Eine Interaktion mit dem Konto wird unmöglich. Dies kann innerhalb von 30 Tagen rückgängig gemacht werden. Alle Meldungen zu diesem Konto werden geschlossen.
      actions_description_html: Entscheide, welche Maßnahmen zur Lösung dieses Berichts zu ergreifen sind. Wenn du eine Strafmaßnahme gegen das gemeldete Konto ergreifst, wird eine E-Mail-Benachrichtigung an diese gesendet, außer wenn die <strong>Spam</strong>-Kategorie ausgewählt ist.
      actions_description_remote_html: Entscheide, welche Maßnahmen du zur Lösung dieser Meldungen ergreifen möchtest. Dies wirkt sich lediglich darauf aus, wie <strong>dein</strong> Server mit diesem externen Konto kommuniziert und dessen Inhalt handhabt.
      add_to_report: Mehr zur Meldung hinzufügen
      are_you_sure: Bist du dir sicher?
      assign_to_self: Mir zuweisen
      assigned: Zugewiesene*r Moderator*in
      by_target_domain: Domain des gemeldeten Kontos
      category: Kategorie
      category_description_html: Der Grund, warum dieses Konto und/oder der Inhalt gemeldet wurden, wird in der Kommunikation mit dem gemeldeten Konto zitiert
      comment:
        none: Kein
      comment_description_html: 'Um weitere Informationen bereitzustellen, schrieb %{name} Folgendes:'
      created_at: Gemeldet
      delete_and_resolve: Beiträge löschen
      forwarded: Weitergeleitet
      forwarded_to: Weitergeleitet an %{domain}
      mark_as_resolved: Als gelöst markieren
      mark_as_sensitive: Mit einer Inhaltswarnung versehen
      mark_as_unresolved: Als ungelöst markieren
      no_one_assigned: Niemand
      notes:
        create: Kommentar hinzufügen
        create_and_resolve: Mit Kommentar lösen
        create_and_unresolve: Mit Kommentar wieder öffnen
        delete: Löschen
        placeholder: Bitte beschreibe, welche Maßnahmen ergriffen wurden oder andere damit verbundene Aktualisierungen …
        title: Notizen
<<<<<<< HEAD
      notes_description_html: Zeige und hinterlasse Notizen an andere Moderatoren und dein zukünftiges Selbst
=======
      notes_description_html: Notiz an dich und andere Moderator*innen hinterlassen
>>>>>>> 8180f7ba
      quick_actions_description_html: 'Führe eine schnelle Aktion aus oder scrolle nach unten, um gemeldete Inhalte zu sehen:'
      remote_user_placeholder: das externe Profil von %{instance}
      reopen: Meldung wieder eröffnen
      report: 'Meldung #%{id}'
      reported_account: Gemeldetes Konto
      reported_by: Gemeldet von
      resolved: Gelöst
      resolved_msg: Meldung erfolgreich gelöst!
      skip_to_actions: Zu Aktionen springen
      status: Status
      statuses: Gemeldeter Inhalt
      statuses_description_html: Störende Inhalte werden in der Kommunikation mit dem gemeldeten Konto zitiert
      target_origin: Domain des gemeldeten Kontos
      title: Meldungen
      unassign: Zuweisung entfernen
      unresolved: Ungelöst
      updated_at: Aktualisiert
      view_profile: Profil anzeigen
    roles:
      add_new: Rolle hinzufügen
      assigned_users:
        one: "%{count} Konto"
        other: "%{count} Konten"
      categories:
        administration: Administration
        devops: DevOps
        invites: Einladungen
        moderation: Moderation
        special: Spezial
      delete: Löschen
      description_html: Mit <strong>Benutzer*inn-Rollen</strong> kannst du die Funktionen und Bereiche von Mastodon anpassen, auf die deine Benutzer*innen zugreifen können.
      edit: Rolle „%{name}“ bearbeiten
      everyone: Standardberechtigungen
      everyone_full_description_html: Das ist die <strong>Basis-Rolle</strong>, die für <strong>alle Benutzer*innen</strong> gilt – auch für diejenigen ohne zugewiesene Rolle. Alle anderen Rollen erben Berechtigungen davon.
      permissions_count:
        one: "%{count} Berechtigung"
        other: "%{count} Berechtigungen"
      privileges:
        administrator: Administrator*in
        administrator_description: Benutzer*innen mit dieser Berechtigung werden alle Beschränkungen umgehen
        delete_user_data: Profildaten löschen
        delete_user_data_description: Erlaubt Benutzer*innen, die Daten anderer Benutzer*innen sofort zu löschen
        invite_users: Benutzer*innen einladen
        invite_users_description: Erlaubt bereits registrierten Benutzer*innen, neue Leute zum Server einzuladen
        manage_announcements: Ankündigungen verwalten
        manage_announcements_description: Erlaubt Benutzer*innen, Ankündigungen auf dem Server zu verwalten
        manage_appeals: Einsprüche verwalten
        manage_appeals_description: Erlaubt es Benutzer*innen, Entscheidungen der Moderator*innen zu widersprechen
        manage_blocks: Sperrungen verwalten
        manage_blocks_description: Erlaubt Benutzer*innen das Sperren von E-Mail-Providern und IP-Adressen
        manage_custom_emojis: Eigene Emojis verwalten
        manage_custom_emojis_description: Erlaubt es Benutzer*innen, eigene Emojis auf dem Server zu verwalten
        manage_federation: Föderation verwalten
        manage_federation_description: Erlaubt Nutzer*innen, Domains anderer Mastodon-Server zu sperren oder zuzulassen – und die Zustellbarkeit zu steuern
        manage_invites: Einladungen verwalten
        manage_invites_description: Erlaubt es Benutzer*innen, Einladungslinks zu durchsuchen und zu deaktivieren
        manage_reports: Meldungen verwalten
        manage_reports_description: Erlaubt es Benutzer*innen, Meldungen zu überprüfen und Vorfälle zu moderieren
        manage_roles: Rollen verwalten
        manage_roles_description: Erlaubt es Benutzer*innen, Rollen, die sich unterhalb der eigenen Rolle befinden, zu verwalten und zuzuweisen
        manage_rules: Serverregeln verwalten
        manage_rules_description: Erlaubt es Benutzer*innen, Serverregeln zu ändern
        manage_settings: Einstellungen verwalten
        manage_settings_description: Erlaubt Nutzer*innen, Einstellungen dieses Servers zu ändern
        manage_taxonomies: Taxonomien verwalten
        manage_taxonomies_description: Ermöglicht Benutzer*innen, die Trends zu überprüfen und die Hashtag-Einstellungen zu aktualisieren
        manage_user_access: Benutzer*in-Zugriff verwalten
        manage_user_access_description: Erlaubt es Benutzer*innen, die Zwei-Faktor-Authentisierung (2FA) anderer zu deaktivieren, ihre E-Mail-Adresse zu ändern und ihr Passwort zurückzusetzen
        manage_users: Benutzer*innen verwalten
        manage_users_description: Erlaubt es Benutzer*innen, die Details anderer Profile einzusehen und diese Accounts zu moderieren
        manage_webhooks: Webhooks verwalten
        manage_webhooks_description: Erlaubt es Benutzer*innen, Webhooks für administrative Vorkommnisse einzurichten
        view_audit_log: Audit-Log anzeigen
        view_audit_log_description: Erlaubt es Benutzer*innen, den Verlauf der administrativen Handlungen auf diesem Server einzusehen
        view_dashboard: Dashboard anzeigen
        view_dashboard_description: Gewährt Benutzer*innen den Zugriff auf das Dashboard und verschiedene Metriken
        view_devops: DevOps
        view_devops_description: Erlaubt es Benutzer*innen, auf die Sidekiq- und pgHero-Dashboards zuzugreifen
      title: Rollen
    rules:
      add_new: Regel hinzufügen
      delete: Löschen
      description_html: Während die meisten behaupten, die Nutzungsbedingungen tatsächlich gelesen zu haben, bekommen viele sie erst nach einem Problem mit. <strong>Vereinfache und reduziere daher die Serverregeln mit Stichpunkten.</strong> Versuche dabei, die einzelnen Vorgaben kurz und einfach zu halten, aber vermeide, sie in viele verschiedene Elemente aufzuteilen.
      edit: Regel bearbeiten
      empty: Es wurden bisher keine Serverregeln definiert.
      title: Serverregeln
    settings:
      about:
        manage_rules: Serverregeln verwalten
        preamble: Schildere ausführlich, wie dein Server betrieben, moderiert und finanziert wird.
        rules_hint: Es gibt einen eigenen Bereich für Regeln, die deine Benutzer*innen einhalten müssen.
        title: Über
      appearance:
        preamble: Die Oberfläche von Mastodon anpassen.
        title: Design
      branding:
        preamble: Das Branding deines Servers unterscheidet ihn von anderen Servern im Netzwerk. Diese Informationen können in einer Vielzahl von Umgebungen angezeigt werden, z. B. in der Weboberfläche von Mastodon, in nativen Anwendungen, in Linkvorschauen auf anderen Websites und in Messaging-Apps und so weiter. Aus diesem Grund ist es am besten, diese Informationen klar, kurz und prägnant zu halten.
        title: Branding
      content_retention:
        preamble: Lege fest, wie lange nutzergenerierte Inhalte auf deiner Mastodon-Instanz gespeichert werden.
        title: Cache & Archive
      default_noindex:
        desc_html: Betrifft alle Benutzer, die diese Einstellung nicht selbst geändert haben
        title: Benutzer standardmäßig von der Suchmaschinen-Indizierung ausnehmen
      discovery:
        follow_recommendations: Folgeempfehlungen
        preamble: Das Auffinden interessanter Inhalte ist wichtig, um neue Nutzer einzubinden, die Mastodon noch nicht kennen. Bestimme, wie verschiedene Suchfunktionen auf deinem Server funktionieren.
        profile_directory: Profilverzeichnis
        public_timelines: Öffentliche Timeline
        publish_discovered_servers: Veröffentliche bekannte Server
        publish_statistics: Statistiken veröffentlichen
        title: Entdecken
        trends: Trends
      domain_blocks:
        all: Allen
        disabled: Niemandem
        users: Für angemeldete lokale Benutzer*innen
      registrations:
        preamble: Lege fest, wer auf Deinem Server ein Konto erstellen darf.
        title: Registrierungen
      registrations_mode:
        modes:
          approved: Registrierung muss genehmigt werden
          none: Niemand kann sich registrieren
          open: Alle können sich registrieren
      title: Server-Einstellungen
    site_uploads:
      delete: Hochgeladene Datei löschen
      destroyed_msg: Upload erfolgreich gelöscht!
    statuses:
      account: Autor*in
      application: Anwendung
      back_to_account: Zurück zum Konto
      back_to_report: Zurück zur Seite mit den Meldungen
      batch:
        remove_from_report: Von der Meldung entfernen
        report: Meldung
      deleted: Gelöscht
      favourites: Favoriten
      history: Versionsverlauf
      in_reply_to: Antwortet auf
      language: Sprache
      media:
        title: Medien
      metadata: Metadaten
      no_status_selected: Keine Beiträge wurden geändert, weil keine ausgewählt wurden
      open: Beitrag öffnen
      original_status: Ursprünglicher Beitrag
      reblogs: Geteilte Beiträge
      status_changed: Beitrag bearbeitet
      title: Beiträge des Kontos
      trending: Trends
      visibility: Sichtbarkeit
      with_media: Mit Medien
    strikes:
      actions:
        delete_statuses: "%{name} hat die Beiträge von %{target} entfernt"
        disable: "%{name} hat das Konto von %{target} eingefroren"
        mark_statuses_as_sensitive: "%{name} hat die Beiträge von %{target} mit einer Inhaltswarnung versehen"
        none: "%{name} hat eine Warnung an %{target} gesendet"
        sensitive: "%{name} hat das Profil von %{target} mit einer Inhaltswarnung versehen"
        silence: "%{name} hat das Konto von %{target} stummgeschaltet"
        suspend: "%{name} hat das Konto von %{target} gesperrt"
      appeal_approved: Einspruch angenommen
      appeal_pending: Einspruch ausstehend
    system_checks:
      database_schema_check:
        message_html: Es gibt ausstehende Datenbankmigrationen. Bitte führe sie aus, um sicherzustellen, dass sich die Anwendung wie erwartet verhält
      elasticsearch_running_check:
        message_html: Verbindung mit Elasticsearch konnte nicht hergestellt werden. Bitte prüfe, ob Elasticsearch läuft, oder deaktiviere die Volltextsuche
      elasticsearch_version_check:
        message_html: 'Inkompatible Elasticsearch-Version: %{value}'
        version_comparison: Elasticsearch %{running_version} läuft, aber %{required_version} wird benötigt
      rules_check:
        action: Serverregeln verwalten
        message_html: Du hast keine Serverregeln definiert.
      sidekiq_process_check:
        message_html: Kein Sidekiq-Prozess läuft für die %{value} Warteschlange(n). Bitte überprüfe deine Sidekiq-Konfiguration
    tags:
      review: Prüfstatus
      updated_msg: Hashtageinstellungen wurden erfolgreich aktualisiert
    title: Administration
    trends:
      allow: Erlauben
      approved: Freigegeben
      disallow: Verbieten
      links:
        allow: Link erlauben
        allow_provider: Herausgeber*in erlauben
        description_html: Dies sind Links, die derzeit von zahlreichen Accounts geteilt werden und die deinem Server aufgefallen sind. Die Benutzer*innen können darüber herausfinden, was in der Welt vor sich geht. Die Links werden allerdings erst dann öffentlich vorgeschlagen, wenn du die Herausgeber*innen genehmigt hast. Du kannst alternativ aber auch nur einzelne URLs zulassen oder ablehnen.
        disallow: Link verbieten
        disallow_provider: Herausgeber*in verbieten
        no_link_selected: Keine Links wurden geändert, da keine ausgewählt wurden
        publishers:
          no_publisher_selected: Keine Herausgeber wurden geändert, da keine ausgewählt wurden
        shared_by_over_week:
          one: In der letzten Woche von einer Person geteilt
          other: In der letzten Woche von %{count} Personen geteilt
        title: Angesagte Links
        usage_comparison: Heute %{today} Mal geteilt, gestern %{yesterday} Mal
      only_allowed: Nur Erlaubte
      pending_review: Überprüfung ausstehend
      preview_card_providers:
        allowed: Links von diesem Herausgeber können angesagt sein
        description_html: Dies sind Domains, von denen Links oft auf deinem Server geteilt werden. Links werden nicht öffentlich trenden, es sei denn, die Domain des Links wird genehmigt. Deine Zustimmung (oder Ablehnung) erstreckt sich auf Subdomains.
        rejected: Links von diesem Herausgeber können nicht angesagt sein
        title: Herausgeber
      rejected: Abgelehnt
      statuses:
        allow: Beitrag erlauben
        allow_account: Autor*in erlauben
        description_html: Dies sind Beiträge, von denen dein Server weiß, dass sie derzeit viel geteilt und favorisiert werden. Dies kann neuen und wiederkehrenden Personen helfen, weitere Profile zu finden, denen sie folgen können. Die Beiträge werden erst dann öffentlich angezeigt, wenn du die Person genehmigst und sie es zulässt, dass ihr Profil anderen vorgeschlagen wird. Du kannst auch einzelne Beiträge zulassen oder ablehnen.
        disallow: Beitrag verbieten
        disallow_account: Autor*in verweigern
        no_status_selected: Keine angesagten Beiträge wurden geändert, da keine ausgewählt wurden
        not_discoverable: Autor*in hat sich dafür entschieden, nicht entdeckt zu werden
        shared_by:
          one: Einmal geteilt oder favorisiert
          other: "%{friendly_count} mal geteilt oder favorisiert"
        title: Angesagte Beiträge
      tags:
        current_score: Aktuelle Punktzahl %{score}
        dashboard:
          tag_accounts_measure: eindeutige Verwendungen
          tag_languages_dimension: Top Sprachen
          tag_servers_dimension: Top Server
          tag_servers_measure: verschiedene Server
          tag_uses_measure: Gesamtnutzungen
        description_html: Diese Hashtags werden derzeit in vielen Beiträgen verwendet, die dein Server sieht. Dies kann deinen Nutzer*innen helfen, herauszufinden, worüber die Leute im Moment am meisten schreiben. Hashtags werden erst dann öffentlich angezeigt, wenn du sie genehmigst.
        listable: Kann vorgeschlagen werden
        no_tag_selected: Keine Tags wurden geändert, da keine ausgewählt wurden
        not_listable: Wird nicht vorgeschlagen
        not_trendable: Wird nicht unter Trends angezeigt
        not_usable: Kann nicht verwendet werden
        peaked_on_and_decaying: In den Trends am %{date}, jetzt absteigend
        title: Angesagte Hashtags
        trendable: Darf unter Trends erscheinen
        trending_rank: 'Trend #%{rank}'
        usable: Kann verwendet werden
        usage_comparison: Heute %{today} Mal genutzt, gestern %{yesterday} Mal
        used_by_over_week:
          one: In der letzten Woche von einer Person genutzt
          other: In der letzten Woche von %{count} Personen genutzt
      title: Trends
    warning_presets:
      add_new: Neu hinzufügen
      delete: Löschen
      edit_preset: Warnungsvorlage bearbeiten
      empty: Du hast noch keine Warnungsvorlagen hinzugefügt.
      title: Warnungsvorlagen verwalten
    webhooks:
      add_new: Endpunkt hinzufügen
      delete: Löschen
      description_html: Ein <strong>Webhook</strong> ermöglicht Mastodon, <strong>Echtzeitbenachrichtigungen</strong> über ausgewählte Ereignisse an deine eigene Anwendung zu senden, damit deine Anwendung <strong>automatisch Reaktionen auslösen kann</strong>.
      disable: Deaktivieren
      disabled: Deaktiviert
      edit: Endpunkt bearbeiten
      empty: Du hast noch keine Webhook-Endpunkte konfiguriert.
      enable: Aktivieren
      enabled: Aktiv
      enabled_events:
        one: 1 aktiviertes Ereignis
        other: "%{count} aktivierte Ereignisse"
      events: Ereignisse
      new: Neuer Webhook
      rotate_secret: Geheimen Schlüssel rotieren
      secret: Signaturgeheimnis
      status: Status
      title: Webhooks
      webhook: Webhook
  admin_mailer:
    new_appeal:
      actions:
        delete_statuses: das Löschen der Beiträge
        disable: das Einfrieren der Konten
        mark_statuses_as_sensitive: das Markieren der Beiträge mit einer Inhaltswarnung
        none: eine Warnung
        sensitive: das Markieren des Profils mit einer Inhaltswarnung
        silence: das Beschränken des Kontos
        suspend: um deren Konto zu sperren
      body: "%{target} hat etwas gegen eine Moderationsentscheidung von %{action_taken_by} vom %{date}, die %{type} war. Die Person schrieb:"
      next_steps: Du kannst dem Einspruch zustimmen und die Moderationsentscheidung rückgängig machen oder ignorieren.
      subject: "%{username} hat Einspruch gegen eine Moderationsentscheidung von %{instance} eingelegt"
    new_pending_account:
      body: Die Details von diesem neuem Konto sind unten. Du kannst die Anfrage akzeptieren oder ablehnen.
      subject: Neues Konto zur Überprüfung auf %{instance} verfügbar (%{username})
    new_report:
      body: "%{reporter} hat %{target} gemeldet"
      body_remote: Jemand von %{domain} hat %{target} gemeldet
      subject: Neue Meldung auf %{instance} (#%{id})
    new_trends:
      body: 'Die folgenden Einträge müssen überprüft werden, bevor sie öffentlich angezeigt werden können:'
      new_trending_links:
        title: Angesagte Links
      new_trending_statuses:
        title: Angesagte Beiträge
      new_trending_tags:
        no_approved_tags: Derzeit gibt es keine genehmigten trendenen Hashtags.
        requirements: 'Jeder dieser Kandidaten könnte den #%{rank} genehmigten angesagten Hashtag übertreffen, der derzeit #%{lowest_tag_name} mit einer Punktzahl von %{lowest_tag_score} ist.'
        title: Angesagte Hashtags
      subject: Neue Trends zur Überprüfung auf %{instance}
  aliases:
    add_new: Alias erstellen
    created_msg: Ein neuer Alias wurde erfolgreich erstellt. Du kannst nun den Wechsel vom alten Konto starten.
    deleted_msg: Der Alias wurde erfolgreich entfernt. Aus jenem Konto zu diesem zu verschieben, ist nicht mehr möglich.
    empty: Du hast keine Aliase.
    hint_html: Wenn du von einem Konto zu einem anderen Konto wechseln möchtest, dann kannst du einen Alias erstellen, welcher benötigt wird, bevor du deine Follower vom alten Account zu diesen migrierst. Die Aktion allein ist <strong>harmlos und wi­der­ruf­lich</strong>. <strong>Die Kontenmigration wird vom alten Konto aus eingeleitet</strong>.
    remove: Alle Aliase aufheben
  appearance:
    advanced_web_interface: Erweitertes Webinterface
    advanced_web_interface_hint: Wenn du mehr aus deiner Bildschirmbreite herausholen möchtest, kannst du mit dem erweiterten Webinterface weitere Spalten hinzufügen und dadurch mehr Informationen auf einmal sehen, z. B. deine Startseite, die Mitteilungen, die föderierte Timeline sowie beliebig viele deiner Listen und Hashtags.
    animations_and_accessibility: Animationen und Barrierefreiheit
    confirmation_dialogs: Bestätigungsdialoge
    discovery: Entdecken
    localization:
      body: Mastodon wird von Freiwilligen übersetzt.
      guide_link: https://de.crowdin.com/project/mastodon
      guide_link_text: Alle können mitmachen und etwas dazu beitragen.
    sensitive_content: Inhaltswarnung
    toot_layout: Timeline-Layout
  application_mailer:
    notification_preferences: E-Mail-Einstellungen ändern
    salutation: "%{name},"
    settings: 'E-Mail-Einstellungen ändern: %{link}'
    view: 'Ansehen:'
    view_profile: Profil anzeigen
    view_status: Beitrag öffnen
  applications:
    created: Anwendung erfolgreich erstellt
    destroyed: Anwendung erfolgreich gelöscht
    regenerate_token: Zugangs-Token neu erstellen
    token_regenerated: Zugriffstoken erfolgreich neu erstellt
    warning: Sei mit diesen Daten sehr vorsichtig. Teile sie mit niemandem!
    your_token: Dein Zugangs-Token
  auth:
    apply_for_account: Konto beantragen
    change_password: Passwort
    delete_account: Konto löschen
    delete_account_html: Falls du dein Konto endgültig löschen möchtest, kannst du das <a href="%{path}">hier vornehmen</a>. Du musst dies zusätzlich bestätigen.
    description:
      prefix_invited_by_user: "@%{name} lädt dich ein, diesem Server von Mastodon beizutreten!"
      prefix_sign_up: Registriere dich noch heute bei Mastodon!
      suffix: Mit einem Konto kannst du Profilen folgen, neue Beiträge veröffentlichen, Nachrichten mit Personen von jedem Mastodon-Server austauschen und vieles mehr!
    didnt_get_confirmation: Keine Bestätigungsanweisungen erhalten?
    dont_have_your_security_key: Hast du keinen Sicherheitsschlüssel?
    forgot_password: Passwort vergessen?
    invalid_reset_password_token: Das Token zum Zurücksetzen des Passworts ist ungültig oder abgelaufen. Bitte fordere ein neues an.
    link_to_otp: Gib einen Zwei-Faktor-Code von deinem Handy oder einen Wiederherstellungscode ein
    link_to_webauth: Verwende dein Sicherheitsschlüsselgerät
    log_in_with: Anmelden mit
    login: Anmelden
    logout: Abmelden
    migrate_account: Zu einem anderen Konto umziehen
    migrate_account_html: Wenn du dieses Konto auf ein anderes umleiten möchtest, kannst du es <a href="%{path}">hier konfigurieren</a>.
    or_log_in_with: Oder anmelden mit
    privacy_policy_agreement_html: Ich habe die <a href="%{privacy_policy_path}" target="_blank">Datenschutzerklärung</a> gelesen und stimme ihr zu
    providers:
      cas: CAS
      saml: SAML
    register: Registrieren
    registration_closed: "%{instance} akzeptiert keine neuen Mitglieder"
    resend_confirmation: Bestätigungsanweisungen erneut senden
    reset_password: Passwort zurücksetzen
    rules:
      preamble: Diese werden von den %{domain}-Moderator*innen festgelegt und erzwungen.
      title: Einige Grundregeln.
    security: Sicherheit
    set_new_password: Neues Passwort setzen
    setup:
      email_below_hint_html: Wenn die unten stehende E-Mail-Adresse falsch ist, kannst du sie hier ändern und eine neue Bestätigungs-E-Mail erhalten.
      email_settings_hint_html: Die Bestätigungs-E-Mail wurde an %{email} gesendet. Wenn diese E-Mail-Adresse nicht korrekt ist, kannst du sie in den Einstellungen ändern.
      title: Konfiguration
    sign_in:
      preamble_html: Melde dich mit deinen Zugangsdaten für <strong>%{domain}</strong> an. Solltest du dein Konto auf einem anderen Server registriert haben, ist eine Anmeldung hier nicht möglich.
      title: Bei %{domain} anmelden
    sign_up:
      preamble: Mit einem Account auf diesem Mastodon-Server kannst du jeder anderen Person im Netzwerk folgen, unabhängig davon, wo ihr Account gehostet wird.
      title: Okay, lass uns mit %{domain} anfangen.
    status:
      account_status: Kontostatus
      confirming: Auf die Bestätigung deiner E-Mail-Adresse wird gewartet.
      functional: Dein Konto ist voll funktionsfähig.
      pending: Die Prüfung deiner Bewerbung steht noch aus. Dies kann einige Zeit in Anspruch nehmen. Sobald deine Bewerbung genehmigt wurde, erhältst du eine E-Mail.
      redirecting_to: Dein Konto ist inaktiv, weil es zu %{acct} umgezogen ist.
      view_strikes: Vorherige Verstöße deines Kontos ansehen
    too_fast: Formular zu schnell gesendet, versuche es erneut.
    use_security_key: Sicherheitsschlüssel verwenden
  authorize_follow:
    already_following: Du folgst diesem Konto bereits
    already_requested: Du hast bereits eine Anfrage zum Folgen diesen Accounts versendet
    error: Das Remote-Konto konnte nicht geladen werden
    follow: Folgen
    follow_request: 'Du hast eine Folgeanfrage gesendet an:'
    following: 'Erfolg! Du folgst nun:'
    post_follow:
      close: Oder du schließt einfach dieses Fenster.
      return: Benutzerprofil anzeigen
      web: In der Benutzeroberfläche öffnen
    title: "%{acct} folgen"
  challenge:
    confirm: Fortfahren
    hint_html: "<strong>Hinweis:</strong> Wir werden dich für die nächste Stunde nicht erneut nach deinem Passwort fragen."
    invalid_password: Ungültiges Passwort
    prompt: Gib dein Passwort ein, um fortzufahren
  crypto:
    errors:
      invalid_key: ist kein gültiger Ed25519- oder Curve25519-Schlüssel
      invalid_signature: ist keine gültige Ed25519-Signatur
  date:
    formats:
      default: "%d. %b %Y"
      with_month_name: "%B %d, %Y"
  datetime:
    distance_in_words:
      about_x_hours: "%{count}h"
      about_x_months: "%{count}mo"
      about_x_years: "%{count}y"
      almost_x_years: "%{count}y"
      half_a_minute: Gerade eben
      less_than_x_minutes: "%{count}m"
      less_than_x_seconds: Gerade eben
      over_x_years: "%{count}J"
      x_days: "%{count}T"
      x_minutes: "%{count}m"
      x_months: "%{count}mo"
      x_seconds: "%{count}s"
  deletes:
    challenge_not_passed: Die eingegebenen Informationen waren nicht korrekt
    confirm_password: Gib dein derzeitiges Passwort ein, um deine Identität zu bestätigen
    confirm_username: Gib deinen Profilnamen ein, um den Vorgang zu bestätigen
    proceed: Konto löschen
    success_msg: Dein Konto wurde erfolgreich gelöscht
    warning:
      before: 'Bevor du fortfährst, lies bitte diese Punkte sorgfältig durch:'
      caches: Inhalte, die von anderen Servern zwischengespeichert wurden, können weiterhin bestehen
      data_removal: Deine Beiträge und alle anderen Daten werden für immer entfernt
      email_change_html: Du kannst <a href="%{path}">deine E-Mail-Adresse ändern</a>, ohne dein Konto zu löschen
      email_contact_html: Wenn die Bestätigungs-E-Mail immer noch nicht ankam, kannst du eine E-Mail an <a href="mailto:%{email}">%{email}</a> senden, um weitere Hilfe zu erhalten
      email_reconfirmation_html: Wenn du die Bestätigungs-E-Mail nicht erhalten hast, kannst du sie <a href="%{path}">erneut anfordern</a>
      irreversible: Du kannst dein Konto nicht mehr wiederherstellen oder reaktivieren
      more_details_html: Weitere Details findest du in der <a href="%{terms_path}">Datenschutzerklärung</a>.
      username_available: Dein Profilname wird wieder verfügbar sein
      username_unavailable: Dein Profilname wird auch nach dem Löschen für andere nicht zugänglich sein
  disputes:
    strikes:
      action_taken: Maßnahme ergriffen
      appeal: Einspruch
      appeal_approved: Dieser Verstoß wurde erfolgreich angefochten und ist nicht mehr gültig
      appeal_rejected: Der Einspruch wurde abgelehnt
      appeal_submitted_at: Einspruch eingereicht
      appealed_msg: Dein Einspruch wurde übermittelt. Wenn er angenommen wird, wirst du benachrichtigt.
      appeals:
        submit: Einspruch erheben
      associated_report: Zugehöriger Bericht
      created_at: Datum
      description_html: Dies sind Aktionen gegen dein Konto und Warnungen, die von den Mitarbeitern von %{instance} an dich gesendet wurden.
      recipient: Adressiert an
      status: 'Beitrag #%{id}'
      status_removed: Beitrag bereits vom System entfernt
      title: "%{action} vom %{date}"
      title_actions:
        delete_statuses: Beitragsentfernung
        disable: Einfrieren des Kontos
        mark_statuses_as_sensitive: Beiträge mit einer Inhaltswarnung versehen
        none: Warnung
        sensitive: Profil mit einer Inhaltswarnung versehen
        silence: Kontobeschränkung
        suspend: Kontosperre
      your_appeal_approved: Dein Einspruch wurde angenommen
      your_appeal_pending: Du hast Einspruch eingelegt
      your_appeal_rejected: Dein Einspruch wurde abgelehnt
  domain_validator:
    invalid_domain: ist kein gültiger Domain-Name
  errors:
    '400': Die Anfrage, die du gesendet hast, war ungültig oder fehlerhaft.
    '403': Dir fehlt die Befugnis, diese Seite sehen zu können.
    '404': Die Seite, nach der du gesucht hast, wurde nicht gefunden.
    '406': Diese Seite ist im gewünschten Format nicht verfügbar.
    '410': Die Seite, nach der du gesucht hast, existiert hier nicht mehr.
    '422':
      content: Sicherheitsüberprüfung fehlgeschlagen. Sperrst du Cookies aus?
      title: Sicherheitsüberprüfung fehlgeschlagen
    '429': Du wurdest gedrosselt
    '500':
      content: Bitte verzeih', etwas ist bei uns schiefgegangen.
      title: Diese Seite ist kaputt
    '503': Die Seite konnte wegen eines temporären Serverfehlers nicht angezeigt werden.
    noscript_html: Bitte aktiviere JavaScript, um die Mastodon-Web-Anwendung zu verwenden. Alternativ kannst du auch eine der <a href="%{apps_path}">nativen Mastodon-Anwendungen</a> für deine Plattform probieren.
  existing_username_validator:
<<<<<<< HEAD
    not_found: kann lokalen Benutzer nicht mit diesem Nuternamen finden
    not_found_multiple: kann %{usernames} nicht finden
=======
    not_found: kann lokale*n Benutzer*in mit diesem Profilnamen nicht finden
    not_found_multiple: "%{usernames} können nicht gefunden werden"
>>>>>>> 8180f7ba
  exports:
    archive_takeout:
      date: Datum
      download: Archiv jetzt herunterladen
      hint_html: Du kannst ein Archiv deiner <strong>Beiträge, Listen, hochgeladenen Medien usw.</strong> anfordern. Die exportierten Daten werden im ActivityPub-Format gespeichert und können mit geeigneter Software ausgewertet und angezeigt werden. Du kannst alle 7 Tage ein Archiv erstellen lassen.
      in_progress: Persönliches Archiv wird erstellt …
      request: Dein Archiv anfordern
      size: Größe
    blocks: Gesperrte Accounts
    bookmarks: Lesezeichen
    csv: CSV
    domain_blocks: Gesperrte Domains
    lists: Listen
    mutes: Stummgeschaltete Accounts
    storage: Medienspeicher
  featured_tags:
    add_new: Neu hinzufügen
    errors:
      limit: Du hast bereits die maximale Anzahl an empfohlenen Hashtags erreicht
    hint_html: "<strong>Was sind empfohlene Hashtags?</strong> Sie werden in deinem öffentlichen Profil hervorgehoben und ermöglichen es den Menschen, deine öffentlichen Beiträge speziell unter diesen Hashtags zu durchsuchen. Sie sind ein großartiges Werkzeug, um kreative Werke oder langfristige Projekte zu verfolgen."
  filters:
    contexts:
      account: Profile
      home: Startseite
      notifications: Mitteilungen
      public: Öffentliche Timelines
      thread: Unterhaltungen
    edit:
      add_keyword: Stichwort hinzufügen
      keywords: Stichwörter
      statuses: Individuelle Beiträge
      statuses_hint_html: Dieser Filter gilt für die Auswahl einzelner Beiträge, unabhängig davon, ob sie mit den unten stehenden Schlüsselwörtern übereinstimmen. <a href="%{path}">Beiträge im Filter ansehen oder entfernen.</a>.
      title: Filter bearbeiten
    errors:
      deprecated_api_multiple_keywords: Diese Parameter können von dieser Anwendung nicht geändert werden, da sie auf mehr als ein Filterschlüsselwort angewendet werden. Verwende eine neuere Anwendung oder das Webinterface.
      invalid_context: Ungültiger oder fehlender Kontext übergeben
    index:
      contexts: Filter in %{contexts}
      delete: Löschen
      empty: Du hast noch keine Filter erstellt.
      expires_in: Läuft ab in %{distance}
      expires_on: Läuft am %{date} ab
      keywords:
        one: "%{count} Stichwort"
        other: "%{count} Stichwörter"
      statuses:
        one: "%{count} Beitrag"
        other: "%{count} Beiträge"
      statuses_long:
        one: "%{count} individueller Beitrag ausgeblendet"
        other: "%{count} individuelle Beiträge ausgeblendet"
      title: Filter
    new:
      save: Neuen Filter speichern
      title: Neuen Filter hinzufügen
    statuses:
      back_to_filter: Zurück zum Filter
      batch:
        remove: Filter entfernen
      index:
        hint: Dieser Filter wird verwendet, um einzelne Beiträge unabhängig von anderen Kriterien auszuwählen. Du kannst mehr Beiträge zu diesem Filter über das Webinterface hinzufügen.
        title: Gefilterte Beiträge
  footer:
    trending_now: In den Trends
  generic:
    all: Alle
    all_items_on_page_selected_html:
      one: "<strong>%{count}</strong> Element auf dieser Seite ausgewählt."
      other: Alle <strong>%{count}</strong> Elemente auf dieser Seite ausgewählt.
    all_matching_items_selected_html:
      one: "<strong>%{count}</strong> Element trifft auf ihre Suche zu."
      other: Alle <strong>%{count}</strong> Elemente, die Ihrer Suche entsprechen, werden ausgewählt.
    changes_saved_msg: Änderungen gespeichert!
    copy: Kopieren
    delete: Löschen
    deselect: Auswahl für alle aufheben
    none: Keine
    order_by: Sortieren nach
    save_changes: Änderungen speichern
    select_all_matching_items:
      one: Wähle %{count} Element, das deiner Suche entspricht.
      other: Wählen Sie alle %{count} Elemente, die Ihrer Suche entsprechen.
    today: heute
    validation_errors:
      one: Etwas ist noch nicht ganz richtig! Bitte korrigiere den Fehler
      other: Etwas ist noch nicht ganz richtig! Bitte korrigiere %{count} Fehler
  html_validator:
    invalid_markup: 'enthält ungültiges HTML-Markup: %{error}'
  imports:
    errors:
      invalid_csv_file: 'Ungültige CSV-Datei. Fehler: %{error}'
      over_rows_processing_limit: enthält mehr als %{count} Zeilen
    modes:
      merge: Zusammenführen
      merge_long: Behalte existierende Datensätze und füge neue hinzu
      overwrite: Überschreiben
      overwrite_long: Ersetze aktuelle Datensätze mit neuen
    preface: Daten, die du von einem anderen Server exportiert hast, kannst du hierher importieren. Das betrifft beispielsweise die Listen von Profilen, denen du folgst oder die du gesperrt hast.
    success: Deine Daten wurden erfolgreich hochgeladen und werden in Kürze verarbeitet
    types:
      blocking: Sperrliste
      bookmarks: Lesezeichen
      domain_blocking: Domain-Sperrliste
      following: Folgeliste
      muting: Stummschaltungsliste
    upload: Liste importieren
  invites:
    delete: Deaktivieren
    expired: Abgelaufen
    expires_in:
      '1800': 30 Minuten
      '21600': 6 Stunden
      '3600': 1 Stunde
      '43200': 12 Stunden
      '604800': 1 Woche
      '86400': 1 Tag
    expires_in_prompt: Nie
    generate: Einladungslink erstellen
    invited_by: 'Du wurdest eingeladen von:'
    max_uses:
      one: 1 mal verwendet
      other: "%{count} mal verwendet"
    max_uses_prompt: Keine Einschränkung
    prompt: Erstelle Einladungen und teile die dazugehörigen Links, um anderen einen Zugang zu diesem Server zu gewähren
    table:
      expires_at: Läuft ab
      uses: Verwendet
    title: Leute einladen
  lists:
    errors:
      limit: Du hast die maximale Anzahl an Listen erreicht
  login_activities:
    authentication_methods:
      otp: Zwei-Faktor-Authentisierungs-App
      password: Passwort
      sign_in_token: E-Mail-Sicherheitscode
      webauthn: Sicherheitsschlüssel
    description_html: Wenn du verdächtige Aktivitäten bemerkst, die du nicht verstehst oder zuordnen kannst, solltest du dringend dein Passwort ändern und ungeachtet dessen die Zwei-Faktor-Authentisierung (2FA) aktivieren.
    empty: Kein Authentifizierungsverlauf verfügbar
    failed_sign_in_html: Fehler beim Anmeldeversuch mit %{method} von %{ip} (%{browser})
    successful_sign_in_html: Erfolgreiche Anmeldung mit %{method} von %{ip} (%{browser})
    title: Authentifizierungsverlauf
  media_attachments:
    validations:
      images_and_video: Es kann kein Video an einen Beitrag, der bereits Bilder enthält, angehängt werden
      not_ready: Dateien, die noch nicht bearbeitet wurden, können nicht angehängt werden. Versuche es gleich noch einmal!
      too_many: Es können nicht mehr als 4 Dateien angehängt werden
  migrations:
    acct: umgezogen nach
    cancel: Umleitung abbrechen
    cancel_explanation: Das Abbrechen der Umleitung wird dein aktuelles Konto erneut aktivieren, aber keine Follower, die auf dieses Konto verschoben wurden, zurückholen.
    cancelled_msg: Die Umleitung wurde erfolgreich abgebrochen.
    errors:
      already_moved: ist das gleiche Konto, zu dem du bereits umgezogen bist
      missing_also_known_as: referenziert nicht zurück auf dieses Konto
      move_to_self: darf nicht das aktuelles Konto sein
      not_found: kann nicht gefunden werden
      on_cooldown: Die Abklingzeit läuft gerade
    followers_count: Anzahl der Follower zum Zeitpunkt der Migration des Accounts
    incoming_migrations: Von einem anderen Konto umziehen
    incoming_migrations_html: Um von einem anderen Konto zu diesem zu wechseln, musst du zuerst <a href="%{path}">einen Kontoalias</a> erstellen.
    moved_msg: Dein altes Profil wird jetzt zum neuen Account %{acct} weitergeleitet und deine Follower werden übertragen.
    not_redirecting: Dein Konto wird derzeit nicht auf ein anderes Konto weitergeleitet.
    on_cooldown: Du hast dein Konto vor kurzem migriert. Diese Funktion wird in %{count} Tagen wieder verfügbar sein.
    past_migrations: Vorherige Migrationen
    proceed_with_move: Follower übertragen
    redirected_msg: Dein Konto wird nun zu %{acct} weitergeleitet.
    redirecting_to: Dein Konto wird zu %{acct} weitergeleitet.
    set_redirect: Umleitung einrichten
    warning:
      backreference_required: Das neue Konto muss zuerst so konfiguriert werden, dass es auf das alte Konto referenziert
      before: 'Bevor du fortfährst, lies bitte diese Hinweise sorgfältig durch:'
      cooldown: Nach dem Migrieren wird es eine Abklingzeit geben, in der du das Konto nicht noch einmal migrieren kannst
      disabled_account: Dein aktuelles Konto wird nachher nicht vollständig nutzbar sein. Du hast jedoch Zugriff auf den Datenexport sowie die Reaktivierung.
      followers: Alle Follower werden vom aktuellen zum neuen Konto übertragen
      only_redirect_html: Alternativ kannst du <a href="%{path}">nur eine Weiterleitung auf dein Profil</a> erstellen.
      other_data: Keine anderen Daten werden automatisch verschoben
      redirect: Das Profil deines aktuellen Kontos wird mit einer Weiterleitungsnachricht versehen und von Suchanfragen ausgeschlossen
  moderation:
    title: Moderation
  move_handler:
    carry_blocks_over_text: Dieses Konto ist von %{acct}, das du gesperrt hast, umgezogen.
    carry_mutes_over_text: Dieses Konto ist von %{acct}, das du stummgeschaltet hast, umgezogen.
    copy_account_note_text: 'Dieses Konto ist von %{acct} umgezogen. Hier deine damals verfassten Notizen zum Profil:'
  navigation:
    toggle_menu: Menü ein-/ausblenden
  notification_mailer:
    admin:
      report:
        subject: "%{name} hat eine Meldung eingereicht"
      sign_up:
        subject: "%{name} registrierte sich"
    favourite:
      body: 'Dein Beitrag wurde von %{name} favorisiert:'
      subject: "%{name} hat deinen Beitrag favorisiert"
      title: Neue Favorisierung
    follow:
      body: "%{name} folgt dir jetzt!"
      subject: "%{name} folgt dir jetzt"
      title: Neuer Follower
    follow_request:
      action: Verwalte Folge-Anfragen
      body: "%{name} möchte dir folgen"
      subject: 'Ausstehender Follower: %{name}'
      title: Neue Folge-Anfrage
    mention:
      action: Antworten
      body: "%{name} hat dich erwähnt:"
      subject: "%{name} hat dich erwähnt"
      title: Neue Erwähnung
    poll:
      subject: Eine Umfrage von %{name} ist beendet
    reblog:
      body: 'Deinen Beitrag hat %{name} geteilt:'
      subject: "%{name} hat deinen Beitrag geteilt"
      title: Dein Beitrag wurde geteilt
    status:
      subject: "%{name} hat gerade etwas gepostet"
    update:
      subject: "%{name} bearbeitete einen Beitrag"
  notifications:
    email_events: Benachrichtigungen per E-Mail
    email_events_hint: 'Bitte die Ereignisse auswählen, für die du Benachrichtigungen erhalten möchtest:'
    other_settings: Weitere Einstellungen
  number:
    human:
      decimal_units:
        format: "%n%u"
        units:
          billion: B
          million: M
          quadrillion: Q
          thousand: K
          trillion: T
  otp_authentication:
    code_hint: Gib den Code ein, den deine 2FA- bzw. TOTP-App generiert hat, um den Vorgang zu bestätigen
    description_html: Wenn du die <strong>Zwei-Faktor-Authentisierung</strong> (2FA) mit einer Authentifizierungs-App deines Smartphones aktivierst, benötigst du neben dem regulären Passwort zusätzlich auch den zeitbasierten Code der 2FA-App, um dich anmelden zu können.
    enable: Aktivieren
    instructions_html: "<strong>Scanne diesen QR-Code mit einer TOTP-App (wie dem Google Authenticator)</strong>. Die 2FA-App generiert dann zeitbasierte Codes, die du beim Login zusätzlich zum regulären Passwort eingeben musst."
    manual_instructions: Wenn du den QR-Code nicht einscannen kannst, sondern die Zahlenfolge manuell eingeben musst, ist hier der geheime Token für deine 2FA-App.
    setup: Einrichten
    wrong_code: Der eingegebene Code war ungültig! Sind die Serverzeit und die Gerätezeit korrekt?
  pagination:
    newer: Neuer
    next: Weiter
    older: Älter
    prev: Zurück
    truncate: "&hellip;"
  polls:
    errors:
      already_voted: Du hast bereits für diese Umfrage abgestimmt
      duplicate_options: enthält doppelte Einträge
      duration_too_long: ist zu weit in der Zukunft
      duration_too_short: ist zu früh
      expired: Die Umfrage ist bereits vorbei
      invalid_choice: Die gewählte Abstimmoption existiert nicht
      over_character_limit: kann nicht länger als jeweils %{max} Zeichen sein
      too_few_options: muss mindestens einen Eintrag haben
      too_many_options: kann nicht mehr als %{max} Einträge beinhalten
  preferences:
    other: Erweitert
    posting_defaults: Standardeinstellungen für Beiträge
    public_timelines: Öffentliche Timelines
  privacy_policy:
    title: Datenschutzerklärung
  reactions:
    errors:
      limit_reached: Limit für verschiedene Reaktionen erreicht
      unrecognized_emoji: ist kein anerkanntes Emoji
  relationships:
    activity: Kontoaktivität
    confirm_follow_selected_followers: Bist du dir sicher, dass du den ausgewählten Followern folgen möchtest?
    confirm_remove_selected_followers: Bist du sicher, dass du den ausgewählten Konten entfolgen möchtest?
    confirm_remove_selected_follows: Bist du sicher, dass du den ausgewählten Konten entfolgen möchtest?
    dormant: Inaktiv
    follow_selected_followers: Ausgewählten Followern folgen
    followers: Follower
    following: Folge ich
    invited: Eingeladen
    last_active: Zuletzt aktiv
    most_recent: Neuste
    moved: Umgezogen
    mutual: Bekannt
    primary: Primär
    relationship: Beziehung
    remove_selected_domains: Entferne alle Follower von den ausgewählten Domains
    remove_selected_followers: Entferne ausgewählte Follower
    remove_selected_follows: Ausgewählten Benutzer*innen entfolgen
    status: Kontostatus
  remote_follow:
    missing_resource: Die erforderliche Weiterleitungs-URL für dein Konto konnte nicht gefunden werden
  reports:
    errors:
      invalid_rules: verweist nicht auf gültige Regeln
  scheduled_statuses:
    over_daily_limit: Du hast das Limit für geplante Beiträge, welches %{limit} beträgt, für heute erreicht
    over_total_limit: Du hast das Limit für geplante Beiträge, welches %{limit} beträgt, erreicht
    too_soon: Das geplante Datum muss in der Zukunft liegen
  sessions:
    activity: Letzte Aktivität
    browser: Browser
    browsers:
      alipay: Alipay
      blackberry: BlackBerry
      chrome: Chrome
      edge: Microsoft Edge
      electron: Electron
      firefox: Firefox
      generic: Unbekannter Browser
      ie: Internet Explorer
      micro_messenger: MicroMessenger
      nokia: Nokia S40 Ovi Browser
      opera: Opera
      otter: Otter
      phantom_js: PhantomJS
      qq: QQ Browser
      safari: Safari
      uc_browser: UC Browser
      weibo: Weibo
    current_session: Aktuelle Sitzung
    description: "%{browser} auf %{platform}"
    explanation: Dies sind die Webbrowser, die derzeit mit deinem Mastodon-Konto verbunden sind.
    ip: IP-Adresse
    platforms:
      adobe_air: Adobe Air
      android: Android
      blackberry: BlackBerry
      chrome_os: ChromeOS
      firefox_os: Firefox OS
      ios: iOS
      linux: Linux
      mac: Mac
      other: unbekanntes Betriebssystem
      windows: Windows
      windows_mobile: Windows Mobile
      windows_phone: Windows Phone
    revoke: Widerrufen
    revoke_success: Sitzung erfolgreich geschlossen
    title: Sitzungen
    view_authentication_history: Authentifizierungsverlauf deines Kontos anzeigen
  settings:
    account: Konto
    account_settings: Kontoeinstellungen
    aliases: Kontoaliase
    appearance: Design
    authorized_apps: Genehmigte Apps
    back: Zurück zu Mastodon
    delete: Konto löschen
    development: Entwicklung
    edit_profile: Profil bearbeiten
    export: Exportieren
    featured_tags: Empfohlene Hashtags
    import: Importieren
    import_and_export: Importieren und exportieren
    migrate: Konto-Umzug
    notifications: Benachrichtigungen
    preferences: Einstellungen
    profile: Profil
    relationships: Folge ich und Follower
    statuses_cleanup: Automatische Löschung
    strikes: Moderieren von Verstößen
    two_factor_authentication: Zwei-Faktor-Authentisierung (2FA)
    webauthn_authentication: Sicherheitsschlüssel
  statuses:
    attached:
      audio:
        one: "%{count} Audiodatei"
        other: "%{count} Audiodateien"
      description: 'Angehängt: %{attached}'
      image:
        one: "%{count} Bild"
        other: "%{count} Bilder"
      video:
        one: "%{count} Video"
        other: "%{count} Videos"
    boosted_from_html: Geteilt von %{acct_link}
    content_warning: 'Inhaltswarnung: %{warning}'
    default_language: Wie die Sprache des Webinterface
    disallowed_hashtags:
      one: 'enthält einen verbotenen Hashtag: %{tags}'
      other: 'enthält verbotene Hashtags: %{tags}'
    edited_at_html: Bearbeitet %{date}
    errors:
      in_reply_not_found: Der Beitrag, auf den du antworten möchtest, scheint nicht zu existieren.
    open_in_web: Im Web öffnen
    over_character_limit: Zeichenlimit von %{max} überschritten
    pin_errors:
      direct: Beiträge, die nur für erwähnte Profile sichtbar sind, können nicht angeheftet werden
      limit: Du hast bereits die maximale Anzahl an Beiträgen angeheftet
      ownership: Du kannst nur eigene Beiträge anheften
      reblog: Du kannst keine geteilten Beiträge anheften
    poll:
      total_people:
        one: "%{count} Stimme"
        other: "%{count} Stimmen"
      total_votes:
        one: "%{count} Stimme"
        other: "%{count} Stimmen"
      vote: Abstimmen
    show_more: Mehr anzeigen
    show_newer: Neuere anzeigen
    show_older: Ältere anzeigen
    show_thread: Thread anzeigen
    sign_in_to_participate: Melde dich an, um an der Unterhaltung teilzunehmen
    title: '%{name}: "%{quote}"'
    visibilities:
      direct: Direktnachricht
      private: Nur eigene Follower
      private_long: Nur für deine eigenen Follower sichtbar
      public: Öffentlich
      public_long: Für alle sichtbar
      unlisted: Nicht gelistet
      unlisted_long: Für alle sichtbar, aber in öffentlichen Timelines nicht aufgelistet
  statuses_cleanup:
    enabled: Automatisch alte Beiträge löschen
    enabled_hint: Löscht automatisch deine Beiträge, sobald sie die angegebene Altersgrenze erreicht haben, es sei denn, sie entsprechen einer der unten angegebenen Ausnahmen
    exceptions: Ausnahmen
    explanation: Damit Mastodon nicht durch das Löschen von Beiträgen ausgebremst wird, wartet der Server damit, bis wenig los ist. Aus diesem Grund werden deine Beiträge ggf. erst einige Zeit nach Erreichen der Altersgrenze gelöscht.
    ignore_favs: Favoriten ignorieren
    ignore_reblogs: Geteilte Beiträge ignorieren
    interaction_exceptions: Ausnahmen basierend auf Interaktionen
    interaction_exceptions_explanation: Beachte, dass Beiträge nicht gelöscht werden, sobald deine Grenzwerte für Favoriten oder geteilte Beiträge einmal überschritten worden sind – auch dann nicht, wenn diese Schwellenwerte mittlerweile nicht mehr erreicht werden.
    keep_direct: Direktnachrichten behalten
    keep_direct_hint: Löscht keine deiner privaten Nachrichten
    keep_media: Beiträge mit angehängten Medien-Dateien behalten
    keep_media_hint: Löscht keinen deiner Beiträge mit angehängten Medien-Dateien
    keep_pinned: Angeheftete Beiträge behalten
    keep_pinned_hint: Löscht keinen deiner angehefteten Beiträge im Profil
    keep_polls: Umfragen behalten
    keep_polls_hint: Löscht keine deiner Umfragen
    keep_self_bookmark: Als Lesezeichen markierte Beiträge behalten
    keep_self_bookmark_hint: Löscht keinen deiner Beiträge, die du als Lesezeichen gesetzt hast
    keep_self_fav: Behalte favorisierte Beiträge
    keep_self_fav_hint: Löscht keinen deiner Beiträge, die du favorisiert hast
    min_age:
      '1209600': 2 Wochen
      '15778476': 6 Monate
      '2629746': 1 Monat
      '31556952': 1 Jahr
      '5259492': 2 Monate
      '604800': 1 Woche
      '63113904': 2 Jahre
      '7889238': 3 Monate
    min_age_label: Altersgrenze
    min_favs: Behalte Beiträge, die häufiger favorisiert wurden als …
    min_favs_hint: Löscht keine Beiträge, die mindestens so oft favorisiert worden sind. Lass das Feld leer, um alle Beiträge – unabhängig der Anzahl an Favoriten – zu löschen
    min_reblogs: Behalte Beiträge, die öfter geteilt wurden als
    min_reblogs_hint: Löscht keine Beiträge, die mindestens so oft geteilt worden sind. Lass das Feld leer, um alle Beiträge – unabhängig der Anzahl an geteilten Beiträgen – zu löschen
  stream_entries:
    pinned: Angehefteter Beitrag
    reblogged: teilte
    sensitive_content: Inhaltswarnung
  strikes:
    errors:
      too_late: Es ist zu spät, um gegen diesen Verstoß Einspruch zu erheben
  tags:
    does_not_match_previous_name: entspricht nicht dem vorherigen Namen
  themes:
    contrast: Mastodon (Hoher Kontrast)
    default: Mastodon (Dunkel)
    mastodon-light: Mastodon (Hell)
  time:
    formats:
      default: "%d.%m.%Y %H:%M"
      month: "%b %Y"
      time: "%H:%M"
  two_factor_authentication:
    add: Hinzufügen
    disable: Zwei-Faktor-Authentisierung (2FA) deaktivieren
    disabled_success: Zwei-Faktor-Authentisierung (2FA) erfolgreich deaktiviert
    edit: Bearbeiten
    enabled: Zwei-Faktor-Authentisierung (2FA) ist aktiviert
    enabled_success: Zwei-Faktor-Authentisierung (2FA) erfolgreich aktiviert
    generate_recovery_codes: Wiederherstellungscodes erstellen
    lost_recovery_codes: Wiederherstellungscodes erlauben es dir, wieder Zugang zu deinem Konto zu erlangen, falls du keinen Zugriff mehr auf die Zwei-Faktor-Authentisierung (2FA) oder den Sicherheitsschlüssel hast. Solltest Du diese Wiederherstellungscodes verloren haben, kannst du sie hier neu generieren. Deine alten, bereits erstellten Wiederherstellungscodes werden dadurch ungültig.
    methods: Methoden der Zwei-Faktor-Authentisierung (2FA)
    otp: Authentifizierungs-App
    recovery_codes: Wiederherstellungscodes sichern
    recovery_codes_regenerated: Wiederherstellungscodes erfolgreich neu erstellt
    recovery_instructions_html: Wenn du den Zugang zu deinem Telefon verlieren solltest, kannst du einen untenstehenden Wiederherstellungscode benutzen, um wieder auf dein Konto zugreifen zu können. <strong>Bewahre die Wiederherstellungscodes gut auf.</strong> Du könntest sie beispielsweise ausdrucken und bei deinen restlichen wichtigen Dokumenten aufbewahren.
    webauthn: Sicherheitsschlüssel
  user_mailer:
    appeal_approved:
      action: Gehe zu deinem Konto
      explanation: Der Einspruch gegen deinen Verstoß vom %{strike_date}, den du am %{appeal_date} eingereicht hast, wurde genehmigt. Dein Konto ist wieder in gutem Zustand.
      subject: Dein Einspruch vom %{date} wurde angenommen
      title: Einspruch angenommen
    appeal_rejected:
      explanation: Der Einspruch gegen deinen Verstoß vom %{strike_date}, den du am %{appeal_date} eingereicht hast, wurde abgelehnt.
      subject: Dein Einspruch vom %{date} wurde abgelehnt
      title: Einspruch abgelehnt
    backup_ready:
      explanation: Du hast eine vollständige Sicherung deines Mastodon-Kontos angefordert. Das Backup kann jetzt heruntergeladen werden!
      subject: Dein persönliches Archiv kann heruntergeladen werden
      title: Archivmitnahme
    suspicious_sign_in:
      change_password: dein Passwort zu ändern
      details: 'Hier sind die Details des Versuchs:'
      explanation: Wir haben eine Anmeldung zu deinem Konto von einer neuen IP-Adresse festgestellt.
      further_actions_html: Wenn du das nicht warst, empfehlen wir dir schnellstmöglich, %{action} und die Zwei-Faktor-Authentisierung (2FA) für dein Konto zu aktivieren, um es abzusichern.
      subject: Es wurde auf dein Konto von einer neuen IP-Adresse zugegriffen
      title: Eine neue Anmeldung
    warning:
      appeal: Einspruch einsenden
      appeal_description: Wenn du glaubst, dass dies ein Fehler ist, kannst du einen Einspruch an die Mitarbeiter von %{instance} senden.
      categories:
        spam: Spam
        violation: Inhalt verstößt gegen die folgenden Gemeinschaftsrichtlinien
      explanation:
<<<<<<< HEAD
        delete_statuses: Einige deiner Beiträge wurden als Verstoß gegen eine oder mehrere Communityrichtlinien erkannt und von den Moderatoren von %{instance} entfernt.
        disable: Du kannst dein Konto nicht mehr verwenden, aber dein Profil und andere Daten bleiben unversehrt. Du kannst ein Backup deiner Daten anfordern, die Kontoeinstellungen ändern oder dein Konto löschen.
        mark_statuses_as_sensitive: Ein oder mehrere Deiner Beiträge wurden von den Moderator*innen der Instanz %{instance} mit einer Inhaltswarnung (NSFW) versehen. Das bedeutet, dass Besucher*innen diese Medien in den Beiträgen zunächst antippen müssen, um die Vorschau anzuzeigen. Beim Verfassen der nächsten Beiträge kannst du auch selbst eine Inhaltswarnung für hochgeladene Medien festlegen.
        sensitive: Von nun an werden alle deine hochgeladenen Mediendateien als sensibel markiert und hinter einer Warnung versteckt.
=======
        delete_statuses: Einige deiner Beiträge wurden als Verstoß gegen eine oder mehrere Gemeinschaftsrichtlinien erkannt und von den Moderator*innen von %{instance} entfernt.
        disable: Du kannst dein Konto nicht mehr verwenden, aber dein Profil und andere Daten bleiben unversehrt. Du kannst eine Sicherung deiner Daten anfordern, die Kontoeinstellungen ändern oder dein Konto löschen.
        mark_statuses_as_sensitive: Ein oder mehrere deiner Beiträge wurden von den Moderator*innen von %{instance} mit einer Inhaltswarnung versehen. Das bedeutet, dass Besucher*innen diese Medien in den Beiträgen zunächst antippen müssen, um die Vorschau anzuzeigen. Beim Verfassen der nächsten Beiträge kannst du auch selbst eine Inhaltswarnung für hochgeladene Medien festlegen.
        sensitive: Von nun an werden alle deine hochgeladenen Mediendateien mit einer Inhaltswarnung versehen und hinter einer Warnung versteckt.
>>>>>>> 8180f7ba
        silence: Solange dein Konto limitiert ist, können nur die Leute, die dir bereits folgen, deine Beiträge auf dem Server sehen, und es könnte sein, dass du von verschiedenen öffentlichen Listungen ausgeschlossen wirst. Andererseits können andere dir manuell folgen.
        suspend: Du kannst dein Konto nicht mehr verwenden und dein Profil und andere Daten sind nicht mehr verfügbar. Du kannst dich immer noch anmelden, um eine Sicherung deiner Daten anzufordern, bis die Daten innerhalb von 30 Tagen vollständig gelöscht wurden. Allerdings werden wir einige Daten speichern, um zu verhindern, dass du die Sperrung umgehst.
      reason: 'Grund:'
      statuses: 'Zitierte Beiträge:'
      subject:
        delete_statuses: Deine Beiträge auf %{acct} wurden entfernt
        disable: Dein Konto %{acct} wurde eingefroren
        mark_statuses_as_sensitive: Deine Beiträge von %{acct} wurden mit einer Inhaltswarnung versehen
        none: Warnung für %{acct}
        sensitive: Deine Beiträge von %{acct} werden künftig mit einer Inhaltswarnung versehen
        silence: Dein Konto %{acct} wurde stummgeschaltet
        suspend: Dein Konto %{acct} wurde gesperrt
      title:
        delete_statuses: Beiträge entfernt
        disable: Konto eingefroren
        mark_statuses_as_sensitive: Mit einer Inhaltswarnung versehene Beiträge
        none: Warnung
        sensitive: Konto mit einer Inhaltswarnung versehen
        silence: Konto stummgeschaltet
        suspend: Konto gesperrt
    welcome:
      edit_profile_action: Profil einrichten
      edit_profile_step: Du kannst dein Profil anpassen, indem du ein Profilbild hochlädst, deinen Anzeigenamen änderst und vieles mehr. Du kannst dich dafür entscheiden, neue Follower zu überprüfen, bevor sie dir folgen dürfen.
      explanation: Hier sind ein paar Tipps, um loszulegen
      final_action: Fang an zu posten
      final_step: 'Fang jetzt an zu posten! Selbst ohne Follower werden deine öffentlichen Beiträge von anderen gesehen, zum Beispiel in der lokalen Timeline oder über die Hashtags. Möglicherweise möchtest du dich allen mit dem Hashtag #neuhier vorstellen.'
      full_handle: Dein vollständiger Profilname
      full_handle_hint: Dies ist, was du deinen Freunden sagen kannst, damit sie dich anschreiben oder dir von einem anderen Server folgen können.
      subject: Willkommen bei Mastodon
      title: Willkommen an Bord, %{name}!
  users:
    follow_limit_reached: Du kannst nicht mehr als %{limit} Leuten folgen
    invalid_otp_token: Ungültiger Code der Zwei-Faktor-Authentisierung (2FA)
    otp_lost_help_html: Wenn du beides nicht mehr weißt, melde dich bitte bei uns unter der E-Mail-Adresse %{email}
    seamless_external_login: Du bist über einen externen Dienst angemeldet, daher sind Passwort- und E-Mail-Einstellungen nicht verfügbar.
    signed_in_as: 'Angemeldet als:'
  verification:
    explanation_html: 'Du kannst <strong>bestätigen, dass die Links in deinen Profil-Metadaten dir gehören</strong>. Dafür muss die verlinkte Website einen Link zurück auf dein Mastodon-Profil enthalten. Dieser Link <strong>muss</strong> ein <code>rel="me"</code>-Attribut enthalten. Der Linktext ist dabei egal. Hier ist ein Beispiel:'
    verification: Verifizierung
  webauthn_credentials:
    add: Sicherheitsschlüssel hinzufügen
    create:
      error: Beim Hinzufügen des Sicherheitsschlüssels ist ein Fehler aufgetreten. Bitte versuche es erneut.
      success: Dein Sicherheitsschlüssel wurde erfolgreich hinzugefügt.
    delete: Löschen
    delete_confirmation: Bist du sicher, dass du diesen Sicherheitsschlüssel löschen möchtest?
    description_html: Wenn du die <strong>Authentifizierung mit Sicherheitsschlüssel</strong> aktivierst, musst du einen deiner Sicherheitsschlüssel verwenden, um dich anmelden zu können.
    destroy:
      error: Es gab ein Problem beim Löschen deines Sicherheitsschlüssels. Bitte versuche es erneut.
      success: Dein Sicherheitsschlüssel wurde erfolgreich gelöscht.
    invalid_credential: Ungültiger Sicherheitsschlüssel
    nickname_hint: Gib den Spitznamen deines neuen Sicherheitsschlüssels ein
    not_enabled: Du hast WebAuthn noch nicht aktiviert
    not_supported: Dieser Browser unterstützt keine Sicherheitsschlüssel
    otp_required: Um Sicherheitsschlüssel zu verwenden, aktiviere zunächst die Zwei-Faktor-Authentisierung (2FA).
    registered_on: Registriert am %{date}<|MERGE_RESOLUTION|>--- conflicted
+++ resolved
@@ -395,16 +395,6 @@
           desc_html: "<strong>Stummschaltung</strong> wird die Beiträge von Konten unter dieser Domain für alle unsichtbar machen, die den Konten nicht folgen. Eine <strong>Sperre</strong> wird alle Inhalte, Medien und Profildaten für Konten dieser Domain von deinem Server entfernen. Verwende <strong>keine,</strong> um nur Mediendateien abzulehnen."
           noop: Kein
           silence: Stummschaltung
-<<<<<<< HEAD
-          suspend: Sperre
-        title: Neue Domain-Blockade
-      obfuscate: Domainname verschleiern
-      obfuscate_hint: Den Domainnamen in der Liste teilweise verschleiern, wenn die Liste der Domänenbeschränkungen aktiviert ist
-      private_comment: Privater Kommentar
-      private_comment_hint: Kommentar zu dieser Domain-Beschränkung für die interne Nutzung durch die Moderatoren.
-      public_comment: Öffentlicher Kommentar
-      public_comment_hint: Kommentar zu dieser Domain-Beschränkung für die allgemeine Öffentlichkeit, wenn das Veröffentlichen der Blockliste aktiviert ist.
-=======
           suspend: Sperren
         title: Neue Domain-Sperre
       no_domain_block_selected: Keine Domains gesperrt, weil keine ausgewählt wurde(n)
@@ -415,7 +405,6 @@
       private_comment_hint: Kommentar zu dieser Domain-Beschränkung für die interne Nutzung durch die Moderator*innen.
       public_comment: Öffentliche Notiz
       public_comment_hint: Öffentlicher Hinweis zu dieser Domain-Beschränkung, sofern das Veröffentlichen von Sperrlisten grundsätzlich aktiviert ist.
->>>>>>> 8180f7ba
       reject_media: Mediendateien ablehnen
       reject_media_hint: Entfernt lokal gespeicherte Mediendateien und verhindert deren künftiges Herunterladen. Für Sperren irrelevant
       reject_reports: Meldungen ablehnen
@@ -615,11 +604,7 @@
         delete: Löschen
         placeholder: Bitte beschreibe, welche Maßnahmen ergriffen wurden oder andere damit verbundene Aktualisierungen …
         title: Notizen
-<<<<<<< HEAD
-      notes_description_html: Zeige und hinterlasse Notizen an andere Moderatoren und dein zukünftiges Selbst
-=======
       notes_description_html: Notiz an dich und andere Moderator*innen hinterlassen
->>>>>>> 8180f7ba
       quick_actions_description_html: 'Führe eine schnelle Aktion aus oder scrolle nach unten, um gemeldete Inhalte zu sehen:'
       remote_user_placeholder: das externe Profil von %{instance}
       reopen: Meldung wieder eröffnen
@@ -1109,13 +1094,8 @@
     '503': Die Seite konnte wegen eines temporären Serverfehlers nicht angezeigt werden.
     noscript_html: Bitte aktiviere JavaScript, um die Mastodon-Web-Anwendung zu verwenden. Alternativ kannst du auch eine der <a href="%{apps_path}">nativen Mastodon-Anwendungen</a> für deine Plattform probieren.
   existing_username_validator:
-<<<<<<< HEAD
-    not_found: kann lokalen Benutzer nicht mit diesem Nuternamen finden
-    not_found_multiple: kann %{usernames} nicht finden
-=======
     not_found: kann lokale*n Benutzer*in mit diesem Profilnamen nicht finden
     not_found_multiple: "%{usernames} können nicht gefunden werden"
->>>>>>> 8180f7ba
   exports:
     archive_takeout:
       date: Datum
@@ -1625,17 +1605,10 @@
         spam: Spam
         violation: Inhalt verstößt gegen die folgenden Gemeinschaftsrichtlinien
       explanation:
-<<<<<<< HEAD
-        delete_statuses: Einige deiner Beiträge wurden als Verstoß gegen eine oder mehrere Communityrichtlinien erkannt und von den Moderatoren von %{instance} entfernt.
-        disable: Du kannst dein Konto nicht mehr verwenden, aber dein Profil und andere Daten bleiben unversehrt. Du kannst ein Backup deiner Daten anfordern, die Kontoeinstellungen ändern oder dein Konto löschen.
-        mark_statuses_as_sensitive: Ein oder mehrere Deiner Beiträge wurden von den Moderator*innen der Instanz %{instance} mit einer Inhaltswarnung (NSFW) versehen. Das bedeutet, dass Besucher*innen diese Medien in den Beiträgen zunächst antippen müssen, um die Vorschau anzuzeigen. Beim Verfassen der nächsten Beiträge kannst du auch selbst eine Inhaltswarnung für hochgeladene Medien festlegen.
-        sensitive: Von nun an werden alle deine hochgeladenen Mediendateien als sensibel markiert und hinter einer Warnung versteckt.
-=======
         delete_statuses: Einige deiner Beiträge wurden als Verstoß gegen eine oder mehrere Gemeinschaftsrichtlinien erkannt und von den Moderator*innen von %{instance} entfernt.
         disable: Du kannst dein Konto nicht mehr verwenden, aber dein Profil und andere Daten bleiben unversehrt. Du kannst eine Sicherung deiner Daten anfordern, die Kontoeinstellungen ändern oder dein Konto löschen.
         mark_statuses_as_sensitive: Ein oder mehrere deiner Beiträge wurden von den Moderator*innen von %{instance} mit einer Inhaltswarnung versehen. Das bedeutet, dass Besucher*innen diese Medien in den Beiträgen zunächst antippen müssen, um die Vorschau anzuzeigen. Beim Verfassen der nächsten Beiträge kannst du auch selbst eine Inhaltswarnung für hochgeladene Medien festlegen.
         sensitive: Von nun an werden alle deine hochgeladenen Mediendateien mit einer Inhaltswarnung versehen und hinter einer Warnung versteckt.
->>>>>>> 8180f7ba
         silence: Solange dein Konto limitiert ist, können nur die Leute, die dir bereits folgen, deine Beiträge auf dem Server sehen, und es könnte sein, dass du von verschiedenen öffentlichen Listungen ausgeschlossen wirst. Andererseits können andere dir manuell folgen.
         suspend: Du kannst dein Konto nicht mehr verwenden und dein Profil und andere Daten sind nicht mehr verfügbar. Du kannst dich immer noch anmelden, um eine Sicherung deiner Daten anzufordern, bis die Daten innerhalb von 30 Tagen vollständig gelöscht wurden. Allerdings werden wir einige Daten speichern, um zu verhindern, dass du die Sperrung umgehst.
       reason: 'Grund:'
