cy:
  devise:
    confirmations:
      confirmed: Mae eich cyfeiriad e-bost wedi ei gadarnhau yn llwyddiannus.
      send_instructions: Byddwch yn derbyn e-bost a chyfarwyddiadau am sut i gadarnhau eich cyfeiriad e-bost mewn rhai munudau. Os na dderbynioch chi'r e-bost hwn, edrychwch yn eich ffolder sbam os gwelwch yn dda.
      send_paranoid_instructions: Os yw eich cyfeiriad e-bost yn bodoli yn ein bas data, byddwch yn derbyn e-bost a chyfarwyddiadau am sut i gadarnhau eich cyfeiriad ebost mewn rhai munudau. Os na dderbynioch chi'r e-bost hwn, edrychwch yn eich ffolder sbam os gwelwch yn dda.
    failure:
      already_authenticated: Yr ydych yn barod wedi mewngofnodi.
      inactive: Nid yw eich cyfrif yn weithredol eto.
      invalid: "%{authentication_keys} neu gyfrinair annilys."
      last_attempt: Mae gennych un gyfle arall cyn i'ch cyfrif gael ei gloi.
      locked: Mae eich cyfrif wedi ei gloi.
      not_found_in_database: "%{authentication_keys} neu gyfrinair annilys."
      timeout: Mae eich sesiwn wedi dod i ben. Mewngofnodwch eto i barhau.
      unauthenticated: Mae angen i chi fewngofnodi neu gofrestru cyn parhau.
      unconfirmed: Mae rhaid i chi gadarnhau eich cyfeiriad e-bost cyn parhau.
    mailer:
      confirmation_instructions:
        action: Gwiriwch eich cyfeiriad e-bost
        explanation: Yr ydych wedi creu cyfrif ar %{host} gyda'r cyfrif e-bost hwn. Dim ond un clic sydd angen i'w wneud yn weithredol. Os nad chi oedd hyn, anwybyddwch yr e-bost hwn os gwelwch yn dda.
        extra_html: Gwnewch yn siŵr i edrych ar <a href="%{terms_path}">reolau'r INSTANCE</a> a <a href="%{policy_path}">ein telerau gwasanaeth</a>.
        subject: 'Mastodon: Canllawiau cadarnhau i %{instance}'
        title: Gwiriwch cyfeiriad e-bost
      email_changed:
        explanation: 'Mae''r cyfeiriad e-bost ar gyfer eich cyfrif yn cael ei newid i:'
        extra: Os na wnaethoch chi newid eich e-bost, mae'n debygol fod rhywun wedi cael mynediad i'ch cyfrif. Newidwch eich cyfrinair yn syth os gwelwch yn dda neu cysylltwch a gweinydd yr INSTANCE os ydych wedi'ch cloi allan o'ch cyfrif.
        subject: 'Mastodon: Newidwyd e-bost'
        title: Cyfeiriad e-bost newydd
      password_change:
        explanation: Newidwyd cyfrinair eich cyfrif.
        extra: Os na wnaethoch chi newid eich e-bost, mae'n debygol fod rhywun wedi cael mynediad i'ch cyfrif. Newidwch eich cyfrinair yn syth os gwelwch yn dda neu cysylltwch a gweinydd yr INSTANCE os ydych wedi'ch cloi allan o'ch cyfrif.
        subject: 'Mastodon: Newidwyd Cyfrinair'
        title: Newidwyd cyfrinair
      reconfirmation_instructions:
        explanation: Cadarnhewch y cyferiad newydd i newid eich e-bost.
        subject: 'Mastodon: Cadarnhewch e-bost i %{instance}'
        title: Gwiriwch cyfeiriad e-bost
      reset_password_instructions:
        action: Newid cyfrinair
        explanation: Gofynnoch am gyfrinair newydd i'ch cyfrif.
<<<<<<< HEAD
        subject: 'Mastodon: Ailosodwch cyfarwyddiadau cyfrinair'
        title: Ailosod cyfrinair
      unlock_instructions:
        subject: 'Mastodon: Cyfarwyddiadau datgloi'
    omniauth_callbacks:
      failure: Methu eich dilysu o %{kind} oherwydd "%{reason}".
    registrations:
      signed_up: Croeso! Rydych wedi llwyddo i ymuno.
      update_needs_confirmation: Rydych wedi diweddaru eich cyfrif yn llwyddiannus, ond mae angen i ni wirio eich cyfeiriad e-bost newydd. Edrychwch ar eich e-byst a dilynwch y ddolen gadarnhau er mwyn cadarnhau eich cyfeiriad e-bost newydd. Edrychwch ar eich ffolder sbam os na dderbynioch chi yr e-bost hwn.
      updated: Mae eich cyfrif wedi ei ddiweddaru yn llwyddiannus.
=======
        title: Ailosod cyfrinair
        subject: 'Mastodon: Ailosodwch cyfarwyddiadau cyfrinair'
        extra: Os na wnaethoch gais am hyn, anwybyddwch yr e-bost hwn os gwelwch yn
          dda. Ni fydd eich cyfrinair yn newid nes i chi fynd at y ddolen uchod a
          chreu un newydd.
      confirmation_instructions:
        action: Gwiriwch eich cyfeiriad e-bost
        explanation: Yr ydych wedi creu cyfrif ar %{host} gyda'r cyfrif e-bost hwn.
          Dim ond un clic sydd angen i'w wneud yn weithredol. Os nad chi oedd hyn,
          anwybyddwch yr e-bost hwn os gwelwch yn dda.
        title: Gwiriwch cyfeiriad e-bost
        extra_html: Gwnewch yn siŵr i edrych ar <a href="%{terms_path}">reolau'r INSTANCE</a>
          a <a href="%{policy_path}">ein telerau gwasanaeth</a>.
        subject: 'Mastodon: Canllawiau cadarnhau i %{instance}'
      email_changed:
        explanation: 'Mae''r cyfeiriad e-bost ar gyfer eich cyfrif yn cael ei newid
          i:'
        extra: Os na wnaethoch chi newid eich e-bost, mae'n debygol fod rhywun wedi
          cael mynediad i'ch cyfrif. Newidwch eich cyfrinair yn syth os gwelwch yn
          dda neu cysylltwch a gweinydd yr INSTANCE os ydych wedi'ch cloi allan o'ch
          cyfrif.
        subject: 'Mastodon: Newidwyd e-bost'
        title: Cyfeiriad e-bost newydd
      password_change:
        explanation: Newidwyd cyfrinair eich cyfrif.
        extra: Os na wnaethoch chi newid eich e-bost, mae'n debygol fod rhywun wedi
          cael mynediad i'ch cyfrif. Newidwch eich cyfrinair yn syth os gwelwch yn
          dda neu cysylltwch a gweinydd yr INSTANCE os ydych wedi'ch cloi allan o'ch
          cyfrif.
        subject: 'Mastodon: Newidwyd Cyfrinair'
        title: Newidwyd cyfrinair
      reconfirmation_instructions:
        explanation: Cadarnhewch y cyferiad newydd i newid eich e-bost.
        title: Gwiriwch cyfeiriad e-bost
        subject: 'Mastodon: Cadarnhewch e-bost i %{instance}'
        extra: Os nad chi wnaeth y newid hwn, anwybyddwch yr e-bost hwn os gwelwch
          yn dda. Ni fydd y cyfeiriad e-bost ar gyfer y cyfrif Mastodon yn newid nes
          eich bod yn mynd at y ddolen uchod.
      unlock_instructions:
        subject: 'Mastodon: Cyfarwyddiadau datgloi'
    confirmations:
      confirmed: Mae eich cyfeiriad e-bost wedi ei gadarnhau yn llwyddiannus.
      send_instructions: Byddwch yn derbyn e-bost a chyfarwyddiadau am sut i gadarnhau
        eich cyfeiriad e-bost mewn rhai munudau. Os na dderbynioch chi'r e-bost hwn,
        edrychwch yn eich ffolder sbam os gwelwch yn dda.
      send_paranoid_instructions: Os yw eich cyfeiriad e-bost yn bodoli yn ein bas
        data, byddwch yn derbyn e-bost a chyfarwyddiadau am sut i gadarnhau eich cyfeiriad
        ebost mewn rhai munudau. Os na dderbynioch chi'r e-bost hwn, edrychwch yn
        eich ffolder sbam os gwelwch yn dda.
    failure:
      already_authenticated: Yr ydych yn barod wedi mewngofnodi.
      inactive: Nid yw eich cyfrif yn weithredol eto.
      last_attempt: Mae gennych un gyfle arall cyn i'ch cyfrif gael ei gloi.
      locked: Mae eich cyfrif wedi ei gloi.
      timeout: Mae eich sesiwn wedi dod i ben. Mewngofnodwch eto i barhau.
      unauthenticated: Mae angen i chi fewngofnodi neu gofrestru cyn parhau.
      unconfirmed: Mae rhaid i chi gadarnhau eich cyfeiriad e-bost cyn parhau.
      invalid: '%{authentication_keys} neu gyfrinair annilys.'
      not_found_in_database: '%{authentication_keys} neu gyfrinair annilys.'
    omniauth_callbacks:
      failure: Methu eich dilysu o %{kind} oherwydd "%{reason}".
      success: Dilyswyd yn llwyddiannus o gyfrif %{kind}.
    registrations:
      signed_up: Croeso! Rydych wedi llwyddo i ymuno.
      update_needs_confirmation: Rydych wedi diweddaru eich cyfrif yn llwyddiannus,
        ond mae angen i ni wirio eich cyfeiriad e-bost newydd. Edrychwch ar eich e-byst
        a dilynwch y ddolen gadarnhau er mwyn cadarnhau eich cyfeiriad e-bost newydd.
        Edrychwch ar eich ffolder sbam os na dderbynioch chi yr e-bost hwn.
      updated: Mae eich cyfrif wedi ei ddiweddaru yn llwyddiannus.
      destroyed: Hwyl fawr! Mae eich cyfrif wedi ei ganslo'n llwyddiannus. Gobeithiwn
        eich gweld eto'n fuan.
      signed_up_but_inactive: Yr ydych wedi cofrestru'n llwyddiannus. Fodd bynnag,
        ni allwn eich mewngofnodi achos nid yw eich cyfrif wedi ei actifadu eto.
      signed_up_but_locked: Yr ydych wedi cofrestru'n llwyddiannus. Fodd bynnag, ni
        allwn eich mewngofnodi achos fod eich cyfrif wedi ei gloi.
      signed_up_but_unconfirmed: Mae neges gyda dolen cadarnhau wedi ei anfon i'ch
        cyfeiriad e-bost. Dilynwch y ddolen er mwyn actifadu eich cyfrif. Edrychwch
        yn eich ffolder sbam os na dderbynioch chi'r e-bost hwn os gwelwch yn dda.
>>>>>>> 0e2bec76
    sessions:
      already_signed_out: Allgofnodwyd yn llwyddiannus.
      signed_in: Mewngofnodwyd yn llwyddiannus.
      signed_out: Allgofnodwyd yn llwyddiannus.
    unlocks:
      unlocked: Mae eich cyfrif wedi ei ddatgloi'n llwyddiannus. Mewngofnodwch i barhau.
<<<<<<< HEAD
  errors:
    messages:
      already_confirmed: wedi ei gadarnhau yn baros, ymgeisiwch fewngofnodi
      confirmation_period_expired: angen ei gadarnhau o fewn %{period}, gwnewch gais am un newydd os gwelwch yn dda
      expired: wedi dod i ben, gwnewch gais am un newydd os gwelwch yn dda
      not_found: heb ei ganfod
      not_locked: heb ei gloi
=======
      send_instructions: Mi fyddwch yn derbyn e-bost a cyfarwyddiadau ynghylch sut
        i ddatgloi eich cyfrif ymhen cwpl o funudau. Edrychwch yn eich ffolder sbam
        os na dderbynioch chi'r e-bost hwn os gwelwch yn dda.
      send_paranoid_instructions: Os yw eich cyfrif yn bodoli, mi fyddwch yn derbyn
        e-bost a cyfarwyddiadau o sut i ddatgloi eich cyfrif ymhen cwpl o funudau.
        Edrychwch yn eich ffolder sbam os na dderbynioch chi'r e-bost hwn os gwelwch
        yn dda.
    passwords:
      no_token: Nid oes modd cael mynediad i'r dudalen hon heb ddod drwy e-bost ailosod
        cyfrinair. Os ydych yn dod o e-bost ailosod cyfrinair, gwnewch yn siŵr y defnyddioch
        chi'r URL a ddarparwyd yn ei gyfanrwydd.
      send_instructions: Os yw eich cyfeiriad e-bost yn bresennol yn ein bas data,
        mi fyddwch yn derbyn dolen yn eich blwch e-bost ymhen cwpl o funudau. Os nad
        ydych yn derbyn yr e-bost hwn, edrychwch yn eich ffolder spam os gwelwch yn
        dda.
      send_paranoid_instructions: Os yw eich cyfeiriad e-bost yn bresennol yn ein
        bas data, mi fyddwch yn derbyn dolen yn eich blwch e-bost ymhen cwpl o funudau.
        Os nad ydych yn derbyn yr e-bost hwn, edrychwch yn eich ffolder spam os gwelwch
        yn dda.
      updated: Mae eich cyfrinair wedi ei newid yn llwyddiannus. Yr ydych wedi mewngofnodi.
      updated_not_active: Mae eich cyfrinair wedi ei newid yn llwyddiannus.
  errors:
    messages:
      already_confirmed: wedi ei gadarnhau yn baros, ymgeisiwch fewngofnodi
      confirmation_period_expired: angen ei gadarnhau o fewn %{period}, gwnewch gais
        am un newydd os gwelwch yn dda
      expired: wedi dod i ben, gwnewch gais am un newydd os gwelwch yn dda
      not_found: heb ei ganfod
      not_locked: heb ei gloi
      not_saved:
        one: 'Gwaharddwyd yr %{resource} rhag cael ei arbed oherwydd 1 gwall:'
        other: 'Gwaharddwyd yr %{resource} rhag cael ei arbed oherwydd %{count} gwall:'
>>>>>>> 0e2bec76
<|MERGE_RESOLUTION|>--- conflicted
+++ resolved
@@ -1,55 +1,9 @@
 cy:
   devise:
-    confirmations:
-      confirmed: Mae eich cyfeiriad e-bost wedi ei gadarnhau yn llwyddiannus.
-      send_instructions: Byddwch yn derbyn e-bost a chyfarwyddiadau am sut i gadarnhau eich cyfeiriad e-bost mewn rhai munudau. Os na dderbynioch chi'r e-bost hwn, edrychwch yn eich ffolder sbam os gwelwch yn dda.
-      send_paranoid_instructions: Os yw eich cyfeiriad e-bost yn bodoli yn ein bas data, byddwch yn derbyn e-bost a chyfarwyddiadau am sut i gadarnhau eich cyfeiriad ebost mewn rhai munudau. Os na dderbynioch chi'r e-bost hwn, edrychwch yn eich ffolder sbam os gwelwch yn dda.
-    failure:
-      already_authenticated: Yr ydych yn barod wedi mewngofnodi.
-      inactive: Nid yw eich cyfrif yn weithredol eto.
-      invalid: "%{authentication_keys} neu gyfrinair annilys."
-      last_attempt: Mae gennych un gyfle arall cyn i'ch cyfrif gael ei gloi.
-      locked: Mae eich cyfrif wedi ei gloi.
-      not_found_in_database: "%{authentication_keys} neu gyfrinair annilys."
-      timeout: Mae eich sesiwn wedi dod i ben. Mewngofnodwch eto i barhau.
-      unauthenticated: Mae angen i chi fewngofnodi neu gofrestru cyn parhau.
-      unconfirmed: Mae rhaid i chi gadarnhau eich cyfeiriad e-bost cyn parhau.
     mailer:
-      confirmation_instructions:
-        action: Gwiriwch eich cyfeiriad e-bost
-        explanation: Yr ydych wedi creu cyfrif ar %{host} gyda'r cyfrif e-bost hwn. Dim ond un clic sydd angen i'w wneud yn weithredol. Os nad chi oedd hyn, anwybyddwch yr e-bost hwn os gwelwch yn dda.
-        extra_html: Gwnewch yn siŵr i edrych ar <a href="%{terms_path}">reolau'r INSTANCE</a> a <a href="%{policy_path}">ein telerau gwasanaeth</a>.
-        subject: 'Mastodon: Canllawiau cadarnhau i %{instance}'
-        title: Gwiriwch cyfeiriad e-bost
-      email_changed:
-        explanation: 'Mae''r cyfeiriad e-bost ar gyfer eich cyfrif yn cael ei newid i:'
-        extra: Os na wnaethoch chi newid eich e-bost, mae'n debygol fod rhywun wedi cael mynediad i'ch cyfrif. Newidwch eich cyfrinair yn syth os gwelwch yn dda neu cysylltwch a gweinydd yr INSTANCE os ydych wedi'ch cloi allan o'ch cyfrif.
-        subject: 'Mastodon: Newidwyd e-bost'
-        title: Cyfeiriad e-bost newydd
-      password_change:
-        explanation: Newidwyd cyfrinair eich cyfrif.
-        extra: Os na wnaethoch chi newid eich e-bost, mae'n debygol fod rhywun wedi cael mynediad i'ch cyfrif. Newidwch eich cyfrinair yn syth os gwelwch yn dda neu cysylltwch a gweinydd yr INSTANCE os ydych wedi'ch cloi allan o'ch cyfrif.
-        subject: 'Mastodon: Newidwyd Cyfrinair'
-        title: Newidwyd cyfrinair
-      reconfirmation_instructions:
-        explanation: Cadarnhewch y cyferiad newydd i newid eich e-bost.
-        subject: 'Mastodon: Cadarnhewch e-bost i %{instance}'
-        title: Gwiriwch cyfeiriad e-bost
       reset_password_instructions:
         action: Newid cyfrinair
         explanation: Gofynnoch am gyfrinair newydd i'ch cyfrif.
-<<<<<<< HEAD
-        subject: 'Mastodon: Ailosodwch cyfarwyddiadau cyfrinair'
-        title: Ailosod cyfrinair
-      unlock_instructions:
-        subject: 'Mastodon: Cyfarwyddiadau datgloi'
-    omniauth_callbacks:
-      failure: Methu eich dilysu o %{kind} oherwydd "%{reason}".
-    registrations:
-      signed_up: Croeso! Rydych wedi llwyddo i ymuno.
-      update_needs_confirmation: Rydych wedi diweddaru eich cyfrif yn llwyddiannus, ond mae angen i ni wirio eich cyfeiriad e-bost newydd. Edrychwch ar eich e-byst a dilynwch y ddolen gadarnhau er mwyn cadarnhau eich cyfeiriad e-bost newydd. Edrychwch ar eich ffolder sbam os na dderbynioch chi yr e-bost hwn.
-      updated: Mae eich cyfrif wedi ei ddiweddaru yn llwyddiannus.
-=======
         title: Ailosod cyfrinair
         subject: 'Mastodon: Ailosodwch cyfarwyddiadau cyfrinair'
         extra: Os na wnaethoch gais am hyn, anwybyddwch yr e-bost hwn os gwelwch yn
@@ -128,22 +82,12 @@
       signed_up_but_unconfirmed: Mae neges gyda dolen cadarnhau wedi ei anfon i'ch
         cyfeiriad e-bost. Dilynwch y ddolen er mwyn actifadu eich cyfrif. Edrychwch
         yn eich ffolder sbam os na dderbynioch chi'r e-bost hwn os gwelwch yn dda.
->>>>>>> 0e2bec76
     sessions:
       already_signed_out: Allgofnodwyd yn llwyddiannus.
       signed_in: Mewngofnodwyd yn llwyddiannus.
       signed_out: Allgofnodwyd yn llwyddiannus.
     unlocks:
       unlocked: Mae eich cyfrif wedi ei ddatgloi'n llwyddiannus. Mewngofnodwch i barhau.
-<<<<<<< HEAD
-  errors:
-    messages:
-      already_confirmed: wedi ei gadarnhau yn baros, ymgeisiwch fewngofnodi
-      confirmation_period_expired: angen ei gadarnhau o fewn %{period}, gwnewch gais am un newydd os gwelwch yn dda
-      expired: wedi dod i ben, gwnewch gais am un newydd os gwelwch yn dda
-      not_found: heb ei ganfod
-      not_locked: heb ei gloi
-=======
       send_instructions: Mi fyddwch yn derbyn e-bost a cyfarwyddiadau ynghylch sut
         i ddatgloi eich cyfrif ymhen cwpl o funudau. Edrychwch yn eich ffolder sbam
         os na dderbynioch chi'r e-bost hwn os gwelwch yn dda.
@@ -175,5 +119,4 @@
       not_locked: heb ei gloi
       not_saved:
         one: 'Gwaharddwyd yr %{resource} rhag cael ei arbed oherwydd 1 gwall:'
-        other: 'Gwaharddwyd yr %{resource} rhag cael ei arbed oherwydd %{count} gwall:'
->>>>>>> 0e2bec76
+        other: 'Gwaharddwyd yr %{resource} rhag cael ei arbed oherwydd %{count} gwall:'