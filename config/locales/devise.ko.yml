--- conflicted
+++ resolved
@@ -26,26 +26,15 @@
         subject: '%{instance}에 대한 확인 메일'
         title: 이메일 주소 확인
       email_changed:
-<<<<<<< HEAD
-        explanation: '당신의 계정에 대한 이메일이 다음과 같이 바뀌려고 합니다:'
-        extra: 만약 당신이 메일을 바꾸지 않았다면 누군가가 당신의 계정에 대한 접근 권한을 얻은 것입니다. 즉시 패스워드를 바꾼 후, 계정이 잠겼다면 서버의 관리자에게 연락 하세요.
-        subject: '이메일이 변경 되었습니다'
-=======
         explanation: '귀하의 계정이 다음의 이메일 주소로 변경됩니다:'
         extra: 만약 이메일을 바꾸지 않았다면 누군가 계정에 대한 접근 권한을 얻은 것입니다. 바로 암호를 바꾸셔야 하며, 만약 계정이 잠겼다면 서버의 운영자에게 연락 바랍니다.
         subject: '마스토돈: 이메일이 변경 되었습니다'
->>>>>>> 363bedd0
         title: 새 이메일 주소
       password_change:
         explanation: 계정 암호가 변경되었습니다.
         extra: 만약 패스워드 변경을 하지 않았다면 누군가가 당신의 계정에 대한 접근 권한을 얻은 것입니다. 즉시 패스워드를 바꾼 후, 계정이 잠겼다면 서버의 관리자에게 연락 하세요.
-<<<<<<< HEAD
-        subject: '패스워드가 변경 되었습니다'
-        title: 패스워드가 변경 되었습니다
-=======
         subject: 'Mastodon: 암호 변경됨'
         title: 암호 변경됨
->>>>>>> 363bedd0
       reconfirmation_instructions:
         explanation: 이메일 주소를 바꾸려면 새 이메일 주소를 확인해야 합니다.
         extra: 당신이 시도한 것이 아니라면 이 메일을 무시해 주세요. 위 링크를 클릭하지 않으면 이메일 변경은 일어나지 않습니다.
@@ -55,13 +44,8 @@
         action: 암호 변경
         explanation: 계정에 대한 패스워드 변경을 요청하였습니다.
         extra: 만약 당신이 시도한 것이 아니라면 이 메일을 무시해 주세요. 위 링크를 클릭해 패스워드를 새로 설정하기 전까지는 패스워드가 바뀌지 않습니다.
-<<<<<<< HEAD
-        subject: '패스워드 재설정 방법'
-        title: 패스워드 재설정
-=======
         subject: 'Mastodon: 암호 재설정 설명'
         title: 암호 재설정
->>>>>>> 363bedd0
       two_factor_disabled:
         explanation: 당신의 계정에 설정된 이중 인증이 비활성화 되었습니다. 이제 이메일과 암호만으로 로그인이 가능합니다.
         subject: '이중 인증 비활성화'
