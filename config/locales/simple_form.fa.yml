fa:
  simple_form:
    hints:
      defaults:
        autofollow: کسانی که از راه دعوت‌نامه عضو می‌شوند به طور خودکار پیگیر شما
          خواهند شد
        avatar: یکی از قالب‌های PNG یا  GIF یا JPG. بیشترین اندازه %{size}. تصویر
          به اندازهٔ %{dimensions} پیکسل تبدیل خواهد شد
        bot: این حساب بیشتر به طور خودکار فعالیت می‌کند و نظارت پیوسته‌ای روی آن وجود
          ندارد
        context: یک یا چند زمینه که فیلتر باید در آن‌ها اعمال شود
        digest: تنها وقتی فرستاده می‌شود که مدتی طولانی فعالیتی نداشته باشید و در
          این مدت برای شما پیغام خصوصی‌ای نوشته شده باشد
        display_name:
          one: <span class="name-counter">1</span> حرف باقی مانده
          other: <span class="name-counter">%{count}</span> حرف باقی مانده
        fields: شما می‌توانید تا چهار مورد را در یک جدول در نمایهٔ خود نمایش دهید
        header: یکی از قالب‌های PNG یا  GIF یا JPG. بیشترین اندازه %{size}. تصویر
          به اندازهٔ %{dimensions} پیکسل تبدیل خواهد شد
        inbox_url: نشانی صفحهٔ اصلی رله‌ای را که می‌خواهید به کار ببرید کپی کنید
        irreversible: بوق‌های فیلترشده به طور برگشت‌ناپذیری ناپدید می‌شوند، حتی اگر
          فیلتر را بعداً بردارید
        locale: زبان محیط کاربری، ایمیل‌ها، و اعلان‌ها
        locked: باید پیگیران تازه را خودتان تأیید کنید
        note:
          one: <span class="note-counter">1</span> حرف باقی مانده
          other: <span class="note-counter">%{count}</span> حرف باقی مانده
        phrase: مستقل از کوچکی و بزرگی حروف، با متن اصلی یا هشدار محتوای بوق‌ها مقایسه
          می‌شود
        scopes: واسط‌های برنامه‌نویسی که این برنامه به آن دسترسی دارد. اگر بالاترین
          سطح دسترسی را انتخاب کنید، دیگر نیازی به انتخاب سطح‌های پایینی ندارید.
        setting_default_language: زبان نوشته‌های شما به طور خودکار تشخیص داده می‌شود،
          ولی این تشخصی همیشه دقیق نیست
        setting_hide_network: فهرست پیگیران شما و فهرست کسانی که شما پی می‌گیرید روی
          نمایهٔ شما دیده نخواهد شد
        setting_noindex: روی نمایهٔ عمومی و صفحهٔ نوشته‌های شما تأثیر می‌گذارد
        setting_theme: ظاهر ماستدون را وقتی که از هر دستگاهی به آن وارد می‌شوید تعیین
          می‌کند.
        whole_word: اگر کلیدواژه فقط دارای حروف و اعداد باشد، تنها وقتی پیدا می‌شود
          که با کل یک واژه در متن منطبق باشد، نه با بخشی از یک واژه
        email: به شما ایمیل تأییدی فرستاده خواهد شد
        password: دست‌کم باید ۸ نویسه داشته باشد
        setting_display_media_default: تصویرهایی را که به عنوان حساس علامت زده شده‌اند
          پنهان کن
        setting_display_media_hide_all: همیشه همهٔ عکس‌ها و ویدیوها را پنهان کن
        setting_display_media_show_all: همیشه تصویرهایی را که به عنوان حساس علامت
          زده شده‌اند را نشان بده
        username: نام کاربری شما روی %{domain} یکتا خواهد بود
      imports:
        data: پروندهٔ CSV که از سرور ماستدون دیگری برون‌سپاری شده
      sessions:
        otp: 'کد تأیید دومرحله‌ای که اپ روی تلفن شما ساخته را وارد کنید یا یکی از
          کدهای بازیابی را به کار ببرید:'
      user:
        chosen_languages: اگر انتخاب کنید، تنها نوشته‌هایی که به زبان‌های برگزیدهٔ
          شما نوشته شده‌اند در فهرست نوشته‌های عمومی نشان داده می‌شوند
    labels:
      account:
        fields:
          name: برچسب
          value: محتوا
      defaults:
        autofollow: دعوت از دیگران برای عضو شدن و پیگیری حساب شما
        avatar: تصویر نمایه
        bot: این حساب یک ربات است
        chosen_languages: جدا کردن زبان‌ها
        confirm_new_password: تأیید رمز تازه
        confirm_password: تأیید رمز
        context: زمینه‌های فیلترکردن
        current_password: رمز فعلی
        data: داده‌ها
        display_name: نمایش به نام
        email: نشانی ایمیل
        expires_in: تاریخ انقضا
        fields: اطلاعات تکمیلی نمایه
        header: تصویر زمینه
        inbox_url: نشانی صندوق ورودی رله
        irreversible: به جای پنهان‌سازی، حذف کن
        locale: زبان محیط کاربری
        locked: خصوصی‌کردن حساب
        max_uses: بیشترین شمار استفاده
        new_password: رمز تازه
        note: دربارهٔ شما
        otp_attempt: کد ورود دومرحله‌ای
        password: رمز
        phrase: کلیدواژه یا عبارت
        setting_auto_play_gif: پخش خودکار تصویرهای متحرک
        setting_boost_modal: نمایش پیغام تأیید پیش از بازبوقیدن
        setting_default_language: زبان نوشته‌های شما
        setting_default_privacy: حریم خصوصی نوشته‌ها
        setting_default_sensitive: همیشه تصاویر را به عنوان حساس علامت بزن
        setting_delete_modal: نمایش پیغام تأیید پیش از پاک کردن یک نوشته
<<<<<<< HEAD
=======
        setting_display_sensitive_media: همیشه تصویرهای علامت‌زده‌شده به عنوان حساس
          را نمایش بده
>>>>>>> 9aaab4e3
        setting_hide_network: نهفتن شبکهٔ ارتباطی
        setting_noindex: درخواست از موتورهای جستجوگر برای ظاهر نشدن در نتایج جستجو
        setting_reduce_motion: کاستن از حرکت در پویانمایی‌ها
        setting_system_font_ui: به‌کاربردن قلم پیش‌فرض سیستم
        setting_theme: تم سایت
        setting_unfollow_modal: نمایش پیغام تأیید پیش از لغو پیگیری دیگران
        severity: شدت
        type: نوع درون‌ریزی
        username: نام کاربری (تنها حروف انگلیسی)
        username_or_email: نام کاربری یا ایمیل
        whole_word: تطابق واژهٔ کامل
        setting_display_media: نمایش عکس و ویدیو
        setting_display_media_default: پیش‌فرض
        setting_display_media_hide_all: نهفتن همه
        setting_display_media_show_all: نمایش همه
        setting_expand_spoilers: همیشه بوق‌هایی را که هشدار محتوا دارند کامل نشان
          بده
      interactions:
        must_be_follower: مسدودکردن اعلان‌های همه به جز پیگیران
        must_be_following: مسدودکردن اعلان‌های کسانی که شما پی نمی‌گیرید
        must_be_following_dm: مسدودکردن پیغام‌های خصوصی کسانی که شما پی نمی‌گیرید
      notification_emails:
        digest: خلاصه‌کردن چند اعلان در یک ایمیل
        favourite: وقتی کسی نوشتهٔ شما را پسندید ایمیل بفرست
        follow: وقتی کسی پیگیر شما شد ایمیل بفرست
        follow_request: وقتی کسی درخواست پیگیری کرد ایمیل بفرست
        mention: وقتی کسی از شما نام برد ایمیل بفرست
        reblog: وقتی کسی نوشتهٔ شما را بازبوقید ایمیل بفرست
        report: وقتی گزارش تازه‌ای فرستاده شد ایمیل بفرست
    'no': خیر
    required:
      mark: '*'
      text: ضروری
    'yes': بله<|MERGE_RESOLUTION|>--- conflicted
+++ resolved
@@ -90,11 +90,6 @@
         setting_default_privacy: حریم خصوصی نوشته‌ها
         setting_default_sensitive: همیشه تصاویر را به عنوان حساس علامت بزن
         setting_delete_modal: نمایش پیغام تأیید پیش از پاک کردن یک نوشته
-<<<<<<< HEAD
-=======
-        setting_display_sensitive_media: همیشه تصویرهای علامت‌زده‌شده به عنوان حساس
-          را نمایش بده
->>>>>>> 9aaab4e3
         setting_hide_network: نهفتن شبکهٔ ارتباطی
         setting_noindex: درخواست از موتورهای جستجوگر برای ظاهر نشدن در نتایج جستجو
         setting_reduce_motion: کاستن از حرکت در پویانمایی‌ها
