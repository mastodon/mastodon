---
fa:
  simple_form:
    hints:
      account:
        attribution_domains: یکی در هر خط. محافظت از اعتباردهی‌های اشتباه.
        discoverable: ممکن است نمایه و فرسته‌های عمومیتان در جاهای مختلف ماستودون نمایانده و توصیه شود و نمایه‌تان به دیگر کاربران پیشنهاد شود.
        display_name: نام کامل یا باحالتان.
        fields: صفحهٔ خانگی، تلفّظ، سن و هرچیزی که دوست دارید.
        indexable: ممکن است فرسته‌های عمومیتان در نتیجه‌های جست‌وجوی ماستودون ظاهر شود. افرادی که با فرسته‌هایتان تعامل داشتند در هر صورت می‌توانند جست‌وجویشان کنند.
        note: 'می‌توانید افراد دیگر را @نام برده یا #برچسب بزنید.'
        show_collections: افراد خواهند توانست پی‌گیران و پی‌گرفته شده‌هایتان را مرور کنند. افرادی که پی‌می‌گیریدشان در هر صورت خواهند دید که پی‌می‌گیریدشان.
      account_alias:
        acct: مشخّص کردن username@domain حسابی که می‌خواهید از آن منتقل شوید
      account_migration:
        acct: مشخّص کردن username@domain حسابی که می‌خواهید به آن منتقل شوید
      account_warning_preset:
        text: می‌توانید مانند فرسته‌های معمولی کاربران دیگر را نام ببرید یا پیوند و برچسب بگذارید
        title: اختیاری. برای گیرنده قابل مشاهده نیست
      admin_account_action:
        include_statuses: این کاربر خواهد دید که کدام فرسته او موجب اقدام مدیریتی یا هشدار شده است
        send_email_notification: توضیحی که کاربر می‌بینید که برای حسابش چه رخ داده است
        text_html: اختیاری. می‌توانید مثل فرسته‌های معمولی بنویسید. می‌توانید برای صرفه‌جویی در زمان <a href="%{path}">هشدارهای ازپیش‌آماده بیفزایید</a>
        type_html: با حساب <strong>%{acct}</strong> می‌خواهید چه کار کنید؟‌
        types:
          disable: از استفادهٔ کاربر از حسابش جلوگیری می‌کند، ولی محتوایش را حذف یا پنهان نمی‌کند.
          none: برای فرستادن هشداری به کاربر، بدون هیچ کنش دیگری استفاده کنید.
          sensitive: اجبار همهٔ پیوست‌های رسانه‌ای این کاربر برای نشانه‌گذاری به عنوان حساس.
          silence: جلوگیری از توانایی کاربر برای فرستادن با نمایانی عمومی، نهفتن فرسته‌ها و آگاهی‌هایش از افرادی که دنبالش نمی‌کنند. تمامی گزارش‌ها در مورد این حساب را می‌بندد.
          suspend: جلوگیری از هر برهم‌کنشی از یا به این حساب و حذف محتواهایش. قابل بازگشت در عرض ۳۰ روز. تمامی گزارش‌ها در مورد این حساب را می‌بندد.
        warning_preset_id: اختیاری. همچنان می‌توانید در پایان متن آماده چیزی بیفزایید
      announcement:
        all_day: هنگام گزینش، تنها تاریخ‌های بازهٔ زمانی نمایش داده خواهند شد
        ends_at: اختیاری. اعلامیه در این به صورت خودکار نامنتشر خواهد شد
        scheduled_at: برای انتشار فوری اعلامیه، خالی بگذارید
        starts_at: اختیاری. در صورتی که اعلامیه‌تان محدود به بازهٔ زمانی خاصی است
        text: می‌توانید مانند یک فرسته‌ معمولی بنویسید. یادتان باشد که اعلامیهٔ شما فضای صفحهٔ کاربران را اشغال خواهد کرد
      appeal:
        text: فقط یک بار می‌توانید برای اخطار درخواست تجدیدنظر کنید
      defaults:
        autofollow: کسانی که از راه دعوت‌نامه عضو می‌شوند به طور خودکار پیگیر شما خواهند شد
        avatar: یکی از قالب‌های WEBP، PNG، GIF یا JPG. بیشترین اندازه %{size}. تصویر به اندازهٔ %{dimensions} پیکسل تبدیل خواهد شد
        bot: این حساب بیشتر به طور خودکار فعالیت می‌کند و نظارت پیوسته‌ای روی آن وجود ندارد
        context: یک یا چند زمینه که پالایه باید در آن‌ها اعمال شود
        current_password: به دلایل امنیتی لطفاً گذرواژه این حساب را وارد کنید
        current_username: برای تأیید، لطفاً نام کاربری حساب فعلی را وارد کنید
        digest: تنها وقتی فرستاده می‌شود که مدتی طولانی فعالیتی نداشته باشید و در این مدت برای شما پیغام خصوصی‌ای نوشته شده باشد
        email: به شما ایمیل تأییدی فرستاده خواهد شد
        header: یکی از قالب‌های WEBP، PNG، GIF یا JPG. بیشترین اندازه %{size}. تصویر به اندازهٔ %{dimensions} پیکسل تبدیل خواهد شد
        inbox_url: نشانی صفحهٔ اصلی رله‌ای را که می‌خواهید به کار ببرید کپی کنید
        irreversible: فرسته‌های پالوده به طور برگشت‌ناپذیری ناپدید می‌شوند، حتا اگر بعدها پالایه برداشته شود
        locale: زبان واسط کاربری، رایانامه‌ها و آگاهی‌های ارسالی
        password: دست‌کم باید ۸ نویسه داشته باشد
        phrase: مستقل از کوچکی و بزرگی حروف، با متن اصلی یا هشدار محتوای فرسته‌ها مقایسه می‌شود
        scopes: واسط‌های برنامه‌نویسی که این برنامه به آن دسترسی دارد. اگر بالاترین سطح دسترسی را انتخاب کنید، دیگر نیازی به انتخاب سطح‌های پایینی ندارید.
        setting_aggregate_reblogs: برای تقویت‌هایی که به تازگی برایتان نمایش داده شده‌اند، تقویت‌های بیشتر را نمایش نده (فقط روی تقویت‌های اخیر تأثیر می‌گذارد)
        setting_always_send_emails: در حالت عادی آگاهی‌های رایانامه‌ای هنگامی که فعّالانه از ماستودون استفاده می‌کنید فرستاده نمی‌شوند
        setting_default_sensitive: تصاویر حساس به طور پیش‌فرض پنهان هستند و می‌توانند با یک کلیک آشکار شوند
        setting_display_media_default: تصویرهایی را که به عنوان حساس علامت زده شده‌اند پنهان کن
        setting_display_media_hide_all: همیشه همهٔ عکس‌ها و ویدیوها را پنهان کن
        setting_display_media_show_all: همیشه تصویرهایی را که به عنوان حساس علامت زده شده‌اند را نشان بده
        setting_use_blurhash: سایه‌ها بر اساس رنگ‌های به‌کاررفته در تصویر پنهان‌شده ساخته می‌شوند ولی جزئیات تصویر در آن‌ها آشکار نیست
        setting_use_pending_items: به جای پیش‌رفتن خودکار در فهرست، به‌روزرسانی فهرست نوشته‌ها را پشت یک کلیک پنهان کن
        username: تنها می‌توانید از حروف، اعداد، و زیرخط استفاده کنید
        whole_word: اگر کلیدواژه فقط دارای حروف و اعداد باشد، تنها وقتی پیدا می‌شود که با کل یک واژه در متن منطبق باشد، نه با بخشی از یک واژه
      domain_allow:
        domain: این دامنه خواهد توانست داده‌ها را از این کارساز واکشی کرده و داده‌های ورودی از آن پردازش و ذخیره خواهند شد
      email_domain_block:
        domain: این می‌تواند نام دامنه‌ای باشد که در نشانی رایانامه یا رکورد MX استفاده می‌شود. پس از ثبت نام بررسی خواهند شد.
        with_dns_records: تلاشی برای resolve کردن رکوردهای ساناد دامنهٔ داده‌شده انجام شده و نتیجه نیز مسدود خواهد شد
      featured_tag:
        name: 'این‌ها برخی از برچسب‌هایی هستند که به تازگی استفاده کرده‌اید:'
      filters:
        action: گزینش کنشی که هنگام تطابق فرسته‌ای با پالایه انجام شود
        actions:
          hide: نهفتن کامل محتوای پالوده، گویی وجود ندارد
          warn: نهفتن محتوای پالوده پشت هشداری که به عنوان پالایه اشاره می‌کند
      form_admin_settings:
        activity_api_enabled: تعداد بوق‌های منتشرهٔ محلی، کاربران فعال، و کاربران تازه در هر هفته
        bootstrap_timeline_accounts: سنجاق کردنThese accounts will be pinned to the top of new users' follow recommendations.
        closed_registrations_message: نمایش داده هنگام بسته بودن ثبت‌نام‌ها
        custom_css: می‌توانیدروی نگارش وب ماستودون سبک‌های سفارشی اعمال کنید.
        mascot: نقش میانای وب پیش‌رفته را پایمال می‌کند.
        peers_api_enabled: فهرستی از نام‌های دامنه‌ای که این کارساز در فدیورس با آن مواجه شده است. هیچ اطلاعاتی در مورد اینکه آیا شما با یک کارساز داده شده متعهد هستید، در اینجا گنجانده نشده است، فقط کارساز شما در مورد آن می‌داند. این توسط خدماتی استفاده می‌شود که آمار مربوط به فدراسیون را به معنای کلی جمع‌آوری می‌کنند.
        profile_directory: شاخهٔ نمایه، همهٔ کاربرانی که کشف‌پذیری را برگزیده‌اند سیاهه می‌کند.
        require_invite_text: زمانی که نام‌نویسی ها نیازمند تایید دستی است، متن «چرا می‌خواهید بپیوندید؟» بخش درخواست دعوت را به جای اختیاری، اجباری کنید
        site_contact_email: چگونگی دسترسی افراد به شما برای مقاصد قانونی یا پشتیبانی.
        site_contact_username: چکونگی رسیدن افراد به شما روی ماستودون.
        site_extended_description: هر اطّلاعات بیش‌تری که ممکن است برای بازدیدکنندگان و کاربرانتان مفید باشد. می‌تواند به شکل مارک‌دون باشد.
        site_short_description: شرحی کوتاه برای کمک به شناسایی یکتای کارسازتان. چه‌کسی می‌گرداندش و برای چه کسیست؟
        site_terms: از سیاست محرمانگی خوتان استفاده کرده یا برای استفاده از سیاست پیش‌گزیده خالی بگذارید. می‌تواند در قالب مارک‌دون باشد.
        site_title: چگونه مردم ممکن است به کارساز شما علاوه بر نام دامنه آن مراجعه کنند.
        theme: زمینه‌ای که بینندگان خارج شده و کاربران جدید می‌بینند.
      form_challenge:
        current_password: شما در حال ورود به یک منطقهٔ‌ حفاظت‌شده هستید
      imports:
        data: پروندهٔ CSV برون‌ریخته از دیگر کارساز ماستودون
      invite_request:
        text: این برای بررسی درخواست شما به ما کمک خواهد کرد
      ip_block:
        comment: اختیاری. یادتان بماند چرا این قاعده را افزودید.
        expires_in: نشانی‌های آی‌پی، منبعی محدودند. گاهی هم‌رسانی شده و اغلب دست‌به‌دست می‌شوند. به این دلیل، مسدودیت‌های مبتنی بر آی‌پی پیشنهاد نمی‌شوند.
        ip: یک آی‌پی نکارش ۴ یا ۶ وارد کنید. می‌توانید تمامی دامنه‌ای را با استفاده از ساختار CIDR مسدود کنید. مراقب باشید خودتان را بیرون نیندازید!
        severities:
          no_access: انسداد دسترسی به تمامی منابع
          sign_up_block: ثبت‌نام جدید ممکن نخواهد بود
          sign_up_requires_approval: ثبت‌نام‌های جدید، نیازمند تأییدتان خواهند بود
        severity: بگزنید با درخواست‌ها از این آی‌پی چه شود
      rule:
        text: قائده یا نیازمندی‌هایی را برای کاربران این کارساز تشریح کنید. سعی کنید آن را ساده و کوتاه نگاه دارید
      sessions:
        otp: 'کد تأیید دومرحله‌ای که کاره روی تلفن شما ساخته را وارد کنید یا یکی از کدهای بازیابی را به کار ببرید:'
        webauthn: اگر کلید USB باشد ، از اتصاڵ آن مطمئن شوید و، اگر لازم باشد، به آن ضربه‌ایی بزنید.
      settings:
        indexable: صفحهٔ نمایه‌تان ممکن است در نتیجه‌های جست‌وجو روی گوگل، بینگ و جاهای دیگر ظاهر شود.
        show_application: خودتان همواره خواهید توانست ببینید که کدام کاره فرسته‌تان را منتشر کرده.
      tag:
        name: شما تنها می‌توانید بزرگی و کوچکی حروف را تغییر دهید تا مثلاً آن را خواناتر کنید
      user:
        chosen_languages: اگر انتخاب کنید، تنها نوشته‌هایی که به زبان‌های برگزیدهٔ شما نوشته شده‌اند در فهرست نوشته‌های عمومی نشان داده می‌شوند
      webhook:
        events: گزینش رویدادها برای فرستادن
        url: جایی که رویدادها فرستاده می‌شوند
    labels:
      account:
<<<<<<< HEAD
        attribution_domains: پابگاه‌های وبی که اجازهٔ اعتبار دهی به شما را دارند
        discoverable: معرّفی نمایه و فرسته‌ها در الگوریتم‌های کشف
=======
        attribution_domains_as_text: پابگاه‌های وبی که اجازهٔ اعتبار دهی به شما را دارند
        discoverable: مشخص کردن مشخصات و فرسته‌ها در الگوریتم‌های اکتشاف
>>>>>>> 58c40cae
        fields:
          name: برچسب
          value: محتوا
        indexable: بودن فرسته‌های عمومی در نتیجه‌های جست‌وجو
        show_collections: نمایش پی‌گیران و پی‌گرفته شده‌ها روی نمایه
        unlocked: پذیرش خودکار پی‌گیران جدید
      account_alias:
        acct: نشانی حساب قدیمی
      account_migration:
        acct: نشانی حساب تازه
      account_warning_preset:
        text: متن از پیش آماده‌شده
        title: عنوان
      admin_account_action:
        include_statuses: فرسته‌های گزارش‌شده را در ایمیل بگنجان
        send_email_notification: اطلاع‌رسانی به کاربر از راه ایمیل
        text: هشدار موردی
        type: کنش
        types:
          disable: غیرفعال‌کردن
          none: کاری نکن
          sensitive: حساس
          silence: بی‌صدا کردن
          suspend: تعلیق و پاک‌کردن کامل همهٔ اطلاعات حساب
        warning_preset_id: یک هشدار از پیش‌آماده را به کار ببرید
      announcement:
        all_day: رویداد تمام‌روز
        ends_at: پایان رویداد
        scheduled_at: زمان‌بندی انتشار
        starts_at: آغاز رویداد
        text: اعلامیه
      appeal:
        text: توضیح دهید که چرا این تصمیم باید معکوس شود
      defaults:
        autofollow: دعوت از دیگران برای عضو شدن و پیگیری حساب شما
        avatar: تصویر نمایه
        bot: این یک حساب خودکار شده است
        chosen_languages: جدا کردن زبان‌ها
        confirm_new_password: تأیید گذرواژه تازه
        confirm_password: تأیید گذرواژه
        context: زمینه‌های پالایش
        current_password: گذرواژه کنونی
        data: داده‌ها
        display_name: نمایش به نام
        email: نشانی ایمیل
        expires_in: تاریخ انقضا
        fields: اطلاعات تکمیلی نمایه
        header: تصویر زمینه
        honeypot: "%{label} (پر نکنید)"
        inbox_url: نشانی صندوق ورودی رله
        irreversible: به جای پنهان‌سازی، حذف کن
        locale: زبان محیط کاربری
        max_uses: بیشترین شمار استفاده
        new_password: گذرواژه تازه
        note: دربارهٔ شما
        otp_attempt: کد ورود دومرحله‌ای
        password: گذرواژه
        phrase: کلیدواژه یا عبارت
        setting_advanced_layout: فعال‌سازی رابط کاربری پیشرفته
        setting_aggregate_reblogs: تقویت‌ها را در خط‌زمانی گروه‌بندی کن
        setting_always_send_emails: فرستادن همیشگی آگاهی‌های رایانامه‌ای
        setting_auto_play_gif: پخش خودکار تصویرهای متحرک
        setting_boost_modal: نمایش پیغام تأیید پیش از تقویت کردن
        setting_default_language: زبان نوشته‌های شما
        setting_default_privacy: حریم خصوصی نوشته‌ها
        setting_default_sensitive: همیشه تصاویر را به عنوان حساس علامت بزن
        setting_delete_modal: نمایش پیغام تأیید پیش از پاک کردن یک نوشته
        setting_disable_hover_cards: از کار انداختن پیش‌نمایش نمایه هنگام رفتن رویش
        setting_disable_swiping: از کار انداختن حرکت‌های کشیدنی
        setting_display_media: نمایش عکس و ویدیو
        setting_display_media_default: پیش‌فرض
        setting_display_media_hide_all: نهفتن همه
        setting_display_media_show_all: نمایش همه
        setting_expand_spoilers: همیشه فرسته‌هایی را که هشدار محتوا دارند کامل نشان بده
        setting_hide_network: نهفتن شبکهٔ ارتباطی
        setting_reduce_motion: کاستن از حرکت در پویانمایی‌ها
        setting_system_font_ui: به‌کاربردن قلم پیش‌فرض سیستم
        setting_theme: تم سایت
        setting_trends: نشان‌دادن موضوعات پرطرفدار روز
        setting_unfollow_modal: نمایش پیغام تأیید پیش از لغو پیگیری دیگران
        setting_use_blurhash: به جای تصویرهای پنهان‌شده، سایه‌های رنگی نشان بده
        setting_use_pending_items: حالت آهسته
        severity: شدت
        sign_in_token_attempt: کد امنیتی
        title: عنوان
        type: نوع درون‌ریزی
        username: نام کاربری (لاتین)
        username_or_email: نام کاربری یا ایمیل
        whole_word: تطابق واژهٔ کامل
      email_domain_block:
        with_dns_records: شامل رکوردهای MX و‌IPهای دامنه
      featured_tag:
        name: برچسب
      filters:
        actions:
          hide: نهفتن کامل
          warn: نهفتن با هشدار
      form_admin_settings:
        activity_api_enabled: انتشار آمار تجمیعی دربارهٔ فعالیت کاربران در API
        app_icon: نقشک کاره
        backups_retention_period: دورهٔ نگه‌داری بایگانی کاربری
        bootstrap_timeline_accounts: پیشنهاد همیشگی این حساب‌ها به کاربران جدید
        closed_registrations_message: پیام سفارشی هنگام در دسترس نبودن ثبت‌نام‌ها
        custom_css: سبک CSS سفارشی
        favicon: نمادک
        mascot: نشان سفارشی (قدیمی)
        media_cache_retention_period: دورهٔ نگه‌داری انبارهٔ رسانه
        peers_api_enabled: انتشار سیاههٔ کارسازهای کشف شده در API
        profile_directory: به کار انداختن شاخهٔ نمایه
        registrations_mode: چه کسانی می‌توانند ثبت‌نام کنند
        require_invite_text: نیازمند دلیلی برای پیوستن
        show_domain_blocks: نمایش مسدودیت‌های دامنه
        show_domain_blocks_rationale: نمایش چرایی مسدودیت دامنه‌ها
        site_contact_email: رایانامهٔ ارتباطی
        site_contact_username: نام کاربری ارتباطی
        site_extended_description: شرح گسترده
        site_short_description: شرح کارساز
        site_terms: سیاست محرمانگی
        site_title: نام کارساز
        status_page_url: نشانی صفحهٔ وضعیت
        theme: زمینهٔ پیش‌گزیده
        thumbnail: بندانگشتی کارساز
        timeline_preview: اجازهٔ دسترسی بدون تأیید هویت به خط‌زمانی‌های عمومی
        trendable_by_default: اجازهٔ پرطرفدار شدن بدون بازبینی پیشین
        trends: به کار انداختن پرطرفدارها
        trends_as_landing_page: استفاده از داغ‌ها به عنوان صفحهٔ فرود
      interactions:
        must_be_follower: انسداد آگاهی‌ها از ناپی‌گیران
        must_be_following: انسداد آگاهی‌ها از افرادی که پی نمی‌گیرید
        must_be_following_dm: مسدودکردن پیغام‌های خصوصی کسانی که شما پی نمی‌گیرید
      invite:
        comment: توضیح
      invite_request:
        text: چرا می‌خواهید عضو شوید؟
      ip_block:
        comment: توضیح
        ip: آی‌پی
        severities:
          no_access: بن کردن دسترسی
          sign_up_block: مسدود کردن ثبت‌نام‌ها
          sign_up_requires_approval: محدود کردن ثبت نام‌ها
        severity: قانون
      notification_emails:
        appeal: شخصی به تصمیم مدیر اعتراض کرد
        digest: فرستادن رایانامه‌های خلاصه
        favourite: وقتی کسی نوشتهٔ شما را پسندید ایمیل بفرست
        follow: وقتی کسی پیگیر شما شد ایمیل بفرست
        follow_request: وقتی کسی درخواست پیگیری کرد ایمیل بفرست
        mention: وقتی کسی از شما نام برد ایمیل بفرست
        pending_account: وقتی حساب تازه‌ای نیاز به بازبینی داشت ایمیل بفرست
        reblog: وقتی کسی فرستهٔ شما را تقویت کرد ایمیل بفرست
        report: گزارش جدیدی فرستاده شد
        software_updates:
          all: آگاهی برای همهٔ به‌روز رسانی‌ها
          critical: آگاهی فقط برای به‌روز رسانی‌های بحرانی
          label: نگارشی جدید از ماستادون موجود است
          none: هرگز برای به‌روز رسانی‌ها آگاهی داده نشود (توصیه نمی‌شود)
          patch: آگاهی برای به‌روز رسانی‌های رفع اشکال
        trending_tag: روند جدیدی نیازمند بازبینی است
      rule:
        hint: اطّلاعات اضافی
        text: قانون
      settings:
        indexable: بودن صفحهٔ نمایه در نتیجه‌های جست‌وجو
        show_application: نمایش این که فرسته را از کدام کاره فرستاده‌اید
      tag:
        listable: اجازه به این برچسب برای ظاهر شدن در جست‌وجوها و پیشنهادها
        name: برچسب
        trendable: بگذارید که این برچسب در موضوعات پرطرفدار دیده شود
        usable: اجازه به فرسته‌ها برای استفتاده از این برچسب به صورت محلی
      user:
        role: نقش
        time_zone: منطقهٔ زمانی
      user_role:
        color: رنگ نشان
        highlighted: نمایش نقش به شکل نشان روی نمایهً کاربری
        name: نام
        permissions_as_keys: اجازه‌ها
        position: اولویت
      webhook:
        events: رویدادهای به کار افتاده
        url: نشانی نقطهٔ پایانی
    'no': خیر
    not_recommended: پیشنهاد نشده
    overridden: پایمال
    recommended: توصیه می‌شود
    required:
      mark: "*"
      text: ضروری
    title:
      sessions:
        webauthn: برای ورود از یکی از کلیدهای امنیتیتان استفاده کنید
    'yes': بله<|MERGE_RESOLUTION|>--- conflicted
+++ resolved
@@ -123,13 +123,8 @@
         url: جایی که رویدادها فرستاده می‌شوند
     labels:
       account:
-<<<<<<< HEAD
         attribution_domains: پابگاه‌های وبی که اجازهٔ اعتبار دهی به شما را دارند
-        discoverable: معرّفی نمایه و فرسته‌ها در الگوریتم‌های کشف
-=======
-        attribution_domains_as_text: پابگاه‌های وبی که اجازهٔ اعتبار دهی به شما را دارند
         discoverable: مشخص کردن مشخصات و فرسته‌ها در الگوریتم‌های اکتشاف
->>>>>>> 58c40cae
         fields:
           name: برچسب
           value: محتوا
