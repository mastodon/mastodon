---
io:
  about:
    about_mastodon: Mastodon esas <em>gratuita, apertitkodexa</em> sociala reto. Ol esas <em>sencentra</em> altra alternativo a komercala servadi. Ol evitigas, ke sola firmo guvernez tua tota komunikadol. Selektez servero, quan tu fidas. Irge qua esas tua selekto, tu povas komunikar kun omna altra uzeri. Irgu povas krear sua propra instaluro di Mastodon en sua servero, e partoprenar en la <em>sociala reto</em> tote glate.
    about_this: Pri ta instaluro
    apps: Apliki
    business_email: 'Profesionala retpost-adreso:'
    closed_registrations: Membresko ne nun esas posible en ta instaluro.
    contact: Kontaktar
    description_headline: Quo esas %{domain}?
    domain_count_after: altra instaluri
    domain_count_before: Konektita ad
    features:
      api: Apertita API por apliki e servadi
      blocks: Kompleta utensili por blokusar e celar
      characters: Til 500 signi por singla mesajo
      chronology: Tempolinei seguntempa
      ethics: 'Etike kreita: nula anunco, nula trakado'
      gifv: Posibleso diskononigar mikra videi e GIFV
      privacy: Videbleso ajustita segun la mesajo
      public: Publika tempolinei
    features_headline: Quale Mastodon esas diferanta
    get_started: Komencar
    links: Ligili
    other_instances: Altra instaluri
    source_code: Fontkodexo
    status_count_after: mesaji
    status_count_before: Qua publikigis
    terms: Terms
    user_count_after: uzeri
    user_count_before: Hemo di
  accounts:
    follow: Sequar
    followers: Sequanti
    following: Sequati
    nothing_here: Esas nulo hike!
    people_followed_by: Sequati da %{name}
    people_who_follow: Sequanti di %{name}
    posts: Mesaji
    remote_follow: Fore sequar
    unfollow: Dessequar
  admin:
    accounts:
      are_you_sure: Ka tu esas certa?
      display_name: Display name
      domain: Domain
      edit: Edit
      email: E-mail
      feed_url: Feed URL
      followers: Followers
      follows: Follows
      location:
        all: All
        local: Local
        remote: Remote
        title: Location
      media_attachments: Media attachments
      moderation:
        all: All
        silenced: Silenced
        suspended: Suspended
        title: Moderation
      most_recent_activity: Most recent activity
      most_recent_ip: Most recent IP
      not_subscribed: Not subscribed
      order:
        alphabetic: Alphabetic
        most_recent: Most recent
        title: Order
      perform_full_suspension: Perform full suspension
      profile_url: Profile URL
      public: Public
      push_subscription_expires: PuSH subscription expires
      reset_password: Reset password
      salmon_url: Salmon URL
      show:
        created_reports: Reports created by this account
        report: report
        targeted_reports: Reports made about this account
      silence: Silence
      statuses: Statuses
      title: Accounts
      undo_silenced: Undo silence
      undo_suspension: Undo suspension
      username: Username
      web: Web
    domain_blocks:
      add_new: Add new
      created_msg: Domain block is now being processed
      destroyed_msg: Domain block has been undone
      domain: Domain
      new:
        create: Create block
        hint: The domain block will not prevent creation of account entries in the database, but will retroactively and automatically apply specific moderation methods on those accounts.
        severity:
          desc_html: "<strong>Silence</strong> will make the account's posts invisible to anyone who isn't following them. <strong>Suspend</strong> will remove all of the account's content, media, and profile data."
          silence: Silence
          suspend: Suspend
        title: New domain block
      reject_media: Reject media files
      reject_media_hint: Removes locally stored media files and refuses to download any in the future. Irrelevant for suspensions
      severities:
        silence: Silence
        suspend: Suspend
      severity: Severity
      show:
        affected_accounts:
          one: One account in the database affected
          other: "%{count} accounts in the database affected"
        retroactive:
          silence: Unsilence all existing accounts from this domain
          suspend: Unsuspend all existing accounts from this domain
        title: Undo domain block for %{domain}
        undo: Undo
      title: Domain Blocks
      undo: Undo
    instances:
      account_count: Known accounts
      domain_name: Domain
      title: Known Instances
    reports:
      comment:
        label: Comment
        none: None
      delete: Delete
      id: ID
      mark_as_resolved: Mark as resolved
      report: 'Report #%{id}'
      reported_account: Reported account
      reported_by: Reported by
      resolved: Resolved
      silence_account: Silence account
      status: Status
      suspend_account: Suspend account
      target: Target
      title: Reports
      unresolved: Unresolved
      view: View
    settings:
      contact_information:
        email: Enter a public e-mail address
        label: Contact information
        username: Enter a username
      registrations:
        closed_message:
          desc_html: Displayed on frontpage when registrations are closed<br>You can use HTML tags
          title: Closed registration message
        open:
          disabled: Disabled
          enabled: Enabled
          title: Open registration
      setting: Setting
      site_description:
        desc_html: Displayed as a paragraph on the frontpage and used as a meta tag.<br>You can use HTML tags, in particular <code>&lt;a&gt;</code> and <code>&lt;em&gt;</code>.
        title: Site description
      site_description_extended:
        desc_html: Displayed on extended information page<br>You can use HTML tags
        title: Extended site description
      site_title: Site title
      title: Site Settings
    subscriptions:
      callback_url: Callback URL
      confirmed: Confirmed
      expires_in: Expires in
      last_delivery: Last delivery
      title: PubSubHubbub
      topic: Topic
    title: Administration
  application_mailer:
    settings: 'Chanjar la retpost-mesajala preferi: %{link}'
    signature: Savigi di Mastodon de %{instance}
    view: 'Vidar:'
  applications:
    invalid_url: La URL donita ne esas valida
  auth:
    change_password: Chanjar pasvorto
    didnt_get_confirmation: Ka tu ne recevis la instrucioni por konfirmar?
    forgot_password: Pasvorto obliviita?
    login: Enirar
    logout: Ekirar
    register: Membreskar
    resend_confirmation: Risendar la instrucioni por konfirmar
    reset_password: Chanjar la pasvorto
    set_new_password: Selektar nova pasvorto
  authorize_follow:
    error: Regretinde, eventis eraro probante konsultar la fora konto
    follow: Sequar
    prompt_html: 'Tu (<strong>%{self}</strong>) demandis sequar:'
    title: Sequar %{acct}
  datetime:
    distance_in_words:
      about_x_hours: "%{count}h"
      about_x_months: "%{count}mo"
      about_x_years: "%{count}y"
      almost_x_years: "%{count}y"
      half_a_minute: Jus
      less_than_x_minutes: "%{count}m"
      less_than_x_seconds: Jus
      over_x_years: "%{count}y"
      x_days: "%{count}d"
      x_minutes: "%{count}m"
      x_months: "%{count}mo"
      x_seconds: "%{count}s"
  errors:
    '404': La pagino quan tu serchas ne existas.
    '410': La pagino quan tu serchas ne plus existas.
    '422':
      content: Security verification failed. Are you blocking cookies?
      title: Security verification failed
  exports:
    blocks: Tu blokusas
    csv: CSV
    follows: Tu sequas
    mutes: You mute
    storage: Konservado di kontenajo
  generic:
    changes_saved_msg: Chanji senprobleme konservita!
    powered_by: povigita da %{link}
    save_changes: Konservar la chanji
    validation_errors:
      one: Ulo ne eventis senprobleme! Voluntez konsultar la suba eror-raporto.
      other: Ulo ne eventis senprobleme! Voluntez konsultar la suba %{count} eror-raporti.
  imports:
    preface: Tu povas importacar kelka datumi, tal quala listi de omna homi quin tu sequas o blokusas, a tua konto di ca instaluro, per dosiero exportacita de altra instaluro.
    success: Tua datumi esis senprobleme importacita ed esos traktita quale projetita.
    types:
      blocking: Listo de blokusiti
      following: Listo de sequati
      muting: Muting list
    upload: Kargar
<<<<<<< HEAD
  landing_strip_html: <strong>%{name}</strong> esas uzero en %{link_to_root_path}. Tu povas sequar lu o komunikar kun lu, se tu havas konto irgaloke en la Fediverse.
=======
  landing_strip_html: "<strong>%{name}</strong> esas uzero en %{link_to_root_path}. Tu povas sequar lu o komunikar kun lu, se tu havas konto irgaloke en la Fediverse."
>>>>>>> 947887f2
  landing_strip_signup_html: Se tu ne havas, tu povas <a href="%{sign_up_path}">membreskar hike</a>.
  media_attachments:
    validations:
      images_and_video: Cannot attach a video to a status that already contains images
      too_many: Cannot attach more than 4 files
  notification_mailer:
    digest:
      body: 'Yen mikra rezumo di to, quo eventis en %{instance}, depos ke tu laste vizitis en %{since}:'
      mention: "%{name} mencionis tu en:"
      new_followers_summary:
        one: Tu obtenis nova sequanto! Yey!
        other: Tu obtenis %{count} nova sequanti! Astonive!
      subject:
        one: "1 nova savigo depos tua lasta vizito \U0001F418"
        other: "%{count} nova savigi depos tua lasta vizito \U0001F418"
    favourite:
      body: "%{name} favoris tua mesajo:"
      subject: "%{name} favoris tua mesajo"
    follow:
      body: "%{name} sequeskas tu!"
      subject: "%{name} sequeskas tu"
    follow_request:
      body: "%{name} demandis sequar tu"
      subject: "%{name} demandis sequar tu"
    mention:
      body: "%{name} mencionis tu en:"
      subject: "%{name} mencionis tu"
    reblog:
      body: "%{name} diskonocigis tua mesajo:"
      subject: "%{name} diskonocigis tua mesajo"
  pagination:
    next: Sequanta
    prev: Preiranta
    truncate: "&hellip;"
  remote_follow:
    acct: Enpozez tua uzernomo@instaluro de ube tu volas sequar ta uzero
    missing_resource: La URL di plussendado ne povis esar trovita
    proceed: Durar por plussendar
    prompt: 'Tu sequeskos:'
  settings:
    authorized_apps: Yurizita apliki
    back: Retro a Mastodon
    edit_profile: Redaktar la profilo
    export: Exportacar datumi
    import: Importacar
    preferences: Preferi
    settings: Settings
    two_factor_authentication: Dufaktora autentikigo
  statuses:
    open_in_web: Apertar retnavigile
    over_character_limit: limito de %{max} signi ecesita
    show_more: Montrar plue
    visibilities:
      private: Montrar nur a sequanti
      public: Publika
      unlisted: Publika, ma ne aperos en publika tempolinei
  stream_entries:
    click_to_show: Kliktar por montrar
    reblogged: diskonocigita
    sensitive_content: Titiliva kontenajo
  time:
    formats:
      default: "%b %d, %Y, %H:%M"
  two_factor_authentication:
    code_hint: Enter the code generated by your authenticator app to confirm
    description_html: Se tu posibligas <strong>dufaktora autentikigo</strong>, tu bezonos tua poshtelefonilo por enirar, nam ol kreos nombri, quin tu devos enskribar.
    disable: Extingar
    enable: Acendar
    enabled_success: Two-factor authentication successfully enabled
    generate_recovery_codes: Generate Recovery Codes
    instructions_html: "<strong>Skanez ta QR-kodexo per Google Authenticator o per simila apliko di tua poshtelefonilo</strong>. De lore, la apliko kreos nombri, quin tu devos enskribar."
    lost_recovery_codes: Recovery codes allow you to regain access to your account if you lose your phone. If you've lost your recovery codes, you can regenerate them here. Your old recovery codes will be invalidated.
    manual_instructions: 'If you can''t scan the QR code and need to enter it manually, here is the plain-text secret:'
    recovery_codes_regenerated: Recovery codes successfully regenerated
    recovery_instructions: If you ever lose access to your phone, you can use one of the recovery codes below to regain access to your account. Keep the recovery codes safe, for example by printing them and storing them with other important documents.
    setup: Set up
    wrong_code: The entered code was invalid! Are server time and device time correct?
  users:
    invalid_email: La retpost-adreso ne esas valida
    invalid_otp_token: La dufaktora autentikigila kodexo ne esas valida<|MERGE_RESOLUTION|>--- conflicted
+++ resolved
@@ -228,11 +228,7 @@
       following: Listo de sequati
       muting: Muting list
     upload: Kargar
-<<<<<<< HEAD
-  landing_strip_html: <strong>%{name}</strong> esas uzero en %{link_to_root_path}. Tu povas sequar lu o komunikar kun lu, se tu havas konto irgaloke en la Fediverse.
-=======
   landing_strip_html: "<strong>%{name}</strong> esas uzero en %{link_to_root_path}. Tu povas sequar lu o komunikar kun lu, se tu havas konto irgaloke en la Fediverse."
->>>>>>> 947887f2
   landing_strip_signup_html: Se tu ne havas, tu povas <a href="%{sign_up_path}">membreskar hike</a>.
   media_attachments:
     validations:
