da:
  about:
<<<<<<< HEAD
    about_hashtag_html: Disse er offentlige trut der indeholder tagget <strong>#%{hashtag}</strong>. Du kan interagere med dem hvis du har en konto hvor som helst i fediverset.
    about_mastodon_html: Mastodon er et socialt netværk der er baseret på åbne web protokoller og frit, open-source source software. Der er decentraliseret ligesom e-mail tjenester.
=======
    about_hashtag_html: Disse er offentlige trut der indeholder tagget <strong>#%{hashtag}</strong>.
      Du kan interagere med dem hvis du har en konto hvor som helst i fediverset.
    about_mastodon_html: Mastodon er et socialt netværk der er baseret på åbne web
      protokoller og frit, open-source source software. Der er decentraliseret ligesom
      e-mail tjenester.
>>>>>>> c5fa30d6
    about_this: Om
    administered_by: 'Administreret af:'
    api: API
    apps: Apps til mobilen
    closed_registrations: Registreringer er på nuværrende tidspunkt lukkede for denne
      instans. Du kan dog finde andre instanser du kan oprette dig på og få adgang
      til det samme netværk derfra.
    contact: Kontakt
    contact_missing: Ikke sat
    contact_unavailable: Ikke tilgængeligt
    documentation: Dokumentation
    extended_description_html: '<h3>Et godt sted for regler</h3>

      <p>Den udvidede beskrivelse er endnu ikke blevet opsat.</p>

      '
    features:
      humane_approach_body: Ved at lære fra fejl fra andre netværk, sigter Mastodon
        for at tage etisk designmæssig valg for at bekæmpe misbrug af sociale medier.
      humane_approach_title: En mere human tilgang
      not_a_product_body: Mastodon er ikke et kommercielt netværk. Ingen reklamer,
        ingen datamining, ingen indhegnet haver. Der er ingen central regering.
      not_a_product_title: Du er en person, ikke et produkt
<<<<<<< HEAD
      real_conversation_body: Med 500 tegn til din rådighed og understøttelse af granulært indhold og medie advarsler, kan du udtrykke dig på en hvilken som helst måde du ønsker.
=======
      real_conversation_body: Med 500 tegn til din rådighed og understøttelse af granulært
        indhold og medie advarsler, kan du udtrykke dig på en hvilken som helst måde
        du ønsker.
>>>>>>> c5fa30d6
      real_conversation_title: Bygget til rigtige samtaler
      within_reach_body: Adskillige apps for iOS, Android og andre platforme takket
        være et udviklervenligt API økosystem tillader dig at holde kontakten med
        dine venner hvor som helst.
      within_reach_title: Altid indenfor rækkevidde
    generic_description: '%{domain} er en server i netværket'
    hosted_on: Mostodon hostet på %{domain}
    learn_more: Lær mere
    other_instances: Liste over instanser
    privacy_policy: Privatlivspolitik
    source_code: Kildekode
    status_count_after:
      one: status
      other: statusser
    status_count_before: Som har skrevet
    terms: Vilkår for service
    user_count_after:
      one: bruger
      other: brugere
    user_count_before: Hjem til
    what_is_mastodon: Hvad er Mastodon?
  accounts:
    choices_html: '%{name}s valg:'
    follow: Følg
    followers:
      one: Følger
      other: Følgere
    following: Følger
    joined: Tilmeldt den %{date}
    media: Medier
<<<<<<< HEAD
    moved_html: "%{name} er flyttet til %{new_profile_link}:"
=======
    moved_html: '%{name} er flyttet til %{new_profile_link}:'
>>>>>>> c5fa30d6
    network_hidden: Denne information er ikke tilgængelig
    nothing_here: Der er intet her!
    people_followed_by: Folk som %{name} følger
    people_who_follow: Folk der følger %{name}
    pin_errors:
      following: Du er nødt til at følge den person du ønsker at støtte
    posts:
      one: Trut
      other: Trut
    posts_tab_heading: Trut
    posts_with_replies: Trut og svar
    reserved_username: Brugernavnet er allerede taget
    roles:
      admin: Administrator
      bot: Robot
      moderator: Moderator
    unfollow: Følg ikke længere
  admin:
    account_moderation_notes:
      create: Læg en note
      created_msg: Moderator notat succesfuldt oprettet!
      delete: Slet
      destroyed_msg: Moderator notat succesfuldt destrueret!
    accounts:
      are_you_sure: Er du sikker?
      avatar: Profilbillede
      by_domain: Domæne
      change_email:
        changed_msg: Email til konto succesfuldt ændret!
        current_email: Nuværende email
        label: Ændre email
        new_email: Ny email
        submit: Ændre email
        title: Ændre email for %{username}
      confirm: Bekræft
      confirmed: Bekræftet
      confirming: Bekræfter
      demote: Degrader
      disable: Deaktiver
      disable_two_factor_authentication: Deaktiver 2FA
      disabled: Deaktiveret
      display_name: Visningsnavn
      domain: Domæne
      edit: Rediger
      email: Email
      email_status: Email status
      enable: Aktiver
      enabled: Aktiveret
      feed_url: Link til feed
      followers: Følgere
      followers_url: Link til følgere
      follows: Følger
      inbox_url: Link til indbakke
      ip: IP-adresse
      location:
        all: Alle
        local: Lokalt
        remote: Fjernt
        title: Placering
      login_status: Status på login
      media_attachments: Medie bilag
      memorialize: Omdan til et memoriam
      moderation:
        all: Alle
        silenced: Dæmpet
        suspended: Udelukket
        title: Moderasion
      moderation_notes: Moderator notater
      most_recent_activity: Seneste aktivitet
      most_recent_ip: Senest IP
      not_subscribed: Ikke abonneret
      order:
        alphabetic: Alfabetisk
        most_recent: Seneste
        title: Rækkefølge
      outbox_url: Link til udgående
      perform_full_suspension: Udfør fuld udelukkelse
      profile_url: Link til profil
      promote: Forfrem
      protocol: Protokol
      public: Offentligt
      push_subscription_expires: PuSH abonnement udløber
      redownload: Opdater profilbillede
      remove_avatar: Fjern profilbillede
      resend_confirmation:
        already_confirmed: Denne bruger er allerede blevet bekræftet
        send: Gensend bekræftelsesmail
        success: Bekræftelsesmail sendt succesfuldt!
      reset: Nulstil
      reset_password: Nulstil kodeord
      resubscribe: Abonner igen
      role: Tilladelser
      roles:
        admin: Admin
        moderator: Mod
        staff: Personale
        user: Bruger
      salmon_url: Salmon-URL
      search: Søg
      shared_inbox_url: Link til delt indbakke
      show:
        created_reports: Anmeldelser oprettet af denne konto
        report: anmeld
        targeted_reports: Anmeldelser fra denne konto
      silence: Dæmp
      statuses: Statusser
      subscribe: Abonner
      title: Konti
      unconfirmed_email: Ikke-bekræftet email
      undo_silenced: Fortryd dæmpning
      undo_suspension: Fortryd udelukkelse
      unsubscribe: Abonner ikke længere
      username: Brugernavn
      web: Web
    action_logs:
      actions:
        assigned_to_self_report: '%{name} tildelte anmeldelsen %{target} til sig selv'
        change_email_user: '%{name} ændrede email adressen for brugeren %{target}'
        confirm_user: '%{name} bekræftede %{target}s email adresse'
        create_custom_emoji: '%{name} uploadede humørikonet %{target}'
        create_domain_block: '%{name} blokerede domænet %{target}'
        create_email_domain_block: '%{name} sortlistede email domænet %{target}'
        demote_user: '%{name} degraderede %{target}'
        destroy_domain_block: '%{name} fjernede blokeringen af domænet %{target}'
        destroy_email_domain_block: '%{name} hvid-listede email domænet %{target}'
        destroy_status: '%{name} fjernede statussen fra %{target}'
        disable_2fa_user: '%{name} deaktiverede to faktor kravet for brugeren %{target}'
        disable_custom_emoji: '%{name} deaktiverede humørikonet %{target}'
        disable_user: '%{name} deaktiverede login for brugeren %{target}'
        enable_custom_emoji: '%{name} aktiverede humørikonet %{target}'
        enable_user: '%{name} aktiverede login for brugeren %{target}'
        memorialize_account: '%{name} omdannede %{target}s konto til en mindeside'
        promote_user: '%{name} forfremmede brugeren %{target}'
        remove_avatar_user: '%{name} fjernede %{target}s profilbillede'
        reopen_report: '%{name} genåbnede anmeldelsen %{target}'
        reset_password_user: '%{name} nulstillede kodeordet for brugeren %{target}'
        resolve_report: '%{name} løste anmeldelsen %{target}'
        silence_account: '%{name} dæmpede %{target}s konto'
        suspend_account: '%{name} udelukkede %{target}s konto'
        unassigned_report: '%{name} fjernede tildelingen af rapporten %{target}'
        unsilence_account: '%{name} fjernede dæmpningen fra %{target}s konto'
        unsuspend_account: '%{name} fjernede udelukkelsen fra %{target}s konto'
        update_custom_emoji: '%{name} opdaterede humørikonet %{target}'
        update_status: '%{name} opdaterede status for %{target}'
      deleted_status: (slettet status)
      title: Revisionslog
    custom_emojis:
      by_domain: Domæne
      copied_msg: Succesfuldt oprettede en lokal kopi af humørikonet
      copy: Kopier
      copy_failed_msg: Kunne ikke oprette en lokal kopi af dette humørikon
      created_msg: Humørikon succesfuldt oprettet!
      delete: Slet
      destroyed_msg: Emojo succesfuldt destrueret!
      disable: Deaktiver
      disabled_msg: Succesfuldt deaktiverede det humørikon
      emoji: Humørikon
      enable: Aktiver
      enabled_msg: Succesfuldt aktiverede det humørikon
      image_hint: PNG op til 50KB
      listed: Listet
      new:
        title: Tilføj nyt brugerdefineret humørikon
      overwrite: Overskriv
      shortcode: Kortkode
      shortcode_hint: Mindst 2 tegn, kun alfabetiske tegn og understreger
      title: Brugerdefinerede humørikoner
      unlisted: Ikke listet
      update_failed_msg: Kunne ikke opdatere det humørikon
      updated_msg: Humørikon succesfuldt opdateret!
      upload: Læg op
    dashboard:
      backlog: ophobede jobs
      config: Konfiguration
      feature_deletions: Konto sletninger
      feature_invites: Invitations links
      feature_registrations: Registreringer
      feature_relay: Føderations relæ
      features: Funktioner
      hidden_service: Føderation med skjulte tjenester
      open_reports: åbne anmeldelser
      recent_users: Seneste brugere
      search: Søg på fuld tekst
      single_user_mode: Enkelt bruger mode
      software: Software
      space: Brugt lagerplads
      title: Betjeningspanel
      total_users: samlede antal brugere
      trends: Tendenser
      week_interactions: interaktioner denne uge
      week_users_active: aktive denne uge
      week_users_new: brugere denne uge
    domain_blocks:
      add_new: Tilføj ny
      created_msg: Domæne blokade bliver nu behandlet
      destroyed_msg: Domæne blokade er blevet annulleret
      domain: Domæne
      new:
        create: Opret blokering
        hint: Domæne blokeringen vil ikke forhindre oprettelse af konto opslag i databasen,
          men vil retroaktivt og automatisk benytte specifikke moderator metoder på
          disse konti.
        severity:
          desc_html: <strong>Dæmp</strong> vil gøre denne kontos opslag usynlige til
            alle der ikke følger dem. <strong>Udeluk</strong> vil fjerne al kontoens
            indhold, medie og profildata. Brug <strong>Ingen</strong> hvis du bare
            ønsker at afvise medie filer.
          noop: Ingen
          silence: Dæmp
          suspend: Udeluk
        title: Ny domæne blokering
      reject_media: Afvis medie filer
<<<<<<< HEAD
      reject_media_hint: Fjerner lokalt lagrede multimedie filer og nægter at hente nogen i fremtiden. Irrelevant for udelukkelser
=======
      reject_media_hint: Fjerner lokalt lagrede multimedie filer og nægter at hente
        nogen i fremtiden. Irrelevant for udelukkelser
>>>>>>> c5fa30d6
      severities:
        noop: Ingen
        silence: Dæmp
        suspend: Udeluk
      severity: Alvorlighed
      show:
        affected_accounts:
          one: En konto i databasen påvirket
          other: '%{count} konti i databasen påvirket'
        retroactive:
          silence: Fjern dæmpningen af alle eksisterende konti fra dette domæne
          suspend: Fjern udelukkelsen af alle eksisterende konti fra dette domæne
        title: Annuller domæne blokeringen for domænet %{domain}
        undo: Fortryd
      title: Domæne blokeringer
      undo: Fortryd
    email_domain_blocks:
      add_new: Tilføj ny
      created_msg: Tilføjede succesfuldt email domænet til sortliste
      delete: Slet
      destroyed_msg: Fjernede succesfuldt email domænet fra sortliste
      domain: Domæne
      new:
        create: Tilføj domæne
        title: Ny email blokade opslag
      title: Email sortliste
    instances:
      account_count: Kendte konti
      domain_name: Domæne
      reset: Nulstil
      search: Søg
      title: Kendte instanser
    invites:
      deactivate_all: Deaktiver alle
      filter:
        all: Alle
        available: Tilgængelig
        expired: Udløbet
        title: Filtre
      title: Invitationer
    relays:
      add_new: Tilføj nyt relay
      description_html: Et <strong>federation relay</strong> er en mellemleds server
        der udveksler store mængder af offentlige trut mellem servere der abonnerer
        på og offentliggør til det. <strong>Det kan hjælpe små og mellemstore servere
        opdage indhold fra fediverset</strong>, hvilket der ellers ville kræve at
        lokale brugere manuelt følger andre folk på fjerne servere.
      enable_hint: Når dette er aktiveret, vil serveren abonnere på alle offentlige
        trut fra dette relay, og vil begynde at sende offentlige trut fra denne server
        dertil.
      inbox_url: Link til relay
      pending: Venter på godkendelse fra relæet
      save_and_enable: Gem og aktiver
      setup: Opsæt en videresendelses forbindelse
      status: Status
      title: Videresendelser
    report_notes:
      created_msg: Anmeldelse note blev oprettet!
      destroyed_msg: Anmeldelse note blev slettet!
    reports:
      account:
        note: notat
        report: anmeld
      action_taken_by: Handling udført af
      are_you_sure: Er du sikker?
      assign_to_self: Tildel til mig
      assigned: Tildelt moderator
      comment:
        none: Ingen
      created_at: Anmeldt
      mark_as_resolved: Marker som værende løst
      mark_as_unresolved: Marker som værende uløst
      notes:
        create: Tilføj notat
        create_and_resolve: Løs med notat
        create_and_unresolve: Genåbne med notat
        delete: Slet
        placeholder: Beskriv hvilke handlinger der er blevet udført, eller andre relevante
          opdateringer...
      reopen: Genåben anmeldelse
      report: 'Anmeldelse #%{id}'
      reported_account: Anmeldt konto
      reported_by: Anmeldt af
      resolved: Løst
      resolved_msg: Anmeldelse er sat til at være løst!
      silence_account: Dæmp konto
      status: Status
      suspend_account: Udeluk konto
      title: Anmeldelser
      unassign: Utildel
      unresolved: Uløst
      updated_at: Opdateret
    settings:
      activity_api_enabled:
        desc_html: Antal af lokalt opslåede statusser, aktive brugere, og nye registreringer
          i ugentlige opdelinger
        title: Offentliggør samlede statistikker vedrørende brugeraktivitet
      bootstrap_timeline_accounts:
        desc_html: Opdel flere brugernavne ved hjælp af komma. Kun lokale og ulåste
          konti vil virke. Standard hvis tom er alle lokale administratorer.
        title: Standard følger for nye brugere
      contact_information:
        email: Forretnings email
        username: Kontakt brugernavn
      custom_css:
        desc_html: Ændre udseendet med CSS indlæst på hver side
        title: Brugerdefineret CSS
      hero:
        desc_html: Vist på forsiden. Mindst 600x100px anbefales. Hvis ikke sat, vil
          dette falde tilbage til billedet for instansen
        title: Billede af helt
      peers_api_enabled:
        desc_html: Domæne navne denne instans er stødt på i fediverset
        title: Udgiv liste over opdagede instanser
      preview_sensitive_media:
        desc_html: Forhåndsvisninger af links på andre websider vil vise et miniaturebillede
          selv hvis mediet er markeret som følsomt
        title: Vis følsomt medie i OpenGraph forhåndsvisninger
      registrations:
        closed_message:
          desc_html: Vist på forsiden når registreringer er lukkede. Du kan bruge
            HTML tags
          title: Besked for lukkede registreringer
        deletion:
          desc_html: Tillad alle at slette deres konto
          title: Åben konto sletning
        min_invite_role:
          disabled: Ingen
          title: Tillad invitationer af
        open:
          desc_html: Tillad alle at oprette en konto
          title: Åben registrering
      show_known_fediverse_at_about_page:
        desc_html: Når slået til, vil det vise trut fra hele det kendte fedivers på
          forhåndsvisning. Ellers vil det kun vise lokale trut.
        title: Vis kendte fedivers på tidslinje forhåndsvisning
      show_staff_badge:
        desc_html: Vis personale emblem på en brugerside
        title: Vis personale emblem
      site_description:
        desc_html: Introduktions afsnit på forsiden. Beskriv hvad der gør denne Mastodon
          server speciel og alt andet vigtigt. Du kan bruge HTML tags, især <code>&lt;a&gt;</code>
          og <code>&lt;em&gt;</code>.
        title: Beskrivelse af instans
      site_description_extended:
        desc_html: Et godt sted for placering af adfærdskodes, regler, retningslinjer
          og andre ting der gør din instans unik. Du kan bruge HTML tags
        title: Brugerdefineret udvidet information
      site_short_description:
        desc_html: Vist på sidelinjen og meta tags. Beskriv hvad Mastodon er og hvad
          der gør denne server speciel i et enkelt afsnit. Hvis tomt, vil standard
          være beskrivelsen af instansen.
        title: Kort beskrivelse af instans
      site_terms:
        desc_html: Du kan skrive din egen privatlivpolitik, servicevilkår, eller lignende.
          Du kan bruge HTML tags
        title: Brugerdefineret servicevilkår
      site_title: Navn på instans
      thumbnail:
        desc_html: Brugt til forhåndsvisninger via OpenGraph og API. 1200x630px anbefales
        title: Miniaturebillede for instans
      timeline_preview:
        desc_html: Vis offentlig tidslinje på landingssiden
        title: Tidslinje forhåndsvisning
      title: Indstillinger for side
    statuses:
      back_to_account: Tilbage til kontosiden
      batch:
        delete: Slet
        nsfw_off: Marker som værende ikke følsomt
        nsfw_on: Marker som værende følsomt
      failed_to_execute: Udførelsen kunne ikke lade sig gøre
      media:
        title: Multimedier
      no_media: Ingen multimedier
      no_status_selected: Ingen statusser blev ændret eller ingen blev valgt
      title: Konto statusser
      with_media: Med multimedier
    subscriptions:
      callback_url: Callback-URL
      confirmed: Bekræftet
      expires_in: Udløber om
      last_delivery: Sidste levering
      title: Websub
      topic: Emne
    suspensions:
      bad_acct_msg: Bekræftelsværdien stemte ikke overens. Er du ved at udelukke den
        rigtige konto?
      hint_html: 'For at bekræfte udelukkelsen af kontoen, indtast venligst %{value}
        i nedenstående felt:'
      proceed: Fortsæt
      title: Udeluk %{acct}
      warning_html: 'Udelukkelse af denne konto vil <strong>uigenkaldeligt</strong>
        slette al data fra denne konto, hvilket indebærer:'
    title: Administration
  admin_mailer:
    new_report:
      body: '%{reporter} har anmeldt %{target}'
      body_remote: Nogen fra %{domain} har anmeldt %{target}
      subject: Ny anmeldelse for %{instance} (#%{id})
  application_mailer:
    notification_preferences: Ændre email præferencer
    salutation: '%{name},'
    settings: 'Ændre email præferencer: %{link}'
    view: 'Se:'
    view_profile: Se profil
    view_status: Se status
  applications:
    created: Applikation blev oprettet
    destroyed: Applikation er blevet slettet
    invalid_url: Det angivne URL er ugyldigt
    regenerate_token: Regenerer adgangs token
    token_regenerated: Adgangs token blev regenereret
    warning: Vær meget forsigtig med disse data. Del dem aldrig med nogen!
    your_token: Din adgangs token
  auth:
    agreement_html: Ved at oprette dig erklærer du dig enig i at følge <a href="%{rules_path}">instanses
      regler</a> og <a href="%{terms_path}">vores servicevilkår</a>.
    change_password: Kodeord
    confirm_email: Bekræft email
    delete_account: Slet konto
    delete_account_html: Hvis du ønsker at slette din konto, kan du <a href="%{path}">gøre
      det her</a>. Du vil blive bedt om bekræftelse.
    didnt_get_confirmation: Har du endnu ikke modtaget instrukser for bekræftelse?
    forgot_password: Glemt dit kodeord?
    invalid_reset_password_token: Adgangskode nulstillings token er ugyldig eller
      udløbet. Anmod venligst om en ny.
    login: Log ind
    logout: Log ud
    migrate_account: Flyt til en anden konto
    migrate_account_html: Hvis du ønsker at omdirigere denne konto til en anden, kan
      du <a href="%{path}">gøre det her</a>.
    or: eller
    or_log_in_with: Eller log in med
    providers:
      cas: CAS
      saml: SAML
    register: Opret dig
    register_elsewhere: Opret dig på en anden server
    resend_confirmation: Gensend bekræftelses instrukser
    reset_password: Nulstil kodeord
    security: Sikkerhed
    set_new_password: Sæt et nyt kodeord
  authorize_follow:
    already_following: Du følger allerede denne konto
    error: Der opstod desværre en fejl under søgningen af denne fjerne konto
    follow: Følg
    follow_request: 'Du har anmodet om at følge:'
    following: 'Succes! Du følger nu:'
    post_follow:
      close: Du kan også bare lukke dette vindue.
      return: Vis brugerens profil
      web: Gå til web
    title: Følg %{acct}
  datetime:
    distance_in_words:
      about_x_hours: '%{count}t'
      about_x_months: '%{count} måneder'
      about_x_years: '%{count}år'
      almost_x_years: '%{count}år'
      half_a_minute: Lige nu
      less_than_x_minutes: '%{count}m'
      less_than_x_seconds: Lige nu
      over_x_years: '%{count}år'
      x_days: '%{count}d'
      x_minutes: '%{count}m'
      x_months: '%{count}md'
      x_seconds: '%{count}s'
  deletes:
    bad_password_msg: Godt forsøg, hackere! Forkert kodeord
    confirm_password: Indtast dit nuværende kodeord for at bekræfte din identitet
    description_html: Dette vil <strong>permanent, uigenkaldeligt</strong> fjerne
      indhold fra din konto samt deaktivere den. Dit brugernavn vil forblive reserveret
      for at forhindre fremtidige efterligninger.
    proceed: Slet konto
    success_msg: Din konto er nu blevet slettet
    warning_html: Kun sletning af indhold fra denne specifikke instans er garanteret.
      Indhold der er blevet delt rundt omkring vil sandsynligvis efterlade spor. Offline
      servere og servere der ikke længere abonnerer på dine opdateringer vil ikke
      opdatere deres databaser.
    warning_title: Tilgængelighed af delt indhold
  errors:
    '403': Du har ikke tilladelse til at se denne side.
    '404': Den side du leder efter findes ikke.
    '410': Den side du leder efter findes ikke mere.
    '422':
      content: Sikkerhedsbekræftelse mislykkedes. Blokerer du cookies?
      title: Sikkerheds godkendelse mislykkedes
    '429': Droslet
    '500':
      content: Beklager men der gik noget galt i vores ende.
      title: Siden er ikke korrekt
    noscript_html: For at bruge Mastodon web applikationen, aktiver JavaScript. Alternativt
      kan du prøve en af disse <a href="https://github.com/tootsuite/documentation/blob/master/Using-Mastodon/Apps.md">apps</a>
      til Mastodon for din platform.
  exports:
    archive_takeout:
      date: Dato
      download: Hent dit arkiv
      hint_html: Du kan anmode om et arkiv af dine <strong>trut og oplagt medie</strong>.
        Den eksporterede data vil være i ActivityPub formattet, læseligt af enhvert
        kompatibel program. Du kan anmode om et arkiv en gang om ugen.
      in_progress: Udarbejder dit arkiv...
      request: Anmod om dit arkiv
      size: Størrelse
    blocks: Du blokerer
    csv: CSV
    follows: Du følger
    mutes: Du dæmper
    storage: Medie lager
  filters:
    contexts:
      home: Hjemme tidslinje
      notifications: Notifikationer
      public: Offentlig tidslinje
      thread: Samtaler
    edit:
      title: Rediger filter
    errors:
      invalid_context: Ingen eller ugyldig kontekst angivet
      invalid_irreversible: Uigenkaldelig filtrering virker kun med hjem eller notifikations
        kontekst
    index:
      delete: Slet
      title: Filtrer
    new:
      title: Tilføj nyt filter
  followers:
    domain: Domæne
    explanation_html: Hvis du vil sikre dig privatliv over dine statusser, skal du
      være klar over hvem der følger dig. <strong>Dine private statusser leveres til
      alle instanser som du har følger fra</strong>. Det kan være en ide at gennemgå
      dem, og fjerne følgere hvis du ikke føler dit privatliv respekteres af personalet
      eller software fra disse instanser.
    followers_count: Antal følgere
    lock_link: Lås din konto
    purge: Fjern fra følgere
    success:
      one: I gang med at soft-blokere følgere fra et domæne...
      other: I gang med at soft-blokere følgere fra %{count} domæner...
    true_privacy_html: Husk på, at <strong>sand privatliv kan kun opnås via end-to-end
      kryptering</strong>.
    unlocked_warning_html: Alle kan følge dig med det samme for at se dine private
      statusser. %{lock_link} for at være i stand til at gennemse og afvise følgere.
    unlocked_warning_title: Din konto er ikke låst
  footer:
    developers: Udviklere
    more: Mere…
    resources: Ressourcer
  generic:
    changes_saved_msg: Ændringerne blev gemt!
    save_changes: Gem ændringer
    validation_errors:
      one: Der er noget der ikke er helt som det bør være! Tag lige et kig på følgende
        fejl forneden
      other: Der er noget der ikke er helt som det bør være! Tag lige et kig på følgende
        %{count} fejl forneden
  imports:
    preface: Du kan importere data du har eksporteret fra en anden instans, så som
      en liste over folk du følger eller blokerer.
    success: Dine data blev succesfuldt uploaded og vil nu blive behandlet hurtigst
      muligt
    types:
      blocking: Blokeringsliste
      following: Følgningsliste
      muting: Liste over dæmpninger
    upload: Læg op
  in_memoriam_html: Til minde om.
  invites:
    delete: Deaktiver
    expired: Udløbet
    expires_in:
      '1800': 30 minutter
      '21600': 6 timer
      '3600': 1 time
      '43200': 12 timer
      '604800': 1 uge
      '86400': 1 dag
    expires_in_prompt: Aldrig
    generate: Generer
    invited_by: 'Du er blevet inviteret af:'
    max_uses:
      one: 1 benyttelse
      other: '%{count} benyttelser'
    max_uses_prompt: Ubegrænset
    prompt: Generer og del links med andre for at give dem adgang til denne instans
    table:
      expires_at: Udløber
      uses: Benyttelser
    title: Inviter folk
  lists:
    errors:
      limit: Du har nået det højeste antal lister
  media_attachments:
    validations:
      images_and_video: Kan ikke vedhæfte en video til en status der allerede har
        billeder
      too_many: Kan ikke vedhæfte mere en 4 filer
  migrations:
    acct: username@domain af den nye konto
    currently_redirecting: 'Din profil er sat til at henvise til:'
    proceed: Gem
    updated_msg: Dine konti migrærings indstillinger blev opdateret!
  moderation:
    title: Moderatering
  notification_mailer:
    digest:
      action: Se alle notifikationer
      body: Her er en kort gennemgang af de beskeder du gik glip af siden dit sidste
        besøg den %{since}
      mention: '%{name} nævnte dig i:'
      new_followers_summary:
        one: Du har også fået dig en ny følger mens du var væk! Sådan!
        other: Du har også fået %{count} nye følgere mens du var væk! Fantastisk!
      subject:
        one: 1 ny notifikation siden du sidst var her 🐘
        other: '%{count} nye notifikationer siden du sidst var her 🐘'
      title: Mens du var væk...
    favourite:
      body: 'Din status blev favoriseret af %{name}:'
      subject: '%{name} favoriserede din status'
      title: Ny favorit
    follow:
      body: '%{name} følger dig nu!'
      subject: '%{name} følger dig nu'
      title: Ny følger
    follow_request:
      action: Håndter følgeranmodninger
      body: '%{name} har anmodet om at følge dig'
      subject: 'Følger afventer: %{name}'
      title: Ny følgeranmodning
    mention:
      action: Svar
      body: 'Du blev nævnt af %{name} i:'
      subject: Du blev nævnt af %{name}
      title: Ny omtale
    reblog:
      body: 'Din status blev fremhævet af %{name}:'
      subject: '%{name} fremhævede din status'
      title: Ny fremhævelse
  number:
    human:
      decimal_units:
        format: '%n%u'
        units:
          billion: mia.
          million: mio.
          quadrillion: Q
          thousand: K
          trillion: T
          unit: '

            '
  pagination:
    newer: Nyere
    next: Næste
    older: Ældre
    prev: Forrige
    truncate: '...&hellip;'
  preferences:
    languages: Sprog
    other: Andet
    publishing: Offentligører
    web: Web
  remote_follow:
    acct: Indtast dit brugernavn@domæne du vil handle fra
    missing_resource: Kunne ikke finde det påkrævede omdirigerings link for din konto
    no_account_html: Har du ikke en konto? Du kan <a href='%{sign_up_path}' target='_blank'>oprette
      dig her</a>
    proceed: Fortsæt for at følge
    prompt: 'Du er ved at følge:'
  remote_interaction:
    proceed: Fortsæt for at interagere
    prompt: 'Du ønsker at interagere med dette trut:'
  remote_unfollow:
    error: Fejl
    title: Titel
    unfollowed: Følger ikke længere
  sessions:
    activity: Sidste aktivitet
    browser: Browser
    browsers:
      alipay: Ali-pay
      blackberry: Blackberry OS
      chrome: Google Chrome
      edge: Microsoft edge
      electron: Elektron
      firefox: Mozilla Firefox
      generic: Ukendt browser
      ie: IE
      micro_messenger: Micromessenger
      nokia: Nokia S40 ovi browser
      opera: Opera browser
      otter: Odder
      phantom_js: FantomJS
      qq: QQ browser
      safari: Apple Safari
      uc_browser: UCbrowser
      weibo: Weibo browser
    current_session: Nuværrende session
    description: '%{browser} på %{platform}'
    explanation: Disse er de web browsere der på nuværende tidspunkt er logget ind
      på din Mastodon konto.
    ip: IP
    platforms:
      adobe_air: Adobe air
      android: Android
      blackberry: Blackberry OS
      chrome_os: Chromeos
      firefox_os: Firefox Os
      ios: iOS
      linux: Linux
      mac: Mac.
      other: ukendt platform
      windows: Microsoft windows
      windows_mobile: Windows mobil
      windows_phone: Windows fon
    revoke: Tilbagekald
    revoke_success: Sessionen blev tilbagekaldt
    title: Sessioner
  settings:
    authorized_apps: Godkendte apps
    back: Tilbage til Mastodon
    delete: Sletning af konto
    development: Udvikling
    edit_profile: Rediger profil
    export: Data eksportering
    followers: Godkendte følgere
    import: Importer
    migrate: Konto migrering
    notifications: Notifikationer
    preferences: Præferencer
    settings: Indstillinger
    two_factor_authentication: To-faktor godkendelse
    your_apps: Dine applikationer
  statuses:
    attached:
      description: 'Vedhæftede: %{attached}'
      image:
        one: '%{count} billede'
        other: '%{count} billeder'
      video:
        one: '%{count} video'
        other: '%{count} videoer'
    boosted_from_html: Fremhævet fra %{acct_link}
    content_warning: 'Advarsel om indhold: %{warning}'
    disallowed_hashtags:
      one: 'indeholdte et ikke tilladt hashtag: %{tags}'
      other: 'indeholdte de ikke tilladte hashtags: %{tags}'
    language_detection: Opfang automatisk sprog
    open_in_web: Åbn i browser
    over_character_limit: grænsen på %{max} tegn er overskredet
    pin_errors:
      limit: Du har allerede fastgjort det maksimale antal trut
      ownership: Du kan ikke fastgøre en anden persons trut
      private: Ikke offentlige trut kan ikke blive fastgjort
      reblog: Fremhævede trut kan ikke fastgøres
    show_more: Vis mere
    sign_in_to_participate: Log ind for at deltage i samtalen
    title: '%{name}: "%{quote}"'
    visibilities:
      private: Kun-følgere
      private_long: Vis kun til følgere
      public: Offentlig
      public_long: Alle kan se
      unlisted: Ikke listet
      unlisted_long: Alle kan se, men vil ikke være listet på offentlige tidslinjer
  stream_entries:
    pinned: Fastgjort trut
    reblogged: fremhævede
    sensitive_content: Følsomt indhold
  terms:
    body_html: "<p><h2> Privatlivspolitik </h2> \n<h3 id=\"collect\">Hvilke information\
      \ indsamler vi?</h3> \n\n<ul>\n  <li><em>Grundlæggende kontoinformation </em>:\
      \ Hvis du registrerer dig på denne server, bliver du måske bedt om at indtaste\
      \ et brugernavn, en e-mail-adresse og et kodeord. Du kan også indtaste yderligere\
      \ profiloplysninger, såsom et visningsnavn og biografi, og uploade et profilbillede\
      \ og headerbillede. Brugernavnet, visningsnavnet, biografien, profilbilledet\
      \ og hovedbilledet vises altid offentligt. </li> \n  <li> <em>Stillinger, følgende\
      \ og andre offentlige oplysninger </em>: Listen over personer du følger er offentliggjort,\
      \ det samme gælder for dine tilhængere. Når du sender en besked, gemmes datoen\
      \ og klokkeslættet såvel som det program, du sendte beskeden fra. Meddelelser\
      \ kan indeholde medievedhæftninger, som f.eks. Billeder og videoer. Offentlige\
      \ og unoterede indlæg er offentligt tilgængelige. Når du har et indlæg på din\
      \ profil, er det også offentligt tilgængelig information. Dine indlæg leveres\
      \ til dine tilhængere, i nogle tilfælde betyder det, at de leveres til forskellige\
      \ servere, og der gemmes kopier der. Når du sletter indlæg, leveres det også\
      \ til dine tilhængere. Handlingen med reblogging eller favorisering af et andet\
      \ indlæg er altid offentligt. </li>\n  <li><em> Direkte og efterfølger-kun indlæg\
      \ </ em>: Alle indlæg gemmes og behandles på serveren. Følgere-kun indlæg leveres\
      \ til dine tilhængere og brugere, der er nævnt i dem, og direkte indlæg leveres\
      \ kun til brugere nævnt i dem. I nogle tilfælde betyder det, at de leveres til\
      \ forskellige servere, og der gemmes kopier der. Vi gør en god tro for at begrænse\
      \ adgangen til disse stillinger kun til autoriserede personer, men andre servere\
      \ kan undlade at gøre det. Derfor er det vigtigt at gennemgå de servere, dine\
      \ tilhængere tilhører. Du kan skifte en mulighed for at godkende og afvise nye\
      \ følgere manuelt i indstillingerne. <em> Vær opmærksom på, at operatørerne\
      \ af serveren og enhver modtagende server muligvis kan se sådanne meddelelser\
      \ </em>, og at modtagere muligvis skærmbilleder, kopierer eller på anden vis\
      \ deler dem igen. <em> Del ikke nogen farlig information over Mastodon. </em>\
      \ </li>\n  <li> <em> IP'er og andre metadata </em>: Når du logger ind, registrerer\
      \ vi den IP-adresse, du logger ind fra, samt navnet på din browser-applikation.\
      \ Alle indloggede sessioner er tilgængelige til din anmeldelse og tilbagekaldelse\
      \ i indstillingerne. Den seneste anvendte IP-adresse gemmes i op til 12 måneder.\
      \ Vi kan også beholde serverlogfiler, som indeholder IP-adressen til hver anmodning\
      \ til vores server. </li>\n</ul>\n\n<hr class=\"spacer\" />\n\n<h3 id=\"use\"\
      >Hvad bruger vi dine oplysninger til? </h3>\n\n<p> Enhver af de oplysninger,\
      \ vi indsamler fra dig, kan bruges på følgende måder: </p>\n\n<ul>\n  <li> At\
      \ levere kernen funktionalitet Mastodon. Du kan kun interagere med andres indhold\
      \ og indsende dit eget indhold, når du er logget ind. Du kan f.eks. Følge andre\
      \ personer for at se deres kombinerede indlæg på din egen personlige tidslinje.\
      \ </li>\n  <li> For at hjælpe moderering af samfundet, f.eks. sammenligning\
      \ af din IP-adresse med andre kendte, for at bestemme forbud mod unddragelse\
      \ eller andre overtrædelser. </li>\n  <li> Den e-mail-adresse, du angiver, kan\
      \ bruges til at sende dig oplysninger, meddelelser om andre personer, der interagerer\
      \ med dit indhold eller sender dig beskeder, og for at svare på henvendelser\
      \ og / eller andre forespørgsler eller spørgsmål. </li>\n</ul>\n\n<hr class=\"\
      spacer\" />\n\n<h3 id=\"protect\">Hvordan beskytter vi dine oplysninger? </h3>\n\
      \n<p> Vi implementerer en række sikkerhedsforanstaltninger for at opretholde\
      \ sikkerheden for dine personlige oplysninger, når du indtaster, indsender eller\
      \ har adgang til dine personlige oplysninger. Bl.a. er din browsersession samt\
      \ trafikken mellem dine applikationer og API'en sikret med SSL, og din adgangskode\
      \ er hashed ved hjælp af en stærk envejsalgoritme. Du kan muligvis aktivere\
      \ tofaktors godkendelse for yderligere at sikre adgang til din konto. </p>\n\
      \n<hr class=\"spacer\" />\n\n<h3 id=\"data-retention\"> Hvad er vores data retention\
      \ politik? </h3>\n\n<p> Vi vil gøre en god tro indsats for at: </p>\n\n<ul>\n\
        <li> Behold serverlogfiler, der indeholder IP-adressen på alle anmodninger\
      \ til denne server, for så vidt som sådanne logfiler holdes, ikke mere end 90\
      \ dage. </li>\n  <li> Behold de IP-adresser, der er forbundet med registrerede\
      \ brugere, ikke mere end 12 måneder. </li>\n</ul>\n\n<p> Du kan anmode om og\
      \ downloade et arkiv af dit indhold, herunder dine indlæg, medievedhæftninger,\
      \ profilbillede og headerbillede. </p>\n\n<p> Du kan til enhver tid slette din\
      \ konto. </p>\n\n<hr class=\"spacer\" />\n\n<h3 id=\"cookies\"> Bruger vi cookies?\
      \ </h3>\n\n<p> Ja. Cookies er små filer, som et websted eller dets tjenesteudbyder\
      \ overfører til din computers harddisk via din webbrowser (hvis du tillader\
      \ det). Disse cookies gør det muligt for webstedet at genkende din browser og,\
      \ hvis du har en registreret konto, associerer den med din registrerede konto.\
      \ </p>\n\n<p> Vi bruger cookies til at forstå og gemme dine præferencer til\
      \ fremtidige besøg. </p>\n\n<hr class=\"spacer\" />\n\n<h3 id=\"disclose\">\
      \ Viser vi nogen information til eksterne parter? </h3>\n\n<p> Vi sælger ikke,\
      \ handler eller på anden måde overfører dine personlige identificerbare oplysninger\
      \ til eksterne parter. Dette omfatter ikke tillid til tredjeparter, der hjælper\
      \ os med at drive vores hjemmeside, udføre vores forretning eller servicere\
      \ dig, så længe parterne er enige om at holde disse oplysninger fortrolige.\
      \ Vi kan også frigive dine oplysninger, når vi mener, at udgivelsen er hensigtsmæssig\
      \ for at overholde loven, håndhæve vores webstedspolitikker eller beskytte vores\
      \ eller andre rettigheder, ejendom eller sikkerhed. </p>\n\n<p> Dit offentlige\
      \ indhold kan downloades af andre servere i netværket. Dine offentlige og efterfølger-kun\
      \ indlæg leveres til de servere, hvor dine tilhængere er bosat, og direkte meddelelser\
      \ leveres til modtagerens servere, for så vidt som disse tilhængere eller modtagere\
      \ opholder sig på en anden server end dette. </p>\n\n<p> Når du autoriserer\
      \ et program til at bruge din konto, afhænger det af omfanget af tilladelser,\
      \ du godkender, det kan få adgang til dine offentlige profiloplysninger, din\
      \ følgende liste, dine tilhængere, dine lister, alle dine indlæg og dine favoritter.\
      \ Applikationer kan aldrig få adgang til din e-mail-adresse eller adgangskode.\
      \ </p>\n\n<hr class=\"spacer\" />\n\n<h3 id=\"children\"> Bebyggelse af børn\
      \ </h3>\n\n<p> Hvis denne server er i EU eller EØS: Vores websted, produkter\
      \ og tjenester er alle rettet mod personer, der er mindst 16 år gamle. Hvis\
      \ du er under 16 år, skal du ikke bruge dette websted efter kravene i GDPR (<a\
      \ href=\"https://en.wikipedia.org/wiki/General_Data_Protection_Regulation\"\
      > Generel databeskyttelsesforordning </a>). . </p>\n\n<p> Hvis denne server\
      \ er i USA: Vores websted, produkter og tjenester er alle rettet mod personer,\
      \ der er mindst 13 år. Hvis du er under 13 år, skal du ikke bruge kravene i\
      \ COPPA (<a href=\"https://en.wikipedia.org/wiki/Children%27s_Online_Privacy_Protection_Act\"\
      > Børns online beskyttelse af personlige oplysninger </a>) dette websted. </p>\n\
      \n<p> Lovkrav kan være anderledes, hvis denne server er i en anden jurisdiktion.\
      \ </p>\n\n<hr class = \"spacer\" />\n\n<h3 id=\"changes\"> Ændringer i vores\
      \ privatlivspolitik </h3>\n\n<p> Hvis vi beslutter os for at ændre vores privatlivspolitik,\
      \ vil vi sende disse ændringer på denne side. </p>\n\n<p> Dette dokument er\
      \ CC-BY-SA. Det blev senest opdateret 7. marts 2018. </p>\n\n<p> Oprindelig\
      \ tilpasset fra <a href=\"https://github.com/discourse/discourse\"> Discourse\
      \ privacy policy </a>.</p>\n"
    title: Vilkår og privatlivpolitik for %{instance}
  themes:
    contrast: Høj kontrast
    default: Mastodont
    mastodon-light: Mastodon (lys)
  time:
    formats:
      default: '%b %d, %Y, %H:%M'
      month: '%b %Y'
  two_factor_authentication:
    code_hint: Indtast koden der er genereret af din app for at bekræfte
    description_html: Hvis du aktiverer <strong>to-faktor godkendelse</strong>, vil
      du være nødt til at være i besiddelse af din telefon, der genererer tokens som
      du skal indtaste, når du logger ind.
    disable: Deaktiver
    enable: Aktiver
    enabled: To-faktor godkendelse er aktiveret
    enabled_success: To-faktor godkendelse succesfuldt aktiveret
    generate_recovery_codes: Generer gendannelseskoder
    instructions_html: <strong>Scan denne QR kode i Google Autehnticator eller lignende
      TOTP app på din telefon</strong>. Fra nu af vil den app generere koder som du
      vil være nødt til at indtaste når du logger ind.
    lost_recovery_codes: Gendannelseskoder vil lade dig få adgang til din konto hvis
      du mister din telefon. Hvis du har mistet dine gendannelseskoder, kan du regenerere
      dem her. Dine gamle gendannelseskoder vil blive ugyldige.
    manual_instructions: 'Hvis du ikke kan scanne QR koden er er nødt til at skrive
      koden ind manuelt, kan er din almindelig tekst secret:'
    recovery_codes: Reserve koder
    recovery_codes_regenerated: Reserve koder blev succesfuldt regenereret
    recovery_instructions_html: Hvis du nogensinde mister adgang til din telefon,
      kan du bruge en af genoprettelses koderne forneden for at få adgang til din
      konto. <strong>Gem gendannelses koderne et sikkert sted</strong>. Foreksempel
      kan du printe dem ud og gemme dem sammen med andre vigtige dokumenter.
    setup: Sæt op
    wrong_code: Den indtastede kode var ugyldig! Er serverens tid og enhedens tid
      korrekte?
  user_mailer:
    backup_ready:
      explanation: Din anmodning for fuld backup af din Mastodon konto. Den er nu
        klar til at blive hentet!
      subject: Dit arkiv er klar til at blive hentet ned
      title: Udpluk af arkiv
    welcome:
      edit_profile_action: Opsæt profil
      edit_profile_step: Du kan skræddersy din profil ved at uploade et profilbillede,
        overskrift, ændre dit visningsnavn og mere. Hvis du kunne tænke dig at gennemse
        nye følgere før de må følge dig, kan du låse din konto.
      explanation: Her er nogle råd til at starte med
      final_action: Kom igang med at poste
      final_step: 'Start med at skrive opslag! Selv uden følgere vil dine offentlige
        beskeder kunne ses af andre, foreksempel på den lokale tidslinje og i hashtags.
        Måske kunne du tænke dig at introducere dig selv på #introductions hashtagget.'
      full_handle: Dit fulde brugernavn
      full_handle_hint: Dette er hvad du vil fortælle dine venner så de kan sende
        dig beskeder eller følge dig fra andre instanser.
      review_preferences_action: Ændre præferencer
      review_preferences_step: Vær sikker på at sætte dine præferencer, så som hvilke
        emails du kunne tænke dig at modtage, eller hvilket niveau af privatliv der
        skal være standard for dine opslag. Hvis du kunne tænke dig ikke at blive
        køresyg, kan du vælge at aktivere automatisk afspilning af GIFfer.
      subject: Velkommen til Mastodon
      tip_bridge_html: Hvis du kommer fra Twitter, kan du finde dine venner på Mastodon
        ved at bruge <a href="%{bridge_url}">bridge appen</a>. Den virker dog kun
        hvis de også bruger bridge appen!
      tip_federated_timeline: Den delte tidslinje er et brandslange agtigt indblik
        over Mastodon netværket. Men det inkluderer kun folk dine naboer abonnerer
        på, så den er ikke fuldendt.
      tip_following: Du følger som standard administratoren(e) for den server du er
        på. For at finde flere folk, tjek både den lokale og fælles tidslinje.
      tip_local_timeline: Den lokale tidslinje er et have af folk i %{instance}. Disse
        er dine umiddelbare naboer!
      tip_mobile_webapp: Hvis din mobil browser tilbyder dig at tilføje Mastodon til
        din hjemmeskærm, kan du modtage push meddelelser. Dette opfører sig på mange
        måder ligesom en almindelig app!
      tips: Råd
      title: Velkommen ombord, %{name}!
  users:
    invalid_email: E-mail adressen er ugyldig
    invalid_otp_token: Ugyldig to-faktor kode
    otp_lost_help_html: Hvis du har mistet adgang til begge, kan du få kontakt via
      %{email}
    seamless_external_login: Du er logget ind via en ekstern service, så er kodeord
      og e-mail indstillinger ikke tilgængelige.
    signed_in_as: 'Logget ind som:'<|MERGE_RESOLUTION|>--- conflicted
+++ resolved
@@ -1,15 +1,10 @@
 da:
   about:
-<<<<<<< HEAD
-    about_hashtag_html: Disse er offentlige trut der indeholder tagget <strong>#%{hashtag}</strong>. Du kan interagere med dem hvis du har en konto hvor som helst i fediverset.
-    about_mastodon_html: Mastodon er et socialt netværk der er baseret på åbne web protokoller og frit, open-source source software. Der er decentraliseret ligesom e-mail tjenester.
-=======
     about_hashtag_html: Disse er offentlige trut der indeholder tagget <strong>#%{hashtag}</strong>.
       Du kan interagere med dem hvis du har en konto hvor som helst i fediverset.
     about_mastodon_html: Mastodon er et socialt netværk der er baseret på åbne web
       protokoller og frit, open-source source software. Der er decentraliseret ligesom
       e-mail tjenester.
->>>>>>> c5fa30d6
     about_this: Om
     administered_by: 'Administreret af:'
     api: API
@@ -33,13 +28,9 @@
       not_a_product_body: Mastodon er ikke et kommercielt netværk. Ingen reklamer,
         ingen datamining, ingen indhegnet haver. Der er ingen central regering.
       not_a_product_title: Du er en person, ikke et produkt
-<<<<<<< HEAD
-      real_conversation_body: Med 500 tegn til din rådighed og understøttelse af granulært indhold og medie advarsler, kan du udtrykke dig på en hvilken som helst måde du ønsker.
-=======
       real_conversation_body: Med 500 tegn til din rådighed og understøttelse af granulært
         indhold og medie advarsler, kan du udtrykke dig på en hvilken som helst måde
         du ønsker.
->>>>>>> c5fa30d6
       real_conversation_title: Bygget til rigtige samtaler
       within_reach_body: Adskillige apps for iOS, Android og andre platforme takket
         være et udviklervenligt API økosystem tillader dig at holde kontakten med
@@ -70,11 +61,7 @@
     following: Følger
     joined: Tilmeldt den %{date}
     media: Medier
-<<<<<<< HEAD
-    moved_html: "%{name} er flyttet til %{new_profile_link}:"
-=======
     moved_html: '%{name} er flyttet til %{new_profile_link}:'
->>>>>>> c5fa30d6
     network_hidden: Denne information er ikke tilgængelig
     nothing_here: Der er intet her!
     people_followed_by: Folk som %{name} følger
@@ -287,12 +274,8 @@
           suspend: Udeluk
         title: Ny domæne blokering
       reject_media: Afvis medie filer
-<<<<<<< HEAD
-      reject_media_hint: Fjerner lokalt lagrede multimedie filer og nægter at hente nogen i fremtiden. Irrelevant for udelukkelser
-=======
       reject_media_hint: Fjerner lokalt lagrede multimedie filer og nægter at hente
         nogen i fremtiden. Irrelevant for udelukkelser
->>>>>>> c5fa30d6
       severities:
         noop: Ingen
         silence: Dæmp
@@ -363,6 +346,7 @@
       comment:
         none: Ingen
       created_at: Anmeldt
+      id: ID
       mark_as_resolved: Marker som værende løst
       mark_as_unresolved: Marker som værende uløst
       notes:
@@ -374,6 +358,7 @@
           opdateringer...
       reopen: Genåben anmeldelse
       report: 'Anmeldelse #%{id}'
+      report_contents: Indhold
       reported_account: Anmeldt konto
       reported_by: Anmeldt af
       resolved: Løst
@@ -381,10 +366,12 @@
       silence_account: Dæmp konto
       status: Status
       suspend_account: Udeluk konto
+      target: Mål
       title: Anmeldelser
       unassign: Utildel
       unresolved: Uløst
       updated_at: Opdateret
+      view: Se
     settings:
       activity_api_enabled:
         desc_html: Antal af lokalt opslåede statusser, aktive brugere, og nye registreringer
