---
da:
  about:
    about_hashtag_html: Disse er offentlige indlæg tagget med <strong>#%{hashtag}</strong>, som man kan interagere med, hvis man har en konto hvor som helst i fediverset.
    about_mastodon_html: 'Fremtidens sociale netværk: Ingen annoncer, ingen virksomhedsovervågning, etisk design og decentralisering! Vær ejer af egne data med Mastodon!'
    about_this: Om
    active_count_after: aktive
    active_footnote: Månedlige aktive brugere (MAU)
    administered_by: 'Håndteres af:'
    api: API
    apps: Mobil-apps
    apps_platforms: Benyt Mastodon på Android, iOS og andre platforme
    browse_directory: Gennemse en profilmappe og filtrér efter interesser
    browse_local_posts: Gennemse en live stream af offentlige indlæg fra denne server
    browse_public_posts: Gennemse en live stream af offentlige indlæg på Mastodon
    contact: Kontakt
    contact_missing: Ikke angivet
    contact_unavailable: Utilgængelig
    continue_to_web: Fortsæt til web-app
    discover_users: Find brugere
    documentation: Dokumentation
    federation_hint_html: Vha. en konto på %{instance} vil man kunne følge andre på en hvilken som helst Mastodon-server.
    get_apps: Prøv en mobil-app
    hosted_on: Mostodon hostet på %{domain}
    instance_actor_flash: |
      Denne konto er en virtuel aktør brugt som repræsentation af selve serveren og ikke en individuel bruger.
      Den bruges til fællesformål og bør ikke blokeres, medmindre hele instansen ønskes blokeret, i hvilket tilfælde man bør bruge domæneblokering.
    learn_more: Læs mere
    logged_in_as_html: Du er pt. logget ind som %{username}.
    logout_before_registering: Allerede logget ind.
    privacy_policy: Fortrolighedspolitik
    rules: Serverregler
    rules_html: 'Nedenfor ses en oversigt over regler, som skal følges, hvis man ønsker at have en konto på denne Mastodon-server:'
    see_whats_happening: Se, hvad der sker
    server_stats: 'Serverstatstik:'
    source_code: Kildekode
    status_count_after:
      one: indlæg
      other: indlæg
    status_count_before: Som har postet
    tagline: Følg venner og opdag nye
    terms: Tjenestevilkår
    unavailable_content: Modererede servere
    unavailable_content_description:
      domain: Server
      reason: Årsag
      rejecting_media: 'Mediefiler fra disse servere hverken behandles eller gemmes, og ingen miniaturebilleder vises, hvilket kræver manuelt klik-igennem til originalfilen:'
      rejecting_media_title: Filtrerede medier
      silenced: 'Indlæg fra disse servere er skjult i offentlige tidslinjer og konversationer, og der genereres ingen notifikationer fra deres brugerinteraktioner, medmindre man følger dem:'
      silenced_title: Begrænsede servere
      suspended: 'Data fra disse servere hverken behandles, gemmes eller udveksles, hvilket umuliggør interaktion eller kommunikation med brugere fra disse servere:'
      suspended_title: Suspenderede servere
    unavailable_content_html: Mastodon tillader generelt, at man ser indhold og interagere med brugere fra enhver anden server i fediverset. Disse er undtagelserne, som er implementeret på netop denne server.
    user_count_after:
      one: bruger
      other: brugere
    user_count_before: Hjem til
    what_is_mastodon: Hvad er Mastodon?
  accounts:
    choices_html: "%{name}s valg:"
    endorsements_hint: Man kan støtte personer, man følger, fra webgrænsefladen, som så vil fremgå hér.
    featured_tags_hint: Man kan fremhæve bestemte hashtags, som så vil fremgå hér.
    follow: Følg
    followers:
      one: Følger
      other: Følgere
    following: Følger
    instance_actor_flash: Denne konto er en virtuel aktør repræsenterende selve serveren og ikke en individuel bruger. Den anvendes til fællesformål og bør ikke suspenderes.
    joined: Tilmeldt %{date}
    last_active: senest aktiv
    link_verified_on: Ejerskab af dette link blev tjekket %{date}
    media: Medier
    moved_html: "%{name} er flyttet til %{new_profile_link}:"
    network_hidden: Denne information er utilgængelig
    nothing_here: Der er intet hér!
    people_followed_by: Personer, som %{name} følger
    people_who_follow: Personer, som følger %{name}
    pin_errors:
      following: Man skal allerede følge den person, man ønsker at støtte
    posts:
      one: Indlæg
      other: Indlæg
    posts_tab_heading: Indlæg
    posts_with_replies: Indlæg og svar
    roles:
      admin: Admin
      bot: Bot
      group: Gruppe
      moderator: Moderator
    unavailable: Profil utilgængelig
    unfollow: Følg ikke længere
  admin:
    account_actions:
      action: Udfør handling
      title: Udfør moderatorhandling på %{acct}
    account_moderation_notes:
      create: Skriv notat
      created_msg: Moderatornotat oprettet!
      destroyed_msg: Moderatornotat destrueret!
    accounts:
      add_email_domain_block: Blokér e-maildomæne
      approve: Godkend
      approved_msg: Tilmeldingsansøgning for %{username} godkendt
      are_you_sure: Sikker?
      avatar: Profilbillede
      by_domain: Domæne
      change_email:
        changed_msg: Kontoens e-mail er skiftet!
        current_email: Nuværende e-mail
        label: Skift e-mail
        new_email: Ny e-mail
        submit: Skift e-mail
        title: Skift e-mail for %{username}
      confirm: Bekræft
      confirmed: Bekræftet
      confirming: Bekræfter
      custom: Tilpasset
      delete: Slet data
      deleted: Slettet
      demote: Degradér
      destroyed_msg: "%{username}s data er nu sat i kø mhp. snarlig sletning"
      disable: Frys
      disable_sign_in_token_auth: Deaktivér e-mailtokengodkendelse
      disable_two_factor_authentication: Deaktivér 2FA
      disabled: Frosset
      display_name: Visningsnavn
      domain: Domæne
      edit: Redigere
      email: E-mail
      email_status: E-mailstatus
      enable: Optø
<<<<<<< HEAD
      enable_sign_in_token_auth: Aktivér e-mailtokengodkendelse
=======
      enable_sign_in_token_auth: Aktivér e-mailtoken godkendelse
>>>>>>> 8c7223f4
      enabled: Aktiveret
      enabled_msg: "%{username}s konto er optøet"
      followers: Følgere
      follows: Følger
      header: Overskrift
      inbox_url: Indbakke-URL
      invite_request_text: Begrundelse for tilmelding
      invited_by: Inviteret af
      ip: IP
      joined: Tilmeldt
      location:
        all: Alle
        local: Lokalt
        remote: Fjernt
        title: Placering
      login_status: Indlogningsstatus
      media_attachments: Medievedhæftninger
      memorialize: Omdan til mindekonto
      memorialized: Memorialiseret
      memorialized_msg: "%{username} gjort til mindekonto"
      moderation:
        active: Aktiv
        all: Alle
        pending: Afventer
        suspended: Suspenderet
        title: Moderation
      moderation_notes: Moderationsnotater
      most_recent_activity: Seneste aktivitet
      most_recent_ip: Seneste IP
      no_account_selected: Ingen kontiændringer, da ingen var valgt
      no_limits_imposed: Ingen begrænsninger pålagt
      not_subscribed: Abonnerer ikke
      pending: Afventende vurdering
      perform_full_suspension: Suspendér
      previous_strikes: Tidligere anmeldelser (strikes)
      previous_strikes_description_html:
        one: Denne konto har <strong>en</strong> anmeldelse.
        other: Denne konto har <strong>%{count}</strong> anmeldelser.
      promote: Forfrem
      protocol: Protokol
      public: Offentlig
      push_subscription_expires: PuSH-abonnement udløber
      redownload: Opfrisk profil
      redownloaded_msg: "%{username}s profil opfrisket fra oprindelsesserver"
      reject: Afvis
      rejected_msg: "%{username}s tilmeldingsansøgning afvist"
      remove_avatar: Fjern profilbillede
      remove_header: Fjern overskrift
      removed_avatar_msg: "%{username}s profilbillede fjernet"
      removed_header_msg: "%{username}s overskriftsbillede fjernet"
      resend_confirmation:
        already_confirmed: Denne bruger er allerede bekræftet
        send: Gensend bekræftelses e-mail
        success: Bekræftelses e-mail afsendt!
      reset: Nulstil
      reset_password: Nulstil adgangskode
      resubscribe: Genabonnér
      role: Tilladelser
      roles:
        admin: Administrator
        moderator: Moderator
        staff: Personale
        user: Bruger
      search: Søg
<<<<<<< HEAD
      search_same_email_domain: Andre brugere med det samme e-maildomæne
      search_same_ip: Andre brugere med den samme IP
=======
      search_same_email_domain: Øvrige brugere med samme e-maildomæne
      search_same_ip: Øvrige brugere med identisk IP
>>>>>>> 8c7223f4
      security_measures:
        only_password: Kun adgangskode
        password_and_2fa: Adgangskode og 2FA
        password_and_sign_in_token: Adgangskode og e-mailtoken
<<<<<<< HEAD
      sensitive: Sensitivt
      sensitized: markeret som sensitivt
=======
      sensitive: Gennemtving sensitiv
      sensitized: Markeret som sensitiv
>>>>>>> 8c7223f4
      shared_inbox_url: Delt indbakke-URL
      show:
        created_reports: Indsendte anmeldelser
        targeted_reports: Anmeldt af andre
      silence: Brgræns
      silenced: Begrænset
      statuses: Indlæg
      strikes: Tidligere anmeldelser
      subscribe: Abonnér
      suspend: Suspendér
      suspended: Suspenderet
      suspension_irreversible: Denne kontos data er blevet slettet permanent. Kontoen kan genaktiveres for at gøre den brugbar, imidlertid gendanner dette ikke tidligere kontodata.
      suspension_reversible_hint_html: Kontoen er blevet suspenderet, og dens data fjernes helt d. %{date}. Indtil da kan kontoen genoprettes uden datatab mv. Ønsker alle kontodata fjernet straks, kan dette gøres nedenfor.
      title: Konti
      unblock_email: Afblokér e-mailadresse
      unblocked_email_msg: "%{username}s e-mail-adresse afblokeret"
      unconfirmed_email: Ubekræftet e-mail
      undo_sensitized: Fortryd gennemtving sensitiv
      undo_silenced: Fortryd begrænsning
      undo_suspension: Fortryd suspendering
      unsilenced_msg: "%{username}s kontobegrænsning er fjernet"
      unsubscribe: Opsig abonnement
      unsuspended_msg: "%{username}s konto er afsuspenderet"
      username: Brugernavn
      view_domain: Vis domæneoversigt
      warn: Advar
      web: Web
      whitelisted: Tilladt for federering
    action_logs:
      action_types:
        approve_appeal: Godkend appel
        approve_user: Godkend bruger
        assigned_to_self_report: Tildel rapport
        change_email_user: Skift e-mail for bruger
        confirm_user: Bekræft bruger
        create_account_warning: Opret advarsel
        create_announcement: Opret bekendtgørelse
        create_custom_emoji: Opret tilpasset emoji
        create_domain_allow: Opret domænetilladelse
        create_domain_block: Opret domæneblokering
        create_email_domain_block: Opret e-maildomæneblokering
        create_ip_block: Opret IP-regel
        create_unavailable_domain: Opret Utilgængeligt Domæne
        demote_user: Degradér bruger
        destroy_announcement: Slet bekendtgørelse
        destroy_custom_emoji: Slet tilpasset emoji
        destroy_domain_allow: Slet domænetilladelse
        destroy_domain_block: Slet domæneblokering
        destroy_email_domain_block: Slet e-maildomæneblokering
        destroy_instance: Udrens domæne
        destroy_ip_block: Slet IP-regel
        destroy_status: Slet indlæg
        destroy_unavailable_domain: Slet Utilgængeligt Domæne
        disable_2fa_user: Deaktivér 2FA
        disable_custom_emoji: Deaktivér tilpasset emoji
<<<<<<< HEAD
        disable_sign_in_token_auth_user: Deaktivér e-mailtokengodkendelse for bruger
        disable_user: Deaktivér bruger
        enable_custom_emoji: Aktivér tilpasset emoji
        enable_sign_in_token_auth_user: Aktivér e-mailtokengodkendelse for bruger
        enable_user: Aktivér brugeren
        memorialize_account: Gør til mindekonto
        promote_user: Promovér bruger
=======
        disable_sign_in_token_auth_user: Deaktivér e-mailtoken godkendelse for bruger
        disable_user: Deaktivér bruger
        enable_custom_emoji: Aktivér tilpasset emoji
        enable_sign_in_token_auth_user: Aktivér e-mailtoken godkendelse for bruger
        enable_user: Aktivér bruger
        memorialize_account: Memoralisér konto
        promote_user: Forfrem bruger
        reject_appeal: Afvis appel
        reject_user: Afvis bruger
>>>>>>> 8c7223f4
        remove_avatar_user: Fjern profilbillede
        reopen_report: Genåbn anmeldelse
        reset_password_user: Nulstil adgangskode
        resolve_report: Løs anmeldelse
        sensitive_account: Gennemtving sensitiv konto
        silence_account: Begræns konto
        suspend_account: Suspendér konto
        unassigned_report: Fjer anmeldelsestildeling
        unblock_email_account: Afblokér e-mailadresse
        unsensitive_account: Fjern Gennemtving sensitiv konto
        unsilence_account: Fjern kontobegrænselse
        unsuspend_account: Afsuspendér konto
        update_announcement: Opdatér bekendtgørelse
        update_custom_emoji: Opdatér tilpasset emoji
        update_domain_block: Opdatér domæneblokering
        update_status: Opdatér indlæg
      actions:
        approve_appeal_html: "%{name} godkendte moderationsafgørelsesappellen fra %{target}"
        approve_user_html: "%{name} godkendte tilmeldingen fra %{target}"
        assigned_to_self_report_html: "%{name} tildelte sig selv anmeldelsen %{target}"
        change_email_user_html: "%{name} ændrede e-mailadressen for bruger %{target}"
        confirm_user_html: "%{name} bekræftede e-mailadressen for bruger %{target}"
        create_account_warning_html: "%{name} sendte en advarsel til %{target}"
        create_announcement_html: "%{name} oprettede den nye bekendtgørelse %{target}"
        create_custom_emoji_html: "%{name} uploadede den nye emoji %{target}"
        create_domain_allow_html: "%{name} tillod federering med domænet %{target}"
        create_domain_block_html: "%{name} blokerede domænet %{target}"
        create_email_domain_block_html: "%{name} blokerede e-maildomænet %{target}"
        create_ip_block_html: "%{name} oprettede en regel for IP %{target}"
        create_unavailable_domain_html: "%{name} stoppede levering til domænet %{target}"
        demote_user_html: "%{name} degraderede brugeren %{target}"
        destroy_announcement_html: "%{name} slettede bekendtgørelsen %{target}"
        destroy_custom_emoji_html: "%{name} fjernede emojien %{target}"
        destroy_domain_allow_html: "%{name} fjernede federeringstilladelsen med domænet %{target}"
        destroy_domain_block_html: "%{name} afblokerede domænet %{target}"
        destroy_email_domain_block_html: "%{name} afblokerede e-maildomænet %{target}"
        destroy_instance_html: "%{name} udrensede domænet %{target}"
        destroy_ip_block_html: "%{name} slettede en regel for IP %{target}"
        destroy_status_html: "%{name} fjernede indlægget fra %{target}"
        destroy_unavailable_domain_html: "%{name} genoptog levering til domænet %{target}"
        disable_2fa_user_html: "%{name} deaktiverede tofaktorkravet for brugeren %{target}"
<<<<<<< HEAD
        disable_custom_emoji_html: "%{name} deaktiverede humørikonet %{target}"
        disable_sign_in_token_auth_user_html: "%{name} deaktiverede e-mailtokengodkendelse for %{target}"
        disable_user_html: "%{name} deaktiverede indlogning for brugeren %{target}"
        enable_custom_emoji_html: "%{name} aktiverede humørikonet %{target}"
        enable_sign_in_token_auth_user_html: "%{name} aktiverede e-mailtokengodkendelse for %{target}"
=======
        disable_custom_emoji_html: "%{name} deaktiverede emojien %{target}"
        disable_sign_in_token_auth_user_html: "%{name} deaktiverede e-mailtoken godkendelsen for %{target}"
        disable_user_html: "%{name} deaktiverede indlogning for brugeren %{target}"
        enable_custom_emoji_html: "%{name} aktiverede emojien %{target}"
        enable_sign_in_token_auth_user_html: "%{name} aktiverede e-mailtoken godkendelse for %{target}"
>>>>>>> 8c7223f4
        enable_user_html: "%{name} aktiverede indlogning for brugeren %{target}"
        memorialize_account_html: "%{name} gjorde %{target}s konto til en mindeside"
        promote_user_html: "%{name} forfremmede brugeren %{target}"
        reject_appeal_html: "%{name} afviste moderationsafgørelsesappellen fra %{target}"
        reject_user_html: "%{name} afviste tilmelding fra %{target}"
        remove_avatar_user_html: "%{name} fjernede %{target}s profilbillede"
        reopen_report_html: "%{name} genåbnede anmeldelsen %{target}"
        reset_password_user_html: "%{name} nulstillede adgangskoden for brugeren %{target}"
        resolve_report_html: "%{name} løste anmeldelsen %{target}"
        sensitive_account_html: "%{name} markerede %{target}s medier som sensitive"
        silence_account_html: "%{name} begrænsede %{target}s konto"
        suspend_account_html: "%{name} suspenderede %{target}s konto"
        unassigned_report_html: "%{name} fjernede tildelingen af rapporten %{target}"
        unblock_email_account_html: "%{name} afblokerede %{target}s e-mailadresse"
        unsensitive_account_html: "%{name} fjernede sensitivmarkeringen af %{target}s medier"
        unsilence_account_html: "%{name} fjernede begrænsningen af %{target}s konto"
        unsuspend_account_html: "%{name} fjernede suspenderingen af %{target}s konto"
        update_announcement_html: "%{name} opdaterede bekendtgørelsen %{target}"
        update_custom_emoji_html: "%{name} opdaterede emoji %{target}"
        update_domain_block_html: "%{name} opdaterede domæneblokeringen for %{target}"
        update_status_html: "%{name} opdaterede indlægget fra %{target}"
      deleted_status: "(slettet indlæg)"
      empty: Ingen logger fundet.
      filter_by_action: Filtrér efter handling
      filter_by_user: Filtrér efter bruger
      title: Revisionslog
    announcements:
      destroyed_msg: Bekendtgørelsen er slettet!
      edit:
        title: Redigér bekendtgørelse
      empty: Ingen bekendtgørelser fundet.
      live: Live
      new:
        create: Opret bekendtgørelse
        title: Ny bekendtgørelse
      publish: Publicér
      published_msg: Bekendtgørelsen er publiceret!
      scheduled_for: Planlagt til %{time}
      scheduled_msg: Bekendtgørelse planlagt til udgivelse!
      title: Bekendtgørelser
      unpublish: Afpublicér
      unpublished_msg: Bekendtgørelsen er afpubliceret!
      updated_msg: Bekendtgørelsen er opdateret!
    custom_emojis:
      assign_category: Tildel kategori
      by_domain: Domæne
      copied_msg: Lokal kopi af emojien oprettet
      copy: Kopiér
      copy_failed_msg: Lokal kopi af denne emoji kunne ikke oprettes
      create_new_category: Opret ny kategori
      created_msg: Emoji oprettet!
      delete: Slet
      destroyed_msg: Emoji destrueret!
      disable: Deaktivér
      disabled: Deaktiveret
      disabled_msg: Denne emoji er nu deaktiveret
      emoji: Emoji
      enable: Aktivér
      enabled: Aktiveret
      enabled_msg: Denne emoji er nu aktiv
      image_hint: PNG eller GIF op til %{size}
      list: Oplist
      listed: Oplistet
      new:
        title: Tilføj ny tilpasset emoji
      not_permitted: Ingen tilladelse til at udføre denne handling
      overwrite: Overskriv
      shortcode: Kortkode
      shortcode_hint: Mindst 2 tegn, kun alfanumeriske og understregstegn
      title: Tilpassede emojier
      uncategorized: Ukategoriseret
      unlist: Fjern fra oplistning
      unlisted: Ikke oplistet
      update_failed_msg: Kunne ikke opdatere denne emoji
      updated_msg: Emoji er opdateret!
      upload: Upload
    dashboard:
      active_users: aktive brugere
      interactions: interaktioner
      media_storage: Medielagerplads
      new_users: nye brugere
<<<<<<< HEAD
      pending_reports_html:
        one: "<strong>1</strong> afventende rapport"
        other: "<strong>%{count}</strong> afventende rapporter"
      pending_tags_html:
        one: "<strong>1</strong> afventende hashtag"
        other: "<strong>%{count}</strong> afventende hashtags"
      pending_users_html:
        one: "<strong>1</strong> afventende bruger"
        other: "<strong>%{count}</strong> afventende brugere"
      resolved_reports: anmeldelser løst
=======
      opened_reports: indberettede anmeldelser
      pending_appeals_html:
        one: "<strong>%{count}</strong> verserende anke"
        other: "<strong>%{count}</strong> verserende anker"
      pending_reports_html:
        one: "<strong>%{count}</strong> verserende anmeldelse"
        other: "<strong>%{count}</strong> verserende anmeldelser"
      pending_tags_html:
        one: "<strong>%{count}</strong> afventende hashtag"
        other: "<strong>%{count}</strong> afventende hashtags"
      pending_users_html:
        one: "<strong>%{count}</strong> afventende bruger"
        other: "<strong>%{count}</strong> afventende brugere"
      resolved_reports: løste anmeldelser
>>>>>>> 8c7223f4
      software: Software
      sources: Tilmeldingskilder
      space: Lagerpladsforbrug
      title: Betjeningspanel
      top_languages: Mest aktive sprog
      top_servers: Mest aktive servere
      website: Websted
<<<<<<< HEAD
=======
    disputes:
      appeals:
        empty: Ingen anker fundet.
        title: Anker
>>>>>>> 8c7223f4
    domain_allows:
      add_new: Tillade federering med domæne
      created_msg: Domæne er blevet tilladt for federering
      destroyed_msg: Domæne er blevet forbudt for federering
      undo: Forbyd federering med domæne
    domain_blocks:
      add_new: Tilføj ny domæneblokering
      created_msg: Domæneblokering under behandling
      destroyed_msg: Domæneblokering er blevet fjernet
      domain: Domæne
      edit: Redigér domæneblokering
      existing_domain_block_html: Der har allerede pålagt %{name} strengere begrænsninger, så dette kræver først en <a href="%{unblock_url}">afblokering</a>.
      new:
        create: Opret blokering
        hint: Domæneblokeringen vil ikke forhindre oprettelse af kontoposter i databasen, men vil retroaktivt og automatisk føje særlige moderationsmetoder til disse konti.
        severity:
          desc_html: "<strong>Tavsgørelse</strong> gør kontoens indlæg usynlige for alle, som ikke følger dem. <strong>Suspendering</strong> fjerner alt kontoindhold, medier og profildata. Brug <strong>Ingen</strong>, hvis mediefiler blot ønskes afvist."
          noop: Ingen
          silence: Tavsgøre
          suspend: Suspendere
        title: Ny domæneblokering
      obfuscate: Slør domænenavn
      obfuscate_hint: Slør delvist domænenavnet på listen, hvis annoncering af listen over domænebegrænsninger er aktiveret
      private_comment: Privat kommentar
      private_comment_hint: Kommentar om denne domænebegrænsning til intern brug for moderatorerne.
      public_comment: Offentlig kommentar
      public_comment_hint: Kommentar om denne domænebegrænsning for den brede offentlighed, hvis annoncering af listen over domænebegrænsninger er aktiveret.
      reject_media: Afvis mediefiler
      reject_media_hint: Fjerner lokalt lagrede mediefiler og afviser at download nogle fremadrettet. Irrelevant ifm. suspenderinger
      reject_reports: Afvis anmeldelser
      reject_reports_hint: Ignorér alle anmeldelser fra dette domæne. Irrelevant ifm. suspenderinger
      undo: Annullér domæneblokering
      view: Vis domæneblokering
    email_domain_blocks:
      add_new: Tilføj ny
      attempts_over_week:
        one: "%{count} tilmeldingsforsøg over den seneste uge"
        other: "%{count} tilmeldingsforsøg over den seneste uge"
      created_msg: E-maildomæne blokeret
      delete: Slet
      dns:
        types:
          mx: MX-post
      domain: Domæne
      new:
        create: Tilføj domæne
        resolve: Opløs domæne
        title: Blokér nyt e-maildomæne
      no_email_domain_block_selected: Ingen e-mailblokeringer ændret (ingen var valgt)
      resolved_dns_records_hint_html: Domænenavnet opløses til flg. MX-domæner, som i sidste ende er ansvarlige for e-mailmodtagelse. Blokering af et MX-domæne blokerer også tilmeldinger fra enhver e-mailadresse på det pågældende MX-domæne, selv hvis det synlige domænenavn er et andet. <strong>Pas på ikke ikke at blokere større e-mailudbydere.</strong>
      resolved_through_html: Opløst via %{domain}
      title: Blokerede e-maildomæner
    follow_recommendations:
      description_html: "<strong>Følg-anbefalinger hjælpe nye brugere til hurtigt at finde interessant indhold</strong>. Når en bruger ikke har interageret nok med andre til at generere personlige følg-anbefalinger, anbefales disse konti i stedet. De revurderes dagligt baseret på en blanding af konti med de flest nylige engagementer og fleste lokale følger-antal for et givet sprog."
      language: For sprog
      status: Status
      suppress: Undertryk følg-anbefaling
      suppressed: Undertrykt
      title: Følg-anbefalinger
      unsuppress: Genopret følg-anbefaling
    instances:
      availability:
        description_html:
          one: Lykkes det ikke at levere til domænet i løbet af <strong>%{count} dag</strong>, foretages ingen yderligere leveringsforsøg, medmindre en levering <em>fra</em> domænet modtages.
          other: Lykkes det ikke at levere til domænet i <strong>%{count} dage</strong>, foretages ingen yderligere leveringsforsøg, medmindre en levering <em>fra</em> domænet modtages.
        failure_threshold_reached: Fejlgrænse nået pr. %{date}.
        failures_recorded:
          one: Mislykket forsøg %{count} dag.
          other: Mislykkede forsøg på %{count} forskellige dage.
        no_failures_recorded: Ingen fejl noteret.
        title: Tilgængelighed
        warning: Seneste forsøg på at oprette forbindelse til denne server mislykkedes
      back_to_all: Alle
      back_to_limited: Begrænset
      back_to_warning: Advarsel
      by_domain: Domæne
      confirm_purge: Sikker på, at data skal slettes fra dette domæne permanent?
      content_policies:
        comment: Internt notat
        description_html: Der kan defineres indholdspolitikker, som anvendes på alle konti fra dette domæne samt alle dets underdomæner.
        policies:
          reject_media: Afvis medier
          reject_reports: Afvis anmeldelser
          silence: Begræns
          suspend: Suspendér
        policy: Politik
        reason: Offentlig årsag
        title: Indholdspolitikker
      dashboard:
        instance_accounts_dimension: Mest fulgte konti
        instance_accounts_measure: gemte konti
        instance_followers_measure: vores følgere dér
        instance_follows_measure: deres følgere dér
        instance_languages_dimension: Topsprog
        instance_media_attachments_measure: gemte medievedhæftninger
        instance_reports_measure: anmeldelser af dem
        instance_statuses_measure: gemte indlæg
      delivery:
        all: Alle
        clear: Ryd leveringsfejl
        restart: Genstart levering
        stop: Stop levering
        unavailable: Utilgængelig
      delivery_available: Levering er tilgængelig
      delivery_error_days: Leveringsfejldage
      delivery_error_hint: Er levering ikke mulig i %{count} dage, markeres den automatisk som ikke-leverbar.
      destroyed_msg: Data fra %{domain} er nu sat i kø mhp. snarlig sletning.
      empty: Ingen domæner fundet.
      known_accounts:
        one: "%{count} kendt konto"
        other: "%{count} kendte konti"
      moderation:
        all: Alle
        limited: Begrænset
        title: Moderation
      private_comment: Privat kommentar
      public_comment: Offentlig kommentar
      purge: Udrens
      purge_description_html: Antages dette domæne at være offline permanent, kan alle kontooptegnelser og tilknyttede data herfra slettes fra ens lagerplads. Dette kan tage et stykke tid.
      title: Federering
      total_blocked_by_us: Blokeret af os
      total_followed_by_them: Følges af dem
      total_followed_by_us: Følges af os
      total_reported: Anmeldelser om dem
      total_storage: Medievedhæftninger
      totals_time_period_hint_html: Nedenfor viste totaler omfatter data for alle tidsperioder.
    invites:
      deactivate_all: Deaktivér alle
      filter:
        all: Alle
        available: Tilgængelig
        expired: Udløbet
        title: Filter
      title: Invitationer
    ip_blocks:
      add_new: Opret regel
      created_msg: Ny IP-regel blev tilføjet
      delete: Slet
      expires_in:
        '1209600': 2 uger
        '15778476': 6 måneder
        '2629746': 1 måned
        '31556952': 1 år
        '86400': 1 dag
        '94670856': 3 år
      new:
        title: Opret ny IP-regel
      no_ip_block_selected: Ingen IP-regler blev ændret (ingen var valgt)
      title: IP-regler
    relationships:
      title: "%{acct}-relationer"
    relays:
      add_new: Tilføj ny videreformidler
      delete: Slet
      description_html: En <strong>federationsvidereformidler</strong> er en mellemliggende server, der udveksler store mængder offentlige indlæg mellem servere, som abonnerer på og publicerer til den. <strong>Det kan hjælpe små og mellemstore servere med at opdage indhold fra fediverset</strong>, der ellers ville kræve at lokale brugere manuelt følger andre personer på fjernservere.
      disable: Deaktivér
      disabled: Deaktiveret
      enable: Aktivér
      enable_hint: Når aktiveret, vil serveren abonnere på alle offentlige indlæg fra denne videreformidler og vil begynde at sende denne servers offentlige indlæg til den.
      enabled: Aktiveret
      inbox_url: Videreformidler-URL
      pending: Afventer videreformidlers godkendelse
      save_and_enable: Gem og aktivér
      setup: Opsæt en videreformidlerforbindelse
      signatures_not_enabled: Videreformidlere fungerer ikke korrekt, mens sikker tilstand eller begrænset federeringstilstand er aktiveret
      status: Status
      title: Videreformidlere
    report_notes:
      created_msg: Anmeldelsesnotat er oprettet!
      destroyed_msg: Anmeldelsesnotat er slettet!
      today_at: I dag %{time}
    reports:
      account:
        notes:
          one: "%{count} notat"
          other: "%{count} notater"
      action_log: Revisionslog
      action_taken_by: Handling foretaget af
      actions:
        delete_description_html: De anmeldte indlæg slettes, og en advarsel (strike) registreres mhp. eskalering ved evt. fremtidige overtrædelser fra samme konto.
        mark_as_sensitive_description_html: Medierne i det anmeldte indlæg markeres som sensitive, og en advarsel (strike) registreres mhp. eskalering ved evt. fremtidige overtrædelser fra samme konto.
        other_description_html: Se flere muligheder relateret til at adfærdshåndtering for, samt tilpasning af kommunikation til, den anmeldte konto.
        resolve_description_html: Ingen foranstaltninger træffes mod den anmeldte konto, ingen advarsel (strike) registreres og anmeldelsen lukkes.
        silence_description_html: Profilen vil kun være synlig for dem, som allerede følger den eller manuelt slå den op, hvilket markant begrænser dens rækkevidde. Kan altid omgøres.
        suspend_description_html: Profilen (inkl. alt indhold) gøres utilgængelig, indtil den til sidst slettes. Interaktion med kontoen vil være umulig. Kan fortrydes inden for 30 dage.
      actions_description_html: Afgør, hvilke foranstaltning, der skal træffes for at løse denne anmeldelse. Træffes en straffende foranstaltning mod den anmeldte konto, fremsendes en e-mailnotifikation, undtagen når kategorien <strong>Spam</strong> er valgt.
      add_to_report: Føj mere til anmeldelse
      are_you_sure: Sikker?
      assign_to_self: Tildel til mig
      assigned: Tildelt moderator
      by_target_domain: Anmeldte kontos domæne
      category: Kategori
      category_description_html: Årsagen til anmeldelsen af denne konto og/eller indhold refereres i kommunikationen med den anmeldte konto
      comment:
        none: Ingen
      comment_description_html: 'For at give mere information, skrev %{name}:'
      created_at: Anmeldt
      delete_and_resolve: Slet indlæg
      forwarded: Videresendt
      forwarded_to: Videresendt til %{domain}
      mark_as_resolved: Markér som løst
      mark_as_sensitive: Markér som sensitiv
      mark_as_unresolved: Markér som uløst
      no_one_assigned: Ingen
      notes:
        create: Tilføj notat
        create_and_resolve: Løs med notat
        create_and_unresolve: Genåbn med notat
        delete: Slet
        placeholder: Beskriv udførte foranstaltninger eller andre relevante opdateringer...
        title: Notater
      notes_description_html: Se og skriv notater til andre moderatorer og dit fremtid selv
      quick_actions_description_html: 'Træf en hurtig foranstaltning eller rul ned for at se anmeldt indhold:'
      remote_user_placeholder: fjernbrugeren fra %{instance}
      reopen: Genåbn anmeldelse
      report: 'Anmeldelse #%{id}'
      reported_account: Anmeldt konto
      reported_by: Anmeldt af
      resolved: Løst
      resolved_msg: Anmeldelse løst!
      skip_to_actions: Overspring til foranstaltninger
      status: Status
<<<<<<< HEAD
=======
      statuses: Anmeld indhold
      statuses_description_html: Krænkende indhold citeres i kommunikationen med den anmeldte konto
>>>>>>> 8c7223f4
      target_origin: Anmeldte kontos oprindelse
      title: Anmeldelser
      unassign: Fjern tildeling
      unresolved: Uløst
      updated_at: Opdateret
      view_profile: Vis profil
    rules:
      add_new: Tilføj regel
      delete: Slet
      description_html: Mens de fleste hævder at have læst og accepteret tjenestevilkårene, så læser folk normalt ikke disse, før et problem er opstået. <strong>Gør det lettere med ét blik at se din servers regler ved at opliste disse på en punktliste.</strong> Forsøg at holde individuelle regler korte og enkle, men undgå også at opdele dem i mange separate underpunkter.
      edit: Redigér regel
      empty: Ingen serverregler defineret endnu.
      title: Serverregler
    settings:
      activity_api_enabled:
        desc_html: Antal lokalt opslåede indlæg, aktive brugere samt nye tilmeldinger i ugentlige opdelinger
        title: Offentliggør samlede statistikker vedr. brugeraktivitet i API'en
      bootstrap_timeline_accounts:
        desc_html: Adskil flere brugernavne med kommaer. Disse konti vil være garanteret visning i følg-anbefalinger
        title: Anbefal disse konti til nye brugere
      contact_information:
        email: Forretningse-mail
        username: Kontaktbrugernavn
      custom_css:
        desc_html: Ændre udseendet med CSS indlæst på hver side
        title: Tilpasset CSS
      default_noindex:
        desc_html: Påvirker alle brugere, som ikke selv har ændret denne indstilling
        title: Fravælg som standard søgemaskineindekseringer for brugere
      domain_blocks:
        all: Til alle
        disabled: Til ingen
        title: Vis domæneblokeringer
        users: Til indloggede lokale brugere
      domain_blocks_rationale:
        title: Vis begrundelse
      hero:
        desc_html: Vises på forsiden. Mindst 600x100px anbefales. Hvis ikke opsat, benyttes serverminiaturebillede
        title: Heltebillede
      mascot:
        desc_html: Vises på flere sider. Mindst 293x205px anbefales. Hvis ikke opsat, benyttes standardmaskot
        title: Maskotbillede
      peers_api_enabled:
        desc_html: Domænenavne, denne server er stødt på i fediverset
        title: Udgiv liste over fundne server i API'en
      preview_sensitive_media:
        desc_html: Linkforhåndsvisninger på andre websteder vil vise et miniaturebillede, selv hvis mediet er markeret som sensitivt
        title: Vis sensitive medier i OpenGraph-forhåndsvisninger
      profile_directory:
        desc_html: Tillad brugere at blive fundet
        title: Aktivér profilmappe
      registrations:
        closed_message:
          desc_html: Vises på forside, når tilmeldingsmuligheder er lukket. HTML-tags kan bruges
          title: Lukket tilmelding-besked
        deletion:
          desc_html: Tillad enhver at slette sin konto
          title: Åbn kontosletning
        min_invite_role:
          disabled: Ingen
          title: Tillad invitationer fra
        require_invite_text:
          desc_html: Når tilmelding kræver manuel godkendelse, så gør “Hvorfor ønsker du at deltage?” tekstinput obligatorisk i stedet for valgfrit
          title: Nye brugere afkræves tilmeldingsbegrundelse
      registrations_mode:
        modes:
          approved: Tilmeldingsgodkendelse kræves
          none: Ingen kan tilmelde sig
          open: Alle kan tilmelde sig
        title: Tilmeldingstilstand
      show_known_fediverse_at_about_page:
        desc_html: Når deaktiveret, begrænses den fra indgangssiden linkede offentlige tidslinje til kun at vise lokalt indhold
        title: Medtag federeret indhold på ikke-godkendt, offentlig tidslinjeside
      show_staff_badge:
        desc_html: Vis et personale-badge på en brugerside
        title: Vis personale-badge
      site_description:
        desc_html: Introduktionsafsnit på API'en. Beskriv, hvad der gør denne Mastodonserver speciel samt alt andet vigtigt. HTML-tags kan bruges, især <code>&lt;a&gt;</code> og <code>&lt;em&gt;</code>.
        title: Serverbeskrivelse
      site_description_extended:
        desc_html: Et god placering til adfærdskodes, regler, retningslinjer mv., som gør denne server unik. HTML-tags kan bruges
        title: Tilpasset udvidet information
      site_short_description:
        desc_html: Vises på sidebjælke og metatags. Beskriv i et enkelt afsnit, hvad Mastodon er, og hvad der gør denne server speciel.
        title: Kort serverbeskrivelse
      site_terms:
        desc_html: Der kan angives egen fortrolighedspolitik, tjenestevilkår el.lign. HTML-tags kan bruges
        title: Tilpassede tjenestevilkår
      site_title: Servernavn
      thumbnail:
        desc_html: Bruges til forhåndsvisninger via OpenGraph og API. 1200x630px anbefales
        title: Serverminiaturebillede
      timeline_preview:
        desc_html: Vis link til offentlig tidslinje på indgangssiden og lad API'en tilgå den offentlige tidslinje uden godkendelse
        title: Tillad ikke-godkendt tilgang til offentlig tidslinje
      title: Webstedsindstillinger
      trendable_by_default:
        desc_html: Påvirker hashtags, som ikke tidligere er blevet nægtet
        title: Tillad hashtags at forme tendens uden forudgående revision
      trends:
        desc_html: Vis offentligt tidligere reviderede hashtags, som pt. trender
        title: Populært
    site_uploads:
      delete: Slet uploadet fil
      destroyed_msg: Websteds-upload blev slettet!
    statuses:
      back_to_account: Retur til kontoside
      back_to_report: Retur til anmeldelsesside
      batch:
        remove_from_report: Fjern fra anmeldelse
        report: Anmeldelse
      deleted: Slettet
      media:
        title: Medier
      no_status_selected: Ingen indlæg ændret (ingen valgt)
      title: Kontoindlæg
      with_media: Med medier
    strikes:
      actions:
        delete_statuses: "%{name} slettede %{target}s indlæg"
        disable: "%{name} frøs %{target}s konto"
        mark_statuses_as_sensitive: "%{name} markerede %{target}s indlæg som sensitive"
        none: "%{name} sendte en advarsel til %{target}"
        sensitive: "%{name} markerede %{target}s konto som sensitiv"
        silence: "%{name} begrænsede %{target}s konto"
        suspend: "%{name} suspenderede %{target}s konto"
      appeal_approved: Appelleret
      appeal_pending: Appel afventer
    system_checks:
      database_schema_check:
        message_html: Databasemigreringer afventer. Kør dem for at sikre den forventede adfærd fra applikationen
      elasticsearch_running_check:
        message_html: Kunne ikke oprette forbindelse til Elasticsearch. Tjek, at den kører, eller deaktivér fuldtekstsøgning
      elasticsearch_version_check:
        message_html: 'Inkompatibel Elasticsearch-version: %{value}'
        version_comparison: Elasticsearch %{running_version} kører, men %{required_version} kræves
      rules_check:
        action: Håndtér serverregler
        message_html: Ingen serverregler defineret.
      sidekiq_process_check:
        message_html: Ingen Sidekiq-proces kører for %{value}-kø(er). Gennemgå Sidekiq-opsætningen
    tags:
      review: Revisionsstatus
      updated_msg: Hashtag-indstillinger opdateret
    title: Administration
    trends:
      allow: Tillad
      approved: Godkendt
      disallow: Tillad ikke
      links:
        allow: Tillad link
        allow_provider: Tillad udgiver
        description_html: Disse er links, som pt. deles meget af konti, som serveren ser indlæg fra. Det kan hjælpe ens brugere med at finde ud af, hvad der sker i verden. Ingen links vises offentligt, før man godkender udgiveren. Man kan også tillade/afvise individuelle links.
        disallow: Tillad ikke link
        disallow_provider: Tillad ikke udgiver
        shared_by_over_week:
          one: Delt af én person den seneste uge
          other: Delt af %{count} personer den seneste uge
        title: Populære links
        usage_comparison: Delt %{today} gange i dag, sammenlignet med %{yesterday} i går
      pending_review: Afventer revision
      preview_card_providers:
        allowed: Links fra denne udgiver kan trende
        description_html: Disse er domæner, hvorfra links ofte deles på serveren. Links vil ikke trende offentligt, medmindre man har godkendt domænet for linket. Godkendelse/afvisning indbefatter underdomæner.
        rejected: Links fra denne udgiver vil ikke trende
        title: Udgivere
      rejected: Afvist
      statuses:
        allow: Tillad indlæg
        allow_account: Tillad forfatter
        description_html: Disse er indlæg, serveren kender til, som pt. deles og favoritmarkeres meget. Det kan hjælpe nye og tilbagevendende brugere til at finde flere personer at følge. Ingen indlæg vises offentligt, før man godkender forfatteren, samt denne tillader sin konto at blive foreslået andre. Man kan også tillade/afvise individuelle indlæg.
        disallow: Tillad ikke indlæg
        disallow_account: Tillad ikke forfatter
        not_discoverable: Forfatteren har ikke valgt at kunne findes
        shared_by:
          one: Delt eller favoritmarkeret én gang
          other: Delt eller favoritmarkeret %{friendly_count} gange
        title: Populære opslag
      tags:
        current_score: Aktuel score %{score}
        dashboard:
          tag_accounts_measure: unikke anvendelser
          tag_languages_dimension: Topsprog
          tag_servers_dimension: Topservere
          tag_servers_measure: forskellige servere
          tag_uses_measure: anvendelser i alt
        description_html: Disse er hashtags, som pt. vises i en masse indlæg, som serveren ser. Det kan hjælpe brugerne til at finde ud af, hvad folk taler mest om pt. Ingen hashtags vises offentligt, før man godkender dem.
        listable: Kan foreslås
        not_listable: Foreslås ikke
        not_trendable: Vises ikke under tendenser
        not_usable: Kan ikke anvendes
        peaked_on_and_decaying: Toppede pr. %{date}, nu for nedadgående
        title: Populære hashtags
        trendable: Kan vises under tendenser
        trending_rank: 'Populær #%{rank}'
        usable: Kan anvendes
        usage_comparison: Anvendt %{today} gange i dag, sammenlignet med %{yesterday} i går
        used_by_over_week:
          one: Brugt af én person den seneste uge
          other: Brugt af %{count} personer den seneste uge
      title: Trends
    warning_presets:
      add_new: Tilføj ny
      delete: Slet
      edit_preset: Redigér advarselsforvalg
      empty: Ingen advarselsforvalg defineret endnu.
      title: Håndtérr advarselsforvalg
  admin_mailer:
    new_appeal:
      actions:
        delete_statuses: for sletning af vedkommendes indlæg
        disable: for frysning af vedkommendes konto
        none: en advarsel
        sensitive: for markering af vedkommendes konto som sensitiv
        silence: for begrænsning af vedkommendes konto
        suspend: for suspendering af vedkommendes konto
      body: "%{target} appellerer en moderationsbeslutning fra %{action_taken_by} pr. %{date} om at %{type}. Vedkommende skrev:"
      next_steps: Appellen kan godkendes for at fortryde moderationsbeslutningen eller den ignoreres.
      subject: "%{username} appellerer en moderationsbeslutning for %{instance}"
    new_pending_account:
      body: Detaljerne for den nye konto fremgår nedenfor. Du kan godkende eller afvise denne ansøgning.
      subject: Ny konto til gennemgang på %{instance} (%{username})
    new_report:
      body: "%{reporter} har anmeldt %{target}"
      body_remote: Nogen fra %{domain} har anmeldt %{target}
      subject: Ny anmeldelse for %{instance} (#%{id})
    new_trends:
      body: 'Flg. emner kræver revision, inden de kan vises offentligt:'
      new_trending_links:
        no_approved_links: Der er i pt. ingen godkendte populære links.
        requirements: 'Enhver af disse kandidater vil kunne overgå #%{rank} godkendte populære link, der med en score på %{lowest_link_score} pt. er "%{lowest_link_title}".'
        title: Populære links
      new_trending_statuses:
        no_approved_statuses: Der er i pt. ingen godkendte populære opslag.
        requirements: 'Enhver af disse kandidater vil kunne overgå #%{rank} godkendte populære opslag, der med en score på %{lowest_status_score} pt. er %{lowest_status_url}.'
        title: Populære opslag
      new_trending_tags:
        no_approved_tags: Der er pt. ingen godkendte populære hashtags.
        requirements: 'Enhver af disse kandidater vil kunne overgå #%{rank} godkendte populære hastag, der med en score på #%{lowest_tag_score} pt. er %{lowest_tag_name}.'
        title: Populære hashtags
      subject: Nye tendenser klar til revision på %{instance}
  aliases:
    add_new: Opret alias
    created_msg: Nyt alias oprettet. Du kan nu påbegynde flytningen fra den gamle konto.
    deleted_msg: Alias fjernet. Flytning fra dén konto til denne vil ikke længere være muligt.
    empty: Du har ingen aliasser.
    hint_html: Ønsker du at flytte fra en anden konto til denne, kan du hér oprette det alias, der kræves, for at du kan fortsætte med at flytte følgere fra den gamle konto til denne. Denne handling er i sig selv <strong>harmløs og reversibel</strong>. <strong>Kontomigreringen påbegyndes fra den gamle konto</strong>.
    remove: Fjern aliaslinkning
  appearance:
    advanced_web_interface: Avanceret webgrænseflade
    advanced_web_interface_hint: 'Ønsker du udnytte hele skærmbredden, lader den avancerede webgrænseflade dig opsætte mange forskellige kolonner for at se så meget information på samme tid som ønsket: Hjem, notifikationer, federeret tidslinje, et hvilket som helst antal lister og hashtags.'
    animations_and_accessibility: Animationer og tilgængelighed
    confirmation_dialogs: Bekræftelsesdialoger
    discovery: Opdagelse
    localization:
      body: Mastodon oversættes af frivillige.
      guide_link: https://da.crowdin.com/project/mastodon
      guide_link_text: Alle kan bidrage.
    sensitive_content: Sensitivt indhold
    toot_layout: Indlægslayout
  application_mailer:
    notification_preferences: Skift e-mailpræferencer
    salutation: "%{name}"
    settings: 'Skift e-mailpræferencer: %{link}'
    view: 'Vis:'
    view_profile: Vis profil
    view_status: Vis status
  applications:
    created: Applikation oprettet
    destroyed: Applikation slettet
    invalid_url: Den angivne URL er ugyldig
    regenerate_token: Regenerér adgangstoken
    token_regenerated: Adgangstoken regenereret
    warning: Vær meget påpasselig med disse data. Del dem aldrig med nogen!
    your_token: Dit adgangstoken
  auth:
    apply_for_account: Anmod om en invitation
    change_password: Adgangskode
    checkbox_agreement_html: Jeg accepterer <a href="%{rules_path}" target="_blank">serverreglerne</a> og <a href="%{terms_path}" target="_blank">tjenestevilkårene</a>
    checkbox_agreement_without_rules_html: Jeg accepterer <a href="%{terms_path}" target="_blank">tjenestevilkårene</a>
    delete_account: Slet konto
    delete_account_html: Ønsker du at slette din konto, kan du <a href="%{path}">gøre dette hér</a>. Du vil blive bedt om bekræftelse.
    description:
      prefix_invited_by_user: "@%{name} inviterer dig til at deltage på denne Mastodon-server!"
      prefix_sign_up: Tilmeld dig Mastodon i dag!
      suffix: Du vil med en konto kunne følge personer, indsende opdateringer og udveksle beskeder med brugere fra enhver Mastodon-server, og meget mere!
    didnt_get_confirmation: Ikke modtaget nogle bekræftelsesinstruktioner?
    dont_have_your_security_key: Har ikke din sikkerhedsnøgle?
    forgot_password: Glemt din adgangskode?
    invalid_reset_password_token: Adgangskodenulstillingstoken ugyldigt eller udløbet. Anmod om et nyt.
    link_to_otp: Angiv en tofaktorkode fra din mobil, eller en gendannelseskode
    link_to_webauth: Brug din sikkerhedsnøgleenhed
    log_in_with: Log ind med
    login: Log ind
    logout: Log ud
    migrate_account: Flyt til en anden konto
    migrate_account_html: Ønsker du at omdirigere denne konto til en anden, kan du <a href="%{path}">opsætte dette hér</a>.
    or_log_in_with: Eller log ind med
    providers:
      cas: CAS
      saml: SAML
    register: Opret dig
    registration_closed: "%{instance} accepterer ikke nye medlemmer"
    resend_confirmation: Gensend bekræftelsesinstruktioner
    reset_password: Nulstil adgangskode
    security: Sikkerhed
    set_new_password: Opsæt ny adgangskode
    setup:
      email_below_hint_html: Er nedenstående e-mailadresse forkert, kan du rette den hér og modtage en ny bekræftelses-e-mail.
      email_settings_hint_html: Bekræftelsese-mailen er sendt til %{email}. Er denne e-mailadresse forkert, kan du rette den via kontoindstillingerne.
      title: Opsætning
    status:
      account_status: Kontostatus
      confirming: Afventer færdiggørelse af e-mailbekræftelse.
      functional: Din konto er fuldt funktionel.
      pending: Din ansøgning afventer gennemgang af vores medarbejdere. Dette kan tage noget tid. Du modtager en e-mail, hvis din ansøgning godkendes.
      redirecting_to: Din konto er inaktiv, da den pt. er omdirigerer til %{acct}.
      view_strikes: Se tidligere anmeldelser af din konto
    too_fast: Formularen indsendt for hurtigt, forsøg igen.
    trouble_logging_in: Indlogningsproblemer?
    use_security_key: Brug sikkerhedsnøgle
  authorize_follow:
    already_following: Du følger allerede denne konto
    already_requested: Du har allerede sendt en følgeanmodning til den konto
    error: Desværre opstod en fejl under søgning af fjernkontoen
    follow: Følg
    follow_request: 'Du har sendt en følgeanmodning til:'
    following: 'Accepteret! Du følger nu:'
    post_follow:
      close: Du kan også bare lukke dette vindue.
      return: Vis brugerens profil
      web: Gå til web
    title: Følg %{acct}
  challenge:
    confirm: Fortsæt
    hint_html: "<strong>Tip:</strong> Du bliver ikke anmodet om din adgangskode igen den næste time."
    invalid_password: Ugyldig adgangskode
    prompt: Bekræft adgangskode for at fortsætte
  crypto:
    errors:
      invalid_key: er ikke en gyldig Ed25519- eller Curve25519-nøgle
      invalid_signature: er ikke en gylidig Ed25519-signatur
  date:
    formats:
      default: "%b %d, %Y"
      with_month_name: "%B %d, %Y"
  datetime:
    distance_in_words:
      about_x_hours: "%{count}t"
      about_x_months: "%{count} md"
      about_x_years: "%{count} år"
      almost_x_years: "%{count} år"
      half_a_minute: Netop nu
      less_than_x_minutes: "%{count} m"
      less_than_x_seconds: Netop nu
      over_x_years: "%{count} år"
      x_days: "%{count} d"
      x_minutes: "%{count} m"
      x_months: "%{count} md"
      x_seconds: "%{count} s"
  deletes:
    challenge_not_passed: De angivne oplysninger er forkerte
    confirm_password: Angiv din nuværende adgangskode for at bekræfte din identitet
    confirm_username: Angiv dit brugernavn for at bekræfte proceduren
    proceed: Slet konto
    success_msg: Din konto er nu slettet
    warning:
      before: 'Inder der fortsættes, læs venligst disse notater omhyggeligt:'
      caches: Indhold, cachelagret af andre servere, kan fortsat eksistere
      data_removal: Dine indlæg og andre data fjernes permanent
      email_change_html: Du kan <a href="%{path}">skifte e-mailadresse</a> uden at slette din konto
      email_contact_html: Hvis det stadig ikke ankommer, kan du sende en e-mail til <a href="mailto:%{email}">%{email}</a> for hjælp
      email_reconfirmation_html: Modtager du ikke bekræftelsese-mailen, kan du <a href="%{path}">anmode om en ny</a>
      irreversible: Du vil ikke kunne gendanne/genaktivere din konto
      more_details_html: For yderligere oplysningerer, tjek <a href="%{terms_path}">fortrolighedspolitikken</a>.
      username_available: Dit brugernavn vil blive tilgængeligt igen
      username_unavailable: Dit brugernavn vil forblive utilgængeligt
  directories:
    directory: Profilliste
    explanation: Find brugere baseret på deres interesser
    explore_mastodon: Uforsk %{title}
  disputes:
    strikes:
      action_taken: Handling foretaget
      appeal: Appel
      appeal_rejected: Appellen er afvist
      appeal_submitted_at: Appel indgivet
      appealed_msg: Din appel er indgivet. Godkendes den, underrettes du.
      appeals:
        submit: Indgiv appel
      associated_report: Tilknyttet anmeldelse
      created_at: Dateret
      description_html: Disse er implementerede handlinger for din konto, samt advarsler tilsendt dig af %{instance}-personalet.
      recipient: Adresseret til
      status: 'Indlæg #%{id}'
      status_removed: Indlæg allerede fjernet fra system
      title: "%{action} pr. %{date}"
      title_actions:
        delete_statuses: Indlægsfjernelse
        disable: Kontofrysning
        none: Advarsel
        silence: Kontobegrænsning
        suspend: Kontosuspendering
      your_appeal_approved: Din appel er godkendt
      your_appeal_pending: Du har indgivet en appel
      your_appeal_rejected: Din appel er afvist
  domain_validator:
    invalid_domain: er ikke et gyldigt domænenavn
  errors:
    '400': Din indsendte anmodning er ugyldig eller fejlbehæftet.
    '403': Du har ikke tilladelse til at se denne side.
    '404': Den side du leder efter findes ikke.
    '406': Denne side er ikke tilgængelig i det anmodede format.
    '410': Den side, du leder efter, findes ikke længere.
    '422':
      content: Sikkerhedsbekræftelse mislykkedes. Blokeres cookies?
      title: Sikkerhedsbekræftelse mislykkedes
    '429': For mange anmodninger
    '500':
      content: Beklager, noget gik galt hos os.
      title: Denne side er forkert
    '503': Siden kunne ikke vises grundet en midlertidig serverfejl.
    noscript_html: For brug af Mastodon-webapplikationen, så aktivér JavaScript. Alternativt, prøv en af disse <a href="%{apps_path}">apps</a> til Mastodon til din platform.
  existing_username_validator:
    not_found: kunne ikke finde en lokal bruger med dette brugenavn
    not_found_multiple: kunne ikke finde %{usernames}
  exports:
    archive_takeout:
      date: Dato
      download: Download dit arkiv
      hint_html: Du kan anmode om et arkiv af dine <strong>trut og oplagt medie</strong>. Den eksporterede data vil være i ActivityPub formattet, læseligt af enhvert kompatibelt program. Du kan anmode om et arkiv én gang om ugen.
      in_progress: Kompilerer dit arkiv...
      request: Anmod om dit arkiv
      size: Størrelse
    blocks: Du blokerer
    bookmarks: Bogmærker
    csv: CSV
    domain_blocks: Domæneblokeringer
    lists: Lister
    mutes: Du tavsgør
    storage: Medielagerplads
  featured_tags:
    add_new: Tilføj nyt
    errors:
      limit: Du har allerede fremhævet det maksimale antal hashtags
    hint_html: "<strong>Hvad er fremhævede hashtags?</strong> De vises i en fremtrædende position på din offentlige profil og giver folk mulighed for at gennemse dine offentlige indlæg specifikt under disse hashtags. De er et fantastisk værktøj til at holde styr på kreative værker eller langsigtede projekter."
  filters:
    contexts:
      account: Profiler
      home: Hjemmetidslinje
      notifications: Notifikationer
      public: Offentlig tidslinje
      thread: Konversationer
    edit:
      title: Redigere filter
    errors:
      invalid_context: Ingen eller ugyldig kontekst angivet
      invalid_irreversible: Uigenkaldelig filtrering virker kun med hjemme- eller notifikationskontekster
    index:
      delete: Slet
      empty: Du har ingen filtre.
      title: Filtre
    new:
      title: Tilføj nyt filter
  footer:
    developers: Udviklere
    more: Mere…
    resources: Ressourcer
    trending_now: Trender lige nu
  generic:
    all: Alle
    changes_saved_msg: Ændringerne er gemt!
    copy: Kopier
    delete: Slet
    none: Intet
    order_by: Sortér efter
    save_changes: Gem ændringer
    today: i dag
    validation_errors:
      one: Noget er ikke er helt i vinkel! Tjek fejlen nedenfor
      other: Noget er ikke er helt i vinkel! Tjek de %{count} fejl nedenfor
  html_validator:
    invalid_markup: 'indeholder ugyldig HTML-markup: %{error}'
  imports:
    errors:
      over_rows_processing_limit: indeholder mere end %{count} rækker
    modes:
      merge: Sammenflet
      merge_long: Bibehold eksisterende poster og tilføj nye
      overwrite: Overskriv
      overwrite_long: Erstat aktuelle poster med de nye
    preface: Du kan importere data, du har eksporteret fra en anden server, såsom en liste over folk du følger eller blokerer.
    success: Dine data er uploadet og vil blive behandlet hurtigst muligt
    types:
      blocking: Blokeringsliste
      bookmarks: Bogmærker
      domain_blocking: Domæneblokeringsliste
      following: Følgningsliste
      muting: Tavsgørelsesliste
    upload: Upload
  in_memoriam_html: Til minde om.
  invites:
    delete: Deaktivér
    expired: Udløbet
    expires_in:
      '1800': 30 minutter
      '21600': 6 timer
      '3600': 1 time
      '43200': 12 timer
      '604800': 1 uge
      '86400': 1 dag
    expires_in_prompt: Aldrig
    generate: Generér invitationslink
    invited_by: 'Du blev inviteret af:'
    max_uses:
      one: 1 benyttelse
      other: "%{count} benyttelser"
    max_uses_prompt: Ubegrænset
    prompt: Generér og del links med andre for at give dem adgang til denne server
    table:
      expires_at: Udløber
      uses: Benyttelser
    title: Invitere personer
  lists:
    errors:
      limit: Maks. listeantal nået
  login_activities:
    authentication_methods:
      otp: tofaktorgodkendelses-app
      password: adgangskode
      sign_in_token: e-mailsikkerhedskode
      webauthn: sikkerhedsnøgler
    description_html: Bliver der observeret ukendt aktivitet, så overvej at skifte adgangskode samt aktivere tofaktorgodkendelse.
    empty: Ingen tilgængelig godkendelseshistorik
    failed_sign_in_html: Mislykket indlogning med %{method} fra %{ip} (%{browser})
    successful_sign_in_html: Gennemført indlogning med %{method} fra %{ip} (%{browser})
    title: Godkendelseshistorik
  media_attachments:
    validations:
      images_and_video: En video kan ikke vedhæftes et indlæg med billedindhold
      not_ready: Filer under behandling kan ikke vedhæftes. Forsøg igen senere!
      too_many: Maks. 4 filer kan vedhæftes
  migrations:
    acct: Flyttet til
    cancel: Afbryd omdirigering
    cancel_explanation: Afbrydelse af omdirigeringen vil genaktivere din nuværende konto, men bringer ikke følgerne tilbage, som er blevet flyttet til den anden konto.
    cancelled_msg: Omdirigeringen afbrudt.
    errors:
      already_moved: er den samme konto, som du allerede er flyttet til
      missing_also_known_as: er ikke et alias for denne konto
      move_to_self: må ikke være den nuværende konto
      not_found: kunne ikke findes
      on_cooldown: Du er på nedkøling
    followers_count: Følgere på flytningstidspunktet
    incoming_migrations: Flytter fra en anden konto
    incoming_migrations_html: For at flytte fra en anden konto til denne skal der først <a href="%{path}">oprettes et kontoalias</a>.
    moved_msg: Din konto omdirigeres nu til %{acct} og dine følgere overflyttes.
    not_redirecting: Din konto omdirigerer pt. ikke til nogen anden konto.
    on_cooldown: Du har for nylig migreret din konto. Denne funktion tilgængeliggøres igen om %{count} dage.
    past_migrations: Tidligere migreringer
    proceed_with_move: Flyt følgere
    redirected_msg: Din konto omdirigerer nu til %{acct}.
    redirecting_to: Din konto omdirigerer til %{acct}.
    set_redirect: Opsæt omdirigering
    warning:
      backreference_required: Den nye konto skal først opsættes til at tilbage-referere til denne
      before: 'Inder der fortsættes, læs venligst disse notater omhyggeligt:'
      cooldown: Efter flytningen er der en venteperiode, hvor kontoen ikke kan flyttes igen
      disabled_account: Efterfølgende er din nuværende konto ikke fuldt funktionsdygtig, der er dog adgang til dataeksport samt genaktivering.
      followers: Denne handling vil flytte alle følgere fra den aktuelle konto til den nye ditto
      only_redirect_html: Alternativt kan du <a href="%{path}">oprette en omdirigering for din profil alene</a>.
      other_data: Ingen øvrige data flyttes automatisk
      redirect: Din nuværende kontoprofil opdateres med en omdirigeringsnotits og ekskluderes fra søgninger
  moderation:
    title: Moderatering
  move_handler:
    carry_blocks_over_text: Denne bruger er flyttet fra %{acct}, som du har haft blokeret.
    carry_mutes_over_text: Denne bruger er flyttet fra %{acct}, som du har haft tavsgjort.
    copy_account_note_text: 'Denne bruger er flyttet fra %{acct}, hvor dine tidligere noter om dem var:'
  notification_mailer:
    admin:
      sign_up:
        subject: "%{name} tilmeldte sig"
    digest:
      action: Se alle notifikationer
      body: Her er en kort oversigt over de beskeder, som er misset siden dit seneste besøg %{since}
      mention: "%{name} nævnte dig i:"
      new_followers_summary:
        one: Under dit fravær har du har også fået en ny følger! Sådan!
        other: Under dit fravær har du har også fået %{count} nye følgere! Sådan!
      subject:
        one: "1 ny notifikation siden senest besøg \U0001F418"
        other: "%{count} nye notifikationer siden senest besøg \U0001F418"
      title: I dit fravær...
    favourite:
      body: "%{name} favoritmarkerede dit indlæg:"
      subject: "%{name} favoritmarkerede dit indlæg"
      title: Ny favorit
    follow:
      body: "%{name} følger dig nu!"
      subject: "%{name} følger dig nu"
      title: Ny følger
    follow_request:
      action: Håndtér følgeanmodninger
      body: "%{name} har anmodet om at følge dig"
      subject: 'Afventende følger: %{name}'
      title: Ny følgeanmodning
    mention:
      action: Besvar
      body: 'Du blev nævnt af %{name} i:'
      subject: Du blev nævnt af %{name}
      title: Ny omtale
    poll:
      subject: En afstemning fra %{name} er afsluttet
    reblog:
      body: 'Dit indlæg blev boostet af %{name}:'
      subject: "%{name} boostede dit indlæg"
      title: Nyt boost
    status:
      subject: "%{name} har netop postet"
    update:
      subject: "%{name} redigerede et indlæg"
  notifications:
    email_events: Begivenheder for e-mailnotifikationer
    email_events_hint: 'Vælg begivenheder, for hvilke notifikationer skal modtages:'
    other_settings: Andre notifikationsindstillinger
  number:
    human:
      decimal_units:
        format: "%n%u"
        units:
          billion: mia.
          million: mio.
          quadrillion: kvd.
          thousand: T
          trillion: tri.
  otp_authentication:
    code_hint: Angiv koden genereret af godkendelses-appen for at bekræfte
    description_html: Aktiveres <strong>tofaktorgodkendelse</strong> vha. af en godkendelses-app, vil man skulle benytte sin mobil, der genererer det token, der skal angives ved indlogning.
    enable: Aktivér
    instructions_html: "<strong>Skan denne QR-kode i Google Autehnticator eller en lign. TOTP-app på mobilen</strong>. Fremadrettet vil appen generere de tokens, som vil skulle angives ifm. indlogning."
    manual_instructions: 'Kan QR-koden ikke skannes, så man er nødt til manuelt at angive den, er her en simplel tekst-hemmelighed:'
    setup: Opsæt
    wrong_code: Den angivne kode er ugyldig! Er server- og enhedsklokkeslæt korrekte?
  pagination:
    newer: Nyere
    next: Næste
    older: Ældre
    prev: Foregående
    truncate: "&hellip;"
  polls:
    errors:
      already_voted: Du har allerede stemt i denne afstemning
      duplicate_options: indeholder dubletvalg
      duration_too_long: er for lang en varighed
      duration_too_short: er for kort en varighed
      expired: Afstemningen er allerede afsluttet
      invalid_choice: Den valgte stemmemulighed findes ikke
      over_character_limit: må maks. udgøre %{max} tegn hver
      too_few_options: skal have flere end ét valg
      too_many_options: for mange svar (maks. %{max})
  preferences:
    other: Andet
    posting_defaults: Standarder for indlæg
    public_timelines: Offentlige tidslinjer
  reactions:
    errors:
      limit_reached: Grænse for forskellige reaktioner nået
      unrecognized_emoji: er ikke en genkendt emoji
  relationships:
    activity: Kontoaktivitet
    dormant: I dvale
    follow_selected_followers: Følg valgte følgere
    followers: Følgere
    following: Følger
    invited: Inviteret
    last_active: Senest aktiv
    most_recent: Seneste
    moved: Flyttet
    mutual: Fælles
    primary: Primær
    relationship: Relation
    remove_selected_domains: Fjern alle følgere fra de valgte domæner
    remove_selected_followers: Fjern valgte følgere
    remove_selected_follows: Følg ikke længere valgte brugere
    status: Kontostatus
  remote_follow:
    acct: Angiv det brugernavn@domæne, hvorfra du vil ageres
    missing_resource: Nødvendige omdirigerings-URL til kontoen ikke fundet
    no_account_html: Har ingen konto? Der kan <a href='%{sign_up_path}' target='_blank'>oprettes én hér</a>
    proceed: Fortsæt for at følge
    prompt: 'Du er ved at følge:'
    reason_html: "<strong>Hvorfor er dette trin nødvendigt?</strong> <code>%{instance}</code> er måske ikke den server, hvorpå man er registreret, så man skal først omdirigeres til sin hjemmeserver."
  remote_interaction:
    favourite:
      proceed: Fortsæt for at favoritmarkere
      prompt: 'Favoritmarkere dette indlæg:'
    reblog:
      proceed: Fortsæt for at booste
      prompt: 'Booste dette indlæg:'
    reply:
      proceed: Fortsæt for at besvare
      prompt: 'Besvare dette indlæg:'
  reports:
    errors:
      invalid_rules: refererer ikke til gyldige regler
  scheduled_statuses:
    over_daily_limit: Den daglige grænse på %{limit} planlagte indlæg er nået
    over_total_limit: Grænsen på %{limit} planlagte indlæg er nået
    too_soon: Den planlagte dato skal være i fremtiden
  sessions:
    activity: Seneste aktivitet
    browser: Browser
    browsers:
      alipay: Alipay
      blackberry: Blackberry
      chrome: Chrome
      edge: Microsoft Edge
      electron: Electron
      firefox: Firefox
      generic: Ukendt browser
      ie: IE
      micro_messenger: MicroMessenger
      nokia: Nokia S40 Ovi Browser
      opera: Opera
      otter: Otter
      phantom_js: PhantomJS
      qq: QQ Browser
      safari: Safari
      uc_browser: UCbrowser
      weibo: Weibo
    current_session: Aktuelle session
    description: "%{browser} på %{platform}"
    explanation: Disse webbrowsere er pt. logget ind på din Mastodon-konto.
    ip: IP
    platforms:
      adobe_air: Adobe Air
      android: Android
      blackberry: Blackberry
      chrome_os: Chrome OS
      firefox_os: Firefox OS
      ios: iOS
      linux: Linux
      mac: macOS
      other: ukendt platform
      windows: Windows
      windows_mobile: Windows Mobile
      windows_phone: Windows Phone
    revoke: Tilbagekald
    revoke_success: Session tilbagekaldt
    title: Sessioner
<<<<<<< HEAD
    view_authentication_history: Vis godkendelseshistorik for din konto
=======
    view_authentication_history: Vis godkendelseshistorik for kontoen
>>>>>>> 8c7223f4
  settings:
    account: Konto
    account_settings: Kontoindstillinger
    aliases: Kontoaliaser
    appearance: Udseende
    authorized_apps: Godkendte apps
    back: Retur til Mastodon
    delete: Kontosletning
    development: Udvikling
    edit_profile: Redigér profil
    export: Dataeksport
    featured_tags: Udvalgte hashtags
    import: Import
    import_and_export: Import og eksport
    migrate: Kontomigrering
    notifications: Notifikationer
    preferences: Præferencer
    profile: Profil
    relationships: Følger og følgere
<<<<<<< HEAD
    statuses_cleanup: Automatiseret indlægssletning
=======
    statuses_cleanup: Auto-indlægssletning
    strikes: Moderationsadvarsler
>>>>>>> 8c7223f4
    two_factor_authentication: Tofaktorgodkendelse
    webauthn_authentication: Sikkerhedsnøgler
  statuses:
    attached:
      audio:
        one: "%{count} lyd"
        other: "%{count} lyd"
      description: 'Vedhæftet: %{attached}'
      image:
        one: "%{count} billede"
        other: "%{count} billeder"
      video:
        one: "%{count} video"
        other: "%{count} videoer"
    boosted_from_html: Boostet fra %{acct_link}
    content_warning: 'Indholdsadvarsel: %{warning}'
    default_language: Samme som UI-sproget
    disallowed_hashtags:
      one: 'indeholdte et ikke tilladt hashtag: %{tags}'
      other: 'indeholdte de ikke tilladte hashtags: %{tags}'
    edited_at_html: Redigeret %{date}
    errors:
      in_reply_not_found: Indlægget, der forsøges besvaret, ser ikke ud til at eksistere.
    open_in_web: Åbn i webbrowser
    over_character_limit: grænsen på %{max} tegn overskredet
    pin_errors:
      direct: Indlæg, som kun kan ses af nævnte brugere, kan ikke fastgøres
      limit: Maksimalt antal indlæg allerede fastgjort
      ownership: Andres indlæg kan ikke fastgøres
      reblog: Et boost kan ikke fastgøres
    poll:
      total_people:
        one: "%{count} person"
        other: "%{count} personer"
      total_votes:
        one: "%{count} stemme"
        other: "%{count} stemmer"
      vote: Stem
    show_more: Vis flere
    show_newer: Vis nyere
    show_older: Vis ældre
    show_thread: Vis tråd
    sign_in_to_participate: Log ind for at deltage i konversationen
    title: '%{name}: "%{quote}"'
    visibilities:
      direct: Direkte
      private: Kun følgere
      private_long: Vis kun til følgere
      public: Offentlig
      public_long: Kan ses af alle
      unlisted: Ulistet
<<<<<<< HEAD
      unlisted_long: Alle kan se, men er ikke listet på offentlige tidslinjer
=======
      unlisted_long: Kan ses af alle, men listes på offentlige tidslinjer
>>>>>>> 8c7223f4
  statuses_cleanup:
    enabled: Slet automatisk gamle indlæg
    enabled_hint: Sletter automatisk dine indlæg, når disse når en bestemt alder, medmindre de matcher en af undtagelserne nedenfor
    exceptions: Undtagelser
<<<<<<< HEAD
    explanation: Sletning af indlæg er en ressourcekrævende operation, hvorfor dette sker gradvist over tid, når serveren ellers ikke er optaget. Dine indlæg kan derfor blive slettet nogen tid efter, at de har passeret aldersgrænsen.
    ignore_favs: Ignorér favoritter
    ignore_reblogs: Ignorér boosts
    interaction_exceptions: Undtagelser baseret på interaktioner
    interaction_exceptions_explanation: Bemærk, at der ikke er nogen garanti for at indlæg slettes, hvis de går under favorit- eller boost-tærsklerne efter at have været gået over dem.
    keep_direct: Behold direkte besked
    keep_direct_hint: Slet ingen af dine direkte beskeder
=======
    explanation: Sletning af indlæg er en ressourcekrævende operation, hvorfor dette sker gradvist over tid, når serveren ellers ikke er optaget. Indlæg kan derfor blive slettet efter, at de reelt har passeret aldersgrænsen.
    ignore_favs: Ignorér favoritter
    ignore_reblogs: Ignorér boosts
    interaction_exceptions: Undtagelser baseret på interaktioner
    interaction_exceptions_explanation: Bemærk, at det ikke garanteres, at indlæg slettes, hvis de når under favorit- eller boost-tærsklerne efter én gang at været nået over dem.
    keep_direct: Behold direkte besked
    keep_direct_hint: Sletter ingen af dine direkte beskeder
>>>>>>> 8c7223f4
    keep_media: Behold indlæg med medievedhæftninger
    keep_media_hint: Sletter ingen af dine indlæg med medievedhæftninger
    keep_pinned: Behold fastgjorte indlæg
    keep_pinned_hint: Sletter ingen af dine fastgjorte indlæg
    keep_polls: Behold afstemninger
    keep_polls_hint: Sletter ingen af dine afstemninger
<<<<<<< HEAD
    keep_self_bookmark: Behold dine bogmærker
    keep_self_bookmark_hint: Sletter ikke egne indlæg, såfremt de er bogmærket
    keep_self_fav: Behold indlæg du har foretrukket
    keep_self_fav_hint: Sletter ikke egne indlæg, såfremt de er foretrukket
=======
    keep_self_bookmark: Behold bogmærkede indlæg
    keep_self_bookmark_hint: Sletter ikke egne indlæg, såfremt de er bogmærket
    keep_self_fav: Behold favoritmarkerede indlæg
    keep_self_fav_hint: Sletter ikke egne indlæg, såfremt de er favoritmarkeret
>>>>>>> 8c7223f4
    min_age:
      '1209600': 2 uger
      '15778476': 6 måneder
      '2629746': 1 måned
      '31556952': 1 år
      '5259492': 2 måneder
<<<<<<< HEAD
      '63113904': 2 år
      '7889238': 3 måneder
    min_age_label: Alderstærskel
    min_favs: Behold indlæg foretrukket mere end
    min_favs_hint: Sletter ingen af dine indlæg, som har modtaget flere end dette antal favoriseringer. Lad stå tomt for at slette indlæg uanset favoriseringsantal
    min_reblogs: Behold indlæg boostet flere end
    min_reblogs_hint: Sletter ingen af dine indlæg, som er blevet boostet flere end dette antal gange. Lad stå tomt for at slette indlæg uanset deres boosts-antal
=======
      '604800': 1 uge
      '63113904': 2 år
      '7889238': 3 måneder
    min_age_label: Alderstærskel
    min_favs: Behold indlæg favoritmarkeret mindst
    min_favs_hint: Sletter ingen egne indlæg, som har modtaget minimum dette antal favoritmarkeringer. Lad stå tomt for at ignorere denne tærskel under sletning
    min_reblogs: Behold indlæg boostet mindst
    min_reblogs_hint: Sletter ingen egne indlæg, som er boostet flere end dette antal gange. Lad stå tomt for at ignorere denne tærskel under sletning
>>>>>>> 8c7223f4
  stream_entries:
    pinned: Fastgjort indlæg
    reblogged: boostet
    sensitive_content: Sensitivt indhold
  tags:
    does_not_match_previous_name: matcher ikke det foregående navn
  terms:
    body_html: "<p><h2>Fortrolighedspolitik</h2> \n<h3 id=\"collect\">Hvilke oplysninger indsamler vi?</h3> \n\n<ul>\n  <li><em>Grundlæggende kontooplysninger</em>: Opretter du dig på denne server, kan du blive bedt om at angive brugernavn, e-mailadresse og adgangskode. Du kan også angive yderligere profiloplysninger, såsom visningsnavn og biografi, samt uploade et profil- og overskriftsbillede. Brugernavn, visningsnavn, biografi, profil- og overskriftsbilleder vises altid offentligt.</li> \n  <li> <em>Indlæg, følgning og andre offentlige oplysninger</em>: Listen over personer, du følger, er offentligt tilgængelig, det samme gælder dine følgere. Når du sender en besked, gemmes dato og klokkeslæt såvel som det program, du sendte beskeden fra. Beskeder kan indeholde medievedhæftninger, såsom billeder og videoer. Offentlige og ulistede indlæg er offentligt tilgængelige. Når du fremhæver et indlæg på din profil, er det også offentligt tilgængelig information. Dine indlæg leveres til dine følgere, i visse tilfælde betyder det, at de leveres til forskellige servere, hvor kopier gemmes. Når du sletter indlæg, leveres det også til dine følgere. Genbloggingshandlinger eller favoritmarkeringer af andre indlæg sker altid i offentligt regi.</li>\n  <li><em>Direkte og kun-følgere indlæg</em>: Alle indlæg gemmes og behandles på serveren. Kun-følgere indlæg leveres til dine følgere og brugere, nævnt heri, og direkte indlæg leveres kun til brugere nævnt heri. I visse tilfælde betyder dette, at de leveres til forskellige servere, hvor kopier gemmes. Vi gør en bedste-evne indsats for at begrænse adgangen til disse indlæg til kun godkendte personer, men andre servere kan undlade dette tiltag. Det er derfor vigtigt at gennemgå de servere, dine følgere tilhører. Man kan via indstillingerne manuelt slå muligheden Godkend/Afvis nye følgere til/fra.<em>Husk dog på, at operatørerne af serveren og enhver modtagende server vil kunne se sådanne meddelelser</em>, og at modtagere vil kunne tage skærmfotos, kopiere eller på anden vis deler disse igen.<em> Del ingen sensitive mv. oplysninger over Mastodon.</em> </li>\n  <li> <em>IP'er og andre metadata</em>: Når der logges ind, registreres den IP-adresse, der logges ind fra, samt navnet på browser-applikationen. Du vil have alle indloggede sessioner tilgængelige mhp. gennemgang og tilbagekaldelse via indstillingerne. Den senest anvendte IP-adresse gemmes i op til 12 måneder. Vi kan også beholde serverlogfiler indeholdende IP-adressen for hver forespørgsel til vores server.</li>\n</ul>\n\n<hr class=\"spacer\" />\n\n<h3 id=\"use\">Hvad bruger vi dine oplysninger til?</h3>\n\n<p>Enhver oplysning indsamlet fra/om dig, kan blive brugt på flg. måder: </p>\n\n<ul>\n  <li>Til at levere Mastodon-kernfunktionalitet. Man kan kun interagere med andres indhold og indsende eget ditto, når man indlogget ind. Man kan f.eks. følge andre personer for at se deres kombinerede indlæg på sin egen personlige tidslinje.</li>\n  <li>Som hjælp til moderering af fællesskabet, f.eks. sammenligning af din IP-adresse med andre kendte mhp. at fastslå udelukkelsesomgåelse eller andre overtrædelser.</li>\n  <li>Den af dig angivne e-mailadresse kan bruges til at sende dig oplysninger, notifikationer om andre personer, som interagerer med dit indhold eller sender dig beskeder samt til at svare på henvendelser og/eller andre forespørgsler eller spørgsmål. </li>\n</ul>\n\n<hr class=\"spacer\" />\n\n<h3 id=\"protect\">Hvordan beskytter vi dine oplysninger?</h3>\n\n<p>Vi implementerer en vifte af sikkerhedsforanstaltninger for at sikre dine personlige oplysninger, når du angiver, indsender eller tilgår personlige oplysninger. Bl.a. sikres din browsersession samt trafikken mellem dine applikationer og API'en med SSL, og din adgangskode hashes vha. en stærk envejsalgoritme. Tofaktorgodkendelse kan endvidere aktiveres til yderligere adgangssikring af kontoen.</p>\n\n<hr class=\"spacer\" />\n\n<h3 id=\"data-retention\">Hvad er vores datalagringspolitik?</h3>\n\n<p>Vi vil efter bedste evne bestræbe os på at: </p>\n\n<ul>\n  <li>Ikke at beholde/lagre serverlogfiler indeholdende IP-adressen på alle forespørgsler til denne server, for så vidt at sådanne logfiler gemmes, længere end 90 dage.</li>\n  <li>Ikke at beholde/lagre IP-adresser tilknyttet registrerede brugere længere end 12 måneder.</li>\n</ul>\n\n<p>Du kan anmode om, og downloade, et arkiv af dit indhold, herunder indlæg, medievedhæftninger samt profil- og overskriftsbilleder </p>\n\n<p>Du kan til enhver tid slette din konto permanent.</p>\n\n<hr class=\"spacer\" />\n\n<h3 id=\"cookies\">Bruger vi cookies?</h3>\n\n<p>Ja. Cookies er små filer, som et websted eller dets tjenesteudbyder gemmer til din computers harddisk via din webbrowser (hvis du tillader det). Disse cookies gør det muligt for webstedet at genkende din browser og, hvis du har en registreret konto, associerer den med din registrerede konto.</p>\n\n<p>Vi bruger cookies til at forstå og gemme dine præferencer for fremtidige besøg.</p>\n\n<hr class=\"spacer\" />\n\n<h3 id=\"disclose\">Videregiver vi oplysninger til eksterne parter?</h3>\n\n<p>Vi hverken sælger, handler/bytter eller overfører på anden vis dine personlige identificerbare oplysninger til eksterne parter. Herfra undtaget er dog betroede tredjeparter, som hjælper os med at drive vores websted, drive vores forretning eller servicere dig, så længe parterne accepterer at holde disse oplysninger fortrolige. Vi kan også vælge at frigive dine oplysninger, såfremt vi mener, at frigivelsen er hensigtsmæssig ift. at overholde loven, håndhæve vores webstedspolitikker eller beskytte vores/andres rettigheder, ejendom eller sikkerhed.</p>\n\n<p>Dit offentlige indhold kan blive downloadet af andre servere i netværket. Dine offentlige og kun-følgere indlæg leveres til de servere, hvor dine tilhængere er hjemhørende, og direkte beskeder leveres til modtagerens servere, for så vidt som disse følgere/modtagere ikke er hjemhørende på denne server.</p>\n\n<p>Når du godkender en applikation til at bruge din konto, godkender du, afhængt af tilladelsesomfanget, at denne kan tilgå dine offentlige profiloplysninger, listen over dem, du følger, følgere, lister, alle indlæg og favoritter. Applikationer kan aldrig tilgå din e-mailadresse eller adgangskode.</p>\n\n<hr class=\"spacer\" />\n\n<h3 id=\"children\">Børns brug af webstedet</h3>\n\n<p>Hvis denne server er i EU eller EØS: Vores websted, produkter og tjenester er alle er alle beregnet på personer, som er fyldt 16 år. Er man ikke fyldt 16 år, så benyt ikke, jf. kravene i GDPR, (<a href=\"https://en.wikipedia.org/wiki/General_Data_Protection_Regulation\">Generel Databeskyttelsesforordning</a>), dette websted.</p>\n\n<p>Hvis denne server er i USA: Vores websted, produkter og tjenester er alle rettet mod personer, som er fyldt 13 år. Er man ikke fyldt 13 år, så benyt ikke, jf. kravene i COPPA, (<a href=\"https://en.wikipedia.org/wiki/Children%27s_Online_Privacy_Protection_Act\">Børns online fortrolighedsbeskyttelsesslov</a>), dette websted.</p>\n\n<p>Lovkrav kan afvige, hvis denne server befinder sig i et andet retsområde.</p>\n\n<hr class = \"spacer\" />\n\n<h3 id=\"changes\">Ændringer i vores Fortrolighedspolitik</h3>\n\n<p>Beslutter vi os for at ændre vores Fortrolighedspolitik, vil disse ændringer fremgå på denne side.</p>\n\n<p>Dette dokument er CC-BY-SA, og det blev senest opdateret 7. marts 2018.</p>\n\n<p> Oprindelig tilpasset fra <a href=\"https://github.com/discourse/discourse\"> Discourse privacy policy</a>.</p>\n"
    title: Tjenestevilkår og Fortrolighedspolitik for %{instance}
  themes:
    contrast: Mastodon (høj kontrast)
    default: Mastodont (mørkt)
    mastodon-light: Mastodon (lyst)
  time:
    formats:
      default: "%a %d %b %Y, %H:%M"
      month: "%b %Y"
      time: "%H:%M"
  two_factor_authentication:
    add: Tilføj
    disable: Deaktivér 2FA
    disabled_success: Tofaktorgodkendelse deaktiveret
    edit: Redigér
    enabled: Tofaktorgodkendelse aktiveret
    enabled_success: Tofaktorgodkendelse aktiveret
    generate_recovery_codes: Generere gendannelseskoder
    lost_recovery_codes: Gendannelseskoder muliggør adgang til din konto, hvis du mister din mobil. Ved mistet gendannelseskoder, kan disse regenerere her. Dine gamle gendannelseskoder ugyldiggøres.
    methods: Tofaktormetoder
    otp: Godkendelses-app
    recovery_codes: Sikkerhedskopieret gendannelseskoder
    recovery_codes_regenerated: Gendannelseskoder er regenereret
    recovery_instructions_html: Mister du nogensinde adgang til din mobil, kan en af gendannelseskoderne nedenfor bruges til at opnå adgang til din konto. <strong>Opbevar disse et sikkert sted</strong>. De kan f.eks. udskrives og gemmes sammen med andre vigtige dokumenter.
    webauthn: Sikkerhedsnøgler
  user_mailer:
    appeal_approved:
      action: Gå til din konto
      explanation: Appellen af kontoadvarslen fra %{strike_date}, indsendt af dig pr. %{appeal_date}, er blevet godkendt. Din kontostatus er igen god.
      subject: Din appel pr. %{date} er godkendt
      title: Appel godkendt
    appeal_rejected:
      explanation: Appellen af kontoadvarslen fra %{strike_date}, indsendt af dig pr. %{appeal_date}, er blevet afvist.
      subject: Din appel pr. %{date} er afvist
      title: Appel afvist
    backup_ready:
      explanation: Den anmodede fulde sikkerhedskopi af din Mastodon-konto er nu klar til download!
      subject: Dit arkiv er klar til download
      title: Arkiv download
    sign_in_token:
      details: 'Her er nogle detaljer om forsøget:'
      explanation: 'Der er registreret et forsøg på at logge ind på din konto fra en ukendt IP-adresse. Er dette er dig, så angiv nedenstående sikkerhedskode på log ind-bekræftelsessiden:'
      further_actions: 'Var dette ikke dig, så ændr adgangskoden og aktivér tofaktorgodkendelse på din konto, hvilket kan gøres hér:'
      subject: Bekræft indlogningsforsøg
      title: Indlogningsforsøg
    warning:
      appeal: Indgiv appel
      appeal_description: Mener du, at dette er en fejl, kan der indgives en appel til %{instance}-personalet.
      categories:
        spam: Spam
        violation: Indhold overtræder flg. fællesskabsretningslinjer
      explanation:
        delete_statuses: Nogle af dine indlæg har vist sig at være i strid med en eller flere fællesskabsretningslinjer og er efterfølgende fjernet af %{instance}-moderatorerne.
        disable: Du kan ikke længere anvende din konto, men profilen og øvrige data er intakte. Du kan anmode om en sikkerhedskopi af dine data, ændre kontoindstillinger eller slette kontoen.
        mark_statuses_as_sensitive: Nogle af dine indlæg er blevet markeret som sensitive af %{instance}-moderatorerne. Det betyder, at folk er nødt til at trykke på medierne i indlæggene, før en forhåndsvisning vises. Du kan selv markere medier som sensitive i fremtidige indlæg.
        sensitive: Fra nu af vil alle dine uploadede mediefiler blive markeret som sensitive og skjult bag en klik-igennem advarsel.
        silence: Din konto kan stadig anvendes, men dine indlæg vil kunne ses af personer, som allerede følger dig på denne server, og du udelukkes muligvis fra forskellige opdagelsesfunktioner. Personer vil stadig kunne følge dig manuelt.
        suspend: Din konto kan ikke længere anvendes, og hverken profilen eller øvrige data kan tilgås. Du kan stadig logge ind for at anmode om en sikkerhedskopi af dine data, indtil disse om ca. 30 dage vil være slettet. Visse data bevares dog mhp. at forhindre dig i at omgå udelukkelsen.
      reason: 'Årsag:'
      statuses: 'Anmeldte indlæg:'
      subject:
        delete_statuses: Dine indlæg på %{acct} er blevet fjernet
        disable: Din konto %{acct} er blevet frosset
        mark_statuses_as_sensitive: Dine indlæg på %{acct} er blevet markeret som sensitive
        none: Advarsel til %{acct}
        sensitive: Dine indlæg på %{acct} markeres fra nu af som sensitive
        silence: Din konto %{acct} er blevet begrænset
        suspend: Din konto %{acct} er blevet suspenderet
      title:
        delete_statuses: Indlæg fjernet
        disable: Konto frosset
        mark_statuses_as_sensitive: Indlæg markeret som sensitive
        none: Advarsel
        sensitive: Konto markeret som sensitiv
        silence: Konto begrænset
        suspend: Konto suspenderet
    welcome:
      edit_profile_action: Opsæt profil
      edit_profile_step: Du kan tilpasse din profil ved at uploade profilbillede, overskrift, ændre visningsnavn mm. Ønsker du at vurdere nye følgere, før de må følge dig, kan du låse din konto.
      explanation: Her er nogle råd for at få dig i gang
      final_action: Begynd at poste
      final_step: 'Begynd at poste! Selv uden følgere vil dine offentlige indlæg kunne ses af andre f.eks. på den lokale tidslinje og i hashtags. Du kan introducere dig selv via hastagget #introductions.'
      full_handle: Dit fulde brugernavn
      full_handle_hint: Dette er, hvad du oplyser til dine venner, så de kan sende dig beskeder eller følge dig fra andre server.
      review_preferences_action: Ændre præferencer
      review_preferences_step: Husk at opsætte dine præferencer, såsom hvilke e-mails, du ønsker at modtage, eller hvilket fortrolighedsniveau, der skal være standard for dine opslag. Har du ikke let til køresyge, kan du vælge at aktivere auto-afspilning af GIF'er.
      subject: Velkommen til Mastodon
      tip_federated_timeline: Den fælles tidslinje giver det store overblik over Mastodon-netværket, men den inkluderer kun folk, dine naboer abonnerer på, så den er ikke komplet.
      tip_following: Du følger som standard din servers admin(s). For at finde flere interessante folk, så tjek de lokale og fælles tidslinjer.
      tip_local_timeline: Den lokale tidslinje er det store overblik over folk på %{instance}, dvs. dine umiddelbare naboer!
      tip_mobile_webapp: Tilbyder din mobilbrowser at føje Mastodon til din hjemmeskærm, kan du modtage push-notifikationer. Dette fungerer på mange måder ligesom en almindelig app!
      tips: Tips
      title: Velkommen ombord, %{name}!
  users:
    follow_limit_reached: Du kan maks. følge %{limit} personer
    generic_access_help_html: Problemer med at tilgå din konto? Du kan kontakte %{email} for hjælp
    invalid_otp_token: Ugyldig tofaktorkode
    invalid_sign_in_token: Ugyldig sikkerhedskode
    otp_lost_help_html: Har du mistet adgang til begge, kan du kontakte %{email}
    seamless_external_login: Du er logget ind via en ekstern tjeneste, så adgangskode- og e-mailindstillinger er utilgængelige.
    signed_in_as: 'Logget ind som:'
    suspicious_sign_in_confirmation: Du lader ikke at have logget ind fra denne enhed før, og du har ikke logget ind i et stykke tid, så der sendes en sikkerhedskode til din e-mailadresse mhp. at bekræfte din identitet.
  verification:
    explanation_html: 'Du kan <strong>bekræfte dig selv som ejer af linkene i din profilmetadata</strong>. For at gøre det, skal det linkede websted indeholde et link pegende tilbage til din Mastodon-profil. Returlinket <strong>skal</strong> have en <code>rel="mig"</code>-attribut. Linkets tekstindhold betyder ikke noget. Her er et eksempel:'
    verification: Bekræftelse
  webauthn_credentials:
    add: Tilføj ny sikkerhedsnøgle
    create:
      error: Der var et problem med at tilføje din sikkerhedskode. Forsøg igen.
      success: Din sikkerhedsnøgle blev tilføjet.
    delete: Slet
    delete_confirmation: Sikker på, at du vil slette denne sikkerhedsnøgle?
    description_html: Aktiverer du <strong>sikkerhedsnøglegodkendelse</strong>, vil indlogning kræve brug af en af dine sikkerhedsnøgler.
    destroy:
      error: Der var et problem med at slette din sikkerhedsnøgle. Forsøg igen.
      success: Din sikkerhedsnøgle er slettet.
    invalid_credential: Ugyldig sikkerhedsnøgle
    nickname_hint: Angiv kaldenavnet på din nye sikkerhedsnøgle
    not_enabled: Du har endnu ikke aktiveret WebAuthn
    not_supported: Denne browser understøtter ikke sikkerhedsnøgler
    otp_required: For at bruge sikkerhedsnøgler skal tofaktorgodkendelse først aktiveres.
    registered_on: Registreret d. %{date}<|MERGE_RESOLUTION|>--- conflicted
+++ resolved
@@ -129,11 +129,7 @@
       email: E-mail
       email_status: E-mailstatus
       enable: Optø
-<<<<<<< HEAD
-      enable_sign_in_token_auth: Aktivér e-mailtokengodkendelse
-=======
       enable_sign_in_token_auth: Aktivér e-mailtoken godkendelse
->>>>>>> 8c7223f4
       enabled: Aktiveret
       enabled_msg: "%{username}s konto er optøet"
       followers: Følgere
@@ -198,24 +194,14 @@
         staff: Personale
         user: Bruger
       search: Søg
-<<<<<<< HEAD
-      search_same_email_domain: Andre brugere med det samme e-maildomæne
-      search_same_ip: Andre brugere med den samme IP
-=======
       search_same_email_domain: Øvrige brugere med samme e-maildomæne
       search_same_ip: Øvrige brugere med identisk IP
->>>>>>> 8c7223f4
       security_measures:
         only_password: Kun adgangskode
         password_and_2fa: Adgangskode og 2FA
         password_and_sign_in_token: Adgangskode og e-mailtoken
-<<<<<<< HEAD
-      sensitive: Sensitivt
-      sensitized: markeret som sensitivt
-=======
       sensitive: Gennemtving sensitiv
       sensitized: Markeret som sensitiv
->>>>>>> 8c7223f4
       shared_inbox_url: Delt indbakke-URL
       show:
         created_reports: Indsendte anmeldelser
@@ -271,15 +257,6 @@
         destroy_unavailable_domain: Slet Utilgængeligt Domæne
         disable_2fa_user: Deaktivér 2FA
         disable_custom_emoji: Deaktivér tilpasset emoji
-<<<<<<< HEAD
-        disable_sign_in_token_auth_user: Deaktivér e-mailtokengodkendelse for bruger
-        disable_user: Deaktivér bruger
-        enable_custom_emoji: Aktivér tilpasset emoji
-        enable_sign_in_token_auth_user: Aktivér e-mailtokengodkendelse for bruger
-        enable_user: Aktivér brugeren
-        memorialize_account: Gør til mindekonto
-        promote_user: Promovér bruger
-=======
         disable_sign_in_token_auth_user: Deaktivér e-mailtoken godkendelse for bruger
         disable_user: Deaktivér bruger
         enable_custom_emoji: Aktivér tilpasset emoji
@@ -289,7 +266,6 @@
         promote_user: Forfrem bruger
         reject_appeal: Afvis appel
         reject_user: Afvis bruger
->>>>>>> 8c7223f4
         remove_avatar_user: Fjern profilbillede
         reopen_report: Genåbn anmeldelse
         reset_password_user: Nulstil adgangskode
@@ -331,19 +307,11 @@
         destroy_status_html: "%{name} fjernede indlægget fra %{target}"
         destroy_unavailable_domain_html: "%{name} genoptog levering til domænet %{target}"
         disable_2fa_user_html: "%{name} deaktiverede tofaktorkravet for brugeren %{target}"
-<<<<<<< HEAD
-        disable_custom_emoji_html: "%{name} deaktiverede humørikonet %{target}"
-        disable_sign_in_token_auth_user_html: "%{name} deaktiverede e-mailtokengodkendelse for %{target}"
-        disable_user_html: "%{name} deaktiverede indlogning for brugeren %{target}"
-        enable_custom_emoji_html: "%{name} aktiverede humørikonet %{target}"
-        enable_sign_in_token_auth_user_html: "%{name} aktiverede e-mailtokengodkendelse for %{target}"
-=======
         disable_custom_emoji_html: "%{name} deaktiverede emojien %{target}"
         disable_sign_in_token_auth_user_html: "%{name} deaktiverede e-mailtoken godkendelsen for %{target}"
         disable_user_html: "%{name} deaktiverede indlogning for brugeren %{target}"
         enable_custom_emoji_html: "%{name} aktiverede emojien %{target}"
         enable_sign_in_token_auth_user_html: "%{name} aktiverede e-mailtoken godkendelse for %{target}"
->>>>>>> 8c7223f4
         enable_user_html: "%{name} aktiverede indlogning for brugeren %{target}"
         memorialize_account_html: "%{name} gjorde %{target}s konto til en mindeside"
         promote_user_html: "%{name} forfremmede brugeren %{target}"
@@ -425,18 +393,6 @@
       interactions: interaktioner
       media_storage: Medielagerplads
       new_users: nye brugere
-<<<<<<< HEAD
-      pending_reports_html:
-        one: "<strong>1</strong> afventende rapport"
-        other: "<strong>%{count}</strong> afventende rapporter"
-      pending_tags_html:
-        one: "<strong>1</strong> afventende hashtag"
-        other: "<strong>%{count}</strong> afventende hashtags"
-      pending_users_html:
-        one: "<strong>1</strong> afventende bruger"
-        other: "<strong>%{count}</strong> afventende brugere"
-      resolved_reports: anmeldelser løst
-=======
       opened_reports: indberettede anmeldelser
       pending_appeals_html:
         one: "<strong>%{count}</strong> verserende anke"
@@ -451,7 +407,6 @@
         one: "<strong>%{count}</strong> afventende bruger"
         other: "<strong>%{count}</strong> afventende brugere"
       resolved_reports: løste anmeldelser
->>>>>>> 8c7223f4
       software: Software
       sources: Tilmeldingskilder
       space: Lagerpladsforbrug
@@ -459,13 +414,10 @@
       top_languages: Mest aktive sprog
       top_servers: Mest aktive servere
       website: Websted
-<<<<<<< HEAD
-=======
     disputes:
       appeals:
         empty: Ingen anker fundet.
         title: Anker
->>>>>>> 8c7223f4
     domain_allows:
       add_new: Tillade federering med domæne
       created_msg: Domæne er blevet tilladt for federering
@@ -688,11 +640,8 @@
       resolved_msg: Anmeldelse løst!
       skip_to_actions: Overspring til foranstaltninger
       status: Status
-<<<<<<< HEAD
-=======
       statuses: Anmeld indhold
       statuses_description_html: Krænkende indhold citeres i kommunikationen med den anmeldte konto
->>>>>>> 8c7223f4
       target_origin: Anmeldte kontos oprindelse
       title: Anmeldelser
       unassign: Fjern tildeling
@@ -1444,11 +1393,7 @@
     revoke: Tilbagekald
     revoke_success: Session tilbagekaldt
     title: Sessioner
-<<<<<<< HEAD
-    view_authentication_history: Vis godkendelseshistorik for din konto
-=======
     view_authentication_history: Vis godkendelseshistorik for kontoen
->>>>>>> 8c7223f4
   settings:
     account: Konto
     account_settings: Kontoindstillinger
@@ -1468,12 +1413,8 @@
     preferences: Præferencer
     profile: Profil
     relationships: Følger og følgere
-<<<<<<< HEAD
-    statuses_cleanup: Automatiseret indlægssletning
-=======
     statuses_cleanup: Auto-indlægssletning
     strikes: Moderationsadvarsler
->>>>>>> 8c7223f4
     two_factor_authentication: Tofaktorgodkendelse
     webauthn_authentication: Sikkerhedsnøgler
   statuses:
@@ -1525,24 +1466,11 @@
       public: Offentlig
       public_long: Kan ses af alle
       unlisted: Ulistet
-<<<<<<< HEAD
-      unlisted_long: Alle kan se, men er ikke listet på offentlige tidslinjer
-=======
       unlisted_long: Kan ses af alle, men listes på offentlige tidslinjer
->>>>>>> 8c7223f4
   statuses_cleanup:
     enabled: Slet automatisk gamle indlæg
     enabled_hint: Sletter automatisk dine indlæg, når disse når en bestemt alder, medmindre de matcher en af undtagelserne nedenfor
     exceptions: Undtagelser
-<<<<<<< HEAD
-    explanation: Sletning af indlæg er en ressourcekrævende operation, hvorfor dette sker gradvist over tid, når serveren ellers ikke er optaget. Dine indlæg kan derfor blive slettet nogen tid efter, at de har passeret aldersgrænsen.
-    ignore_favs: Ignorér favoritter
-    ignore_reblogs: Ignorér boosts
-    interaction_exceptions: Undtagelser baseret på interaktioner
-    interaction_exceptions_explanation: Bemærk, at der ikke er nogen garanti for at indlæg slettes, hvis de går under favorit- eller boost-tærsklerne efter at have været gået over dem.
-    keep_direct: Behold direkte besked
-    keep_direct_hint: Slet ingen af dine direkte beskeder
-=======
     explanation: Sletning af indlæg er en ressourcekrævende operation, hvorfor dette sker gradvist over tid, når serveren ellers ikke er optaget. Indlæg kan derfor blive slettet efter, at de reelt har passeret aldersgrænsen.
     ignore_favs: Ignorér favoritter
     ignore_reblogs: Ignorér boosts
@@ -1550,39 +1478,22 @@
     interaction_exceptions_explanation: Bemærk, at det ikke garanteres, at indlæg slettes, hvis de når under favorit- eller boost-tærsklerne efter én gang at været nået over dem.
     keep_direct: Behold direkte besked
     keep_direct_hint: Sletter ingen af dine direkte beskeder
->>>>>>> 8c7223f4
     keep_media: Behold indlæg med medievedhæftninger
     keep_media_hint: Sletter ingen af dine indlæg med medievedhæftninger
     keep_pinned: Behold fastgjorte indlæg
     keep_pinned_hint: Sletter ingen af dine fastgjorte indlæg
     keep_polls: Behold afstemninger
     keep_polls_hint: Sletter ingen af dine afstemninger
-<<<<<<< HEAD
-    keep_self_bookmark: Behold dine bogmærker
-    keep_self_bookmark_hint: Sletter ikke egne indlæg, såfremt de er bogmærket
-    keep_self_fav: Behold indlæg du har foretrukket
-    keep_self_fav_hint: Sletter ikke egne indlæg, såfremt de er foretrukket
-=======
     keep_self_bookmark: Behold bogmærkede indlæg
     keep_self_bookmark_hint: Sletter ikke egne indlæg, såfremt de er bogmærket
     keep_self_fav: Behold favoritmarkerede indlæg
     keep_self_fav_hint: Sletter ikke egne indlæg, såfremt de er favoritmarkeret
->>>>>>> 8c7223f4
     min_age:
       '1209600': 2 uger
       '15778476': 6 måneder
       '2629746': 1 måned
       '31556952': 1 år
       '5259492': 2 måneder
-<<<<<<< HEAD
-      '63113904': 2 år
-      '7889238': 3 måneder
-    min_age_label: Alderstærskel
-    min_favs: Behold indlæg foretrukket mere end
-    min_favs_hint: Sletter ingen af dine indlæg, som har modtaget flere end dette antal favoriseringer. Lad stå tomt for at slette indlæg uanset favoriseringsantal
-    min_reblogs: Behold indlæg boostet flere end
-    min_reblogs_hint: Sletter ingen af dine indlæg, som er blevet boostet flere end dette antal gange. Lad stå tomt for at slette indlæg uanset deres boosts-antal
-=======
       '604800': 1 uge
       '63113904': 2 år
       '7889238': 3 måneder
@@ -1591,7 +1502,6 @@
     min_favs_hint: Sletter ingen egne indlæg, som har modtaget minimum dette antal favoritmarkeringer. Lad stå tomt for at ignorere denne tærskel under sletning
     min_reblogs: Behold indlæg boostet mindst
     min_reblogs_hint: Sletter ingen egne indlæg, som er boostet flere end dette antal gange. Lad stå tomt for at ignorere denne tærskel under sletning
->>>>>>> 8c7223f4
   stream_entries:
     pinned: Fastgjort indlæg
     reblogged: boostet
