da:
  about:
    about_hashtag_html: Disse er offentlige toots der indeholder tagget <strong>#%{hashtag}</strong>.
      Du kan interagere med dem hvis du har en konto hvor som helst i fediverset.
    about_mastodon_html: Mastodon er et socialt netværk der er baseret på åbne web
      protokoller og frit, open-source source software. Der er decentraliseret ligesom
      e-mail tjenester.
    about_this: Om
    administered_by: 'Administreret af:'
    closed_registrations: Registreringer er på nuværrende tidspunkt lukkede for denne
      instans. Du kan dog finde andre instanser du kan oprette dig på og få adgang
      til det samme netværk derfra.
    contact: Kontakt
    contact_missing: Ikke sat
    contact_unavailable: Ikke tilgængeligt
<<<<<<< HEAD
    extended_description_html: |
      <h3>Et godt sted for regler</h3>
=======
    description_headline: Hvad er %{domain}?
    domain_count_after: andre instanser
    domain_count_before: Forbundet til
    extended_description_html: '<h3>Et godt sted for regler</h3>

>>>>>>> c92aaac2
      <p>Den udvidede beskrivelse er endnu ikke blevet opsat.</p>

      '
    features:
      humane_approach_body: Ved at lære fra fejl fra andre netværk, sigter Mastodon
        for at tage etisk designmæssig valg for at bekæmpe misbrug af sociale medier.
      humane_approach_title: En mere human tilgang
      not_a_product_body: Mastodon er ikke et kommercielt netværk. Ingen reklamer,
        ingen datamining, ingen indhegnet haver. Der er ingen central regering.
      not_a_product_title: Du er en person, ikke et produkt
      real_conversation_body: Med 500 tegn til din rådighed og understøttelse af granulært
        indhold og multimedie advarsler, kan du udtrykke dig på en hvilken som helst
        måde du ønsker.
      real_conversation_title: Bygget til rigtige samtaler
      within_reach_body: Adskillige apps for iOS, Android og andre platforme takket
        være et udviklervenligt API økosystem tillader dig at holde kontakten med
        dine venner hvor som helst.
      within_reach_title: Altid indenfor rækkevidde
    generic_description: '%{domain} er en server i netværket'
    hosted_on: Mostodon hostet på %{domain}
    learn_more: Lær mere
    other_instances: Liste over instanser
    source_code: Kildekode
    status_count_after: statusser
    status_count_before: Som har skrevet
    user_count_after: brugere
    user_count_before: Hjem til
    what_is_mastodon: Hvad er Mastodon?
    api: API
    documentation: Dokumentation
    privacy_policy: Privatlivspolitik
    terms: Vilkår for service
  accounts:
    follow: Følg
    followers: Følgere
    following: Følger
    media: Multimedia
    moved_html: '%{name} er flyttet til %{new_profile_link}:'
    network_hidden: Denne information er ikke tilgængelig
    nothing_here: Der er intet her!
    people_followed_by: Folk som %{name} følger
    people_who_follow: Folk der følger %{name}
    posts: Trut
    posts_with_replies: Trut og svar
    reserved_username: Brugernavnet er allerede taget
    roles:
      admin: Administrator
      bot: Robot
      moderator: Moderator
    unfollow: Følg ikke længere
    joined: Tilmeldt den %{date}
  admin:
    account_moderation_notes:
      create: Læg en note
      created_msg: Moderator notat succesfuldt oprettet!
      delete: Slet
      destroyed_msg: Moderator notat succesfuldt destrueret!
    accounts:
      are_you_sure: Er du sikker?
      avatar: Profilbillede
      by_domain: Domæne
      change_email:
        changed_msg: Email til konto succesfuldt ændret!
        current_email: Nuværende email
        label: Ændre email
        new_email: Ny email
        submit: Ændre email
        title: Ændre email for %{username}
      confirm: Bekræft
      confirmed: Bekræftet
      confirming: Bekræfter
      demote: Degrader
      disable: Deaktiver
      disable_two_factor_authentication: Deaktiver 2FA
      disabled: Deaktiveret
      display_name: Visningsnavn
      domain: Domæne
      edit: Rediger
      email: Email
      email_status: Email status
      enable: Aktiver
      enabled: Aktiveret
      feed_url: Link til feed
      followers: Følgere
      followers_url: Link til følgere
      follows: Følger
      inbox_url: Link til indbakke
      ip: IP-adresse
      location:
        all: Alle
        local: Lokalt
        remote: Fjernt
        title: Placering
      login_status: Status på login
      media_attachments: Multimedie bilag
      memorialize: Omdan til et memoriam
      moderation:
        all: Alle
        silenced: Dæmpet
        suspended: Udelukket
        title: Moderasion
      moderation_notes: Moderator notater
      most_recent_activity: Seneste aktivitet
      most_recent_ip: Senest IP
      not_subscribed: Ikke abonneret
      order:
        alphabetic: Alfabetisk
        most_recent: Seneste
        title: Rækkefølge
      outbox_url: Link til udgående
      perform_full_suspension: Udfør fuld udelukkelse
      profile_url: Link til profil
      promote: Forfrem
      protocol: Protokol
      public: Offentligt
      push_subscription_expires: PuSH abonnement udløber
      redownload: Opdater profilbillede
      remove_avatar: Fjern profilbillede
      resend_confirmation:
        already_confirmed: Denne bruger er allerede blevet bekræftet
        send: Gensend bekræftelsesmail
        success: Bekræftelsesmail sendt succesfuldt!
      reset: Nulstil
      reset_password: Nulstil kodeord
      resubscribe: Abonner igen
      role: Tilladelser
      roles:
        admin: Admin
        moderator: Mod
        staff: Personale
        user: Bruger
      salmon_url: Salmon-URL
      search: Søg
      shared_inbox_url: Link til delt indbakke
      show:
        created_reports: Anmeldelser oprettet af denne konto
        report: anmeld
        targeted_reports: Anmeldelser fra denne konto
      silence: Dæmp
      statuses: Statusser
      subscribe: Abonner
      title: Konti
      unconfirmed_email: Ikke-bekræftet email
      undo_silenced: Fortryd dæmpning
      undo_suspension: Fortryd udelukkelse
      unsubscribe: Abonner ikke længere
      username: Brugernavn
      web: Web
    action_logs:
      actions:
        assigned_to_self_report: '%{name} tildelte anmeldelsen %{target} til sig selv'
        change_email_user: '%{name} ændrede email adressen for brugeren %{target}'
        confirm_user: '%{name} bekræftede %{target}s email adresse'
        create_custom_emoji: '%{name} uploadede humørikonet %{target}'
        create_domain_block: '%{name} blokerede domænet %{target}'
        create_email_domain_block: '%{name} sortlistede email domænet %{target}'
        demote_user: '%{name} degraderede %{target}'
        destroy_domain_block: '%{name} fjernede blokeringen af domænet %{target}'
        destroy_email_domain_block: '%{name} hvid-listede email domænet %{target}'
        destroy_status: '%{name} fjernede statussen fra %{target}'
        disable_2fa_user: '%{name} deaktiverede to faktor kravet for brugeren %{target}'
        disable_custom_emoji: '%{name} deaktiverede humørikonet %{target}'
        disable_user: '%{name} deaktiverede login for brugeren %{target}'
        enable_custom_emoji: '%{name} aktiverede humørikonet %{target}'
        enable_user: '%{name} aktiverede login for brugeren %{target}'
        memorialize_account: '%{name} omdannede %{target}s konto til en mindeside'
        promote_user: '%{name} forfremmede brugeren %{target}'
        remove_avatar_user: '%{name} fjernede %{target}s profilbillede'
        reopen_report: '%{name} genåbnede anmeldelsen %{target}'
        reset_password_user: '%{name} nulstillede kodeordet for brugeren %{target}'
        resolve_report: '%{name} løste anmeldelsen %{target}'
        silence_account: '%{name} dæmpede %{target}s konto'
        suspend_account: '%{name} udelukkede %{target}s konto'
        unassigned_report: '%{name} fjernede tildelingen af rapporten %{target}'
        unsilence_account: '%{name} fjernede dæmpningen fra %{target}s konto'
        unsuspend_account: '%{name} fjernede udelukkelsen fra %{target}s konto'
        update_custom_emoji: '%{name} opdaterede humørikonet %{target}'
        update_status: '%{name} opdaterede status for %{target}'
      title: Revisionslog
    custom_emojis:
      by_domain: Domæne
      copied_msg: Succesfuldt oprettede en lokal kopi af humørikonet
      copy: Kopier
      copy_failed_msg: Kunne ikke oprette en lokal kopi af dette humørikon
      created_msg: Humørikon succesfuldt oprettet!
      delete: Slet
      destroyed_msg: Emojo succesfuldt destrueret!
      disable: Deaktiver
      disabled_msg: Succesfuldt deaktiverede det humørikon
      emoji: Humørikon
      enable: Aktiver
      enabled_msg: Succesfuldt aktiverede det humørikon
      image_hint: PNG op til 50KB
      listed: Listet
      new:
        title: Tilføj nyt brugerdefineret humørikon
      overwrite: Overskriv
      shortcode: Kortkode
      shortcode_hint: Mindst 2 tegn, kun alfabetiske tegn og understreger
      title: Brugerdefinerede humørikoner
      unlisted: Ikke listet
      update_failed_msg: Kunne ikke opdatere det humørikon
      updated_msg: Humørikon succesfuldt opdateret!
      upload: Læg op
    dashboard:
      backlog: ophobede jobs
      config: Konfiguration
      feature_deletions: Konto sletninger
      feature_invites: Invitations links
      feature_registrations: Registreringer
      features: Funktioner
      open_reports: åbne anmeldelser
      recent_users: Seneste brugere
      search: Søg på fuld tekst
      software: Software
      space: Brugt lagerplads
      title: Betjeningspanel
      total_users: samlede antal brugere
      trends: Tendenser
      week_interactions: interaktioner denne uge
      week_users_active: aktive denne uge
      week_users_new: brugere denne uge
      feature_relay: Føderations relæ
      hidden_service: Føderation med skjulte tjenester
      single_user_mode: Enkelt bruger mode
    domain_blocks:
      add_new: Tilføj ny
      created_msg: Domæne blokade bliver nu behandlet
      destroyed_msg: Domæne blokade er blevet annulleret
      domain: Domæne
      new:
        create: Opret blokering
        severity:
          noop: Ingen
          silence: Dæmp
          suspend: Udeluk
        title: Ny domæne blokering
      reject_media: Afvis multimedie filer
      reject_media_hint: Fjerner lokalt lagrede multimedie filer og nægter at hente
        nogen i fremtiden. Irrelevant for udelukkelser
      severities:
        noop: Ingen
        silence: Dæmp
        suspend: Udeluk
      severity: Alvorlighed
      show:
        affected_accounts:
          one: En konto i databasen påvirket
          other: '%{count} konti i databasen påvirket'
        retroactive:
          silence: Fjern dæmpningen af alle eksisterende konti fra dette domæne
          suspend: Fjern udelukkelsen af alle eksisterende konti fra dette domæne
        title: Annuller domæne blokeringen for domænet %{domain}
        undo: Fortryd
      title: Domæne blokeringer
      undo: Fortryd
    email_domain_blocks:
      add_new: Tilføj ny
      delete: Slet
      domain: Domæne
      new:
        create: Tilføj domæne
      title: Email sortliste
      created_msg: Tilføjede succesfuldt email domænet til sortliste
      destroyed_msg: Fjernede succesfuldt email domænet fra sortliste
    instances:
      account_count: Kendte konti
      domain_name: Domæne
      reset: Nulstil
      search: Søg
      title: Kendte instanser
    invites:
      filter:
        all: Alle
        available: Tilgængelig
        expired: Udløbet
        title: Filtre
      title: Invitationer
    relays:
      add_new: Tilføj nyt relay
      inbox_url: Link til relay
      setup: Opsæt en videresendelses forbindelse
      status: Status
      title: Videresendelser
    reports:
      account:
        note: notat
        report: anmeld
      action_taken_by: Handling udført af
      are_you_sure: Er du sikker?
      assign_to_self: Tildel til mig
      assigned: Tildelt moderator
      comment:
        none: Ingen
      created_at: Anmeldt
      id: ID
      mark_as_resolved: Marker som værende løst
      mark_as_unresolved: Marker som værende uløst
      notes:
        create: Tilføj notat
        create_and_resolve: Løs med notat
        create_and_unresolve: Genåbne med notat
        delete: Slet
        placeholder: Beskriv hvilke handlinger der er blevet udført, eller andre relevante
          opdateringer...
      reopen: Genåben anmeldelse
      report: 'Anmeldelse #%{id}'
      report_contents: Indhold
      reported_account: Anmeldt konto
      reported_by: Anmeldt af
      resolved: Løst
      resolved_msg: Anmeldelse er sat til at være løst!
      silence_account: Dæmp konto
      status: Status
      suspend_account: Udeluk konto
      target: Mål
      title: Anmeldelser
      unresolved: Uløst
      updated_at: Opdateret
      view: Se
    settings:
      contact_information:
        email: Forretnings email
        username: Kontakt brugernavn
      hero:
        title: Billede af helt
      peers_api_enabled:
        title: Udgiv liste over opdagede instanser
      registrations:
        closed_message:
          title: Besked for lukkede registreringer
        deletion:
          desc_html: Tillad alle at slette deres konto
          title: Åben konto sletning
        min_invite_role:
          disabled: Ingen
          title: Tillad invitationer af
        open:
          desc_html: Tillad alle at oprette en konto
          title: Åben registrering
      show_staff_badge:
        desc_html: Vis personale emblem på en brugerside
        title: Vis personale emblem
      site_description:
        title: Beskrivelse af instans
      site_title: Navn på instans
      timeline_preview:
        desc_html: Vis offentlig tidslinje på landingssiden
      title: Indstillinger for side
      site_short_description:
        title: Kort beskrivelse af instans
    statuses:
      back_to_account: Tilbage til kontosiden
      batch:
        delete: Slet
        nsfw_off: Marker som værende ikke følsomt
        nsfw_on: Marker som værende følsomt
      failed_to_execute: Udførelsen kunne ikke lade sig gøre
      media:
        title: Multimedier
      no_media: Ingen multimedier
      title: Konto statusser
      with_media: Med multimedier
    subscriptions:
      confirmed: Bekræftet
      expires_in: Udløber om
      last_delivery: Sidste levering
      topic: Emne
    title: Administration
  admin_mailer:
    new_report:
      body: '%{reporter} har anmeldt %{target}'
      body_remote: Nogen fra %{domain} har anmeldt %{target}
      subject: Ny anmeldelse for %{instance} (#%{id})
  application_mailer:
    notification_preferences: Ændre email indstillinger
    salutation: '%{name},'
    settings: 'Ændre email indstillinger: %{link}'
    view: 'Se:'
    view_profile: Se profil
    view_status: Se status
  applications:
    invalid_url: Det angivne URL er ugyldigt
    warning: Vær meget forsigtig med disse data. Del dem aldrig med nogen!
    created: Applikation blev oprettet
    destroyed: Applikation er blevet slettet
  auth:
    change_password: Kodeord
    confirm_email: Bekræft email
    delete_account: Slet konto
    didnt_get_confirmation: Har du endnu ikke modtaget instrukser for bekræftelse?
    forgot_password: Glemt dit kodeord?
    login: Log ind
    logout: Log ud
    migrate_account: Flyt til en anden konto
    or: eller
    or_log_in_with: Eller log in med
    providers:
      cas: CAS
      saml: SAML
    register: Opret dig
    register_elsewhere: Opret dig på en anden server
    reset_password: Nulstil kodeord
    security: Sikkerhed
    set_new_password: Sæt et nyt kodeord
  authorize_follow:
    already_following: Du følger allerede denne konto
    follow: Følg
    follow_request: 'Du har anmodet om at følge:'
    following: 'Succes! Du følger nu:'
    post_follow:
      close: Du kan også bare lukke dette vindue.
      return: Vis brugerens profil
      web: Gå til web
    title: Følg %{acct}
  datetime:
    distance_in_words:
      about_x_hours: '%{count}t'
      about_x_months: '%{count} måneder'
      about_x_years: '%{count}år'
      almost_x_years: '%{count}år'
      half_a_minute: Lige nu
      less_than_x_minutes: '%{count}m'
      less_than_x_seconds: Lige nu
      over_x_years: '%{count}år'
      x_days: '%{count}d'
      x_minutes: '%{count}m'
      x_months: '%{count}md'
      x_seconds: '%{count}s'
  deletes:
    bad_password_msg: Godt forsøg, hackere! Forkert kodeord
    confirm_password: Indtast dit nuværende kodeord for at bekræfte din identitet
    proceed: Slet konto
    success_msg: Din konto er nu blevet slettet
  errors:
    '403': Du har ikke tilladelse til at se denne side.
    '404': Den side du leder efter findes ikke.
    '410': Den side du leder efter findes ikke mere.
    '422':
      title: Sikkerheds godkendelse mislykkedes
    '500':
      content: Beklager men der gik noget galt i vores ende.
      title: Siden er ikke korrekt
  exports:
    archive_takeout:
      date: Dato
      download: Hent dit arkiv
      size: Størrelse
    blocks: Du blokerer
    csv: CSV
    follows: Du følger
    mutes: Du dæmper
  filters:
    contexts:
      home: Hjemme tidslinje
      notifications: Notifikationer
      public: Offentlig tidslinje
      thread: Samtaler
    edit:
      title: Rediger filter
    index:
      delete: Slet
      title: Filtrer
    new:
      title: Tilføj nyt filter
  followers:
    domain: Domæne
    followers_count: Antal følgere
    lock_link: Lås din konto
    purge: Fjern fra følgere
    unlocked_warning_title: Din konto er ikke låst
  generic:
    changes_saved_msg: Ændringerne blev gemt!
    save_changes: Gem ændringer
    validation_errors:
      one: Der er noget der ikke er helt som det bør være! Tag lige et kig på følgende
        fejl forneden
      other: Der er noget der ikke er helt som det bør være! Tag lige et kig på følgende
        %{count} fejl forneden
  imports:
    types:
      blocking: Blokeringsliste
      following: Følgningsliste
      muting: Liste over dæmpninger
    upload: Læg op
  invites:
    delete: Deaktiver
    expired: Udløbet
    expires_in:
      '1800': 30 minutter
      '21600': 6 timer
      '3600': 1 time
      '43200': 12 timer
      '604800': 1 uge
      '86400': 1 dag
    expires_in_prompt: Aldrig
    generate: Generer
    invited_by: 'Du er blevet inviteret af:'
    max_uses:
      one: 1 benyttelse
      other: '%{count} benyttelser'
    max_uses_prompt: Ubegrænset
    table:
      expires_at: Udløber
      uses: Benyttelser
    title: Inviter folk
  lists:
    errors:
      limit: Du har nået det højeste antal lister
  media_attachments:
    validations:
      images_and_video: Kan ikke vedhæfte en video til en status der allerede har
        billeder
      too_many: Kan ikke vedhæfte mere en 4 filer
  migrations:
    acct: username@domain af den nye konto
    currently_redirecting: 'Din profil er sat til at henvise til:'
    proceed: Gem
  moderation:
    title: Moderatering
  notification_mailer:
    digest:
      action: Se alle notifikationer
      mention: '%{name} nævnte dig i:'
      title: Mens du var væk...
      new_followers_summary:
        other: Du har også fået %{count} nye følgere mens du var væk! Fantastisk!
      subject:
        one: 1 ny notifikation siden du sidst var her 🐘
        other: '%{count} nye notifikationer siden du sidst var her 🐘'
    favourite:
      body: 'Din status blev favoriseret af %{name}:'
      subject: '%{name} favoriserede din status'
    follow:
      body: '%{name} følger dig nu!'
      subject: '%{name} følger dig nu'
      title: Ny følger
    mention:
      action: Svar
      body: 'Du blev nævnt af %{name} i:'
      subject: Du blev nævnt af %{name}
      title: Ny omtale
    reblog:
      body: 'Din status blev fremhævet af %{name}:'
      subject: '%{name} fremhævede din status'
      title: Ny fremhævelse
  number:
    human:
      decimal_units:
        units:
          billion: mia.
          million: mio.
  pagination:
    newer: Nyere
    next: Næste
    older: Ældre
    prev: Forrige
  preferences:
    languages: Sprog
    other: Andet
    publishing: Offentligører
    web: Web
  remote_unfollow:
    error: Fejl
    title: Titel
    unfollowed: Følger ikke længere
  sessions:
    activity: Sidste aktivitet
    browser: Browser
    browsers:
      blackberry: Blackberry OS
      chrome: Google Chrome
      firefox: Mozilla Firefox
      generic: Ukendt browser
      ie: IE
      safari: Apple Safari
    description: '%{browser} på %{platform}'
    ip: IP
    platforms:
      android: Android
      ios: iOS
      linux: Linux
      mac: Mac.
      other: ukendt platform
  settings:
    authorized_apps: Godkendte apps
    back: Tilbage til Mastodon
    delete: Sletning af konto
    development: Udvikling
    edit_profile: Rediger profil
    followers: Godkendte følgere
    import: Importer
    migrate: Konto migrering
    notifications: Notifikationer
    preferences: Indstillinger
    settings: Indstillinger
    your_apps: Dine applikationer
  statuses:
    attached:
      description: 'Vedhæftede: %{attached}'
      image:
        one: '%{count} billede'
        other: '%{count} billeder'
      video:
        one: '%{count} video'
        other: '%{count} videoer'
    content_warning: 'Advarsel om indhold: %{warning}'
    language_detection: Opfang automatisk sprog
    pin_errors:
      limit: Du har allerede fastgjort det maksimale antal trut
      ownership: Dun kan ikke fastgøre en anden persons toot
      private: Ikke offentlige trut kan ikke blive fastgjort
    show_more: Vis mere
    title: '%{name}: "%{quote}"'
    visibilities:
      private: Kun-følgere
      private_long: Vis kun til følgere
      public: Offentlig
      public_long: Alle kan se
      unlisted: Ikke listet
    boosted_from_html: Fremhævet fra %{acct_link}
  stream_entries:
    pinned: Fastgjort toot
    sensitive_content: Følsomt indhold
  themes:
    contrast: Høj kontrast
    default: Mastodon
    mastodon-light: Mastodon (lys)
  two_factor_authentication:
    code_hint: Indtast koden der er genereret af din app for at bekræfte
    disable: Deaktiver
    enable: Aktiver
    enabled: To-faktor godkendelse er aktiveret
    enabled_success: To-faktor godkendelse succesfuldt aktiveret
    generate_recovery_codes: Generer gendannelseskoder
    manual_instructions: 'Hvis du ikke kan scanne QR koden er er nødt til at skrive
      koden ind manuelt, kan er din almindelig tekst secret:'
    recovery_codes: Reserve koder
    recovery_codes_regenerated: Reserve koder blev succesfuldt regenereret
    setup: Sæt op
    wrong_code: Den indtastede kode var ugyldig! Er serverens tid og enhedens tid
      korrekte?
  user_mailer:
    backup_ready:
      explanation: Din anmodning for fuld backup af din Mastodon konto. Den er nu
        klar til at blive hentet!
      subject: Dit arkiv er klar til at blive hentet ned
      title: Udpluk af arkiv
    welcome:
      edit_profile_action: Opsæt profil
      explanation: Her er nogle råd til at starte med
      final_action: Kom igang med at poste
      full_handle: Dit fulde brugernavn
      full_handle_hint: Dette er hvad du vil fortælle dine venner så de kan sende
        dig beskeder eller følge dig fra andre instanser.
      review_preferences_action: Ændre præferencer
      subject: Velkommen til Mastodon
      tip_following: Du følger som standard administratoren(e) for den server du er
        på. For at finde flere folk, tjek både den lokale og fælles tidslinje.
      tip_local_timeline: Den lokale tidslinje er et have af folk i %{instance}. Disse
        er dine umiddelbare naboer!
      tip_mobile_webapp: Hvis din mobil browser tilbyder dig at tilføje Mastodon til
        din hjemmeskærm, kan du modtage push meddelelser. Dette opfører sig på mange
        måder ligesom en almindelig app!
      tips: Råd
      title: Velkommen ombord, %{name}!
  users:
    invalid_email: E-mail adressen er ugyldig
    invalid_otp_token: Ugyldig to-faktor kode
    otp_lost_help_html: Hvis du har mistet adgang til begge, kan du få kontakt via
      %{email}
    seamless_external_login: Du er logget ind via en ekstern service, så er kodeord
      og e-mail indstillinger ikke tilgængelige.
    signed_in_as: 'Logget ind som:'
  footer:
    developers: Udviklere
    more: Mere…
    resources: Ressourcer
  remote_follow:
    no_account_html: Har du ikke en konto? Du kan <a href='%{sign_up_path}' target='_blank'>oprette
      dig her</a>
    proceed: Fortsæt for at følge
    prompt: 'Du er ved at følge:'
  time:
    formats:
      month: '%b %Y'<|MERGE_RESOLUTION|>--- conflicted
+++ resolved
@@ -13,16 +13,11 @@
     contact: Kontakt
     contact_missing: Ikke sat
     contact_unavailable: Ikke tilgængeligt
-<<<<<<< HEAD
-    extended_description_html: |
-      <h3>Et godt sted for regler</h3>
-=======
     description_headline: Hvad er %{domain}?
     domain_count_after: andre instanser
     domain_count_before: Forbundet til
     extended_description_html: '<h3>Et godt sted for regler</h3>
 
->>>>>>> c92aaac2
       <p>Den udvidede beskrivelse er endnu ikke blevet opsat.</p>
 
       '
