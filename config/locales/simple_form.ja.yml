--- conflicted
+++ resolved
@@ -9,13 +9,9 @@
         locked: フォロワーを手動で承認する必要があるで。デフォルトのなんやの公開範囲はフォロワーのみや。
         note: プロフィールは160文字まで設定することができるで。
       imports:
-<<<<<<< HEAD
-        data: 他の Mastodon サーバーからエクスポートしたCSVファイルを選択して下さい
+        data: 他の Mastodon サーバーからエクスポートしたCSVファイルを選択しなはれ
       sessions:
         otp: 携帯電話に表示された2段階認証コードを入力するか、生成したリカバリーコードを使用してください。
-=======
-        data: 他の Mastodon サーバーからエクスポートしたCSVファイルを選択しなはれ
->>>>>>> 782d48a8
     labels:
       defaults:
         avatar: アイコン
@@ -27,13 +23,8 @@
         email: メールアドレス
         header: ヘッダー
         locale: 言語
-<<<<<<< HEAD
-        locked: 非公開アカウントにする
+        locked: 非公開アカウントにしたろ
         new_password: 新しいパスワード
-=======
-        locked: 非公開アカウントにしたろ
-        new_password: パスワード
->>>>>>> 782d48a8
         note: プロフィール
         otp_attempt: 二段階認証コード
         password: パスワード
