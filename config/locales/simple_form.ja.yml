---
ja:
  simple_form:
    hints:
      defaults:
        autofollow: 招待から登録した人が自動的にあなたをフォローするようになります
        avatar: "%{size}までのPNG、GIF、JPGが利用可能です。%{dimensions}pxまで縮小されます"
        bot: このアカウントは主に自動で動作し、人が見ていない可能性があります
        context: フィルターを適用する対象 (複数選択可)
        digest: 長期間使用していない場合と不在時に返信を受けた場合のみ送信されます
        email: 確認のメールが送信されます
        fields: プロフィールに表として4つまでの項目を表示することができます
        header: "%{size}までのPNG、GIF、JPGが利用可能です。 %{dimensions}pxまで縮小されます"
        inbox_url: 使用したいリレーサーバーのトップページからURLをコピーします
        irreversible: フィルターが後で削除されても、除外されたトゥートは元に戻せなくなります
        locale: ユーザーインターフェース、メールやプッシュ通知の言語
        locked: フォロワーを手動で承認する必要があります
        password: 少なくとも8文字は入力してください
        phrase: トゥートの大文字小文字や閲覧注意に関係なく一致
        scopes: アプリの API に許可するアクセス権を選択してください。最上位のスコープを選択する場合、個々のスコープを選択する必要はありません。
        setting_default_language: トゥートの言語は自動的に検出されますが、必ずしも正確とは限りません
        setting_display_media_default: 閲覧注意としてマークされたメディアは隠す
        setting_display_media_hide_all: 全てのメディアを常に隠す
        setting_display_media_show_all: 閲覧注意としてマークされたメディアも常に表示する
        setting_hide_network: フォローとフォロワーの情報がプロフィールページで見られないようにします
        setting_noindex: 公開プロフィールおよび各投稿ページに影響します
        setting_theme: ログインしている全てのデバイスで適用されるデザインです。
        username: あなたのユーザー名は %{domain} の中で重複していない必要があります
        whole_word: キーワードまたはフレーズが英数字のみの場合、単語全体と一致する場合のみ適用されるようになります
      imports:
        data: 他の Mastodon インスタンスからエクスポートしたCSVファイルを選択して下さい
      sessions:
        otp: '携帯電話のアプリで生成された二段階認証コードを入力するか、リカバリーコードを使用してください:'
      user:
        chosen_languages: 選択すると、選択した言語のトゥートのみが公開タイムラインに表示されるようになります
    labels:
      account:
        fields:
          name: ラベル
          value: 内容
      defaults:
        autofollow: 招待から参加後、あなたをフォロー
        avatar: アイコン
        bot: これは BOT アカウントです
        chosen_languages: 表示する言語
        confirm_new_password: 新しいパスワード（確認用）
        confirm_password: パスワード（確認用）
        context: 除外対象
        current_password: 現在のパスワード
        data: データ
        display_name: 表示名
        email: メールアドレス
        expires_in: 有効期限
        fields: プロフィール補足情報
        header: ヘッダー
        inbox_url: リレーサーバーの inbox URL
        irreversible: 隠すのではなく除外する
        locale: 言語
        locked: 承認制アカウントにする
        max_uses: 使用できる回数
        new_password: 新しいパスワード
        note: プロフィール
        otp_attempt: 二段階認証コード
        password: パスワード
        phrase: キーワードまたはフレーズ
        setting_auto_play_gif: アニメーションGIFを自動再生する
        setting_boost_modal: ブーストする前に確認ダイアログを表示する
        setting_default_language: 投稿する言語
        setting_default_privacy: 投稿の公開範囲
        setting_default_sensitive: メディアを常に閲覧注意としてマークする
        setting_delete_modal: トゥートを削除する前に確認ダイアログを表示する
        setting_display_media: メディアの表示
        setting_display_media_default: 標準
        setting_display_media_hide_all: 非表示
        setting_display_media_show_all: 表示
<<<<<<< HEAD
        setting_favourite_modal: お気に入りをする前に確認ダイアログを表示する
=======
        setting_expand_spoilers: 閲覧注意としてマークされたトゥートを常に展開する
>>>>>>> 32f950a7
        setting_hide_network: 繋がりを隠す
        setting_noindex: 検索エンジンによるインデックスを拒否する
        setting_reduce_motion: アニメーションの動きを減らす
        setting_system_font_ui: システムのデフォルトフォントを使う
        setting_theme: サイトテーマ
        setting_unfollow_modal: フォローを解除する前に確認ダイアログを表示する
        severity: 重大性
        type: インポートする項目
        username: ユーザー名
        username_or_email: ユーザー名またはメールアドレス
        whole_word: 単語全体にマッチ
      interactions:
        must_be_follower: フォロワー以外からの通知をブロック
        must_be_following: フォローしていないユーザーからの通知をブロック
        must_be_following_dm: フォローしていないユーザーからのダイレクトメッセージをブロック
      notification_emails:
        digest: タイムラインからピックアップしてメールで通知する
        favourite: お気に入りに登録された時にメールで通知する
        follow: フォローされた時にメールで通知する
        follow_request: フォローリクエストを受けた時にメールで通知する
        mention: 返信が来た時にメールで通知する
        reblog: トゥートがブーストされた時にメールで通知する
        report: 通報を受けた時にメールで通知する
    'no': いいえ
    required:
      mark: "*"
      text: 必須
    'yes': はい<|MERGE_RESOLUTION|>--- conflicted
+++ resolved
@@ -73,11 +73,8 @@
         setting_display_media_default: 標準
         setting_display_media_hide_all: 非表示
         setting_display_media_show_all: 表示
-<<<<<<< HEAD
+        setting_expand_spoilers: 閲覧注意としてマークされたトゥートを常に展開する
         setting_favourite_modal: お気に入りをする前に確認ダイアログを表示する
-=======
-        setting_expand_spoilers: 閲覧注意としてマークされたトゥートを常に展開する
->>>>>>> 32f950a7
         setting_hide_network: 繋がりを隠す
         setting_noindex: 検索エンジンによるインデックスを拒否する
         setting_reduce_motion: アニメーションの動きを減らす
