---
ja:
  simple_form:
    hints:
      account:
        discoverable: プロフィールと公開投稿をMastodonのおすすめやハイライトとしてほかのユーザーに表示することを許可します。
        display_name: フルネーム、ハンドルネームなど
        fields: ホームページ、代名詞、年齢など何でも構いません。
        indexable: "「公開」で送信された投稿がMastodonの検索結果にヒットするようになります。ここのチェック状態にかかわらず、ほかのユーザーにブーストやお気に入り登録された投稿はそのユーザーから検索されることがあります。"
        note: '自己紹介には #ハッシュタグ や、ほかのアカウントのユーザー名 (@user) を使用できます'
        show_collections: チェックを入れるとフォローとフォロワーの一覧を誰でも見られるようにします。チェックをはずすとこれらの情報を非公開にできますが、あなたがフォローしているユーザーからは、あなたがフォロワーになっていることがわかります。
        unlocked: 新しいフォロワーを自動的に承認します。チェックをはずすとフォローリクエストとその承認が必要になり、新しいフォロワーを受け入れるか拒否するかを自分で選べるようになります。
      account_alias:
        acct: 引っ越し元のユーザー名@ドメインを指定してください
      account_migration:
        acct: 引っ越し先のユーザー名@ドメインを指定してください
      account_warning_preset:
        text: URL、ハッシュタグ、メンションなど、投稿に用いる構文が使用できます
        title: オプションです。受信者には表示されません。
      admin_account_action:
        include_statuses: ユーザーは取られた制限や警告の原因となった投稿を確認できるようになります
        send_email_notification: ユーザーは自分のアカウントに何が起こったのか説明を受け取ります
        text_html: オプションです。投稿に用いる構文を使うことができます。簡略化のため<a href="%{path}">プリセット警告文を追加</a>することができます
        type_html: "<strong>%{acct}</strong>さんに対し、何を行うか選択してください"
        types:
          disable: ユーザーが自分のアカウントを使用できないようにします。コンテンツを削除したり非表示にすることはありません。
          none: これを使用すると、他の操作をせずにユーザーに警告を送信できます。
          sensitive: このユーザーが添付したメディアを強制的に閲覧注意にする
          silence: ユーザーによる公開投稿を禁止し、フォローしていない人に投稿や通知が表示されないようにします。また、このアカウントに対するすべての通報をクローズします。
          suspend: このアカウントによるすべての活動を禁止し、コンテンツを削除します。この操作は30日以内であれば取り消しが可能です。また、このアカウントに対するすべての通報をクローズします。
        warning_preset_id: オプションです。プリセット警告文の末尾に任意の文字列を追加することができます
      announcement:
        all_day: 有効化すると、対象期間の箇所に日付だけが表示されます
        ends_at: オプションです。指定すると、お知らせの掲載はその日時で自動的に終了します
        scheduled_at: お知らせを今すぐ掲載する場合は空欄にしてください
        starts_at: オプションです。お知らせしたい事柄の期間が決まっている場合に使用します
        text: 投稿と同じ構文を使用できます。アナウンスが占める画面のスペースに注意してください
      appeal:
        text: 一度だけ異議を申し立てることができます
      defaults:
        autofollow: 招待から登録した人が自動的にあなたをフォローするようになります
        avatar: "%{size}までのPNG、GIF、JPGが利用可能です。%{dimensions}pxまで縮小されます"
        bot: このアカウントは主に自動で動作し、人が見ていない可能性があります
        context: フィルターを適用する対象 (複数選択可)
        current_password: 現在のアカウントのパスワードを入力してください
        current_username: 確認のため、現在のアカウントのユーザー名を入力してください
        digest: 長期間使用していない場合と不在時に返信を受けた場合のみ送信されます
        email: 確認のメールが送信されます
<<<<<<< HEAD
        fields: プロフィールに表として%{size}つまでの項目を表示することができます
=======
>>>>>>> f4b780ba
        header: "%{size}までのPNG、GIF、JPGが利用可能です。 %{dimensions}pxまで縮小されます"
        inbox_url: 使用したいリレーサーバーのトップページからURLをコピーします
        irreversible: フィルターが後で削除されても、除外された投稿は元に戻せなくなります
        locale: ユーザーインターフェース、メールやプッシュ通知の言語
        password: 少なくとも8文字は入力してください
        phrase: 投稿内容の大文字小文字や閲覧注意に関係なく一致
        scopes: アプリの API に許可するアクセス権を選択してください。最上位のスコープを選択する場合、個々のスコープを選択する必要はありません。
        setting_aggregate_reblogs: 最近ブーストされた投稿が新たにブーストされても表示しません (設定後受信したものにのみ影響)
        setting_always_send_emails: 通常、Mastodon からメール通知は行われません。
        setting_default_sensitive: 閲覧注意状態のメディアはデフォルトでは内容が伏せられ、クリックして初めて閲覧できるようになります
        setting_display_media_default: 閲覧注意としてマークされたメディアは隠す
        setting_display_media_hide_all: メディアを常に隠す
        setting_display_media_show_all: メディアを常に表示する
        setting_use_blurhash: ぼかしはメディアの色を元に生成されますが、細部は見えにくくなっています
        setting_use_pending_items: 新着があってもタイムラインを自動的にスクロールしないようにします
        username: アルファベット大文字と小文字、数字、アンダーバー「_」が使えます
        whole_word: キーワードまたはフレーズが英数字のみの場合、単語全体と一致する場合のみ適用されるようになります
      domain_allow:
        domain: 登録するとこのサーバーからデータを受信したり、このドメインから受信するデータを処理して保存できるようになります
      email_domain_block:
        domain: 電子メールアドレスのドメイン名、または使用されるMXレコードを指定できます。新規登録時にチェックされます。
        with_dns_records: 指定したドメインのDNSレコードを取得し、その結果もメールドメインブロックに登録されます
      featured_tag:
        name: 最近使用したハッシュタグ
      filters:
        action: 投稿がフィルタに一致したときに実行するアクションを選択
        actions:
          hide: フィルタに一致した投稿を完全に非表示にします
          warn: フィルタに一致した投稿を非表示にし、フィルタのタイトルを含む警告を表示します
      form_admin_settings:
        activity_api_enabled: 週単位でローカルで公開された投稿数、アクティブユーザー数、新規登録者数を表示します
        backups_retention_period: 生成されたユーザーのアーカイブを指定した日数の間保持します。
        bootstrap_timeline_accounts: これらのアカウントは、新しいユーザー向けのおすすめユーザーの一番上にピン留めされます。
        closed_registrations_message: アカウント作成を停止している時に表示されます
        content_cache_retention_period: 指定した日数が経過した他のサーバーの投稿とブーストを削除します。削除された投稿は再取得できない場合があります。削除された投稿についたブックマークやお気に入り、ブーストも失われ、元に戻せません。
        custom_css: ウェブ版のMastodonでカスタムスタイルを適用できます。
        mascot: 上級者向けWebインターフェースのイラストを上書きします。
        media_cache_retention_period: 正の値に設定されている場合、ダウンロードされたメディアファイルは指定された日数の後に削除され、リクエストに応じて再ダウンロードされます。
        peers_api_enabled: このサーバーが Fediverse で遭遇したドメイン名のリストです。このサーバーが知っているだけで、特定のサーバーと連合しているかのデータは含まれません。これは一般的に Fediverse に関する統計情報を収集するサービスによって使用されます。
        profile_directory: ディレクトリには、掲載する設定をしたすべてのユーザーが一覧表示されます。
        require_invite_text: アカウント登録が承認制の場合、登録の際の申請事由の入力を必須にします
        site_contact_email: 法律またはサポートに関する問い合わせ先
        site_contact_username: マストドンでの連絡方法
        site_extended_description: 訪問者やユーザーに役立つかもしれない任意の追加情報。Markdownが使えます。
        site_short_description: 運営している人や組織、想定しているユーザーなど、サーバーの特徴を説明する短いテキスト
        site_terms: 独自のプライバシーポリシーを使用するか空白にしてデフォルトのプライバシーポリシーを使用します。Markdownが使えます。
        site_title: ドメイン名以外でサーバーを参照する方法
        status_page_url: 障害発生時などにユーザーがサーバーの状態を確認できるページのURL
        theme: ログインしていない人と新規ユーザーに表示されるテーマ。
        thumbnail: サーバー情報と共に表示される、アスペクト比が約 2:1 の画像。
        timeline_preview: ログインしていないユーザーがサーバー上の最新の公開投稿を閲覧できるようにします。
        trendable_by_default: トレンドの審査を省略します。トレンドは掲載後でも個別に除外できます。
        trends: トレンドは、サーバー上で人気を集めている投稿、ハッシュタグ、ニュース記事などが表示されます。
        trends_as_landing_page: ログインしていないユーザーに対して、サーバーの説明の代わりにトレンドコンテンツを表示します。トレンドを有効にする必要があります。
      form_challenge:
        current_password: セキュリティ上重要なエリアにアクセスしています
      imports:
        data: 他のMastodonサーバーからエクスポートしたCSVファイルを選択して下さい
      invite_request:
        text: このサーバーは現在、アカウント登録が承認制になっています。承認制になっている理由はサーバーの概要ページに書かれていますので、そちらもご確認ください。そのうえで、意気込みやアカウント作成の理由を記入してください。
      ip_block:
        comment: オプションです。このルールを追加した理由の覚え書きにご利用ください。
        expires_in: IPアドレスは有限のリソースです。複数人で共有されたり変更されることもあります。そのため無期限にIPアドレスをブロックするのは推奨されません。
        ip: IPv4またはIPv6アドレスを入力してください。CIDR構文を用いて範囲指定でブロックすることもできます。自分自身を締め出さないよう注意してください！
        severities:
          no_access: すべてのリソースへのアクセスをブロックします
          sign_up_block: 新規のアカウント作成はできません
          sign_up_requires_approval: 承認するまで新規登録が完了しなくなります
        severity: このIPに対する措置を選択してください
      rule:
        text: ユーザーのためのルールや要件を記述してください。短くシンプルにしてください。
      sessions:
        otp: '携帯電話のアプリで生成された二要素認証コードを入力するか、リカバリーコードを使用してください:'
        webauthn: USBキーの場合は、必ず挿入し、必要に応じてタップしてください。
      settings:
        indexable: プロフィールがGoogleやBingなどの検索結果にヒットするようになります。
        show_application: 自分で自分の投稿の送信元アプリを確認することは、ここのチェック状態にかかわらず可能です。
      tag:
        name: 視認性向上などのためにアルファベット大文字小文字の変更のみ行うことができます
      user:
        chosen_languages: 選択すると、選択した言語の投稿のみが公開タイムラインに表示されるようになります
        role: このロールはユーザーが持つ権限を管理します
      user_role:
        color: UI 全体でロールの表示に使用される色（16進数RGB形式）
        highlighted: これによりロールが公開されます。
        name: ロールのバッジを表示する際の表示名
        permissions_as_keys: このロールを持つユーザーは次の機能にアクセスできます
        position: 場合により、より高いロールのユーザーが紛争の解決を決定します。特定のアクションは優先度が低いロールでのみ実行できます。
      webhook:
        events: 送信するイベントを選択
        template: 変数補完を使用して、独自のJSONペイロードを構成できます。デフォルトのJSONを使用する場合は空白のままにします。
        url: イベントの送信先
    labels:
      account:
        discoverable: アカウントを見つけやすくする
        fields:
          name: ラベル
          value: 内容
        indexable: 公開投稿を検索できるようにする
        show_collections: フォローとフォロワーの一覧を開示する
        unlocked: フォローリクエストを不要にする
      account_alias:
        acct: 引っ越し元のユーザー ID
      account_migration:
        acct: 引っ越し先のユーザーID
      account_warning_preset:
        text: プリセット警告文
        title: タイトル
      admin_account_action:
        include_statuses: 通報された投稿をメールに含める
        send_email_notification: メールでユーザーに通知
        text: カスタム警告文
        type: アクション
        types:
          disable: ログインを無効化
          none: 警告を送信
          sensitive: 閲覧注意
          silence: サイレンス
          suspend: 停止
        warning_preset_id: プリセット警告文を使用
      announcement:
        all_day: 終日
        ends_at: 予定終了日時
        scheduled_at: 掲載予約日時
        starts_at: 予定開始日時
        text: お知らせ
      appeal:
        text: この決定を覆すべき理由を説明してください
      defaults:
        autofollow: 招待から参加後、あなたをフォロー
        avatar: アイコン
        bot: これはBOTアカウントです
        chosen_languages: 表示する言語
        confirm_new_password: 新しいパスワード（確認用）
        confirm_password: パスワード（確認用）
        context: 除外対象
        current_password: 現在のパスワード
        data: データ
        display_name: 表示名
        email: メールアドレス
        expires_in: 有効期限
        fields: プロフィール補足情報
        header: ヘッダー
        honeypot: "%{label} (入力しない)"
        inbox_url: リレーサーバーの inbox URL
        irreversible: 隠すのではなく除外する
        locale: 言語
        max_uses: 使用できる回数
        new_password: 新しいパスワード
        note: プロフィール
        otp_attempt: 二要素認証コード
        password: パスワード
        phrase: キーワードまたはフレーズ
        setting_advanced_layout: 上級者向けUIを有効にする
        setting_aggregate_reblogs: ブーストをまとめる
        setting_always_send_emails: 常にメール通知を送信する
        setting_auto_play_gif: アニメーションGIFを自動再生する
        setting_boost_modal: ブーストする前に確認ダイアログを表示する
        setting_default_language: 投稿する言語
        setting_default_privacy: 投稿の公開範囲
        setting_default_sensitive: メディアを常に閲覧注意としてマークする
        setting_delete_modal: 投稿を削除する前に確認ダイアログを表示する
        setting_disable_swiping: スワイプでの切り替えを無効にする
        setting_display_media: メディアの表示
        setting_display_media_default: 標準
        setting_display_media_hide_all: 非表示
        setting_display_media_show_all: 表示
        setting_expand_spoilers: 閲覧注意としてマークされた投稿を常に展開する
        setting_hide_network: 繋がりを隠す
        setting_reduce_motion: アニメーションの動きを減らす
        setting_system_font_ui: システムのデフォルトフォントを使う
        setting_theme: サイトテーマ
        setting_trends: 本日のトレンドタグを表示する
        setting_unfollow_modal: フォローを解除する前に確認ダイアログを表示する
        setting_use_blurhash: 非表示のメディアを色付きのぼかしで表示する
        setting_use_pending_items: 手動更新モード
        severity: 重大性
        sign_in_token_attempt: セキュリティコード
        title: タイトル
        type: インポートする項目
        username: ユーザー名
        username_or_email: ユーザー名またはメールアドレス
        whole_word: 単語全体にマッチ
      email_domain_block:
        with_dns_records: ドメインのMXレコードとIPアドレスを含む
      featured_tag:
        name: ハッシュタグ
      filters:
        actions:
          hide: 完全に隠す
          warn: 警告付きで隠す
      form_admin_settings:
        activity_api_enabled: APIでユーザーアクティビティに関する集計統計を公開する
        backups_retention_period: ユーザーアーカイブの保持期間
        bootstrap_timeline_accounts: おすすめユーザーに常に表示するアカウント
        closed_registrations_message: アカウント作成を停止している時のカスタムメッセージ
        content_cache_retention_period: コンテンツキャッシュの保持期間
        custom_css: カスタムCSS
        mascot: カスタムマスコット（レガシー）
        media_cache_retention_period: メディアキャッシュの保持期間
        peers_api_enabled: 発見したサーバーのリストをAPIで公開する
        profile_directory: ディレクトリを有効にする
        registrations_mode: 新規登録が可能な人
        require_invite_text: 申請事由の入力を必須にする
        show_domain_blocks: ドメインブロックを表示
        show_domain_blocks_rationale: ドメインがブロックされた理由を表示
        site_contact_email: 連絡先メールアドレス
        site_contact_username: 連絡先ユーザー名
        site_extended_description: 詳細説明
        site_short_description: サーバーの説明
        site_terms: プライバシーポリシー
        site_title: サーバーの名前
        status_page_url: ステータスページのURL
        theme: デフォルトテーマ
        thumbnail: サーバーのサムネイル
        timeline_preview: 公開タイムラインへの未認証のアクセスを許可する
        trendable_by_default: 審査前のトレンドの掲載を許可する
        trends: トレンドを有効にする
        trends_as_landing_page: 新規登録画面にトレンドを表示する
      interactions:
        must_be_follower: フォロワー以外からの通知をブロック
        must_be_following: フォローしていないユーザーからの通知をブロック
        must_be_following_dm: フォローしていないユーザーからのダイレクトメッセージをブロック
      invite:
        comment: コメント
      invite_request:
        text: アカウント作成の意気込み
      ip_block:
        comment: コメント
        ip: IP
        severities:
          no_access: ブロック
          sign_up_block: アカウント作成をブロック
          sign_up_requires_approval: 登録を制限
        severity: ルール
      notification_emails:
        appeal: モデレーターの判断に異議申し立てが行われた時
        digest: タイムラインからピックアップしてメールで通知する
        favourite: お気に入り登録された時
        follow: フォローされた時
        follow_request: フォローリクエストを受けた時
        mention: 返信が来た時
        pending_account: 新しいアカウントの承認が必要な時
        reblog: 投稿がブーストされた時
        report: 新しい通報が送信された時
        software_updates:
          all: すべてのアップデートを通知する
          critical: 緊急のアップデートのみ通知する
          label: 新しいMastodonバージョンが利用可能です
          none: 通知しない (非推奨)
          patch: 緊急のアップデートとバグ修正アップデートを通知する
        trending_tag: 新しいトレンドのレビューをする必要がある時
      rule:
        text: ルール
      settings:
        indexable: 検索エンジンからアクセスできるようにする
        show_application: 投稿に使ったアプリを開示する
      tag:
        listable: 検索とディレクトリへの使用を許可する
        name: ハッシュタグ
        trendable: トレンドへの表示を許可する
        usable: 投稿への使用を許可する
      user:
        role: ロール
        time_zone: タイムゾーン
      user_role:
        color: バッジの色
        highlighted: プロフィールにロールのバッジを表示する
        name: 名前
        permissions_as_keys: 権限
        position: 優先度
      webhook:
        events: 有効なイベント
        template: ペイロードテンプレート
        url: エンドポイントURL
    'no': いいえ
    not_recommended: 非推奨
    overridden: 上書き済み
    recommended: おすすめ
    required:
      mark: "*"
      text: 必須
    title:
      sessions:
        webauthn: セキュリティキーを使用してサインインする
    'yes': はい<|MERGE_RESOLUTION|>--- conflicted
+++ resolved
@@ -46,10 +46,6 @@
         current_username: 確認のため、現在のアカウントのユーザー名を入力してください
         digest: 長期間使用していない場合と不在時に返信を受けた場合のみ送信されます
         email: 確認のメールが送信されます
-<<<<<<< HEAD
-        fields: プロフィールに表として%{size}つまでの項目を表示することができます
-=======
->>>>>>> f4b780ba
         header: "%{size}までのPNG、GIF、JPGが利用可能です。 %{dimensions}pxまで縮小されます"
         inbox_url: 使用したいリレーサーバーのトップページからURLをコピーします
         irreversible: フィルターが後で削除されても、除外された投稿は元に戻せなくなります
