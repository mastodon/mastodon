--- conflicted
+++ resolved
@@ -64,10 +64,7 @@
       imports:
         data: 他の Mastodon サーバーからエクスポートしたCSVファイルを選択して下さい
       invite_request:
-<<<<<<< HEAD
         text: このサーバーは現在スパム避けのために承認制をとっています。下のフォームには <a href="https://wiki.maud.io/mastodon/about">規約</a> を読んだ証を記入してください。記載がない場合は判断できないものとして却下されます
-=======
-        text: このサーバーは現在承認制です。申請を承認する際に役立つメッセージを添えてください
       ip_block:
         comment: オプションです。このルールを追加した理由の覚え書きにご利用ください。
         expires_in: IPアドレスは有限のリソースです。複数人で共有されたり変更されることもあります。そのため無期限にIPアドレスをブロックするのは推奨されません。
@@ -76,7 +73,6 @@
           no_access: すべてのリソースへのアクセスをブロックします
           sign_up_requires_approval: 承認するまで新規登録が完了しなくなります
         severity: このIPに対する措置を選択してください
->>>>>>> fac50ac0
       sessions:
         otp: '携帯電話のアプリで生成された二段階認証コードを入力するか、リカバリーコードを使用してください:'
         webauthn: USBキーの場合は、必ず挿入し、必要に応じてタップしてください。
@@ -183,10 +179,7 @@
       invite:
         comment: コメント
       invite_request:
-<<<<<<< HEAD
         text: アカウント作成の確認
-=======
-        text: 意気込みをお聞かせください
       ip_block:
         comment: コメント
         ip: IP
@@ -194,7 +187,6 @@
           no_access: ブロック
           sign_up_requires_approval: 登録を制限
         severity: ルール
->>>>>>> fac50ac0
       notification_emails:
         digest: タイムラインからピックアップしてメールで通知する
         favourite: お気に入り登録された時
