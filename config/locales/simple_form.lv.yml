---
lv:
  simple_form:
    hints:
      account_alias:
        acct: Norādi konta lietotājvārdu@domēnu, no kura vēlies pārvākties
      account_migration:
        acct: Norādi konta lietotājvārdu@domēnu, uz kuru vēlies pārvākties
      account_warning_preset:
        text: Vari izmantot ziņu sintaksi, piemēram, URL, atsauces un pieminējumus
        title: Neobligāts. Saņēmējam nav redzams
      admin_account_action:
        include_statuses: Lietotājs redzēs, kuras ziņas izraisījušas moderācijas darbību vai brīdinājumu
        send_email_notification: Lietotājs saņems paskaidrojumu par to, kas notika ar viņa kontu
        text_html: Neobligāts. Tu vari lietot ziņu sintaksi. Lai ietaupītu laiku, tu vari <a href="%{path}">pievienot brīdinājuma sākotnējos iestatījumus</a>
        type_html: Izvēlies, ko darīt ar <strong>%{acct}</strong>
        types:
          disable: Neļauj lietotājam izmantot savu kontu, bet neizdzēs vai neslēp tā saturu.
          none: Izmanto šo, lai nosūtītu lietotājam brīdinājumu, neradot nekādas citas darbības.
          sensitive: Piespiest visus šī lietotāja multivides pielikumus atzīmēt kā sensitīvus.
          silence: Neļauj lietotājam publicēt ziņas publiski redzamā veidā, paslēp viņu ziņas un paziņojumus no cilvēkiem, kuri viņiem neseko.
          suspend: Novērst jebkādu mijiedarbību ar šo kontu vai ar to un dzēst tā saturu. Atgriežams 30 dienu laikā.
        warning_preset_id: Neobligāts. Tu joprojām vari pievienot pielāgotu tekstu sākotnējās iestatīšanas beigās
      announcement:
        all_day: Atzīmējot šo opciju, tiks parādīti tikai laika diapazona datumi
        ends_at: Neobligāts. Paziņojums šoreiz tiks automātiski atcelts
        scheduled_at: Lai nekavējoties publicētu paziņojumu, atstāj tukšu
        starts_at: Neobligāts. Ja tavs paziņojums ir saistīts ar noteiktu laika diapazonu
        text: Varari izmantot ziņu sintaksi. Lūdzu, apdomā lauku, ko paziņojums aizņems lietotāja ekrānā
<<<<<<< HEAD
=======
      appeal:
        text: Brīdinājumu var pārsūdzēt tikai vienu reizi
>>>>>>> 8c7223f4
      defaults:
        autofollow: Cilvēki, kuri reģistrējas, izmantojot uzaicinājumu, automātiski sekos tev
        avatar: PNG, GIF vai JPG. Ne vairāk kā %{size}. Tiks samazināts līdz %{dimensions} px
        bot: Paziņo citiem, ka kontā galvenokārt tiek veiktas automatizētas darbības un tas var netikt uzraudzīts
        context: Viens vai vairāki konteksti, kur jāpiemēro filtrs
        current_password: Drošības nolūkos, lūdzu, ievadi pašreizējā konta paroli
        current_username: Lai apstiprinātu, lūdzu, ievadi pašreizējā konta paroli
        digest: Sūta tikai pēc ilgstošas neaktivitātes un tikai tad, ja savas prombūtnes laikā neesi saņēmis personiskas ziņas
<<<<<<< HEAD
        discoverable: Ļauj svešiniekiem atklāt savu kontu caur ieteikumiem, profila direktoriju un citām iespējām
        discoverable_no_directory: Ļauj svešiniekiem atklāt savu kontu caur ieteikumiem un citām iespējām
=======
        discoverable: Ļauj svešiniekiem atklāt savu kontu caur ieteikumiem, tendencēm un citām iespējām
>>>>>>> 8c7223f4
        email: Tev tiks nosūtīts apstiprinājuma e-pasts
        fields: Savā profilā kā tabulu vari parādīt līdz 4 vienumiem
        header: PNG, GIF vai JPG. Ne vairāk kā %{size}. Tiks samazināts līdz %{dimensions}px
        inbox_url: Nokopē URL no tā releja sākumlapas, kuru vēlies izmantot
        irreversible: Filtrētās ziņas neatgriezeniski pazudīs, pat ja filtrs vēlāk tiks noņemts
        locale: Lietotāja saskarnes, e-pasta ziņojumu un push paziņojumu valoda
        locked: Manuāli kontrolē, kas var tev sekot, apstiprinot sekošanas pieprasījumus
        password: Izmanto vismaz 8 rakstzīmes
        phrase: Tiks saskaņots neatkarīgi no ziņas teksta reģistra vai satura brīdinājuma
        scopes: Kuriem API lietojumprogrammai būs atļauta piekļuve. Ja izvēlies augstākā līmeņa tvērumu, tev nav jāatlasa atsevišķi vienumi.
        setting_aggregate_reblogs: Nerādīt jaunus palielinājumus ziņām, kas nesen tika palielinātas (ietekmē tikai nesen saņemtos palielinājumus)
        setting_default_sensitive: Sensitīvi mediji pēc noklusējuma ir paslēpti, un tos var atklāt, noklikšķinot
        setting_display_media_default: Paslēpt mediju, kas atzīmēts kā sensitīvs
        setting_display_media_hide_all: Vienmēr slēpt medijus
        setting_display_media_show_all: Vienmēr rādīt medijus
        setting_hide_network: Kam tu seko un kurš seko tev, tavā profilā tiks paslēps
        setting_noindex: Ietekmē tavu publisko profilu un ziņu lapas
        setting_show_application: Lietojumprogramma, ko tu izmanto publicēšanai, tiks parādīta tavu ziņu detalizētajā skatā
        setting_use_blurhash: Gradientu pamatā ir paslēpto vizuālo attēlu krāsas, bet neskaidras visas detaļas
        setting_use_pending_items: Paslēpt laika skalas atjauninājumus aiz klikšķa, nevis automātiski ritini plūsmu
        username: Tavs lietotājvārds %{domain} būs unikāls
        whole_word: Ja atslēgvārds vai frāze ir tikai burtciparu, tas tiks lietots tikai tad, ja tas atbilst visam vārdam
      domain_allow:
        domain: Šis domēns varēs izgūt datus no šī servera, un no tā ienākošie dati tiks apstrādāti un saglabāti
      email_domain_block:
<<<<<<< HEAD
        domain: Tas var būt domēna nosaukums, kas redzams e-pasta adresē, MX ieraksts, kuru domēns atrisina, vai servera IP, uz kuru tiek atrisināts MX ieraksts. Tie tiks pārbaudīti, reģistrējoties lietotājam, un reģistrācija tiks noraidīta.
=======
        domain: Tas var būt domēna nosaukums, kas tiek parādīts e-pasta adresē vai izmantotajā MX ierakstā. Tie tiks pārbaudīti reģistrācijas laikā.
>>>>>>> 8c7223f4
        with_dns_records: Tiks mēģināts atrisināt dotā domēna DNS ierakstus, un rezultāti arī tiks bloķēti
      featured_tag:
        name: 'Iespējams, vēlēsies izmantot kādu no šīm:'
      form_challenge:
        current_password: Tu ieej drošā zonā
      imports:
        data: CSV fails, eksportēts no cita Mastodon servera
      invite_request:
        text: Tas palīdzēs mums pārskatīt tavu lietojumprogrammu
      ip_block:
        comment: Neobligāts. Atceries, kādēļ tu pievienoji šo nosacījumu.
        expires_in: IP adreses ir ierobežots resurss, tās dažreiz tiek koplietotas un bieži maina turētāju. Šī iemesla dēļ nedefinēti IP bloki nav ieteicami.
        ip: Ievadi IPv4 vai IPv6 adresi. Izmantojot CIDR sintaksi, tu vari bloķēt visus diapazonus. Esi piesardzīgs un neizslēdz pats sevi!
        severities:
          no_access: Bloķēt piekļuvi visiem resursiem
          sign_up_requires_approval: Jaunām reģistrācijām būs nepieciešams tavs apstiprinājums
        severity: Izvēlies, kas notiks ar pieprasījumiem no šīs IP adreses
      rule:
        text: Apraksti nosacījumus vai prasības šī servera lietotājiem. Centies, lai tas būtu īss un vienkāršs
      sessions:
        otp: 'Ievadi divfaktoru kodu, ko ģenerējusi tava tālruņa lietotne, vai izmanto kādu no atkopšanas kodiem:'
        webauthn: Ja tā ir USB atslēga, noteikti ievieto to un, ja nepieciešams, pieskaries tai.
      tag:
        name: Tu vari mainīt tikai burtu lielumu, piemēram, lai tie būtu vieglāk lasāmi
      user:
        chosen_languages: Ja ieķeksēts, publiskos laika grafikos tiks parādītas tikai ziņas noteiktajās valodās
    labels:
      account:
        fields:
          name: Marķējums
          value: Saturs
      account_alias:
        acct: Vecā konta rokturis
      account_migration:
        acct: Jaunā konta rokturis
      account_warning_preset:
        text: Iestatītais teksts
        title: Virsraksts
      admin_account_action:
        include_statuses: Iekļaut ziņotās ziņas e-pastā
        send_email_notification: Paziņot lietotājam pa e-pastu
        text: Pielāgots brīdinājums
        type: Darbība
        types:
          disable: Iesaldēt
          none: Nosūtīt brīdinājumu
          sensitive: Sensitīvs
          silence: Ierobežot
          suspend: Apturēt
        warning_preset_id: Lietot iepriekš iestatītus brīdinājumus
      announcement:
        all_day: Visas dienas pasākums
        ends_at: Pasākuma noslēgums
        scheduled_at: Ieplānot publikāciju
        starts_at: Pasākuma sākums
        text: Paziņojums
<<<<<<< HEAD
=======
      appeal:
        text: Paskaidrojiet, kāpēc šis lēmums ir jāatceļ
>>>>>>> 8c7223f4
      defaults:
        autofollow: Uzaicini sekot tavam kontam
        avatar: Avatars
        bot: Šis ir bot konts
        chosen_languages: Filtrēt valodas
        confirm_new_password: Apstiprināt jauno paroli
        confirm_password: Apstiprināt paroli
        context: Filtrēt kontekstus
        current_password: Pašreizējā parole
        data: Dati
        discoverable: Ieteikt kontu citiem
        display_name: Parādāmais vārds
        email: E-pasta adrese
        expires_in: Beidzas pēc
        fields: Profila metadati
        header: Galvene
        honeypot: "%{label} (neaizpildi)"
        inbox_url: URL vai releja pastkaste
        irreversible: Nomest, nevis paslēpt
        locale: Interfeisa valoda
        locked: Pieprasīt sekotāju pieprasījumus
        max_uses: Maksimālais lietojumu skaits
        new_password: Jauna parole
        note: Par sevi
        otp_attempt: Divfaktoru kods
        password: Parole
        phrase: Atslēgvārds vai frāze
        setting_advanced_layout: Iespējot paplašināto web interfeisu
        setting_aggregate_reblogs: Grupēt paaugstinājumus ziņu lentās
        setting_auto_play_gif: Automātiski atskaņot animētos GIF
        setting_boost_modal: Parādīt apstiprinājuma dialogu pirms paaugstināšanas
        setting_crop_images: Apgrieziet attēlus neizvērstajās ziņās līdz 16x9
        setting_default_language: Publicēšanas valoda
        setting_default_privacy: Publicēšanas privātums
        setting_default_sensitive: Atļaut atzīmēt medijus kā sensitīvus
        setting_delete_modal: Parādīt apstiprinājuma dialogu pirms ziņas dzēšanas
        setting_disable_swiping: Atspējot vilkšanas kustības
        setting_display_media: Mediju bibliotēka
        setting_display_media_default: Noklusējums
        setting_display_media_hide_all: Paslēpt visu
        setting_display_media_show_all: Parādīt visu
        setting_expand_spoilers: Vienmēr izvērst ziņas, kas apzīmētas ar brīdinājumiem par saturu
        setting_hide_network: Slēpt savu sociālo diagrammu
        setting_noindex: Atteikties no meklētājprogrammu indeksēšanas
        setting_reduce_motion: Ierobežot kustību animācijās
        setting_show_application: Atklāt lietojumprogrammu, ko izmanto ziņu nosūtīšanai
        setting_system_font_ui: Lietot sistēmas noklusējuma fontu
        setting_theme: Vietnes motīvs
        setting_trends: Parādīt šodienas tendences
        setting_unfollow_modal: Parādīt apstiprinājuma dialogu pirms atsekoties no kāda
        setting_use_blurhash: Rādīt krāsainos gradientus slēptajiem medijiem
        setting_use_pending_items: Lēnais režīms
        severity: Smagums
        sign_in_token_attempt: Drošības kods
        type: Importa veids
        username: Lietotājvārds
        username_or_email: Lietotājvārds vai e-pasts
        whole_word: Pilns vārds
      email_domain_block:
        with_dns_records: Ietvert domēna MX ierakstus un IP adreses
      featured_tag:
        name: Tēmturis
      interactions:
        must_be_follower: Bloķēt paziņojumus no ne-sekotājiem
        must_be_following: Bloķēt paziņojumus no cilvēkiem, kuriem tu neseko
        must_be_following_dm: Bloķēt tiešos ziņojumus no cilvēkiem, kuriem tu neseko
      invite:
        comment: Komentēt
      invite_request:
        text: Kāpēc tu vēlies pievienoties?
      ip_block:
        comment: Komentēt
        ip: IP
        severities:
          no_access: Bloķēt piekļuvi
          sign_up_requires_approval: Ierobežot reģistrēšanos
        severity: Noteikumi
      notification_emails:
<<<<<<< HEAD
=======
        appeal: Kāds pārsūdz moderatora lēmumu
>>>>>>> 8c7223f4
        digest: Sūtīt kopsavilkumu e-pastus
        favourite: Kāds izcēla tavu ziņu
        follow: Kāds uzsāka tev sekot
        follow_request: Kāds vēlas tev sekot
        mention: Kāds pieminēja tevi
        pending_account: Jāpārskata jaunu kontu
        reblog: Kāds paaugstināja tavu ziņu
        report: Tika iesniegts jauns ziņojums
<<<<<<< HEAD
        trending_tag: Kļūst populārs nepārskatīts tēmturis
=======
        trending_tag: Jaunā tendence ir jāpārskata
>>>>>>> 8c7223f4
      rule:
        text: Noteikumi
      tag:
        listable: Atļaut šim tēmturim parādīties meklējumos un ieteikumos
        name: Tēmturis
        trendable: Atļaut šim tēmturim parādīties zem tendencēm
        usable: Atļaut lietot ziņās šo tēmturi
    'no': Nē
    recommended: Ieteicams
    required:
      mark: "*"
      text: nepieciešams
    title:
      sessions:
        webauthn: Lai pierakstītos, izmanto vienu no savām drošības atslēgām
    'yes': Jā<|MERGE_RESOLUTION|>--- conflicted
+++ resolved
@@ -27,11 +27,8 @@
         scheduled_at: Lai nekavējoties publicētu paziņojumu, atstāj tukšu
         starts_at: Neobligāts. Ja tavs paziņojums ir saistīts ar noteiktu laika diapazonu
         text: Varari izmantot ziņu sintaksi. Lūdzu, apdomā lauku, ko paziņojums aizņems lietotāja ekrānā
-<<<<<<< HEAD
-=======
       appeal:
         text: Brīdinājumu var pārsūdzēt tikai vienu reizi
->>>>>>> 8c7223f4
       defaults:
         autofollow: Cilvēki, kuri reģistrējas, izmantojot uzaicinājumu, automātiski sekos tev
         avatar: PNG, GIF vai JPG. Ne vairāk kā %{size}. Tiks samazināts līdz %{dimensions} px
@@ -40,12 +37,7 @@
         current_password: Drošības nolūkos, lūdzu, ievadi pašreizējā konta paroli
         current_username: Lai apstiprinātu, lūdzu, ievadi pašreizējā konta paroli
         digest: Sūta tikai pēc ilgstošas neaktivitātes un tikai tad, ja savas prombūtnes laikā neesi saņēmis personiskas ziņas
-<<<<<<< HEAD
-        discoverable: Ļauj svešiniekiem atklāt savu kontu caur ieteikumiem, profila direktoriju un citām iespējām
-        discoverable_no_directory: Ļauj svešiniekiem atklāt savu kontu caur ieteikumiem un citām iespējām
-=======
         discoverable: Ļauj svešiniekiem atklāt savu kontu caur ieteikumiem, tendencēm un citām iespējām
->>>>>>> 8c7223f4
         email: Tev tiks nosūtīts apstiprinājuma e-pasts
         fields: Savā profilā kā tabulu vari parādīt līdz 4 vienumiem
         header: PNG, GIF vai JPG. Ne vairāk kā %{size}. Tiks samazināts līdz %{dimensions}px
@@ -71,11 +63,7 @@
       domain_allow:
         domain: Šis domēns varēs izgūt datus no šī servera, un no tā ienākošie dati tiks apstrādāti un saglabāti
       email_domain_block:
-<<<<<<< HEAD
-        domain: Tas var būt domēna nosaukums, kas redzams e-pasta adresē, MX ieraksts, kuru domēns atrisina, vai servera IP, uz kuru tiek atrisināts MX ieraksts. Tie tiks pārbaudīti, reģistrējoties lietotājam, un reģistrācija tiks noraidīta.
-=======
         domain: Tas var būt domēna nosaukums, kas tiek parādīts e-pasta adresē vai izmantotajā MX ierakstā. Tie tiks pārbaudīti reģistrācijas laikā.
->>>>>>> 8c7223f4
         with_dns_records: Tiks mēģināts atrisināt dotā domēna DNS ierakstus, un rezultāti arī tiks bloķēti
       featured_tag:
         name: 'Iespējams, vēlēsies izmantot kādu no šīm:'
@@ -132,11 +120,8 @@
         scheduled_at: Ieplānot publikāciju
         starts_at: Pasākuma sākums
         text: Paziņojums
-<<<<<<< HEAD
-=======
       appeal:
         text: Paskaidrojiet, kāpēc šis lēmums ir jāatceļ
->>>>>>> 8c7223f4
       defaults:
         autofollow: Uzaicini sekot tavam kontam
         avatar: Avatars
@@ -215,10 +200,7 @@
           sign_up_requires_approval: Ierobežot reģistrēšanos
         severity: Noteikumi
       notification_emails:
-<<<<<<< HEAD
-=======
         appeal: Kāds pārsūdz moderatora lēmumu
->>>>>>> 8c7223f4
         digest: Sūtīt kopsavilkumu e-pastus
         favourite: Kāds izcēla tavu ziņu
         follow: Kāds uzsāka tev sekot
@@ -227,11 +209,7 @@
         pending_account: Jāpārskata jaunu kontu
         reblog: Kāds paaugstināja tavu ziņu
         report: Tika iesniegts jauns ziņojums
-<<<<<<< HEAD
-        trending_tag: Kļūst populārs nepārskatīts tēmturis
-=======
         trending_tag: Jaunā tendence ir jāpārskata
->>>>>>> 8c7223f4
       rule:
         text: Noteikumi
       tag:
