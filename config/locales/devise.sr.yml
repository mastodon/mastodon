---
sr:
  devise:
    confirmations:
      confirmed: Адреса Ваше е-поште је успешно потврђена.
      send_instructions: У року од неколико минута примићете е-пошту са упутством за потврду Вашег налога. Молимо проверите и спам фасциклу ако нисте примили поруку.
      send_paranoid_instructions: Уколико се адреса Ваше е-поште налази у нашој бази, у року од неколико минута примићете поруку са упутством како да потврдите Ваш налог. Молимо проверите и спам фасциклу ако нисте примили поруку.
    failure:
      already_authenticated: Већ сте пријављени.
      inactive: Ваш налог још није активиран.
      invalid: Неисправан %{authentication_keys} или лозинка.
      last_attempt: Имате још један покушај пре него што Ваш налог буде закључан.
      locked: Ваш налог је закључан.
      not_found_in_database: Неисправна %{authentication_keys} или лозинка.
      omniauth_user_creation_failure: Грешка при креирању налога за овај идентитет.
      pending: Ваш налог се још увек прегледа.
      timeout: Ваша сесија је истекла. Пријавите се поново да бисте наставили.
      unauthenticated: Морате да се пријавите или региструјете пре него што наставите.
      unconfirmed: Пре наставка морате потврдити свој налог.
    mailer:
      confirmation_instructions:
        action: Верификујте адресу е-поште
        action_with_app: Потврди и врати се на %{app}
        explanation: Направили сте налог на %{host} са адресом ове е-поште. На један клик сте удаљени од активирања. Ако ово нисте ви, молимо игноришите ову е-пошту.
        explanation_when_pending: Пријавили сте се за позив %{host} са овим имејлом. Када потврдите свој имејл, прегледаћемо вашу пријаву. Можете се пријавити да бисте променили детаље или избрисали налог, али не можете приступити већини функција док вам налог не буде одобрен. Ако ваша пријава буде одбијена, ваши подаци ће бити уклоњени, тако да од вас неће бити потребне даље радње. Ако ово нисте били ви, занемарите овај имејл.
        extra_html: Молимо да такође проверите <a href="%{terms_path}"> правила ове инстанце и <a href="%{policy_path}"> наше услове коришћења.
        subject: 'Mastodon: Упутство за потврду корисничког налога на инстанци %{instance}'
        title: Верификујте адресу е-поште
      email_changed:
        explanation: 'Адреса ове е-поште за ваш налог ће бити промењена у:'
        extra: Ако нисте променили вашу е-пошту, сасвим је могуће да је неко други добио приступ вашем налогу. Молимо промените лозинку одмах или контактирајте администратора инстанце ако сте закључани изван вашег налога.
        subject: 'Mastodon: Е-пошта промењена'
        title: Нова адреса е-поште
      password_change:
        explanation: Лозинка вашег налога је промењена.
        extra: Ако нисте променили вашу е-пошту, сасвим је могуће да је неко други добио приступ вашем налогу. Молимо промените лозинку одмах или контактирајте администратора инстанце ако сте закључани изван вашег налога.
        subject: 'Mastodon: Лозинка промењена'
        title: Лозинка промењена
      reconfirmation_instructions:
        explanation: Потврдите нову адресу да бисте променили е-пошту.
        extra: Ако ова промена није иницирана са ваше стране, молимо игноришите ову е-пошту. Адреса е-поште за овај Mastodon налог неће бити промењена док не приступите вези изнад.
        subject: 'Mastodon: Потврдите е-пошту за %{instance}'
        title: Верификујте адресу е-поште
      reset_password_instructions:
        action: Лозинка промењена
        explanation: Затражили сте нову лозинку за ваш налог.
        extra: Ако нисте затражили ово, молимо игноришите ову е-пошту. Ваша лозинка неће бити промењена док не приступите повезници/вези изнад и не направите нову.
        subject: 'Mastodon: Упутство за ресетовање лозинке'
        title: Лозинка ресетована
      two_factor_disabled:
<<<<<<< HEAD
        explanation: Двофакторска аутентификација за ваш налог је онемогућена. Пријава је сада могућа само помоћу имејла и лозинке.
        subject: 'Двофакторска аутентификација је онемогућена'
        title: 2FA искључена
      two_factor_enabled:
        explanation: Двофакторска аутентификација је омогућена за ваш налог. За пријаву ће бити потребан токен који генерише упарена ТОТП апликација.
        subject: 'Двофакторска аутентификација је омогућена'
        title: 2FA укључена
      two_factor_recovery_codes_changed:
        explanation: Претходни кодови за опоравак су поништени и генерисани су нови.
        subject: 'Поново су генерисани кодови за опоравак'
=======
        explanation: Пријављивање је сада могуће користећи само адресу е-поште и лозинку.
        subject: 'Mastodon: Двофакторска аутентификација је онемогућена'
        subtitle: Двофакторска аутентификација за ваш налог је онемогућена.
        title: 2FA искључена
      two_factor_enabled:
        explanation: За пријављивање ће бити потребан токен који генерише упарена апликација TOTP.
        subject: 'Mastodon: Двофакторска аутентификација је омогућена'
        subtitle: Двофакторска аутентификација је омогућена за ваш налог.
        title: 2FA укључена
      two_factor_recovery_codes_changed:
        explanation: Претходни кодови за опоравак су поништени и генерисани су нови.
        subject: 'Mastodon: Поново су генерисани кодови за опоравак'
        subtitle: Претходни кодови за опоравак су поништени и генерисани су нови.
>>>>>>> ab36c152
        title: 2FA кодови опоравка промењени
      unlock_instructions:
        subject: 'Mastodon: Упутство за откључавање корисничког налога'
      webauthn_credential:
        added:
          explanation: Следећи безбедносни кључ је додат на ваш налог
          subject: 'Нови сигурносни кључ'
          title: Додан је нови безбедносни кључ
        deleted:
          explanation: Следећи безбедносни кључ је уклоњен из вашег налога
          subject: 'Сигурносни кључ је избрисан'
          title: Један од ваших безбедносних кључева је избрисан
      webauthn_disabled:
<<<<<<< HEAD
        explanation: Аутентификација помоћу безбедносних кључева је онемогућена за ваш налог. Пријава је сада могућа само помоћу токена који генерише упарена ТОТП апликација.
        subject: 'Аутентификација са сигурносним кључевима онемогућена'
        title: Сигурносни кључеви су онемогућени
      webauthn_enabled:
        explanation: Аутентификација са безбедносним кључем је омогућена за ваш налог. Ваш сигурносни кључ се сада може користити за пријављивање.
        subject: 'Омогућена аутентификација са безбедним кључем'
=======
        explanation: Потврда идентитета помоћу безбедносних кључева је онемогућена за ваш налог.
        extra: Пријављивање је сада могуће користећи само токен који генерише упарена апликација TOTP.
        subject: 'Mastodon: Аутентификација са сигурносним кључевима онемогућена'
        title: Сигурносни кључеви су онемогућени
      webauthn_enabled:
        explanation: Аутентификација помоћу безбедносног кључа је омогућена за ваш налог.
        extra: Ваш безбедносни кључ се сада може користити за пријављивање.
        subject: 'Mastodon: Омогућена аутентификација са безбедним кључем'
>>>>>>> ab36c152
        title: Сигурносни кључеви су омогућени
    omniauth_callbacks:
      failure: Нисмо у могућности ауторизовати Вас са %{kind} налогом због "%{reason}".
      success: Успешна ауторизација са %{kind} налога.
    passwords:
      no_token: Не можете приступити овој страници ако нисте пратили везу у имејлу за ресетовање лозинке. Уколико сте пратили везу за ресетовање лозинке у поруци, молимо Вас да проверите да ли сте користили пуну адресу.
      send_instructions: У року од неколико минута примитићете поруку са упутством за промену Ваше лозинке. Молимо проверите и спам фасциклу ако нисте примили поруку.
      send_paranoid_instructions: Уколико се адреса Ваше е-поште налази у нашој бази, у року од неколико минута примићете поруку са упутством за промену Ваше лозинке. Молимо проверите и спам фасциклу ако нисте примили поруку.
      updated: Ваша лозинка је успешно промењена. Сада сте пријављени.
      updated_not_active: Ваша лозинка није успешно промењена.
    registrations:
      destroyed: Ћао! Ваш налог је успешно обрисан. Надамо се да ћете се ускоро вратити.
      signed_up: Добро дошли! Успешно сте се регистровали.
      signed_up_but_inactive: Успешно сте се регистровали. Нажалост не можете се пријавити зато што Ваш налог још није активиран.
      signed_up_but_locked: Успешно сте се регистровали. Нажалост не можете се пријавити зато што је Ваш налог закључан.
      signed_up_but_pending: На ваш имејл послата је порука са везом за потврду. Након што кликнете на везу, прегледаћемо вашу пријаву. Бићете обавештени ако буде одобрено.
      signed_up_but_unconfirmed: Порука за потврду Вашег налога је послата на Вашу имејл адресу. Кликните на везу у имејлу да потврдите свој налог. Молимо проверите и спам фасциклу ако нисте примили поруку.
      update_needs_confirmation: Успешно сте ажурирали свој налог, али морамо да верификујемо вашу нову адресу е-поште. Проверите своју е-пошту и пратите везу за потврду да бисте потврдили нову адресу е-поште. Проверите своју фасциклу нежељене поште ако нисте примили ову е-пошту.
      updated: Ваш налог је успешно ажуриран.
    sessions:
      already_signed_out: Успешно сте се одјавили.
      signed_in: Успешно сте се пријавили.
      signed_out: Успешно сте се одјавили.
    unlocks:
      send_instructions: У року од неколико минута примићете имејл са упутством за откључавање Вашег налога. Молимо проверите и спам фасциклу ако нисте примили поруку.
      send_paranoid_instructions: колико се адреса Ваше е-поште налази у нашој бази, у року од неколико минута примићете поруку са упутством како да откључате Ваш налог. Молимо проверите и спам фасциклу ако нисте примили поруку.
      unlocked: Ваш налог је успешно откључан. Пријавите се да бисте наставили.
  errors:
    messages:
      already_confirmed: је већ потврђен, молимо Вас да се пријавите
      confirmation_period_expired: је требао бити потврђен током периода %{period}, молимо Вас да затражите нови
      expired: је истекао, молимо Вас да затражите нови
      not_found: није пронађено
      not_locked: није закључан
      not_saved:
        few: "%{count} грешке спречавају %{resource}a:"
        one: '1 грешка спречава %{resource}а:'
        other: "%{count} грешака спречавају %{resource}a:"<|MERGE_RESOLUTION|>--- conflicted
+++ resolved
@@ -48,18 +48,6 @@
         subject: 'Mastodon: Упутство за ресетовање лозинке'
         title: Лозинка ресетована
       two_factor_disabled:
-<<<<<<< HEAD
-        explanation: Двофакторска аутентификација за ваш налог је онемогућена. Пријава је сада могућа само помоћу имејла и лозинке.
-        subject: 'Двофакторска аутентификација је онемогућена'
-        title: 2FA искључена
-      two_factor_enabled:
-        explanation: Двофакторска аутентификација је омогућена за ваш налог. За пријаву ће бити потребан токен који генерише упарена ТОТП апликација.
-        subject: 'Двофакторска аутентификација је омогућена'
-        title: 2FA укључена
-      two_factor_recovery_codes_changed:
-        explanation: Претходни кодови за опоравак су поништени и генерисани су нови.
-        subject: 'Поново су генерисани кодови за опоравак'
-=======
         explanation: Пријављивање је сада могуће користећи само адресу е-поште и лозинку.
         subject: 'Mastodon: Двофакторска аутентификација је онемогућена'
         subtitle: Двофакторска аутентификација за ваш налог је онемогућена.
@@ -73,28 +61,19 @@
         explanation: Претходни кодови за опоравак су поништени и генерисани су нови.
         subject: 'Mastodon: Поново су генерисани кодови за опоравак'
         subtitle: Претходни кодови за опоравак су поништени и генерисани су нови.
->>>>>>> ab36c152
         title: 2FA кодови опоравка промењени
       unlock_instructions:
         subject: 'Mastodon: Упутство за откључавање корисничког налога'
       webauthn_credential:
         added:
           explanation: Следећи безбедносни кључ је додат на ваш налог
-          subject: 'Нови сигурносни кључ'
+          subject: 'Mastodon: Нови сигурносни кључ'
           title: Додан је нови безбедносни кључ
         deleted:
           explanation: Следећи безбедносни кључ је уклоњен из вашег налога
-          subject: 'Сигурносни кључ је избрисан'
+          subject: 'Mastodon: Сигурносни кључ је избрисан'
           title: Један од ваших безбедносних кључева је избрисан
       webauthn_disabled:
-<<<<<<< HEAD
-        explanation: Аутентификација помоћу безбедносних кључева је онемогућена за ваш налог. Пријава је сада могућа само помоћу токена који генерише упарена ТОТП апликација.
-        subject: 'Аутентификација са сигурносним кључевима онемогућена'
-        title: Сигурносни кључеви су онемогућени
-      webauthn_enabled:
-        explanation: Аутентификација са безбедносним кључем је омогућена за ваш налог. Ваш сигурносни кључ се сада може користити за пријављивање.
-        subject: 'Омогућена аутентификација са безбедним кључем'
-=======
         explanation: Потврда идентитета помоћу безбедносних кључева је онемогућена за ваш налог.
         extra: Пријављивање је сада могуће користећи само токен који генерише упарена апликација TOTP.
         subject: 'Mastodon: Аутентификација са сигурносним кључевима онемогућена'
@@ -103,7 +82,6 @@
         explanation: Аутентификација помоћу безбедносног кључа је омогућена за ваш налог.
         extra: Ваш безбедносни кључ се сада може користити за пријављивање.
         subject: 'Mastodon: Омогућена аутентификација са безбедним кључем'
->>>>>>> ab36c152
         title: Сигурносни кључеви су омогућени
     omniauth_callbacks:
       failure: Нисмо у могућности ауторизовати Вас са %{kind} налогом због "%{reason}".
