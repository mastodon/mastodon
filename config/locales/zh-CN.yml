--- conflicted
+++ resolved
@@ -45,11 +45,7 @@
     joined: 加入于 %{date}
     media: 媒体
     moved_html: "%{name} 已经迁移到 %{new_profile_link}："
-<<<<<<< HEAD
-    network_hidden: 此信息不可用。
-=======
     network_hidden: 此信息不可用
->>>>>>> 23de4706
     nothing_here: 这里神马都没有！
     people_followed_by: "%{name} 关注的人"
     people_who_follow: 关注 %{name} 的人
