--- conflicted
+++ resolved
@@ -5,11 +5,7 @@
     about_mastodon_html: Mastodon 是一个建立在开放式网络协议和自由、开源软件之上的社交网络，有着类似于电子邮件的分布式设计。
     about_this: 关于本站
     active_count_after: 活跃用户
-<<<<<<< HEAD
-    active_footnote: 每月活跃用户
-=======
     active_footnote: 每月活跃用户（MAU）
->>>>>>> 8c7223f4
     administered_by: 本站管理员：
     api: API
     apps: 移动应用
@@ -100,12 +96,7 @@
     accounts:
       add_email_domain_block: 封禁电子邮箱域名
       approve: 批准
-<<<<<<< HEAD
-      approve_all: 全部批准
-      approved_msg: 成功批准 %{username} 的注册申请
-=======
       approved_msg: 已批准 %{username} 的注册申请
->>>>>>> 8c7223f4
       are_you_sure: 你确定吗？
       avatar: 头像
       by_domain: 域名
@@ -126,11 +117,7 @@
       destroyed_msg: "%{username} 的数据已被安排至删除队列"
       disable: 冻结
       disable_sign_in_token_auth: 禁用电子邮件令牌认证
-<<<<<<< HEAD
-      disable_two_factor_authentication: 停用双重认证
-=======
       disable_two_factor_authentication: 停用两步认证
->>>>>>> 8c7223f4
       disabled: 已冻结
       display_name: 昵称
       domain: 域名
@@ -228,11 +215,7 @@
       undo_sensitized: 去除敏感内容标记
       undo_silenced: 解除隐藏
       undo_suspension: 解除封禁
-<<<<<<< HEAD
-      unsilenced_msg: 成功解除 %{username} 的帐号限制
-=======
       unsilenced_msg: 成功解除 %{username} 的账号限制
->>>>>>> 8c7223f4
       unsubscribe: 取消订阅
       unsuspended_msg: 已成功取消封禁 %{username} 的账号
       username: 用户名
@@ -399,8 +382,6 @@
       updated_msg: 表情更新成功！
       upload: 上传新表情
     dashboard:
-<<<<<<< HEAD
-=======
       active_users: 活跃用户
       interactions: 互动数
       media_storage: 媒体存储
@@ -415,13 +396,10 @@
       pending_users_html:
         other: "<strong>%{count}</strong> 个待处理用户"
       resolved_reports: 已解决的举报
->>>>>>> 8c7223f4
       software: 软件
       sources: 注册来源
       space: 存储使用情况
       title: 信息面板
-<<<<<<< HEAD
-=======
       top_languages: 最活跃的语言
       top_servers: 最活跃的服务器
       website: 网页端
@@ -429,7 +407,6 @@
       appeals:
         empty: 没有发现申诉。
         title: 申诉
->>>>>>> 8c7223f4
     domain_allows:
       add_new: 允许和域名跨站交互
       created_msg: 域名已被允许跨站交互
@@ -645,11 +622,8 @@
       resolved_msg: 举报处理成功！
       skip_to_actions: 跳转到操作
       status: 状态
-<<<<<<< HEAD
-=======
       statuses: 被举报内容
       statuses_description_html: 在与该账号的通信中将引用违规内容
->>>>>>> 8c7223f4
       target_origin: 被举报账号的来源
       title: 举报
       unassign: 取消接管
@@ -1410,10 +1384,7 @@
     profile: 个人资料
     relationships: 关注管理
     statuses_cleanup: 自动删除嘟文
-<<<<<<< HEAD
-=======
     strikes: 操作记录
->>>>>>> 8c7223f4
     two_factor_authentication: 双重认证
     webauthn_authentication: 安全密钥
   statuses:
@@ -1464,11 +1435,7 @@
     enabled: 自动删除旧嘟文
     enabled_hint: 当您的嘟文达到指定的过期时间后自动删除，除非它们与下面的例外之一相匹配
     exceptions: 例外
-<<<<<<< HEAD
-    explanation: 因为删除帖子是一个昂贵的操作，所以这个操作会随着时间的推移而缓慢地完成，当服务器没有其他忙碌的时候。 为此原因，您的帖子可能会在达到年龄界限后被删除。
-=======
     explanation: 删除嘟文是一个消耗系统资源的耗时操作，所以这个操作会在服务器空闲时完成。因此，您的嘟文可能会在达到过期阈值之后一段时间才会被删除。
->>>>>>> 8c7223f4
     ignore_favs: 取消喜欢
     ignore_reblogs: 忽略转嘟
     interaction_exceptions: 基于互动的例外
@@ -1491,20 +1458,13 @@
       '2629746': 1个月
       '31556952': 1年
       '5259492': 2个月
-<<<<<<< HEAD
-=======
       '604800': 一周
->>>>>>> 8c7223f4
       '63113904': 两年
       '7889238': 3个月
     min_age_label: 过期阈值
     min_favs: 保留如下嘟文：喜欢数超过
     min_favs_hint: 喜欢数超过该阈值的的嘟文不被删除。如果留空，则无视喜欢数，直接删除。
-<<<<<<< HEAD
-    min_reblogs: 保留如下嘟文：转嘟属超过
-=======
     min_reblogs: 保留如下嘟文：转嘟数超过
->>>>>>> 8c7223f4
     min_reblogs_hint: 转嘟数超过该阈值的的嘟文不被删除。如果留空，则无视被转嘟的数量，直接删除。
   stream_entries:
     pinned: 置顶嘟文
