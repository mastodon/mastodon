---
zh-CN:
  about:
    about_hashtag_html: 这里展示的是带有话题标签 <strong>#%{hashtag}</strong> 的公开嘟文。如果你想与他们互动，你需要在任意一个 Mastodon 站点或与其兼容的网站上拥有一个帐户。
    about_mastodon_html: Mastodon（长毛象）是一个建立在开放式网络协议和自由、开源软件之上的社交网络，有着类似于电子邮件的分布式设计。
    about_this: 关于本站
    active_count_after: 活跃
    active_footnote: 每月活跃用户
    administered_by: 本站管理员：
    api: API
    apps: 移动应用
    apps_platforms: 在 iOS、Android 和其他平台上使用 Mastodon
    browse_directory: 浏览用户目录并按兴趣筛选
    browse_public_posts: 浏览 Mastodon 上公共嘟文的实时信息流
    contact: 联系方式
    contact_missing: 未设定
    contact_unavailable: 未公开
    discover_users: 发现用户
    documentation: 文档
    extended_description_html: |
      <h3>这里可以写一些规定</h3>
      <p>本站尚未设置详细介绍。</p>
    federation_hint_html: 在%{instance} 上拥有账户后，你可以关注任何 Mastodon 服务器或其他服务器上的人。
    generic_description: "%{domain} 是这个庞大网络中的一台服务器"
    get_apps: 尝试移动应用
    hosted_on: 一个在 %{domain} 上运行的 Mastodon 实例
    learn_more: 了解详情
    privacy_policy: 隐私政策
    see_whats_happening: 看一看现在在发生什么
    server_stats: 服务器统计数据：
    source_code: 源代码
<<<<<<< HEAD
    tagline: 关注朋友并发现新朋友
=======
    status_count_after:
      other: 条嘟文
    status_count_before: 他们共嘟出了
    tagline: 关注并发现新朋友
>>>>>>> b3f44aa1
    terms: 使用条款
    user_count_before: 这里共注册有
    what_is_mastodon: Mastodon 是什么？
  accounts:
    choices_html: "%{name} 的推荐："
    follow: 关注
    followers:
      other: 关注者
    following: 正在关注
    joined: 加入于 %{date}
    last_active: 最近活动
    link_verified_on: 此链接的所有权已在 %{date} 检查
    media: 媒体
    moved_html: "%{name} 已经迁移到 %{new_profile_link}："
    network_hidden: 此信息不可用
    nothing_here: 这里神马都没有！
    people_followed_by: "%{name} 关注的人"
    people_who_follow: 关注 %{name} 的人
    pin_errors:
      following: 您必须关注您要推荐的人
    posts:
      other: 嘟文
    posts_tab_heading: 嘟文
    posts_with_replies: 嘟文和回复
    reserved_username: 此用户名已被保留
    roles:
      admin: 管理员
      bot: 机器人
      moderator: 监察员
    unavailable: 个人资料不可用
    unfollow: 取消关注
  admin:
    account_actions:
      action: 执行操作
      title: 在 %{acct} 上执行管理操作
    account_moderation_notes:
      create: 新建
      created_msg: 管理备忘建立成功！
      delete: 删除
      destroyed_msg: 管理备忘删除成功！
    accounts:
      approve: 批准
      approve_all: 批准全部
      are_you_sure: 你确定吗？
      avatar: 头像
      by_domain: 域名
      change_email:
        changed_msg: 帐户电子邮件地址更改成功！
        current_email: 当前的电子邮件地址
        label: 更改电子邮件地址
        new_email: 新的电子邮件地址
        submit: 更改电子邮件地址
        title: 为 %{username} 更改电子邮件地址
      confirm: 确认
      confirmed: 已确认
      confirming: 确认
      deleted: 已删除
      demote: 降任
      disable: 停用
      disable_two_factor_authentication: 停用双重认证
      disabled: 已停用
      display_name: 昵称
      domain: 域名
      edit: 编辑
      email: 电子邮件地址
      email_status: 电子邮件地址状态
      enable: 启用
      enabled: 已启用
      feed_url: 订阅 URL
      followers: 关注者
      followers_url: 关注者（Followers）URL
      follows: 正在关注
      header: 个人资料页横幅图片
      inbox_url: 收件箱（Inbox）URL
      invited_by: 邀请者为
      ip: IP 地址
      joined: 加入于
      location:
        all: 全部
        local: 本地
        remote: 远程
        title: 位置
      login_status: 登录状态
      media_attachments: 媒体文件
      memorialize: 设置为追悼帐户
      moderation:
        active: 活跃
        all: 全部
        pending: 待审核
        silenced: 已隐藏
        suspended: 已封禁
        title: 帐户状态
      moderation_notes: 管理备忘
      most_recent_activity: 最后一次活跃的时间
      most_recent_ip: 最后一次活跃的 IP 地址
      no_account_selected: 因为没有账户被选择，所以没有更改
      no_limits_imposed: 无限制
      not_subscribed: 未订阅
      outbox_url: 发件箱（Outbox）URL
      pending: 待审核
      perform_full_suspension: 封禁
      profile_url: 个人资料页面 URL
      promote: 升任
      protocol: 协议
      public: 公开页面
      push_subscription_expires: PuSH 订阅过期时间
      redownload: 刷新个人资料
      reject: 拒绝
      reject_all: 拒绝全部
      remove_avatar: 删除头像
      remove_header: 删除横幅图片
      resend_confirmation:
        already_confirmed: 该用户已被确认
        send: 重发确认邮件
        success: 确认邮件发送成功！
      reset: 重置
      reset_password: 重置密码
      resubscribe: 重新订阅
      role: 用户组
      roles:
        admin: 管理员
        moderator: 监察员
        staff: 管理人员
        user: 普通用户
      salmon_url: 三文鱼协议网址（Salmon URL）
      search: 搜索
      shared_inbox_url: 公用收件箱（Shared Inbox）URL
      show:
        created_reports: 这个帐户提交的举报
        targeted_reports: 针对这个帐户的举报
      silence: 隐藏
      silenced: 已隐藏
      statuses: 嘟文
      subscribe: 订阅
      suspended: 已封禁
      time_in_queue: 已经等待了 %{time}
      title: 用户
      unconfirmed_email: 待验证的电子邮件地址
      undo_silenced: 解除隐藏
      undo_suspension: 解除封禁
      unsubscribe: 取消订阅
      username: 用户名
      warn: 警告
      web: 站内页面
    action_logs:
      actions:
        assigned_to_self_report: "%{name} 接管了举报 %{target}"
        change_email_user: "%{name} 更改了用户 %{target} 的电子邮件地址"
        confirm_user: "%{name} 确认了用户 %{target} 的电子邮件地址"
        create_account_warning: "%{name} 向 %{target} 发送了警告"
        create_custom_emoji: "%{name} 添加了新的自定义表情 %{target}"
        create_domain_block: "%{name} 屏蔽了域名 %{target}"
        create_email_domain_block: "%{name} 屏蔽了电子邮件域名 %{target}"
        demote_user: "%{name} 对用户 %{target} 进行了降任操作"
        destroy_custom_emoji: "%{name} 销毁了自定义表情 %{target}"
        destroy_domain_block: "%{name} 解除了对域名 %{target} 的屏蔽"
        destroy_email_domain_block: "%{name} 解除了对电子邮件域名 %{target} 的屏蔽"
        destroy_status: "%{name} 删除了 %{target} 的嘟文"
        disable_2fa_user: "%{name} 停用了用户 %{target} 的双重认证"
        disable_custom_emoji: "%{name} 停用了自定义表情 %{target}"
        disable_user: "%{name} 将用户 %{target} 设置为禁止登录"
        enable_custom_emoji: "%{name} 启用了自定义表情 %{target}"
        enable_user: "%{name} 将用户 %{target} 设置为允许登录"
        memorialize_account: "%{name} 将 %{target} 设置为追悼帐户"
        promote_user: "%{name} 对用户 %{target} 进行了升任操作"
        remove_avatar_user: "%{name} 删除了 %{target} 的头像"
        reopen_report: "%{name} 重开了举报 %{target}"
        reset_password_user: "%{name} 重置了用户 %{target} 的密码"
        resolve_report: "%{name} 处理了举报 %{target}"
        silence_account: "%{name} 隐藏了用户 %{target}"
        suspend_account: "%{name} 封禁了用户 %{target}"
        unassigned_report: "%{name} 放弃了举报 %{target} 的接管"
        unsilence_account: "%{name} 解除了用户 %{target} 的隐藏状态"
        unsuspend_account: "%{name} 解除了用户 %{target} 的封禁状态"
        update_custom_emoji: "%{name} 更新了自定义表情 %{target}"
        update_status: "%{name} 刷新了 %{target} 的嘟文"
      deleted_status: "（嘟文已删除）"
      title: 运营日志
    custom_emojis:
      by_domain: 域名
      copied_msg: 成功将表情复制到本地
      copy: 复制
      copy_failed_msg: 无法将表情复制到本地
      created_msg: 表情添加成功！
      delete: 删除
      destroyed_msg: 表情删除成功！
      disable: 停用
      disabled_msg: 表情停用成功
      emoji: 表情
      enable: 启用
      enabled_msg: 表情启用成功
      image_hint: PNG 格式，最大 50KB
      listed: 已显示
      new:
        title: 添加新的自定义表情
      overwrite: 覆盖
      shortcode: 短代码
      shortcode_hint: 至少 2 个字符，只能使用字母、数字和下划线
      title: 自定义表情
      unlisted: 已隐藏
      update_failed_msg: 表情更新失败
      updated_msg: 表情更新成功！
      upload: 上传新表情
    dashboard:
      backlog: 未处理任务数
      config: 服务器配置
      feature_deletions: 帐户删除
      feature_invites: 邀请链接
      feature_profile_directory: 用户目录
      feature_registrations: 公开注册
      feature_relay: 中继服务器
      feature_timeline_preview: 时间轴预览
      features: 功能
      hidden_service: 匿名服务连通性
      open_reports: 待处理举报数
      recent_users: 新用户
      search: 全文搜索
      single_user_mode: 单用户模式
      software: 软件
      space: 存储使用情况
      title: 仪表盘
      total_users: 总用户数
      trends: 趋势
      week_interactions: 本周互动数
      week_users_active: 本周活跃用户数
      week_users_new: 本周新用户数
    domain_blocks:
      add_new: 添加新屏蔽域名
      created_msg: 正在进行域名屏蔽
      destroyed_msg: 域名屏蔽已撤销
      domain: 域名
      existing_domain_block_html: 您已经对 %{name} 施加了更严格的限制，您需要先 <a href="%{unblock_url}">解封</a>。
      new:
        create: 添加屏蔽
        hint: 域名屏蔽不会阻止该域名下的帐户进入本站的数据库，但是会对来自这个域名的帐户自动进行预先设置的管理操作。
        severity:
          desc_html: 选择<strong>自动隐藏</strong>会将该域名下帐户发送的嘟文设置为仅关注者可见；选择<strong>自动封禁</strong>会将该域名下帐户发送的嘟文、媒体文件以及个人资料数据从本实例上删除；如果你只是想拒绝接收来自该域名的任何媒体文件，请选择<strong>无</strong>。
          noop: 无
          silence: 自动隐藏
          suspend: 自动封禁
        title: 添加域名屏蔽
      reject_media: 拒绝接收媒体文件
      reject_media_hint: 删除本地已缓存的媒体文件，并且不再接收来自该域名的任何媒体文件。此选项不影响封禁
      reject_reports: 拒绝接收举报
      reject_reports_hint: 忽略来自此域名的所有举报。这和封禁无关。
      rejecting_media: 拒绝接收媒体文件
      rejecting_reports: 拒绝接收举报
      severity:
        silence: 已隐藏
        suspend: 已封禁
      show:
        affected_accounts:
          other: 将会影响到数据库中的 %{count} 个帐户
        retroactive:
          silence: 对此域名的所有帐户解除隐藏
          suspend: 对此域名的所有帐户解除封禁
        title: 撤销对 %{domain} 的域名屏蔽
        undo: 撤销
      undo: 撤销屏蔽域名
    email_domain_blocks:
      add_new: 添加新条目
      created_msg: 电子邮件域名屏蔽添加成功
      delete: 删除
      destroyed_msg: 电子邮件域名屏蔽删除成功
      domain: 域名
      new:
        create: 添加域名
        title: 添加电子邮件域名屏蔽
      title: 电子邮件域名屏蔽
    followers:
      back_to_account: 返回帐户
      title: "%{acct} 的关注者"
    instances:
      by_domain: 域名
      delivery_available: 无法投递
      known_accounts:
        other: "%{count} 个已知帐户"
      moderation:
        all: 全部
        limited: 受限的
        title: 运营
      title: 已知实例
      total_blocked_by_us: 被我方屏蔽的
      total_followed_by_them: 被对方关注的
      total_followed_by_us: 被我方关注的
      total_reported: 关于对方的举报
      total_storage: 媒体文件
    invites:
      deactivate_all: 撤销所有邀请链接
      filter:
        all: 全部
        available: 可用
        expired: 已失效
        title: 筛选
      title: 邀请用户
    pending_accounts:
      title: 待处理的帐户 (%{count})
    relays:
      add_new: 订阅新的中继
      delete: 删除
      description_html: "<strong>中继服务器</strong>是一个信息统合服务器，各服务器可以通过订阅中继服务器和向中继服务器推送信息来交换大量公开嘟文。<strong>它可以帮助中小型服务器发现联邦宇宙中的其他服务器的内容</strong>，而无需本站用户手动关注其他远程服务器上的用户。"
      disable: 禁用
      disabled: 已禁用
      enable: 启用
      enable_hint: 启用此功能后，你的实例会订阅此中继的所有公开嘟文，并同时向其推送本服务器的公开嘟文。
      enabled: 已启用
      inbox_url: 中继 URL
      pending: 等待中继确认
      save_and_enable: 保存并启用
      setup: 设置中继连接
      status: 状态
      title: 中继
    report_notes:
      created_msg: 举报记录建立成功！
      destroyed_msg: 举报记录删除成功！
    reports:
      account:
        note: 条记录
        report: 条举报
      action_taken_by: 操作执行者
      are_you_sure: 你确定吗？
      assign_to_self: 接管
      assigned: 已接管的监察员
      comment:
        none: 没有
      created_at: 举报时间
      mark_as_resolved: 标记为“已处理”
      mark_as_unresolved: 标记为“未处理”
      notes:
        create: 添加记录
        create_and_resolve: 添加记录并标记为“已处理”
        create_and_unresolve: 添加记录并重开
        delete: 删除
        placeholder: 描述已经执行的操作，或其他任何相关的跟进情况…
      reopen: 重开举报
      report: '举报 #%{id}'
      reported_account: 举报用户
      reported_by: 举报人
      resolved: 已处理
      resolved_msg: 举报处理成功！
      status: 状态
      title: 举报
      unassign: 取消接管
      unresolved: 未处理
      updated_at: 更新时间
    settings:
      activity_api_enabled:
        desc_html: 本站用户发布的嘟文数，以及本站的活跃用户数和一周内新用户数
        title: 公开用户活跃度的统计数据
      bootstrap_timeline_accounts:
        desc_html: 用半角逗号分隔多个用户名。只能添加来自本站且未开启保护的帐户。如果留空，则默认关注本站所有的管理员。
        title: 新用户默认关注
      contact_information:
        email: 用于联系的公开电子邮件地址
        username: 用于联系的公开用户名
      custom_css:
        desc_html: 通过 CSS 代码调整所有页面的显示效果
        title: 自定义 CSS
      hero:
        desc_html: 用于在首页展示。推荐分辨率 600×100px 以上。未指定的情况下将默认使用本站缩略图
        title: 主题图片
      mascot:
        desc_html: 用于在首页展示。推荐分辨率 293×205px 以上。未指定的情况下将使用默认吉祥物。
        title: 吉祥物图像
      peers_api_enabled:
        desc_html: 截至目前本服务器在联邦宇宙中已发现的域名
        title: 公开已知实例的列表
      preview_sensitive_media:
        desc_html: 始终在站外链接预览中展示缩略图，无论媒体内容是否标记为敏感
        title: 在 OpenGraph 预览中显示敏感媒体内容
      profile_directory:
        desc_html: 允许用户被发现
        title: 启用用户目录
      registrations:
        closed_message:
          desc_html: 本站关闭注册期间的提示信息。可以使用 HTML 标签
          title: 关闭注册时的提示信息
        deletion:
          desc_html: 允许所有人删除自己的帐户
          title: 开放删除帐户权限
        min_invite_role:
          disabled: 没有人
          title: 允许发送邀请的用户组
      registrations_mode:
        modes:
          approved: 注册时需要批准
          none: 关闭注册
          open: 开放注册
        title: 注册模式
      show_known_fediverse_at_about_page:
        desc_html: 启用此选项将会在预览中显示来自已知实例的嘟文，否则只会显示本站时间轴的内容.
        title: 在时间轴预览中显示已知实例
      show_staff_badge:
        desc_html: 在个人资料页上显示管理人员标志
        title: 显示管理人员标志
      site_description:
        desc_html: 首页上的介绍文字。 描述一下本 Mastodon 实例的特殊之处以及其他重要信息。可以使用 HTML 标签，包括 <code>&lt;a&gt;</code> 和 <code>&lt;em&gt;</code> 。
        title: 本站简介
      site_description_extended:
        desc_html: 可以填写行为守则、规定、指南或其他本站特有的内容。可以使用 HTML 标签
        title: 本站详细介绍
      site_short_description:
        desc_html: 会在在侧栏和元数据标签中显示。可以用一小段话描述 Mastodon 是什么，以及本服务器的特点。
        title: 服务器一句话介绍
      site_terms:
        desc_html: 可以填写自己的隐私权政策、使用条款或其他法律文本。可以使用 HTML 标签
        title: 自定义使用条款
      site_title: 本站名称
      thumbnail:
        desc_html: 用于在 OpenGraph 和 API 中显示预览图。推荐分辨率 1200×630px
        title: 本站缩略图
      timeline_preview:
        desc_html: 在主页显示公共时间轴
        title: 时间轴预览
      title: 网站设置
    statuses:
      back_to_account: 返回帐户信息页
      batch:
        delete: 删除
        nsfw_off: 标记为非敏感内容
        nsfw_on: 标记为敏感内容
      failed_to_execute: 执行失败
      media:
        title: 媒体文件
      no_media: 不含媒体文件
      no_status_selected: 因为没有嘟文被选中，所以没有更改
      title: 帐户嘟文
      with_media: 含有媒体文件
    tags:
      accounts: 帐户
      hidden: 隐藏
      hide: 从用户目录中隐藏
      name: 话题标签
      title: 话题标签
      unhide: 在用户目录中显示
      visible: 可见
    title: 管理
    warning_presets:
      add_new: 添加新条目
      delete: 删除
      edit: 编辑
      edit_preset: 编辑预置警告
      title: 管理预设警告
  admin_mailer:
    new_pending_account:
      body: 新帐户的详细信息如下。您可以批准或拒绝此申请。
      subject: 在 %{instance} 上有新账户 ( %{username}) 需要审核
    new_report:
      body: "%{reporter} 举报了用户 %{target}"
      body_remote: 来自 %{domain} 的用户举报了用户 %{target}
      subject: 来自 %{instance} 的用户举报（#%{id}）
  appearance:
    advanced_web_interface: 高级 web 界面
    advanced_web_interface_hint: 如果你想使用整个屏幕宽度，高级 web 界面允许您配置多个不同的栏目，可以同时看到更多的信息：主页、通知、跨站时间轴、任意数量的列表和话题标签。
    animations_and_accessibility: 动画和访问选项
    confirmation_dialogs: 确认对话框
    sensitive_content: 敏感内容
  application_mailer:
    notification_preferences: 更改电子邮件首选项
    salutation: "%{name}："
    settings: 使用此链接更改你的电子邮件首选项：%{link}
    view: 点此链接查看详情：
    view_profile: 查看个人资料页
    view_status: 查看嘟文
  applications:
    created: 应用创建成功
    destroyed: 应用删除成功
    invalid_url: URL 无效
    regenerate_token: 重置访问令牌
    token_regenerated: 访问令牌重置成功
    warning: 一定小心，千万不要把它分享给任何人！
    your_token: 你的访问令牌
  auth:
    apply_for_account: 请求邀请
    change_password: 密码
    checkbox_agreement_html: 我同意 <a href="%{rules_path}" target="_blank">服务器规则</a> 和 <a href="%{terms_path}" target="_blank">服务条款</a>
    confirm_email: 确认电子邮件地址
    delete_account: 删除帐户
    delete_account_html: 如果你想删除你的帐户，请<a href="%{path}">点击这里继续</a>。你需要确认你的操作。
    didnt_get_confirmation: 没有收到确认邮件？
    forgot_password: 忘记密码？
    invalid_reset_password_token: 密码重置令牌无效或已过期。请重新发起重置密码请求。
    login: 登录
    logout: 登出
    migrate_account: 迁移到另一个帐户
    migrate_account_html: 如果你希望引导他人关注另一个帐户，请<a href="%{path}">点击这里进行设置</a>。
    or_log_in_with: 或通过其他方式登录
    providers:
      cas: CAS
      saml: SAML
    register: 注册
    registration_closed: "%{instance} 目前不接收新成员"
    resend_confirmation: 重新发送确认邮件
    reset_password: 重置密码
    security: 帐户安全
    set_new_password: 设置新密码
    trouble_logging_in: 登录有问题？
  authorize_follow:
    already_following: 你已经在关注此用户了
    error: 对不起，寻找这个跨站用户时出错
    follow: 关注
    follow_request: 关注请求已发送给：
    following: 成功！你正在关注：
    post_follow:
      close: 你也可以直接关闭这个窗口。
      return: 查看用户个人资料
      web: 返回本站
    title: 关注 %{acct}
  datetime:
    distance_in_words:
      about_x_hours: "%{count}时"
      about_x_months: "%{count}个月"
      about_x_years: "%{count}年"
      almost_x_years: "%{count}年"
      half_a_minute: 刚刚
      less_than_x_minutes: "%{count}分"
      less_than_x_seconds: 刚刚
      over_x_years: "%{count}年"
      x_days: "%{count}天"
      x_minutes: "%{count}分"
      x_months: "%{count}个月"
      x_seconds: "%{count}秒"
  deletes:
    bad_password_msg: 想得美，黑客！密码输入错误
    confirm_password: 输入你当前的密码来验证身份
    description_html: 继续操作将会<strong>永久地、不可撤销地</strong>删除帐户中的所有内容，然后冻结帐户。你的用户名将会被保留，以防有人冒用你的身份。
    proceed: 删除帐户
    success_msg: 你的帐户已经成功删除
    warning_html: 我们只能保证本服务器上的内容将会被彻底删除。对于已经被广泛传播的内容，它们在本服务器以外的某些地方可能仍然可见。此外，失去连接的服务器以及停止接收订阅的服务器所存储的数据亦无法删除。
    warning_title: 关于已传播的内容的警告
  directories:
    directory: 用户目录
    enabled: 您已被收录在用户目录中。
    enabled_but_waiting: 你已选择将账号收录到用户目录中，但是你的关注者不足 (%{min_followers}) 人 。
    explanation: 根据兴趣发现用户
    explore_mastodon: 探索 %{title}
    how_to_enable: 您目前没有被收录到用户目录中。您可以在下面选择收录。在个人简介中加上话题标签后，话题标签也会显示在用户目录上！
    people:
      other: "%{count} 人"
  errors:
    '403': 你没有访问这个页面的权限。
    '404': 无法找到你所要访问的页面。
    '410': 你所要访问的页面此处已不存在。
    '422':
      content: 无法确认登录信息。你是不是屏蔽了 Cookie？
      title: 无法确认登录信息
    '429': 请求被限制
    '500':
      content: 抱歉，我们的后台出错了。
      title: 这个页面有问题
    noscript_html: 使用 Mastodon 网页版应用需要启用 JavaScript。你也可以选择适用于你的平台的 <a href="%{apps_path}">Mastodon 应用</a>。
  existing_username_validator:
    not_found: 在本站找不到此用户
    not_found_multiple: 找不到 %{usernames}
  exports:
    archive_takeout:
      date: 日期
      download: 下载你的存档
      hint_html: 你可以请求一份帐户数据存档，其中包含你的<strong>嘟文和已上传的媒体文件</strong>。导出的数据为 ActivityPub 格式，因而可以被兼容的软件读取。每次允许请求存档的间隔至少为 7 天。
      in_progress: 正在准备你的存档……
      request: 请求你的存档
      size: 大小
    blocks: 屏蔽的用户
    csv: CSV
    domain_blocks: 域名屏蔽
    follows: 关注的用户
    lists: 列表
    mutes: 隐藏的用户
    storage: 媒体文件存储
  featured_tags:
    add_new: 添加新条目
    errors:
      limit: 你所推荐的话题标签数已达上限
  filters:
    contexts:
      home: 主页时间轴
      notifications: 通知
      public: 公共时间轴
      thread: 对话
    edit:
      title: 编辑过滤器
    errors:
      invalid_context: 过滤器场景没有或无效
      invalid_irreversible: 此功能只适用于主页时间轴或通知
    index:
      delete: 删除
      title: 过滤器
    new:
      title: 添加新的过滤器
  footer:
    developers: 开发者
    more: 更多…
    resources: 资源
  generic:
    all: 全部
    changes_saved_msg: 更改保存成功！
    copy: 复制
    order_by: 排序方式
    save_changes: 保存更改
    validation_errors:
      other: 出错啦！检查一下下面 %{count} 处出错的地方吧
  html_validator:
    invalid_markup: '包含无效的 HTML 标记: %{error}'
  identity_proofs:
    active: 有效
    authorize: 是，授权
    authorize_connection_prompt: 授权这一密码学连接？
    errors:
      failed: 密码关联失败。请在 %{provider} 上重新尝试。
      keybase:
        invalid_token: Keybase 令牌是签名的哈希并且必须是 66 个十六进制字符
        verification_failed: Keybase 无法将此令牌识别为 Keybase 用户 %{kb_username} 的签名。请在 Keybase 再试一次。
      wrong_user: 无法以 %{current} 的身份创建 %{proving} 的证明。请以 %{proving} 的身份登录并再次尝试。
    explanation_html: 在这里，你可以和你的其他身份建立密码学关联，例如 Keybase 个人资料。这可以让别人向你发送加密信息，并信任你发给他们的内容。
    i_am_html: 我是 %{service} 上的 %{username} 。
    identity: 身份
    inactive: 失效
    publicize_checkbox: 并发一条这样的嘟文：
    publicize_toot: '证明完毕！我是 %{service} 上的 %{username}: %{url}'
    status: 验证状态
    view_proof: 查看证明
  imports:
    modes:
      merge: 合并
      merge_long: 保留现有记录并添加新的记录
      overwrite: 覆盖
      overwrite_long: 将当前记录替换为新记录
    preface: 你可以在此导入你在其他实例导出的数据，比如你所关注或屏蔽的用户列表。
    success: 数据上传成功，正在处理中
    types:
      blocking: 屏蔽列表
      domain_blocking: 域名屏蔽列表
      following: 关注列表
      muting: 隐藏列表
    upload: 上传
  in_memoriam_html: 谨此悼念。
  invites:
    delete: 停用
    expired: 已失效
    expires_in:
      '1800': 30 分钟后
      '21600': 6 小时后
      '3600': 1 小时后
      '43200': 12 小时后
      '604800': 1 周后
      '86400': 1 天后
    expires_in_prompt: 永不过期
    generate: 生成邀请链接
    invited_by: 你的邀请人是：
    max_uses:
      other: "%{count} 次"
    max_uses_prompt: 无限制
    prompt: 生成分享链接，邀请他人在本服务器注册
    table:
      expires_at: 失效时间
      uses: 已使用次数
    title: 邀请用户
  lists:
    errors:
      limit: 你所建立的列表数量已经达到上限
  media_attachments:
    validations:
      images_and_video: 无法在嘟文中同时插入视频和图片
      too_many: 最多只能添加 4 张图片
  migrations:
    acct: 新帐户的 用户名@域名
    currently_redirecting: 目前你的个人资料页显示的新帐户是：
    proceed: 保存
    updated_msg: 帐户迁移设置更新成功！
  moderation:
    title: 运营
  notification_mailer:
    digest:
      action: 查看所有通知
      body: 以下是自%{since}你最后一次登录以来错过的消息的摘要
      mention: "%{name} 在嘟文中提到了你："
      new_followers_summary:
        other: 而且，你不在的时候，有 %{count} 个人关注了你！好棒！
      subject:
        other: "自从上次访问后，有 %{count} 条新通知 \U0001F418"
      title: 在你不在的这段时间……
    favourite:
      body: 你的嘟文被 %{name} 收藏了：
      subject: "%{name} 收藏了你的嘟文"
      title: 新的收藏
    follow:
      body: "%{name} 关注了你！"
      subject: "%{name} 关注了你"
      title: 新的关注者
    follow_request:
      action: 处理关注请求
      body: "%{name} 向你发送了关注请求"
      subject: 来自 %{name} 的关注请求
      title: 新的关注请求
    mention:
      action: 回复
      body: "%{name} 在嘟文中提到了你："
      subject: "%{name} 提到了你"
      title: 新的提及
    reblog:
      body: 你的嘟文被 %{name} 转嘟了：
      subject: "%{name} 转嘟了你的嘟文"
      title: 新的转嘟
  number:
    human:
      decimal_units:
        format: "%n%u"
        units:
          billion: B
          million: M
          quadrillion: Q
          thousand: K
          trillion: T
  pagination:
    newer: 更新
    next: 下一页
    older: 更早
    prev: 上一页
    truncate: "&hellip;"
  polls:
    errors:
      already_voted: 你已经在这里投过票了
      duplicate_options: 包含重复的项目
      duration_too_long: 持续时间过长
      duration_too_short: 持续时间过短
      expired: 投票已经结束
      over_character_limit: 每条不能超过 %{max} 个字符
      too_few_options: 至少需要两个选项
      too_many_options: 不能超过 %{max} 项
  preferences:
    other: 其他
    posting_defaults: 发布默认值
    public_timelines: 公共时间轴
  relationships:
    activity: 账户活动
    dormant: 休眠
    last_active: 最近活动
    most_recent: 最近的
    moved: 已迁移
    mutual: 互相关注
    primary: 主要
    relationship: 关系
    remove_selected_domains: 从选定的域名中删除所有关注者
    remove_selected_followers: 移除选中的关注者
    remove_selected_follows: 取消关注所选用户
    status: 帐户状态
  remote_follow:
    acct: 请输入你的“用户名@实例域名”
    missing_resource: 无法确定你的帐户的跳转 URL
    no_account_html: 还没有帐号？你可以<a href='%{sign_up_path}' target='_blank'>注册一个</a>
    proceed: 确认关注
    prompt: 你正准备关注：
    reason_html: "<strong>为什么需要这个步骤？</strong> <code>%{instance}</code> 可能不是您所注册的服务器，所以我们需要先重定向到您所在的服务器。"
  remote_interaction:
    favourite:
      proceed: 确认收藏
      prompt: 您想要收藏此嘟文：
    reblog:
      proceed: 确认转嘟
      prompt: 您想要转嘟此条：
    reply:
      proceed: 确认回复
      prompt: 您想要回复此嘟文：
  scheduled_statuses:
    over_daily_limit: 您已超出每日定时嘟文的上限（%{limit} 条）
    over_total_limit: 您已超出定时嘟文的上限（%{limit} 条）
    too_soon: 所定的时间必须在未来
  sessions:
    activity: 最后一次活跃的时间
    browser: 浏览器
    browsers:
      alipay: 支付宝
      blackberry: 黑莓
      chrome: Chrome
      edge: 微软 Edge
      electron: Electron
      firefox: 火狐
      generic: 未知浏览器
      ie: IE 浏览器
      micro_messenger: 微信
      nokia: Nokia S40 Ovi 浏览器
      opera: 欧朋浏览器
      otter: Otter
      phantom_js: PhantomJS
      qq: QQ浏览器
      safari: Safari
      uc_browser: UC浏览器
      weibo: 新浪微博
    current_session: 当前会话
    description: "%{platform} 上的 %{browser}"
    explanation: 你的 Mastodon 帐户目前已在这些浏览器上登录。
    ip: IP 地址
    platforms:
      adobe_air: Adobe Air
      android: Android
      blackberry: 黑莓
      chrome_os: ChromeOS
      firefox_os: Firefox OS
      ios: iOS
      linux: Linux
      mac: Mac
      other: 未知平台
      windows: Windows
      windows_mobile: Windows Mobile
      windows_phone: Windows Phone
    revoke: 注销
    revoke_success: 会话注销成功
    title: 会话
  settings:
    account: 账户
    account_settings: 帐户设置
    appearance: 外观
    authorized_apps: 已授权的应用
    back: 返回 Mastodon
    delete: 删除帐户
    development: 开发
    edit_profile: 更改个人资料
    export: 导出
    featured_tags: 推荐的话题标签
    identity_proofs: 身份证明
    import: 导入
    import_and_export: 导入和导出
    migrate: 帐户迁移
    notifications: 通知
    preferences: 首选项
    profile: 个人资料
    relationships: 关注管理
    two_factor_authentication: 双重认证
  statuses:
    attached:
      description: 附加媒体：%{attached}
      image:
        other: "%{count} 张图片"
      video:
        other: "%{count} 段视频"
    boosted_from_html: 转嘟自 %{acct_link}
    content_warning: 内容警告：%{warning}
    disallowed_hashtags:
      other: 包含了这些禁止的话题标签：%{tags}
    language_detection: 自动检测语言
    open_in_web: 在站内打开
    over_character_limit: 超过了 %{max} 字的限制
    pin_errors:
      limit: 你所置顶的嘟文数量已经达到上限
      ownership: 不能置顶他人的嘟文
      private: 不能置顶非公开的嘟文
      reblog: 不能置顶转嘟
    poll:
      total_votes:
        other: "%{count} 票"
      vote: 投票
    show_more: 显示更多
    sign_in_to_participate: 登录以加入对话
    title: "%{name}：“%{quote}”"
    visibilities:
      private: 仅关注者
      private_long: 只有关注你的用户能看到
      public: 公开
      public_long: 所有人可见，并会出现在公共时间轴上
      unlisted: 不公开
      unlisted_long: 所有人可见，但不会出现在公共时间轴上
  stream_entries:
    pinned: 置顶嘟文
    reblogged: 转嘟
    sensitive_content: 敏感内容
  terms:
    body_html: |
      <h2>隐私政策</h2>
      <h3 id="collect">我们收集什么信息？</h3>

      <ul>
      <li><em>基本帐户信息</em>:如果您在此服务器上注册，可能会要求您输入用户名，电子邮件地址和密码。 您还可以输入其他个人资料信息，例如显示名称和传记，并上传个人资料照片和标题图像。 用户名，显示名称，传记，个人资料图片和标题图片始终公开列出。</li>
      <li><em>帖子，关注和其他公共信息</em>: 您关注的人员列表会公开列出，您的粉丝也是如此。 提交邮件时，会存储日期和时间以及您提交邮件的应用程序。 消息可能包含媒体附件，例如图片和视频。 公开和非上市帖子可公开获取。 当您在个人资料中添加帖子时，这也是公开信息。 您的帖子会发送给您的关注者，在某些情况下，这意味着他们会将其发送到不同的服务器，并将副本存储在那里。 当您删除帖子时，同样会将其发送给您的关注者。 重新记录或赞成其他职位的行为始终是公开的。</li>
      <li><em>直接和关注者的帖子</em>: 所有帖子都在服务器上存储和处理。 仅限关注者的帖子会发送给您的关注者和用户，并且直接帖子仅会发送给他们中提到的用户。 在某些情况下，这意味着它们被传送到不同的服务器并且副本存储在那里。 我们善意努力限制只有授权人员访问这些帖子，但其他服务器可能无法这样做。 因此，查看您的关注者所属的服务器非常重要。 您可以在设置中切换选项以手动批准和拒绝新关注者。 <em>请记住，服务器和任何接收服务器的操作员可能会查看此类消息</em>, 并且收件人可以截图，复制或以其他方式重新共享它们。 <em> 不要在 Mastodon 上分享任何危险信息。</em></li>
      <li><em>IP和其他元数据</em>: 登录时，我们会记录您登录的IP地址以及浏览器应用程序的名称。 所有登录的会话都可供您在设置中查看和撤销。 使用的最新IP地址最长可存储12个月。 我们还可以保留服务器日志，其中包括我们服务器的每个请求的IP地址。</li>
      </ul>

      <hr class="spacer" />

      <h3 id="use">我们将您的信息用于什么？</h3>

      <p>我们向您收集的任何信息均可通过以下方式使用：</p>

      <ul>
      <li>提供Mastodon的核心功能。 您只能在登录时与其他人的内容进行互动并发布您自己的内容。例如，您可以关注其他人在您自己的个性化家庭时间轴中查看他们的组合帖子。</li>
      <li>为了帮助社区适度，例如将您的IP地址与其他已知的IP地址进行比较，以确定禁止逃税或其他违规行为。</li>
      <li>您提供的电子邮件地址可能用于向您发送信息，有关其他人与您的内容交互或向您发送消息的通知，以及回复查询和/或其他请求或问题。</li>
      </ul>

      <hr class="spacer" />

      <h3 id="protect">我们如何保护您的信息？</h3>

      <p>当您输入，提交或访问您的个人信息时，我们会实施各种安全措施以维护您的个人信息的安全。 除此之外，您的浏览器会话以及应用程序和API之间的流量都使用SSL进行保护，您的密码使用强大的单向算法进行哈希处理。 您可以启用双因素身份验证，以进一步保护对您帐户的访问。</p>

      <hr class="spacer" />

      <h3 id="data-retention">我们的数据保留政策是什么？</h3>

      <p>我们真诚的努力：</p>

      <ul>
      <li>保留包含此服务器的所有请求的IP地址的服务器日志，只要保留此类日志，不超过90天。</li>
      <li>保留与注册用户关联的IP地址不超过12个月。</li>
      </ul>

      <p>您可以请求并下载我们内容的存档，包括您的帖子，媒体附件，个人资料图片和标题图片。</p>

      <p>您可以随时不可逆转地删除您的帐户。</p>

      <hr class="spacer"/>

      <h3 id="cookies">我们使用 cookies 吗？</h3>

      <p>是。 Cookie是网站或其服务提供商通过Web浏览器传输到计算机硬盘的小文件（如果允许）。 这些cookie使网站能够识别您的浏览器，如果您有注册帐户，则将其与您的注册帐户相关联。</p>

      <p>我们使用Cookie来了解并保存您对未来访问的偏好。</p>

      <hr class="spacer" />

      <h3 id="disclose">我们是否透露任何信息给其他方？</h3>

      <p>我们不会将您的个人身份信息出售，交易或以其他方式转让给外方。 这不包括协助我们操作我们的网站，开展业务或为您服务的受信任的第三方，只要这些方同意保密这些信息。 当我们认为发布适合遵守法律，执行我们的网站政策或保护我们或他人的权利，财产或安全时，我们也可能会发布您的信息。</p>

      <p>您的公共内容可能会被网络中的其他服务器下载。 您的公开帖子和关注者帖子会发送到关注者所在的服务器，并且直接邮件会传递到收件人的服务器，只要这些关注者或收件人位于与此不同的服务器上。</p>

      <p>当您授权应用程序使用您的帐户时，根据您批准的权限范围，它可能会访问您的公开个人资料信息，以下列表，您的关注者，您的列表，所有帖子和您的收藏夹。 应用程序永远不能访问您的电子邮件地址或密码。</p>

      <hr class="spacer" />

      <h3 id="children">儿童使用网站</h3>

      <p>如果此服务器位于欧盟或欧洲经济区：我们的网站，产品和服务都是针对至少16岁的人。 如果您未满16岁，则符合GDPR的要求(<a href="https://en.wikipedia.org/wiki/General_Data_Protection_Regulation">General Data Protection Regulation</a>) 不要使用这个网站。</p>

      <p>如果此服务器位于美国：我们的网站，产品和服务均面向至少13岁的人。 如果您未满13岁，则符合COPPA的要求 (<a href="https://en.wikipedia.org/wiki/Children%27s_Online_Privacy_Protection_Act">Children's Online Privacy Protection Act</a>) 不要使用这个网站。</p>

      <p>如果此服务器位于另一个辖区，则法律要求可能不同。</p>

      <hr class="spacer" />

      <h3 id="changes">我们隐私政策的变更</h3>

      <p>如果我们决定更改我们的隐私政策，我们会在此页面上发布这些更改。</p>

      <p>本文件为CC-BY-SA。 它最后更新于2018年3月7日。</p>

      <p>最初改编自 <a href="https://github.com/discourse/discourse">Discourse 隐私政策</a>.</p>
    title: "%{instance} 使用条款和隐私权政策"
  themes:
    contrast: Mastodon（高对比度）
    default: Mastodon（暗色主题）
    mastodon-light: Mastodon（亮色主题）
  time:
    formats:
      default: "%Y年%-m月%d日 %H:%M"
      month: "%Y 年 %B"
  two_factor_authentication:
    code_hint: 输入认证器生成的代码以确认操作
    description_html: 启用<strong>双重认证</strong>后，你需要输入手机认证器生成的代码才能登录.
    disable: 停用
    enable: 启用
    enabled: 双重认证已启用
    enabled_success: 双重认证启用成功
    generate_recovery_codes: 生成恢复代码
    instructions_html: "<strong>请使用 Google 身份验证器或其他 TOTP 双重认证手机应用扫描此处的二维码</strong>。启用双重认证后，你需要输入该应用生成的代码来登录你的帐户。"
    lost_recovery_codes: 如果你的手机不慎丢失，你可以使用恢复代码来重新获得对帐户的访问权。如果你遗失了恢复代码，可以在此处重新生成。之前使用的恢复代码将会失效。
    manual_instructions: 如果你无法扫描二维码，请手动输入下列文本：
    recovery_codes: 备份恢复代码
    recovery_codes_regenerated: 恢复代码重新生成成功
    recovery_instructions_html: 如果你的手机无法使用，你可以使用下列任意一个恢复代码来重新获得对帐户的访问权。<strong>请妥善保管好你的恢复代码</strong>（例如，你可以将它们打印出来，然后和其他重要的文件放在一起）。
    setup: 设置
    wrong_code: 输入的认证码无效！请确认服务器时间与设备时间是否正确？
  user_mailer:
    backup_ready:
      explanation: 你请求了一份 Mastodon 帐户的完整备份。现在你可以下载了！
      subject: 你的存档已经准备完毕
      title: 存档导出
    warning:
      explanation:
        disable: 虽然您的帐户被冻结，您的帐户数据仍然完整；但是您无法在解锁前执行任何操作。
        silence: 当您的帐户受限时，只有已经关注过你的人才会这台服务器上看到你的嘟文，并且您会被排除在各种公共列表之外。但是，其他人仍然可以手动关注你。
        suspend: 您的帐户已被封禁，所有的嘟文和您上传的媒体文件都已经从该服务器和您的关注者的服务器上删除并且不可恢复。
      review_server_policies: 查看服务器政策
      subject:
        disable: 您的帐户 %{acct} 已被冻结
        none: 对 %{acct} 的警告
        silence: 您的帐户 %{acct} 已经受限
        suspend: 您的帐户 %{acct} 已被封禁。
      title:
        disable: 账户已冻结
        none: 警示
        silence: 帐户受限
        suspend: 账户被封禁
    welcome:
      edit_profile_action: 设置个人资料
      edit_profile_step: 你可以自定义你的个人资料，包括上传头像、横幅图片、更改昵称等等。如果你想在新的关注者关注你之前对他们进行审核，你也可以选择为你的帐户开启保护。
      explanation: 下面是几个小贴士，希望它们能帮到你
      final_action: 开始嘟嘟
      final_step: '开始嘟嘟吧！即便你现在没有关注者，其他人仍然能在本站时间轴或者话题标签等地方看到你的公开嘟文。试着用 #introductions 这个话题标签介绍一下自己吧。'
      full_handle: 你的完整用户地址
      full_handle_hint: 你需要把这个告诉你的朋友们，这样他们就能从另一台服务器向你发送信息或者关注你。
      review_preferences_action: 更改首选项
      review_preferences_step: 记得调整你的偏好设置，比如你想接收什么类型的邮件，或者你想把你的嘟文可见范围默认设置为什么级别。如果你没有晕动病的话，考虑一下启用“自动播放 GIF 动画”这个选项吧。
      subject: 欢迎来到 Mastodon
      tip_federated_timeline: 跨站公共时间轴可以让你一窥更广阔的 Mastodon 网络。不过，由于它只显示你的邻居们所订阅的内容，所以并不是全部。
      tip_following: 默认情况下，你会自动关注你所在服务器的管理员。想结交更多有趣的人的话，记得多逛逛本站时间轴和跨站公共时间轴哦。
      tip_local_timeline: 本站时间轴可以让你一窥 %{instance} 上的用户。他们就是离你最近的邻居！
      tip_mobile_webapp: 如果你的移动设备浏览器允许你将 Mastodon 添加到主屏幕，你就能够接收推送消息。它就像本地应用一样好使！
      tips: 小贴士
      title: "%{name}，欢迎你的加入！"
  users:
    follow_limit_reached: 您不能关注超过 %{limit} 个人
    invalid_email: 输入的电子邮件地址无效
    invalid_otp_token: 输入的双重认证代码无效
    otp_lost_help_html: 如果你不慎丢失了所有的代码，请联系 %{email} 寻求帮助
    seamless_external_login: 因为你是通过外部服务登录的，所以密码和电子邮件地址设置都不可用。
    signed_in_as: 当前登录的帐户：
  verification:
    explanation_html: 您可以 <strong>验证自己是个人资料元数据中的某个链接的所有者</strong>。 为此，被链接网站必须包含一个到您的 Mastodon 主页的链接。链接中 <strong>必须</strong> 包括 <code>rel="me"</code> 属性。链接的文本内容可以随意填写。例如：
    verification: 验证<|MERGE_RESOLUTION|>--- conflicted
+++ resolved
@@ -29,14 +29,7 @@
     see_whats_happening: 看一看现在在发生什么
     server_stats: 服务器统计数据：
     source_code: 源代码
-<<<<<<< HEAD
-    tagline: 关注朋友并发现新朋友
-=======
-    status_count_after:
-      other: 条嘟文
-    status_count_before: 他们共嘟出了
     tagline: 关注并发现新朋友
->>>>>>> b3f44aa1
     terms: 使用条款
     user_count_before: 这里共注册有
     what_is_mastodon: Mastodon 是什么？
