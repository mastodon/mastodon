--- conflicted
+++ resolved
@@ -156,10 +156,6 @@
       title: 举报
       unresolved: 未处理
       view: 查看
-      nsfw:
-        'true': NSFW有效
-        'false': NSFW无效
-      are_you_sure: 你确定吗?
     settings:
       contact_information:
         email: 输入一个公开的电邮地址
@@ -264,11 +260,7 @@
       following: 关注名单
       muting: 静音名单
     upload: 上载
-<<<<<<< HEAD
-  landing_strip_html: <strong>%{name}</strong> 是一个在 %{link_to_root_path} 的用户。只要你是象毛世界里（Mastodon、GNU social）任一服务器实例的用户，便可以跨站关注此站用户并与其沟通。
-=======
   landing_strip_html: "<strong>%{name}</strong> 是一个在 %{link_to_root_path} 的用户。只要你是象毛世界里（Mastodon、GNU social）任一服务器实例的用户，便可以跨站关注此站用户并与其沟通。"
->>>>>>> 947887f2
   landing_strip_signup_html: 如果你没有这类账户，欢迎在<a href="%{sign_up_path}">此处登记</a>。
   media_attachments:
     validations:
