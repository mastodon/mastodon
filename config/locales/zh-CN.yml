--- conflicted
+++ resolved
@@ -5,20 +5,12 @@
     about_mastodon_html: Mastodon（长毛象）是一个建立在开放式网络协议和自由、开源软件之上的社交网络，有着类似于电子邮件的分布式设计。
     about_this: 关于本实例
     administered_by: 本实例的管理员：
-    api: API
-    apps: 移动应用
     closed_registrations: 这个实例目前没有开放注册。不过，你可以前往其他实例注册一个帐户，同样可以加入到这个网络中哦！
     contact: 联系方式
     contact_missing: 未设定
     contact_unavailable: 未公开
-<<<<<<< HEAD
-    documentation: 文件
-    extended_description_html: |
-      <h3>这里可以写一些规定</h3>
-=======
     extended_description_html: '<h3>这里可以写一些规定</h3>
 
->>>>>>> 0e2bec76
       <p>本站尚未设置详细介绍。</p>
 
       '
@@ -35,23 +27,13 @@
     hosted_on: 一个在 %{domain} 上运行的 Mastodon 实例
     learn_more: 了解详情
     other_instances: 其他实例
-    privacy_policy: 隐私条款
     source_code: 源代码
     status_count_after:
-<<<<<<< HEAD
-      one: 状态
-    status_count_before: 他们共嘟出了
-    terms: 使用条款
-    user_count_after:
-      one: 用户
-      other: 用户
-=======
       one: 条嘟文
     status_count_before: 他们共嘟出了
     user_count_after:
       one: 位用户
       other: 位用户
->>>>>>> 0e2bec76
     user_count_before: 这里共注册有
     what_is_mastodon: Mastodon 是什么？
     api: API
@@ -65,7 +47,6 @@
       one: 关注者
       other: 关注者
     following: 正在关注
-    joined: 加入于 %{date}
     media: 媒体
     moved_html: '%{name} 已经迁移到 %{new_profile_link}：'
     network_hidden: 此信息不可用。
@@ -73,14 +54,8 @@
     people_followed_by: '%{name} 关注的人'
     people_who_follow: 关注 %{name} 的人
     posts:
-<<<<<<< HEAD
-      one: 嘟嘟
-      other: 嘟文
-    posts_tab_heading: 嘟文
-=======
       one: 嘟文
       other: 嘟文
->>>>>>> 0e2bec76
     posts_with_replies: 嘟文和回复
     reserved_username: 此用户名已被保留
     roles:
@@ -189,37 +164,6 @@
       web: 站内页面
     action_logs:
       actions:
-<<<<<<< HEAD
-        assigned_to_self_report: "%{name} 接管了举报 %{target}"
-        change_email_user: "%{name} 更改了用户 %{target} 的电子邮件地址"
-        confirm_user: "%{name} 确认了用户 %{target} 的电子邮件地址"
-        create_custom_emoji: "%{name} 添加了新的自定义表情 %{target}"
-        create_domain_block: "%{name} 屏蔽了域名 %{target}"
-        create_email_domain_block: "%{name} 屏蔽了电子邮件域名 %{target}"
-        demote_user: "%{name} 对用户 %{target} 进行了降任操作"
-        destroy_domain_block: "%{name} 解除了对域名 %{target} 的屏蔽"
-        destroy_email_domain_block: "%{name} 解除了对电子邮件域名 %{target} 的屏蔽"
-        destroy_status: "%{name} 删除了 %{target} 的嘟文"
-        disable_2fa_user: "%{name} 停用了用户 %{target} 的双重认证"
-        disable_custom_emoji: "%{name} 停用了自定义表情 %{target}"
-        disable_user: "%{name} 将用户 %{target} 设置为禁止登录"
-        enable_custom_emoji: "%{name} 启用了自定义表情 %{target}"
-        enable_user: "%{name} 将用户 %{target} 设置为允许登录"
-        memorialize_account: "%{name} 将 %{target} 设置为追悼帐户"
-        promote_user: "%{name} 对用户 %{target} 进行了升任操作"
-        remove_avatar_user: "%{name} 删除了 %{target} 的头像"
-        reopen_report: "%{name} 重开了举报 %{target}"
-        reset_password_user: "%{name} 重置了用户 %{target} 的密码"
-        resolve_report: "%{name} 处理了举报 %{target}"
-        silence_account: "%{name} 隐藏了用户 %{target}"
-        suspend_account: "%{name} 封禁了用户 %{target}"
-        unassigned_report: "%{name} 放弃了举报 %{target} 的接管"
-        unsilence_account: "%{name} 解除了用户 %{target} 的隐藏状态"
-        unsuspend_account: "%{name} 解除了用户 %{target} 的封禁状态"
-        update_custom_emoji: "%{name} 更新了自定义表情 %{target}"
-        update_status: "%{name} 刷新了 %{target} 的嘟文"
-      deleted_status: "（状态已删除）"
-=======
         assigned_to_self_report: '%{name} 接管了举报 %{target}'
         change_email_user: '%{name} 更改了用户 %{target} 的电子邮件地址'
         confirm_user: '%{name} 确认了用户 %{target} 的电子邮件地址'
@@ -248,7 +192,6 @@
         unsuspend_account: '%{name} 解除了用户 %{target} 的封禁状态'
         update_custom_emoji: '%{name} 更新了自定义表情 %{target}'
         update_status: '%{name} 刷新了 %{target} 的嘟文'
->>>>>>> 0e2bec76
       title: 运营日志
       deleted_status: （嘟文已删除）
     custom_emojis:
@@ -276,25 +219,6 @@
       update_failed_msg: 表情更新失败！
       updated_msg: 表情更新成功！
       upload: 上传新表情
-    dashboard:
-      config: 设置
-      feature_deletions: 帐号删除
-      feature_invites: 邀请链接
-      feature_registrations: 注册
-      features: 特性
-      hidden_service: 与暗网互联
-      open_reports: 待处理举报
-      recent_users: 新用户
-      search: 全文搜索
-      single_user_mode: 单用户模式
-      software: 软件
-      space: 空间用量
-      title: 大盘
-      total_users: 总用户数
-      trends: 趋势
-      week_interactions: 本周互动
-      week_users_active: 本周活跃用户
-      week_users_new: 本周新用户
     domain_blocks:
       add_new: 添加新条目
       created_msg: 正在进行域名屏蔽
@@ -318,13 +242,8 @@
       severity: 屏蔽级别
       show:
         affected_accounts:
-<<<<<<< HEAD
-          one: 影响数据库中 1 位用户
-          other: 影响数据库中 %{count} 位用户
-=======
           one: 将会影响到数据库中的 1 个帐户
           other: 将会影响到数据库中的 %{count} 个帐户
->>>>>>> 0e2bec76
         retroactive:
           silence: 对此域名的所有帐户解除隐藏
           suspend: 对此域名的所有帐户解除封禁
@@ -349,26 +268,13 @@
       search: 搜索
       title: 已知实例
     invites:
-      deactivate_all: 全部禁用
       filter:
         all: 全部
         available: 可用
         expired: 已失效
         title: 筛选
       title: 邀请用户
-<<<<<<< HEAD
-    relays:
-      add_new: 添加中继
-      description_html: "<strong>消息中继</strong>是一种中间服务器，用于在订阅它和向它推送消息的服务器之间大量交换嘟文。<strong>它可以帮助中小型实例发现长毛象宇宙中的内容</strong>，而无需本地用户手动关注其他远程实例上的用户。"
-      enable_hint: 一经启用，你的服务器会订阅此中继的所有嘟文，并向其发送本服务器的公共嘟文。
-      inbox_url: 中继 URL
-      pending: 等待中继确认
-      save_and_enable: 保存并启用
-      status: 状态
-      title: 中继
-=======
       deactivate_all: 撤销所有邀请链接
->>>>>>> 0e2bec76
     report_notes:
       created_msg: 举报记录建立成功！
       destroyed_msg: 举报记录删除成功！
@@ -383,6 +289,7 @@
       comment:
         none: 没有
       created_at: 举报时间
+      id: ID
       mark_as_resolved: 标记为“已处理”
       mark_as_unresolved: 标记为“未处理”
       notes:
@@ -393,6 +300,7 @@
         placeholder: 描述已经执行的操作，或其他任何相关的跟进情况
       reopen: 重开举报
       report: '举报 #%{id}'
+      report_contents: 内容
       reported_account: 举报用户
       reported_by: 举报人
       resolved: 已处理
@@ -400,10 +308,12 @@
       silence_account: 隐藏用户
       status: 状态
       suspend_account: 封禁用户
+      target: 被举报人
       title: 举报
       unassign: 取消接管
       unresolved: 未处理
       updated_at: 更新时间
+      view: 查看
     settings:
       activity_api_enabled:
         desc_html: 本站用户发布的嘟文数，以及本站的活跃用户数和一周内新用户数
@@ -414,17 +324,12 @@
       contact_information:
         email: 用于联系的公开电子邮件地址
         username: 用于联系的公开用户名
-      custom_css:
-        title: 自定义 CSS
       hero:
         desc_html: 用于在首页展示。推荐分辨率 600×100px 以上。未指定的情况下将默认使用本站缩略图
         title: 主题图片
       peers_api_enabled:
         desc_html: 截至目前本实例在网络中已发现的域名
         title: 公开已知实例的列表
-      preview_sensitive_media:
-        desc_html: 即使媒体文件被标记为敏感内容，其他站点上的链接预览仍会显示其缩略图
-        title: 在 OpenGraph 预览中显示敏感内容
       registrations:
         closed_message:
           desc_html: 本站关闭注册期间的提示信息。可以使用 HTML 标签
@@ -623,18 +528,6 @@
     follows: 关注的用户
     mutes: 隐藏的用户
     storage: 媒体文件存储
-  filters:
-    contexts:
-      notifications: 通知
-      public: 公共时间线
-      thread: 对话
-    edit:
-      title: 编辑过滤器
-    index:
-      delete: 删除
-      title: 过滤器
-    new:
-      title: 添加过滤器
   followers:
     domain: 域名
     explanation_html: 为保证你的嘟文的隐私安全，你应当经常检查你的关注者列表。<strong>受保护的嘟文将会发送到所有关注者所在的实例上</strong>。有些实例使用的软件代码或其管理员可能不会尊重你的隐私设置，因此你应当复查一下关注者列表，并移除那些你无法信任的关注者。
@@ -675,11 +568,7 @@
     invited_by: 你的邀请人是：
     max_uses:
       one: 1 次
-<<<<<<< HEAD
-      other: "%{count} 次"
-=======
       other: '%{count} 次'
->>>>>>> 0e2bec76
     max_uses_prompt: 无限制
     prompt: 生成分享链接，邀请他人在本实例注册
     table:
@@ -757,7 +646,6 @@
   remote_follow:
     acct: 请输入你的“用户名@实例域名”
     missing_resource: 无法确定你的帐户的跳转 URL
-    no_account_html: 还没有帐号？你可以<a href='%{sign_up_path}' target='_blank'>注册一个</a>
     proceed: 确认关注
     prompt: 你正准备关注：
     no_account_html: 还没有帐号？你可以<a href='%{sign_up_path}' target='_blank'>注册一个</a>
@@ -825,19 +713,11 @@
     attached:
       description: 附加媒体：%{attached}
       image:
-<<<<<<< HEAD
-        one: "%{count} 张图片"
-        other: "%{count} 张图片"
-      video:
-        one: "%{count} 段视频"
-        other: "%{count} 段视频"
-=======
         one: '%{count} 张图片'
         other: '%{count} 张图片'
       video:
         one: '%{count} 段视频'
         other: '%{count} 段视频'
->>>>>>> 0e2bec76
     boosted_from_html: 转嘟自 %{acct_link}
     content_warning: 内容警告：%{warning}
     disallowed_hashtags:
