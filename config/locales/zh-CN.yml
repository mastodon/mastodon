---
zh-CN:
  about:
    about_hashtag_html: 这里展示的是带有话题标签 <strong>#%{hashtag}</strong> 的公开动态。如果你想与他们互动，你需要在任意一个 ActivityPub 站点或与其兼容的网站上拥有一个帐户。
    about_mastodon_html: PUB.PM 是一个建立在开放式网络协议和自由、开源软件之上的社交网络，有着类似于电子邮件的分布式设计。
    about_this: 关于本站
    active_count_after: 活跃用户
    active_footnote: 每月活跃用户
    administered_by: 本站管理员：
    api: API
    apps: 移动应用
    apps_platforms: 在 iOS、Android 和其他平台上使用 PUB.PM
    browse_directory: 浏览用户目录并按兴趣筛选
    browse_local_posts: 浏览此服务器上实时公开动态
    browse_public_posts: 浏览 PUB.PM 上公共动态的实时信息流
    contact: 联系方式
    contact_missing: 未设定
    contact_unavailable: 未公开
    discover_users: 发现用户
    documentation: 文档
    federation_hint_html: 在 %{instance} 上拥有账号后，你可以关注任何兼容ActivityPub的服务器上的人。
    get_apps: 尝试移动应用
    hosted_on: 一个在 %{domain} 上运行的实例
    instance_actor_flash: "这个账号是个虚拟帐号，不代表任何用户，只用来代表服务器本身。它用于和其它服务器互通，所以不应该被封禁，除非你想封禁整个实例。但是想封禁整个实例的时候，你应该用域名封禁。 \n"
    learn_more: 了解详情
    privacy_policy: 隐私政策
    rules: 服务器规则
    rules_html: 如果你想要在 PUB.PM 上拥有一个账户，你必须遵守相应的规则，摘要如下：
    see_whats_happening: 看一看现在在发生什么
    server_stats: 服务器统计数据：
    source_code: 源码
    status_count_after:
      other: 条动态
    status_count_before: 他们共发布了
    tagline: 关注并发现新朋友
    terms: 使用条款
    unavailable_content: 被限制的服务器
    unavailable_content_description:
      domain: 服务器
      reason: 原因
      rejecting_media: 来自这些服务器的媒体文件将不会被处理或存储，缩略图也不会显示，需要手动点击打开原始文件。
      rejecting_media_title: 被过滤的媒体文件
      silenced: 来自这些服务器上的帖子将不会出现在公共时间轴和会话中，通知功能也不会提醒这些用户的动态；只有你关注了这些用户，才会收到用户互动的通知消息。
      silenced_title: 已隐藏的服务器
      suspended: 这些服务器的数据将不会被处理、存储或者交换，本站也将无法和来自这些服务器的用户互动或者交流。
      suspended_title: 已封禁的服务器
    unavailable_content_html: 通常来说，在PUB.PM上，你可以浏览联盟网络中任何一台服务器上的内容，并且和上面的用户互动。但是某些站点上不排除会有例外。
    user_count_after:
      other: 位用户
    user_count_before: 这里共注册有
    what_is_mastodon: PUB.PM 是什么？
  accounts:
    choices_html: "%{name} 的推荐："
    endorsements_hint: 你可以在web界面上推荐你关注的人，他们会显示在这里。
    featured_tags_hint: 你可以精选一些话题标签展示在这里。
    follow: 关注
    followers:
      other: 关注者
    following: 正在关注
    instance_actor_flash: 这个账户是虚拟账户，用来代表服务器自身，不代表任何实际用户。它用于互通功能，不应该封禁。
    joined: 加入于 %{date}
    last_active: 最近活动
    link_verified_on: 此链接的所有权已在 %{date} 检查
    media: 媒体
    moved_html: "%{name} 已经迁移到 %{new_profile_link}："
    network_hidden: 此信息不可用
    never_active: 从未活跃
    nothing_here: 这里什么都没有！
    people_followed_by: "%{name} 关注的人"
    people_who_follow: 关注 %{name} 的人
    pin_errors:
      following: 你必须关注你要推荐的人
    posts:
      other: 动态
    posts_tab_heading: 动态
    posts_with_replies: 动态和回复
    roles:
      admin: 管理员
      bot: 机器人
      group: 组
      moderator: 监察员
    unavailable: 个人资料不可用
    unfollow: 取消关注
  admin:
    account_actions:
      action: 执行操作
      title: 在 %{acct} 上执行管理操作
    account_moderation_notes:
      create: 新建
      created_msg: 管理备忘建立成功！
      delete: 删除
      destroyed_msg: 管理备忘删除成功！
    accounts:
      add_email_domain_block: 封禁电子邮箱域名
      approve: 批准
      approve_all: 全部批准
      approved_msg: 成功批准 %{username} 的注册申请
      are_you_sure: 你确定吗？
      avatar: 头像
      by_domain: 域名
      change_email:
        changed_msg: 已成功更改账号的电子邮箱！
        current_email: 当前的电子邮箱
        label: 更改电子邮箱
        new_email: 新的电子邮箱
        submit: 更改电子邮件地址
        title: 为 %{username} 更改电子邮箱
      confirm: 确认
      confirmed: 已确认
      confirming: 确认中
      delete: 删除数据
      deleted: 已删除
      demote: 降任
      destroyed_msg: "%{username} 的数据已进入等待队列，即将被删除"
      disable: 冻结
      disable_sign_in_token_auth: 禁用电子邮件令牌认证
      disable_two_factor_authentication: 停用双重认证
      disabled: 已冻结
      display_name: 昵称
      domain: 域名
      edit: 编辑
      email: 电子邮件地址
      email_status: 电子邮件地址状态
      enable: 解冻
      enable_sign_in_token_auth: 启用电子邮件令牌认证
      enabled: 已启用
      enabled_msg: 成功解冻 %{username} 的帐号
      followers: 关注者
      follows: 正在关注
      header: 个人资料页横幅图片
      inbox_url: 收件箱（Inbox）URL
      invite_request_text: 加入理由
      invited_by: 邀请者为
      ip: IP 地址
      joined: 加入于
      location:
        all: 全部
        local: 本站
        remote: 远程
        title: 位置
      login_status: 登录状态
      media_attachments: 媒体文件
      memorialize: 设置为追悼帐户
      memorialized: 被悼念
      memorialized_msg: 成功将 %{username} 转换为悼念帐号
      moderation:
        active: 活跃
        all: 全部
        pending: 待审核
        silenced: 已隐藏
        suspended: 已封禁
        title: 管理
      moderation_notes: 管理员备注
      most_recent_activity: 最后一次活跃的时间
      most_recent_ip: 最后一次活跃的 IP 地址
      no_account_selected: 因为没有选中任何帐号，所以没有更改
      no_limits_imposed: 无限制
      not_subscribed: 未订阅
      pending: 待审核
      perform_full_suspension: 封禁
      promote: 升任
      protocol: 协议
      public: 公开页面
      push_subscription_expires: PuSH 订阅过期时间
      redownload: 刷新个人资料
      redownloaded_msg: 成功从来源处刷新 %{username} 的用户资料
      reject: 拒绝
      reject_all: 拒绝全部
      rejected_msg: 成功拒绝 %{username} 的注册申请
      remove_avatar: 删除头像
      remove_header: 删除横幅图片
      removed_avatar_msg: 成功删除 %{username} 的头像
      removed_header_msg: 成功删除了 %{username} 的横幅图片
      resend_confirmation:
        already_confirmed: 该用户已被确认
        send: 重发确认邮件
        success: 确认邮件发送成功！
      reset: 重置
      reset_password: 重置密码
      resubscribe: 重新订阅
      role: 用户组
      roles:
        admin: 管理员
        moderator: 监察员
        staff: 站务人员
        user: 普通用户
      search: 搜索
      search_same_email_domain: 其他具有相同电子邮箱域名的用户
      search_same_ip: 具有相同IP的其他用户
      security_measures:
        only_password: 仅密码
        password_and_2fa: 密码和双重认证
        password_and_sign_in_token: 密码和电子邮件令牌
      sensitive: 敏感内容
      sensitized: 已标记为敏感内容
      shared_inbox_url: 公用收件箱（Shared Inbox）URL
      show:
        created_reports: 这个帐户提交的举报
        targeted_reports: 针对这个帐户的举报
      silence: 隐藏
      silenced: 已隐藏
      statuses: 动态
      subscribe: 订阅
      suspended: 已封禁
      suspension_irreversible: 该帐号的数据已被不可逆转地删除。你可以取消暂停该帐号以使其可用，但它不会恢复以前拥有的任何数据。
      suspension_reversible_hint_html: 帐号已封禁，数据将在 %{date} 完全删除。 在此之前，帐号仍可恢复，并且没有任何不良影响。 如果你想立即移除该帐号的所有数据，可以在下面进行。
      time_in_queue: 已经等待了 %{time}
      title: 用户
      unconfirmed_email: 待验证的电子邮件地址
      undo_sensitized: 去除敏感内容标记
      undo_silenced: 解除隐藏
      undo_suspension: 解除封禁
      unsilenced_msg: 成功解除 %{username} 的帐号限制
      unsubscribe: 取消订阅
      unsuspended_msg: 已成功取消封禁 %{username} 的帐号
      username: 用户名
      view_domain: 查看域名摘要
      warn: 警告
      web: 站内页面
      whitelisted: 允许联盟网络交互
    action_logs:
      action_types:
        assigned_to_self_report: 指派举报
        change_email_user: 为用户修改邮箱地址
        confirm_user: 确认用户
        create_account_warning: 创建警告
        create_announcement: 创建公告
        create_custom_emoji: 创建自定义表情符号
        create_domain_allow: 允许新域名
        create_domain_block: 封禁新域名
        create_email_domain_block: 封禁电子邮箱域名
        create_ip_block: 新建 IP 规则
        create_unavailable_domain: 创建不可用域名
        demote_user: 给用户降职
        destroy_announcement: 删除公告
        destroy_custom_emoji: 删除自定义表情符号
        destroy_domain_allow: 解除域名允许
        destroy_domain_block: 解除域名封禁
        destroy_email_domain_block: 解除电子邮箱域名封禁
        destroy_ip_block: 删除 IP 规则
        destroy_status: 删除动态
        destroy_unavailable_domain: 删除不可用域名
        disable_2fa_user: 停用双重认证
        disable_custom_emoji: 禁用自定义表情符号
        disable_sign_in_token_auth_user: 为用户禁用电子邮件令牌认证
        disable_user: 禁用用户
        enable_custom_emoji: 启用自定义表情符号
        enable_sign_in_token_auth_user: 为用户启用电子邮件令牌认证
        enable_user: 启用用户
        memorialize_account: 将账户设为追悼模式
        promote_user: 给用户升任
        remove_avatar_user: 移除头像
        reopen_report: 重开举报
        reset_password_user: 重置密码
        resolve_report: 处理举报
        sensitive_account: 将你帐号中的媒体标记为敏感内容
        silence_account: 隐藏用户
        suspend_account: 封禁用户
        unassigned_report: 取消举报的指派
        unsensitive_account: 去除你帐号中媒体的敏感内容标记
        unsilence_account: 解除账号隐藏
        unsuspend_account: 解除账号封禁
        update_announcement: 更新公告
        update_custom_emoji: 更新自定义表情符号
        update_domain_block: 更新域名屏蔽
        update_status: 更新动态
      actions:
        assigned_to_self_report_html: "%{name} 接管了举报 %{target}"
        change_email_user_html: "%{name} 更改了用户 %{target} 的电子邮件地址"
        confirm_user_html: "%{name} 确认了用户 %{target} 的电子邮件地址"
        create_account_warning_html: "%{name} 向 %{target} 发送了警告"
        create_announcement_html: "%{name} 创建了新公告 %{target}"
        create_custom_emoji_html: "%{name} 添加了新的自定义表情 %{target}"
        create_domain_allow_html: "%{name} 允许了和域名 %{target} 的联盟网络交互"
        create_domain_block_html: "%{name} 屏蔽了域名 %{target}"
        create_email_domain_block_html: "%{name} 屏蔽了电子邮件域名 %{target}"
        create_ip_block_html: "%{name} 为 IP %{target} 创建了规则"
        create_unavailable_domain_html: "%{name} 停止了向域名 %{target} 的投递"
        demote_user_html: "%{name} 对用户 %{target} 进行了降任操作"
        destroy_announcement_html: "%{name} 删除了公告 %{target}"
        destroy_custom_emoji_html: "%{name} 销毁了自定义表情 %{target}"
        destroy_domain_allow_html: "%{name} 拒绝了和 %{target} 联盟网络交互"
        destroy_domain_block_html: "%{name} 解除了对域名 %{target} 的屏蔽"
        destroy_email_domain_block_html: "%{name} 解除了对电子邮件域名 %{target} 的屏蔽"
        destroy_ip_block_html: "%{name} 删除了 IP %{target} 的规则"
        destroy_status_html: "%{name} 删除了 %{target} 的动态"
        destroy_unavailable_domain_html: "%{name} 恢复了向域名 %{target} 的投递"
        disable_2fa_user_html: "%{name} 停用了用户 %{target} 的双重认证"
        disable_custom_emoji_html: "%{name} 停用了自定义表情 %{target}"
        disable_sign_in_token_auth_user_html: "%{name} 已为 %{target} 禁用电子邮件令牌认证"
        disable_user_html: "%{name} 将用户 %{target} 设置为禁止登录"
        enable_custom_emoji_html: "%{name} 启用了自定义表情 %{target}"
        enable_sign_in_token_auth_user_html: "%{name} 已为 %{target} 启用电子邮件令牌认证"
        enable_user_html: "%{name} 将用户 %{target} 设置为允许登录"
        memorialize_account_html: "%{name} 将 %{target} 设置为追悼帐户"
        promote_user_html: "%{name} 对用户 %{target} 进行了升任操作"
        remove_avatar_user_html: "%{name} 删除了 %{target} 的头像"
        reopen_report_html: "%{name} 重开了举报 %{target}"
        reset_password_user_html: "%{name} 重置了用户 %{target} 的密码"
        resolve_report_html: "%{name} 处理了举报 %{target}"
        sensitive_account_html: "%{name} 将 %{target} 的媒体标记为敏感内容"
        silence_account_html: "%{name} 隐藏了用户 %{target}"
        suspend_account_html: "%{name} 封禁了用户 %{target}"
        unassigned_report_html: "%{name} 放弃接管举报 %{target}"
        unsensitive_account_html: "%{name} 去除了 %{target} 的媒体的敏感内容标记"
        unsilence_account_html: "%{name} 解除了用户 %{target} 的隐藏状态"
        unsuspend_account_html: "%{name} 解除了用户 %{target} 的封禁状态"
        update_announcement_html: "%{name} 更新了公告 %{target}"
        update_custom_emoji_html: "%{name} 更新了自定义表情 %{target}"
        update_domain_block_html: "%{name} 更新了对 %{target} 的域名屏蔽"
        update_status_html: "%{name} 刷新了 %{target} 的动态"
      deleted_status: "（动态已删除）"
      empty: 没有找到日志
      filter_by_action: 根据行为过滤
      filter_by_user: 根据用户过滤
      title: 运营日志
    announcements:
      destroyed_msg: 公告已删除！
      edit:
        title: 编辑公告
      empty: 尚未发布任何公告。
      live: 当前
      new:
        create: 创建公告
        title: 新公告
      publish: 发布
      published_msg: 公告已发布！
      scheduled_for: 定时在 %{time}
      scheduled_msg: 定时公告已创建！
      title: 公告
      unpublish: 取消发布
      unpublished_msg: 公告已取消发布！
      updated_msg: 公告已成功更新！
    custom_emojis:
      assign_category: 指定分类
      by_domain: 域名
      copied_msg: 已成功将表情复制到本站
      copy: 复制
      copy_failed_msg: 无法将表情复制到本站
      create_new_category: 新建分类
      created_msg: 表情添加成功！
      delete: 删除
      destroyed_msg: 表情删除成功！
      disable: 停用
      disabled: 已停用
      disabled_msg: 表情停用成功
      emoji: 表情
      enable: 启用
      enabled: 已启用
      enabled_msg: 表情启用成功
      image_hint: PNG 格式，最大 50KB
      list: 列表
      listed: 已显示
      new:
        title: 添加新的自定义表情
      not_permitted: 你没有权限进行此操作
      overwrite: 覆盖
      shortcode: 短代码
      shortcode_hint: 至少 2 个字符，只能使用字母、数字和下划线
      title: 自定义表情
      uncategorized: 未分类
      unlist: 不公开
      unlisted: 已隐藏
      update_failed_msg: 表情更新失败
      updated_msg: 表情更新成功！
      upload: 上传新表情
    dashboard:
      software: 软件
      space: 存储使用情况
      title: 信息面板
    domain_allows:
      add_new: 允许和域名联盟网络交互
      created_msg: 域名已被允许联盟网络交互
      destroyed_msg: 域名已被禁止联盟网络交互
      undo: 不允许和该域名联盟网络交互
    domain_blocks:
      add_new: 添加新屏蔽域名
      created_msg: 正在进行域名屏蔽
      destroyed_msg: 域名屏蔽已撤销
      domain: 域名
      edit: 编辑域名屏蔽
      existing_domain_block_html: 你已经对 %{name} 施加了更严格的限制，你需要先 <a href="%{unblock_url}">解封</a>。
      new:
        create: 添加屏蔽
        hint: 域名屏蔽不会阻止该域名下的帐户进入本站的数据库，但是会对来自这个域名的帐户自动进行预先设置的管理操作。
        severity:
          desc_html: 选择<strong>隐藏</strong>会将该域名下帐户发送的动态设置为仅关注者可见；选择<strong>封禁</strong>会将该域名下帐户发送的动态、媒体文件以及个人资料数据从本实例上删除；如果你只是想拒绝接收来自该域名的任何媒体文件，请选择<strong>无</strong>。
          noop: 无
          silence: 隐藏
          suspend: 封禁
        title: 新增域名屏蔽
      obfuscate: 混淆域名
      obfuscate_hint: 如果启用了域名列表公开限制，就部分混淆列表中的域名
      private_comment: 私密评论
      private_comment_hint: 给这一域名限制添加备注，供监察员内部使用
      public_comment: 公开评论
      public_comment_hint: 给这一域名限制添加公开的评论，如果你推广你的域名限制列表的话，这些评论就会显示出来。
      reject_media: 拒绝接收媒体文件
      reject_media_hint: 删除本站已缓存的媒体文件，并且不再接收来自该域名的任何媒体文件。此选项不影响封禁
      reject_reports: 拒绝接收举报
      reject_reports_hint: 忽略来自此域名的所有举报。这和封禁无关。
      rejecting_media: 拒绝接收媒体文件
      rejecting_reports: 拒绝接收举报
      severity:
        silence: 已隐藏
        suspend: 已封禁
      show:
        affected_accounts:
          other: 将会影响到数据库中的 %{count} 个帐户
        retroactive:
          silence: 对此域名的所有帐户解除隐藏
          suspend: 对此域名的所有帐户解除封禁
        title: 撤销对 %{domain} 的域名屏蔽
        undo: 撤销
      undo: 撤销屏蔽域名
      view: 查看域名屏蔽
    email_domain_blocks:
      add_new: 添加新条目
      created_msg: 成功屏蔽电子邮件域名
      delete: 删除
      destroyed_msg: 电子邮件域名屏蔽删除成功
      domain: 域名
      empty: 当前没有邮件域名被封禁。
      from_html: 来自 %{domain}
      new:
        create: 添加域名
        title: 添加电子邮件域名屏蔽
      title: 电子邮件域名屏蔽
    follow_recommendations:
      description_html: "<strong>“关注推荐”可帮助新用户快速找到有趣的内容</strong>。 当用户与他人的互动不足以形成个性化的建议时，就会推荐关注这些账户。推荐会每日更新，基于选定语言的近期最高互动数和最多本站关注者数综合评估得出。"
      language: 选择语言
      status: 动态
      suppress: 禁用推荐关注
      suppressed: 已禁用
      title: 关注推荐
      unsuppress: 恢复推荐关注
    instances:
      back_to_all: 全部
      back_to_limited: 受限
      back_to_warning: 警告
      by_domain: 域名
      delivery:
        all: 全部
        clear: 清理投递错误
        restart: 重新投递
        stop: 停止投递
        title: 投递
        unavailable: 不可用
        unavailable_message: 投递不可用
        warning: 警告
        warning_message:
          other: 投递已失败 %{count} 天
      delivery_available: 可投递
      delivery_error_days: 投递错误天数
      delivery_error_hint: 如果投递已不可用 %{count} 天，它将被自动标记为无法投递。
      empty: 暂无域名。
      known_accounts:
        other: "%{count} 个已知帐户"
      moderation:
        all: 全部
        limited: 受限的
        title: 运营
      private_comment: 私密评论
      public_comment: 公开评论
      title: 已知实例
      total_blocked_by_us: 被我站屏蔽的
      total_followed_by_them: 被对方关注的
      total_followed_by_us: 被我站关注的
      total_reported: 关于对方的举报
      total_storage: 媒体文件
    invites:
      deactivate_all: 撤销所有邀请链接
      filter:
        all: 全部
        available: 可用
        expired: 已失效
        title: 筛选
      title: 邀请用户
    ip_blocks:
      add_new: 新建规则
      created_msg: 成功添加新 IP 规则
      delete: 删除
      expires_in:
        '1209600': 两周
        '15778476': 6个月
        '2629746': 1个月
        '31556952': 1年
        '86400': 1天
        '94670856': 3年
      new:
        title: 创建新 IP 规则
      no_ip_block_selected: 因为没有 IP 规则被选中，所以没有更改
      title: IP 规则
    pending_accounts:
      title: 待处理的帐户 (%{count})
    relationships:
      title: "%{acct} 的关系"
    relays:
      add_new: 订阅新的中继站
      delete: 删除
      description_html: "<strong>中继服务器</strong>是一个信息统合服务器，各服务器可以通过订阅中继服务器和向中继服务器推送信息来交换大量公开动态。<strong>它可以帮助中小型服务器发现联盟网络中的其他服务器的内容</strong>，而无需本站用户手动关注其他远程服务器上的用户。"
      disable: 禁用
      disabled: 已禁用
      enable: 启用
      enable_hint: 启用此功能后，你的实例会订阅此中继站的所有公开动态，并同时向其推送本服务器的公开动态。
      enabled: 已启用
      inbox_url: 中继站 URL
      pending: 等待中继站的确认
      save_and_enable: 保存并启用
      setup: 设置中继连接
      signatures_not_enabled: 安全模式或限联模式启用时，中继将不会正常工作
      status: 状态
      title: 中继站
    report_notes:
      created_msg: 举报记录建立成功！
      destroyed_msg: 举报记录删除成功！
    reports:
      account:
        notes:
          other: "%{count} 条笔记"
        reports:
          other: "%{count} 个报告"
      action_taken_by: 操作执行者
      are_you_sure: 你确定吗？
      assign_to_self: 接管
      assigned: 已接管的监察员
      by_target_domain: 被举报账户的域名
      comment:
        none: 没有
      created_at: 举报时间
      forwarded: 已转发
      forwarded_to: 转发举报至 %{domain}
      mark_as_resolved: 标记为“已处理”
      mark_as_unresolved: 标记为“未处理”
      notes:
        create: 添加记录
        create_and_resolve: 添加记录并标记为“已处理”
        create_and_unresolve: 添加记录并重开
        delete: 删除
        placeholder: 描述已经执行的操作，或其他任何相关的跟进情况…
      reopen: 重开举报
      report: '举报 #%{id}'
      reported_account: 举报用户
      reported_by: 举报人
      resolved: 已处理
      resolved_msg: 举报处理成功！
      status: 状态
      target_origin: 被举报账号的来源
      title: 举报
      unassign: 取消接管
      unresolved: 未处理
      updated_at: 更新时间
    rules:
      add_new: 添加规则
      delete: 删除
      description_html: 虽然大多数人都声称已经阅读并同意服务条款，但通常人们只有在出现问题后才会阅读。<strong>所以写一个简单的要点列表吧，能让大家一目了然。</strong>试着让每条规则尽量简单明了，但也别分出太多条目来。
      edit: 编辑规则
      empty: 尚未定义服务器规则。
      title: 实例规则
    settings:
      activity_api_enabled:
        desc_html: 本站一周内的动态数、活跃用户数以及新用户数
        title: 公开用户活跃度的统计数据
      bootstrap_timeline_accounts:
        desc_html: 用半角逗号分隔多个用户名。只能添加来自本站且未开启保护的帐户。如果留空，则默认关注本站所有的管理员。
        title: 新用户默认关注
      contact_information:
        email: 用于联系的公开电子邮件地址
        username: 用于联系的公开用户名
      custom_css:
        desc_html: 通过 CSS 代码调整所有页面的显示效果
        title: 自定义 CSS
      default_noindex:
        desc_html: 影响所有尚未更改此设置的用户
        title: 默认不让用户被搜索引擎索引
      domain_blocks:
        all: 对所有人
        disabled: 不对任何人
        title: 查看域名屏蔽
        users: 对本地已登录用户
      domain_blocks_rationale:
        title: 显示理由
      hero:
        desc_html: 将用于在首页展示。推荐使用分辨率 600×100px 以上的图片。如未设置，将默认使用本站缩略图。
        title: 主题图片
      mascot:
        desc_html: 用于在首页展示。推荐分辨率 293×205px 以上。未指定的情况下将使用默认吉祥物。
        title: 吉祥物图像
      peers_api_enabled:
        desc_html: 截至目前本服务器在联盟网络中已发现的域名
        title: 公开已知实例的列表
      preview_sensitive_media:
        desc_html: 无论媒体文件是否标记为敏感内容，站外链接预览始终呈现为缩略图。
        title: 在 OpenGraph 预览中显示敏感媒体内容
      profile_directory:
        desc_html: 允许用户被发现
        title: 启用用户目录
      registrations:
        closed_message:
          desc_html: 本站关闭注册期间的提示信息。可以使用 HTML 标签
          title: 关闭注册时的提示信息
        deletion:
          desc_html: 允许所有人删除自己的帐户
          title: 开放删除帐户权限
        min_invite_role:
          disabled: 没有人
          title: 允许发送邀请的用户组
        require_invite_text:
          desc_html: 当注册需要手动批准时，将“你为什么想要加入？”设为必填项
          title: 要求新用户填写申请注册的原因
      registrations_mode:
        modes:
          approved: 注册时需要批准
          none: 关闭注册
          open: 开放注册
        title: 注册模式
      show_known_fediverse_at_about_page:
        desc_html: 如果开启，就会在时间轴预览显示其他站点动态，否则就只会只显示本站动态。
        title: 在时间轴预览中显示其他站点动态
      show_staff_badge:
        desc_html: 在个人资料页上显示管理人员标志
        title: 显示管理人员标志
      site_description:
        desc_html: 首页上的介绍文字。 描述一下本 Mastodon 实例的特殊之处以及其他重要信息。可以使用 HTML 标签，包括 <code>&lt;a&gt;</code> 和 <code>&lt;em&gt;</code> 。
        title: 本站简介
      site_description_extended:
        desc_html: 可以填写行为守则、规定、指南或其他本站特有的内容。可以使用 HTML 标签
        title: 本站详细介绍
      site_short_description:
        desc_html: 会在在侧栏和元数据标签中显示。可以用一小段话描述 Mastodon 是什么，以及本服务器的特点。
        title: 服务器一句话介绍
      site_terms:
        desc_html: 可以填写自己的隐私权政策、使用条款或其他法律文本。可以使用 HTML 标签
        title: 自定义使用条款
      site_title: 本站名称
      thumbnail:
        desc_html: 用于在 OpenGraph 和 API 中显示预览图。推荐分辨率 1200×630px
        title: 本站缩略图
      timeline_preview:
        desc_html: 在主页显示公共时间轴
        title: 时间轴预览
      title: 网站设置
      trendable_by_default:
        desc_html: 影响以前未禁止的话题标签
        title: 允许在未审查的情况下将话题置为热门
      trends:
        desc_html: 公开显示先前已通过审核的当前热门话题
        title: 热门标签
    site_uploads:
      delete: 删除已上传的文件
      destroyed_msg: 站点上传的文件已经成功删除！
    statuses:
      back_to_account: 返回帐户信息页
      batch:
        delete: 删除
        nsfw_off: 标记为非敏感内容
        nsfw_on: 标记为敏感内容
      deleted: 已删除
      failed_to_execute: 执行失败
      media:
        title: 媒体文件
      no_media: 不含媒体文件
      no_status_selected: 因为没有动态被选中，所以没有更改
      title: 帐户动态
      with_media: 含有媒体文件
    system_checks:
      database_schema_check:
        message_html: 有待处理的数据库迁移。请运行它们以确保应用程序正常运行。
      rules_check:
        action: 管理服务器规则
        message_html: 你没有定义任何服务器规则。
      sidekiq_process_check:
        message_html: "%{value} 队列未运行任何 Sidekiq 进程。请检查你的 Sidekiq 配置"
    tags:
      accounts_today: 今日活跃用户
      accounts_week: 本周活跃用户
      breakdown: 按来源分类今天的使用情况
      last_active: 最近活动
      most_popular: 最热门的
      most_recent: 最近的
      name: 话题标签
      review: 审核状态
      reviewed: 已审核
      title: 话题标签
      trending_right_now: 当前热门
      unique_uses_today: 今天发布了 %{count} 条
      unreviewed: 未审核
      updated_msg: 话题标签设置更新成功
    title: 管理
    warning_presets:
      add_new: 添加新条目
      delete: 删除
      edit_preset: 编辑预置警告
      empty: 你尚未定义任何警告预设。
      title: 管理预设警告
  admin_mailer:
    new_pending_account:
      body: 新帐户的详细信息如下。你可以批准或拒绝此申请。
      subject: 在 %{instance} 上有新帐号 ( %{username}) 需要审核
    new_report:
      body: "%{reporter} 举报了用户 %{target}"
      body_remote: 来自 %{domain} 的用户举报了用户 %{target}
      subject: 来自 %{instance} 的用户举报（#%{id}）
    new_trending_tag:
      body: '今日的热门话题 #%{name} 之前未经审核。直到你允许之前这个话题将不会公开显示，或者就保持原样让它石沉大海。'
      subject: 在 %{instance} 有新话题 (#%{name}) 待审核
  aliases:
    add_new: 创建别名
    created_msg: 成功创建了一个新别名。你现在可以从旧账户开始迁移了。
    deleted_msg: 成功移除别名。已经无法从该帐户移动到此帐户了。
    empty: 你没有设置别名
    hint_html: 如果你想把另一个帐号迁移到这里，你可以先在这里创建一个别名。如果你想把关注者迁移过来，这一步是必须的。设置别名的操作时<strong>无害而且可以恢复的</strong>。<strong>帐号迁移的操作会从旧帐号开始</strong>。
    remove: 取消关联别名
  appearance:
<<<<<<< HEAD
    advanced_web_interface: 高级web界面
    advanced_web_interface_hint: 如果你想使用整个屏幕宽度，高级 web 界面允许您配置多个不同的栏目，可以同时看到更多的信息：主页、通知、联盟网络时间轴、任意数量的列表和话题标签。
=======
    advanced_web_interface: 高级 Web 界面
    advanced_web_interface_hint: 如果你想使用整个屏幕宽度，高级 web 界面允许您配置多个不同的栏目，可以同时看到更多的信息：主页、通知、跨站时间轴、任意数量的列表和话题标签。
>>>>>>> 4b616c4f
    animations_and_accessibility: 动画和访问选项
    confirmation_dialogs: 确认对话框
    discovery: 发现
    localization:
      body: Mastodon 由志愿者翻译。
      guide_link: https://crowdin.com/project/mastodon
      guide_link_text: 每个人都可以参与翻译。
    sensitive_content: 敏感内容
    toot_layout: 动态布局
  application_mailer:
    notification_preferences: 更改电子邮件偏好设定
    salutation: "%{name}："
    settings: 使用此链接更改你的电子邮件偏好设定：%{link}
    view: 点此链接查看详情：
    view_profile: 查看个人资料页
    view_status: 查看动态
  applications:
    created: 应用创建成功
    destroyed: 应用删除成功
    invalid_url: URL 无效
    regenerate_token: 重置访问令牌
    token_regenerated: 访问令牌重置成功
    warning: 一定小心，千万不要把它分享给任何人！
    your_token: 你的访问令牌
  auth:
    apply_for_account: 请求邀请
    change_password: 密码
    checkbox_agreement_html: 我同意 <a href="%{rules_path}" target="_blank">服务器规则</a> 和 <a href="%{terms_path}" target="_blank">服务条款</a>
    checkbox_agreement_without_rules_html: 我同意 <a href="%{terms_path}" target="_blank">服务条款</a>
    delete_account: 删除帐户
    delete_account_html: 如果你想删除你的帐户，请<a href="%{path}">点击这里继续</a>。你需要确认你的操作。
    description:
      prefix_invited_by_user: "@%{name} 邀请你加入PUB.PM！"
      prefix_sign_up: 现在就注册 PUB.PM！
      suffix: 注册一个帐号，你就可以关注别人、发布动态、并和其它任何ActivityPub服务器上的用户交流，而且还有其它更多功能！
    didnt_get_confirmation: 没有收到确认邮件？
    dont_have_your_security_key: 没有你的安全密钥？
    forgot_password: 忘记密码？
    invalid_reset_password_token: 密码重置令牌无效或已过期。请重新发起重置密码请求。
    link_to_otp: 输入从手机中获得的两步验证代码或恢复代码
    link_to_webauth: 使用你的安全密钥设备
    login: 登录
    logout: 登出
    migrate_account: 迁移到另一个帐户
    migrate_account_html: 如果你希望引导别人关注另一个帐户，请<a href="%{path}">点击这里进行设置</a>。
    or_log_in_with: 或通过其他方式登录
    providers:
      cas: CAS
      saml: SAML
    register: 注册
    registration_closed: "%{instance} 目前不接收新成员"
    resend_confirmation: 重新发送确认邮件
    reset_password: 重置密码
    security: 帐户安全
    set_new_password: 设置新密码
    setup:
      email_below_hint_html: 如果下面的电子邮箱地址是错误的，你可以在这里修改并重新发送新的确认邮件。
      email_settings_hint_html: 确认邮件已经发送到%{email}。如果该邮箱地址不对，你可以在帐号设置里面修改。
      title: 初始设置
    status:
      account_status: 帐户状态
      confirming: 等待电子邮件确认完成。
      functional: 你的帐号可以正常使用了。
      pending: 工作人员正在审核你的申请。这需要花点时间。在申请被批准后，你将收到一封电子邮件。
      redirecting_to: 你的帐户无效，因为它已被设置为跳转到 %{acct}
    too_fast: 表单提交过快，请重试。
    trouble_logging_in: 登录有问题？
    use_security_key: 使用安全密钥
  authorize_follow:
    already_following: 你已经在关注此用户了
    already_requested: 你已经向那个账户发送过关注请求了
    error: 对不起，寻找这个联盟网络用户时出错
    follow: 关注
    follow_request: 关注请求已发送给：
    following: 成功！你正在关注：
    post_follow:
      close: 你也可以直接关闭这个窗口。
      return: 查看用户个人资料
      web: 返回本站
    title: 关注 %{acct}
  challenge:
    confirm: 继续
    hint_html: "<strong>注意：</strong>接下来一小时内我们不会再次要求你输入密码。"
    invalid_password: 无效密码
    prompt: 确认密码以继续
  crypto:
    errors:
      invalid_key: 不是有效的 Ed25519 或者 Curve25519 密钥
      invalid_signature: 不是有效的 Ed25519 签名
  date:
    formats:
      default: "%Y年%m月%d日"
      with_month_name: "%Y年%m月%d日"
  datetime:
    distance_in_words:
      about_x_hours: "%{count}时"
      about_x_months: "%{count}个月"
      about_x_years: "%{count}年"
      almost_x_years: "%{count}年"
      half_a_minute: 刚刚
      less_than_x_minutes: "%{count}分"
      less_than_x_seconds: 刚刚
      over_x_years: "%{count}年"
      x_days: "%{count}天"
      x_minutes: "%{count}分"
      x_months: "%{count}个月"
      x_seconds: "%{count}秒"
  deletes:
    challenge_not_passed: 你输入的信息不正确
    confirm_password: 输入你当前的密码来验证身份
    confirm_username: 输入你的用户名以继续
    proceed: 删除帐户
    success_msg: 你的帐户已经成功删除
    warning:
      before: 在删除前，请仔细阅读下列说明：
      caches: 已被其他服务器缓存的内容可能还会保留
      data_removal: 你的动态和其他数据将被永久删除
      email_change_html: 你可以 <a href="%{path}">更换邮箱地址</a> 无需删除账号
      email_contact_html: 如果它还没送到，你可以发邮件给 <a href="mailto:%{email}">%{email}</a> 寻求帮助。
      email_reconfirmation_html: 如果你没有收到确认邮件，请点击 <a href="%{path}">重新发送</a> 。
      irreversible: 你将无法恢复或重新激活你的帐户
      more_details_html: 更多细节，请查看 <a href="%{terms_path}">隐私政策</a> 。
      username_available: 你的用户名现在又可以使用了
      username_unavailable: 你的用户名仍将无法使用
  directories:
    directory: 用户目录
    explanation: 根据兴趣发现用户
    explore_mastodon: 探索 %{title}
  domain_validator:
    invalid_domain: 不是一个有效的域名
  errors:
    '400': 你提交的请求无效或格式不正确。
    '403': 你没有访问这个页面的权限。
    '404': 无法找到你所要访问的页面。
    '406': 页面无法处理请求。
    '410': 你所要访问的页面此处已不存在。
    '422':
      content: 无法确认登录信息。你是不是屏蔽了 Cookie？
      title: 无法确认登录信息
    '429': 请求被限制
    '500':
      content: 抱歉，我们的后台出错了。
      title: 这个页面有问题
    '503': 服务暂时不可用，无法请求该页面。
    noscript_html: 使用 PUB.PM 网页版应用需要启用 JavaScript。你也可以选择适用于你的平台的 <a href="%{apps_path}">应用</a>。
  existing_username_validator:
    not_found: 在本站找不到此用户
    not_found_multiple: 找不到 %{usernames}
  exports:
    archive_takeout:
      date: 日期
      download: 下载你的存档
      hint_html: 你可以请求一份帐户数据存档，其中包含你的<strong>动态和已上传的媒体文件</strong>。导出的数据为 ActivityPub 格式，因而可以被兼容的软件读取。每次允许请求存档的间隔至少为 7 天。
      in_progress: 正在准备你的存档……
      request: 请求你的存档
      size: 大小
    blocks: 屏蔽的用户
    bookmarks: 书签
    csv: CSV
    domain_blocks: 域名屏蔽
    lists: 列表
    mutes: 你隐藏的用户
    storage: 媒体文件存储
  featured_tags:
    add_new: 添加新条目
    errors:
      limit: 你所推荐的话题标签数已达上限
    hint_html: "<strong>什么是精选话题标签？</strong> 它们被显示在你的公开个人资料中的突出位置，人们可以在这些标签下浏览你的公共动态。 它们是跟踪创作或长期项目的进度的重要工具。"
  filters:
    contexts:
      account: 个人资料
      home: 主页时间轴
      notifications: 通知
      public: 公共时间轴
      thread: 对话
    edit:
      title: 编辑过滤器
    errors:
      invalid_context: 过滤器场景没有或无效
      invalid_irreversible: 此功能只适用于主页时间轴或通知
    index:
      delete: 删除
      empty: 你没有过滤器。
      title: 过滤器
    new:
      title: 添加新的过滤器
  footer:
    developers: 开发者
    more: 更多…
    resources: 资源
    trending_now: 现在流行
  generic:
    all: 全部
    changes_saved_msg: 更改保存成功！
    copy: 复制
    delete: 删除
    no_batch_actions_available: 本页面无可用批量操作
    order_by: 排序方式
    save_changes: 保存更改
    validation_errors:
      other: 出错啦！检查一下下面 %{count} 处出错的地方吧
  html_validator:
    invalid_markup: '包含无效的 HTML 标记: %{error}'
  identity_proofs:
    active: 有效
    authorize: 是，授权
    authorize_connection_prompt: 授权这一密码学连接？
    errors:
      failed: 密码关联失败。请在 %{provider} 上重新尝试。
      keybase:
        invalid_token: Keybase 令牌是签名的哈希并且必须是 66 个十六进制字符
        verification_failed: Keybase 无法将此令牌识别为 Keybase 用户 %{kb_username} 的签名。请在 Keybase 再试一次。
      wrong_user: 无法以 %{current} 的身份创建 %{proving} 的证明。请以 %{proving} 的身份登录并再次尝试。
    explanation_html: 在这里，你可以和你的其他身份建立密码学关联，例如 Keybase 个人资料。这样，别人就可以给你发送加密信息，也能够信任你发给他们的内容。
    i_am_html: 我是 %{service} 上的 %{username} 。
    identity: 身份
    inactive: 失效
    publicize_checkbox: 并发一条这样的动态：
    publicize_toot: '证明完毕！我是 %{service} 上的 %{username}: %{url}'
    remove: 从帐户中移除凭据
    removed: 成功从帐户中删除凭据
    status: 验证状态
    view_proof: 查看证明
  imports:
    errors:
      over_rows_processing_limit: 包含行数超过了 %{count}
    modes:
      merge: 合并
      merge_long: 保留现有记录并添加新的记录
      overwrite: 覆盖
      overwrite_long: 将当前记录替换为新记录
    preface: 你可以在此导入你在其他实例导出的数据，比如你所关注或屏蔽的用户列表。
    success: 数据上传成功，正在处理中
    types:
      blocking: 屏蔽列表
      bookmarks: 书签
      domain_blocking: 域名屏蔽列表
      following: 关注列表
      muting: 隐藏列表
    upload: 上传
  in_memoriam_html: 谨此悼念。
  invites:
    delete: 停用
    expired: 已失效
    expires_in:
      '1800': 30 分钟后
      '21600': 6 小时后
      '3600': 1 小时后
      '43200': 12 小时后
      '604800': 1 周后
      '86400': 1 天后
    expires_in_prompt: 永不过期
    generate: 生成邀请链接
    invited_by: 你的邀请人是：
    max_uses:
      other: "%{count} 次"
    max_uses_prompt: 无限制
    prompt: 生成分享链接，邀请别人在本服务器注册
    table:
      expires_at: 失效时间
      uses: 已使用次数
    title: 邀请用户
  lists:
    errors:
      limit: 你所建立的列表数量已经达到上限
  login_activities:
    authentication_methods:
      otp: 双因素认证应用
      password: 密码
      sign_in_token: 电子邮件安全代码
      webauthn: 安全密钥
    description_html: 如有您无法识别的活动，请考虑更改密码并启用双因素认证。
    empty: 没有可用的认证记录
    failed_sign_in_html: 失败的 %{method} 登录尝试，来自 %{ip} (%{browser})
    successful_sign_in_html: 通过 %{method} 成功登录，来自 %{ip} (%{browser})
    title: 认证历史
  media_attachments:
    validations:
      images_and_video: 无法在动态中同时插入视频和图片
      not_ready: 不能附加还在处理中的文件。请稍后再试！
      too_many: 最多只能添加 4 张图片
  migrations:
    acct: 新帐户的 用户名@域名
    cancel: 取消跳转
    cancel_explanation: 取消跳转将会重新激活你当前的帐号，但是已经迁移到新账号的关注者不会回来。
    cancelled_msg: 成功取消跳转
    errors:
      already_moved: 和你已经迁移过的帐号相同
      missing_also_known_as: 没有引用此帐号
      move_to_self: 不能是当前帐户
      not_found: 找不到
      on_cooldown: 你正处于冷却状态
    followers_count: 迁移时的关注者
    incoming_migrations: 从其它帐号迁移
    incoming_migrations_html: 要把另一个帐号移动到本帐号，首先你需要 <a href="%{path}">创建一个帐号别名</a> 。
    moved_msg: 你的帐号现在会跳转到%{acct} ，同时关注者也会迁移过去 。
    not_redirecting: 你的帐号当前未跳转到其它帐户。
    on_cooldown: 你最近已经迁移过你的帐号。此功能将在%{count} 天后再次可用。
    past_migrations: 迁移记录
    proceed_with_move: 移动关注者
    redirected_msg: 你的账号现在会跳转至 %{acct}
    redirecting_to: 你的帐户被跳转到了 %{acct}。
    set_redirect: 设置跳转
    warning:
      backreference_required: 新账号必须先引用现在这个帐号
      before: 在继续前，请仔细阅读下列说明：
      cooldown: 移动后会有一个冷却期，在此期间你将无法再次移动
      disabled_account: 此后，你的当前帐户将无法使用。但是，你仍然有权导出数据或者重新激活。
      followers: 这步操作将把所有关注者从当前账户移动到新账户
      only_redirect_html: 或者，你可以<a href="%{path}">只在你的帐号资料上设置一个跳转</a>。
      other_data: 不会自动移动其它数据
      redirect: 在收到一个跳转通知后，你当前的帐号资料将会更新，并被排除在搜索范围外
  moderation:
    title: 运营
  move_handler:
    carry_blocks_over_text: 这个用户迁移自你屏蔽过的 %{acct}
    carry_mutes_over_text: 这个用户迁移自你隐藏过的 %{acct}
    copy_account_note_text: 这个用户迁移自 %{acct}，你曾为其添加备注：
  notification_mailer:
    digest:
      action: 查看所有通知
      body: 以下是自%{since}你最后一次登录以来错过的消息的摘要
      mention: "%{name} 在动态中提到了你："
      new_followers_summary:
        other: 而且，你不在的时候，有 %{count} 个人关注了你！好棒！
      subject:
        other: "自从上次访问后，有 %{count} 条新通知 \U0001F418"
      title: 在你不在的这段时间……
    favourite:
      body: 你的动态被 %{name} 点赞了：
      subject: "%{name} 点赞了你的动态"
      title: 新的点赞
    follow:
      body: "%{name} 关注了你！"
      subject: "%{name} 关注了你"
      title: 新的关注者
    follow_request:
      action: 处理关注请求
      body: "%{name} 向你发送了关注请求"
      subject: 来自 %{name} 的关注请求
      title: 新的关注请求
    mention:
      action: 回复
      body: "%{name} 在动态中提到了你："
      subject: "%{name} 提到了你"
      title: 新的提及
    poll:
      subject: "%{name} 创建的一个投票已经结束"
    reblog:
      body: 你的动态被 %{name} 转发了：
      subject: "%{name} 转发了你的动态"
      title: 新的转发
    status:
      subject: "%{name} 刚刚更新动态"
  notifications:
    email_events: 电子邮件通知事件
    email_events_hint: 选择你想要收到通知的事件：
    other_settings: 其它通知设置
  number:
    human:
      decimal_units:
        format: "%n%u"
        units:
          billion: B
          million: M
          quadrillion: Q
          thousand: K
          trillion: T
  otp_authentication:
    code_hint: 输入认证应用生成的代码以确认操作
    description_html: 如果你使用身份验证应用启用了 <strong>双重身份验证</strong>， 登录将需要用到你的手机，它将生成你需要的令牌。
    enable: 启用
    instructions_html: "<strong>请使用 Google 身份验证器或其他的TOTP双重认证手机应用扫描此处的二维码</strong>。启用双重认证后，在登录时，你需要输入该应用生成的代码。"
    manual_instructions: 如果你无法扫描二维码，请手动输入下列文本：
    setup: 设置
    wrong_code: 输入的认证码无效！请确认服务器时间与设备时间是否正确？
  pagination:
    newer: 更新
    next: 下一页
    older: 更早
    prev: 上一页
    truncate: "&hellip;"
  polls:
    errors:
      already_voted: 你已经在这里投过票了
      duplicate_options: 包含重复的项目
      duration_too_long: 持续时间过长
      duration_too_short: 持续时间过短
      expired: 投票已经结束
      invalid_choice: 被选中的投票选项不存在
      over_character_limit: 每条不能超过 %{max} 个字符
      too_few_options: 至少需要两个选项
      too_many_options: 不能超过 %{max} 项
  preferences:
    other: 其他
    posting_defaults: 发布默认值
    public_timelines: 公共时间轴
  reactions:
    errors:
      limit_reached: 互动种类的限制
      unrecognized_emoji: 不是一个可识别的表情
  relationships:
    activity: 帐号活动
    dormant: 休眠
    follow_selected_followers: 关注选中的关注者
    followers: 关注者
    following: 正在关注
    invited: 已邀请
    last_active: 最近活动
    most_recent: 最近的
    moved: 已迁移
    mutual: 互相关注
    primary: 主要
    relationship: 关系
    remove_selected_domains: 从选定的域名中删除所有关注者
    remove_selected_followers: 移除选中的关注者
    remove_selected_follows: 取消关注所选用户
    status: 帐户状态
  remote_follow:
    acct: 请输入你的“用户名@实例域名”
    missing_resource: 无法确定你的帐户的跳转 URL
    no_account_html: 还没有帐号？你可以<a href='%{sign_up_path}' target='_blank'>注册一个</a>
    proceed: 确认关注
    prompt: 你正准备关注：
    reason_html: "<strong>为什么需要这个步骤？</strong> <code>%{instance}</code> 可能不是你所注册的服务器，所以我们需要先跳转到你所在的服务器。"
  remote_interaction:
    favourite:
      proceed: 确认标记为点赞
      prompt: 你想要标记此动态为点赞：
    reblog:
      proceed: 确认转发
      prompt: 你想要转发：
    reply:
      proceed: 确认回复
      prompt: 你想要回复：
  scheduled_statuses:
    over_daily_limit: 你已超出每日定时动态的上限（%{limit} 条）
    over_total_limit: 你已超出定时动态的上限（%{limit} 条）
    too_soon: 所定的时间必须在未来
  sessions:
    activity: 最后一次活跃的时间
    browser: 浏览器
    browsers:
      alipay: 支付宝
      blackberry: 黑莓
      chrome: Chrome
      edge: 微软 Edge
      electron: Electron
      firefox: 火狐
      generic: 未知浏览器
      ie: IE 浏览器
      micro_messenger: 微信
      nokia: Nokia S40 Ovi 浏览器
      opera: 欧朋浏览器
      otter: Otter
      phantom_js: PhantomJS
      qq: QQ浏览器
      safari: Safari
      uc_browser: UC浏览器
      weibo: 新浪微博
    current_session: 当前会话
    description: "%{platform} 上的 %{browser}"
    explanation: 你的 PUB.PM 帐户目前已在这些浏览器上登录。
    ip: IP 地址
    platforms:
      adobe_air: Adobe Air
      android: Android
      blackberry: 黑莓
      chrome_os: Chrome OS
      firefox_os: Firefox OS
      ios: iOS
      linux: Linux
      mac: Mac
      other: 未知平台
      windows: Windows
      windows_mobile: Windows Mobile
      windows_phone: Windows Phone
    revoke: 注销
    revoke_success: 会话注销成功
    title: 会话
    view_authentication_history: 查看账户的认证历史
  settings:
    account: 帐号
    account_settings: 帐户设置
    aliases: 帐号别名
    appearance: 外观
    authorized_apps: 已授权的应用
    back: 返回 PUB.PM
    delete: 删除帐户
    development: 开发
    edit_profile: 更改个人资料
    export: 导出
    featured_tags: 精选的话题标签
    identity_proofs: 身份证明
    import: 导入
    import_and_export: 导入和导出
    migrate: 帐户迁移
    notifications: 通知
    preferences: 偏好设定
    profile: 个人资料
    relationships: 关注管理
    statuses_cleanup: 自动删除嘟文
    two_factor_authentication: 双重认证
    webauthn_authentication: 安全密钥
  statuses:
    attached:
      audio:
        other: "%{count} 条音频"
      description: 附加媒体：%{attached}
      image:
        other: "%{count} 张图片"
      video:
        other: "%{count} 段视频"
    boosted_from_html: 转发自 %{acct_link}
    content_warning: 内容警告：%{warning}
    disallowed_hashtags:
      other: 包含了这些禁止的话题标签：%{tags}
    errors:
      in_reply_not_found: 你回复的动态似乎不存在
    language_detection: 自动检测语言
    open_in_web: 在站内打开
    over_character_limit: 超过了 %{max} 字的限制
    pin_errors:
      limit: 你所置顶的动态数量已经达到上限
      ownership: 不能置顶别人的动态
      private: 不能置顶非公开的动态
      reblog: 不能置顶转发
    poll:
      total_people:
        other: "%{count} 人"
      total_votes:
        other: "%{count} 票"
      vote: 投票
    show_more: 显示更多
    show_newer: 显示更新内容
    show_older: 显示更早内容
    show_thread: 显示全部对话
    sign_in_to_participate: 登录以加入对话
    title: "%{name}：“%{quote}”"
    visibilities:
      direct: 私信
      private: 仅关注者
      private_long: 只有关注你的用户能看到
      public: 公开
      public_long: 所有人可见，并会出现在公共时间轴上
      unlisted: 不公开
      unlisted_long: 所有人可见，但不会出现在公共时间轴上
  statuses_cleanup:
    enabled: 自动删除旧嘟文
    enabled_hint: 当您的嘟文达到指定的过期时间后自动删除，除非它们与下面的例外之一相匹配
    exceptions: 例外
    explanation: 因为删除帖子是一个昂贵的操作，所以这个操作会随着时间的推移而缓慢地完成，当服务器没有其他忙碌的时候。 为此原因，您的帖子可能会在达到年龄界限后被删除。
    ignore_favs: 取消喜欢
    ignore_reblogs: 忽略转嘟
    interaction_exceptions: 基于互动的例外
    interaction_exceptions_explanation: 请注意，如果嘟文超出转嘟和喜欢的阈值之后，又降到阈值以下，不能保证会被删除。
    keep_direct: 保留私信
    keep_direct_hint: 没有删除你的任何私信
    keep_media: 保留带媒体附件的嘟文
    keep_media_hint: 没有删除任何包含媒体附件的嘟文
    keep_pinned: 保留置顶嘟文
    keep_pinned_hint: 没有删除你的任何置顶嘟文
    keep_polls: 保留投票
    keep_polls_hint: 没有删除你的任何投票
    keep_self_bookmark: 保存被你加入书签的嘟文
    keep_self_bookmark_hint: 如果你已将自己的嘟文添加书签，就不会删除这些嘟文
    keep_self_fav: 保留你喜欢的嘟文
    keep_self_fav_hint: 如果你喜欢了自己的嘟文，则不会删除这些嘟文
    min_age:
      '1209600': 2周
      '15778476': 6个月
      '2629746': 1个月
      '31556952': 1年
      '5259492': 2个月
      '63113904': 两年
      '7889238': 3个月
    min_age_label: 过期阈值
    min_favs: 保留如下嘟文：喜欢数超过
    min_favs_hint: 喜欢数超过该阈值的的嘟文不被删除。如果留空，则无视喜欢数，直接删除。
    min_reblogs: 保留如下嘟文：转嘟属超过
    min_reblogs_hint: 转嘟数超过该阈值的的嘟文不被删除。如果留空，则无视被转嘟的数量，直接删除。
  stream_entries:
    pinned: 置顶动态
    reblogged: 转发
    sensitive_content: 敏感内容
  tags:
    does_not_match_previous_name: 和之前的名称不匹配
  terms:
    body_html: |
      <h2>隐私政策</h2>
      <h3 id="collect">我们收集什么信息？</h3>

      <ul>
      <li><em>基本帐户信息</em>:如果你在此服务器上注册，可能会要求你输入用户名，电子邮件地址和密码。 你还可以输入其他个人资料信息，例如显示名称和传记，并上传个人资料照片和标题图像。 用户名，显示名称，传记，个人资料图片和标题图片始终公开列出。</li>
      <li><em>帖子，关注和其他公共信息</em>: 你关注的人员列表会公开列出，你的粉丝也是如此。 提交邮件时，会存储日期和时间以及你提交邮件的应用程序。 消息可能包含媒体附件，例如图片和视频。 公开和非上市帖子可公开获取。 当你在个人资料中添加帖子时，这也是公开信息。 你的帖子会发送给你的关注者，在某些情况下，这意味着他们会将其发送到不同的服务器，并将副本存储在那里。 当你删除帖子时，同样会将其发送给你的关注者。 重新记录或赞成其他职位的行为始终是公开的。</li>
      <li><em>直接和关注者的帖子</em>: 所有帖子都在服务器上存储和处理。 仅限关注者的帖子会发送给你的关注者和用户，并且直接帖子仅会发送给他们中提到的用户。 在某些情况下，这意味着它们被传送到不同的服务器并且副本存储在那里。 我们善意努力限制只有授权人员访问这些帖子，但其他服务器可能无法这样做。 因此，查看你的关注者所属的服务器非常重要。 你可以在设置中切换选项以手动批准和拒绝新关注者。 <em>请记住，服务器和任何接收服务器的操作员可能会查看此类消息</em>, 并且收件人可以截图，复制或以其他方式重新共享它们。 <em> 不要在 PUB.PM 上分享任何危险信息。</em></li>
      <li><em>IP和其他元数据</em>: 登录时，我们会记录你登录的IP地址以及浏览器应用程序的名称。 所有登录的会话都可供你在设置中查看和撤销。 使用的最新IP地址最长可存储12个月。 我们还可以保留服务器日志，其中包括我们服务器的每个请求的IP地址。</li>
      </ul>

      <hr class="spacer" />

      <h3 id="use">我们将你的信息用于什么？</h3>

      <p>我们向你收集的任何信息均可通过以下方式使用：</p>

      <ul>
      <li>提供Mastodon的核心功能。 你只能在登录时与其他人的内容进行互动并发布你自己的内容。例如，你可以关注其他人在你自己的个性化家庭时间轴中查看他们的组合帖子。</li>
      <li>为了帮助社区适度，例如将你的IP地址与其他已知的IP地址进行比较，以确定禁止逃税或其他违规行为。</li>
      <li>你提供的电子邮件地址可能用于向你发送信息，有关其他人与你的内容交互或向你发送消息的通知，以及回复查询和/或其他请求或问题。</li>
      </ul>

      <hr class="spacer" />

      <h3 id="protect">我们如何保护你的信息？</h3>

      <p>当你输入，提交或访问你的个人信息时，我们会实施各种安全措施以维护你的个人信息的安全。 除此之外，你的浏览器会话以及应用程序和API之间的流量都使用SSL进行保护，你的密码使用强大的单向算法进行哈希处理。 你可以启用双因素身份验证，以进一步保护对你帐户的访问。</p>

      <hr class="spacer" />

      <h3 id="data-retention">我们的数据保留政策是什么？</h3>

      <p>我们真诚的努力：</p>

      <ul>
      <li>保留包含此服务器的所有请求的IP地址的服务器日志，只要保留此类日志，不超过90天。</li>
      <li>保留与注册用户关联的IP地址不超过12个月。</li>
      </ul>

      <p>你可以请求并下载我们内容的存档，包括你的帖子，媒体附件，个人资料图片和标题图片。</p>

      <p>你可以随时不可逆转地删除你的帐户。</p>

      <hr class="spacer"/>

      <h3 id="cookies">我们使用 cookies 吗？</h3>

      <p>是。 Cookie是网站或其服务提供商通过Web浏览器传输到计算机硬盘的小文件（如果允许）。 这些cookie使网站能够识别你的浏览器，如果你有注册帐户，则将其与你的注册帐户相关联。</p>

      <p>我们使用Cookie来了解并保存你对未来访问的偏好。</p>

      <hr class="spacer" />

      <h3 id="disclose">我们是否透露任何信息给其他方？</h3>

      <p>我们不会将你的个人身份信息出售，交易或以其他方式转让给外方。 这不包括协助我们操作我们的网站，开展业务或为你服务的受信任的第三方，只要这些方同意保密这些信息。 当我们认为发布适合遵守法律，执行我们的网站政策或保护我们或他人的权利，财产或安全时，我们也可能会发布你的信息。</p>

      <p>你的公共内容可能会被网络中的其他服务器下载。 你的公开帖子和关注者帖子会发送到关注者所在的服务器，并且直接邮件会传递到收件人的服务器，只要这些关注者或收件人位于与此不同的服务器上。</p>

      <p>当你授权应用程序使用你的帐户时，根据你批准的权限范围，它可能会访问你的公开个人资料信息，以下列表，你的关注者，你的列表，所有帖子和你的收藏夹。 应用程序永远不能访问你的电子邮件地址或密码。</p>

      <hr class="spacer" />

      <h3 id="children">儿童使用网站</h3>

      <p>如果此服务器位于欧盟或欧洲经济区：我们的网站，产品和服务都是针对至少16岁的人。 如果你未满16岁，则符合GDPR的要求(<a href="https://en.wikipedia.org/wiki/General_Data_Protection_Regulation">General Data Protection Regulation</a>) 不要使用这个网站。</p>

      <p>如果此服务器位于美国：我们的网站，产品和服务均面向至少13岁的人。 如果你未满13岁，则符合COPPA的要求 (<a href="https://en.wikipedia.org/wiki/Children%27s_Online_Privacy_Protection_Act">Children's Online Privacy Protection Act</a>) 不要使用这个网站。</p>

      <p>如果此服务器位于另一个辖区，则法律要求可能不同。</p>

      <hr class="spacer" />

      <h3 id="changes">我们隐私政策的变更</h3>

      <p>如果我们决定更改我们的隐私政策，我们会在此页面上发布这些更改。</p>

      <p>本文件为CC-BY-SA。 它最后更新于2018年3月7日。</p>

      <p>最初改编自 <a href="https://github.com/discourse/discourse">Discourse 隐私政策</a>.</p>
    title: "%{instance} 使用条款和隐私权政策"
  themes:
    contrast: Mastodon（高对比度）
    default: Mastodon（暗色主题）
    mastodon-light: Mastodon（亮色主题）
  time:
    formats:
      default: "%Y年%m月%d日 %H:%M"
      month: "%Y年%m月"
  two_factor_authentication:
    add: 添加
    disable: 停用双重认证
    disabled_success: 双重身份验证成功禁用
    edit: 编辑
    enabled: 双重认证已启用
    enabled_success: 双重认证启用成功
    generate_recovery_codes: 生成恢复代码
    lost_recovery_codes: 如果你的手机不慎丢失，你可以使用恢复代码来重新获得对帐户的访问权。如果你遗失了恢复代码，可以在此处重新生成。之前使用的恢复代码将会失效。
    methods: 双重认证
    otp: 身份验证应用
    recovery_codes: 备份恢复代码
    recovery_codes_regenerated: 恢复代码重新生成成功
    recovery_instructions_html: 如果你的手机无法使用，你可以使用下列任意一个恢复代码来重新获得对帐户的访问权。<strong>请妥善保管好你的恢复代码</strong>（例如，你可以将它们打印出来，然后和其他重要的文件放在一起）。
    webauthn: 安全密钥
  user_mailer:
    backup_ready:
      explanation: 你请求了一份 PUB.PM 帐户的完整备份。现在你可以下载了！
      subject: 你的存档已经准备完毕
      title: 存档导出
    sign_in_token:
      details: 该尝试详情如下：
      explanation: 我们检查到有来自未经识别的 IP 地址的登录请求。如果这确实是你，请在登录确认页面输入下方的安全码：
      further_actions: 如果这不是你，请更换你的密码并且在你的账号上开启双重认证。你可以在这里设置：
      subject: 请确认登录请求：
      title: 登录请求
    warning:
      explanation:
        disable: 虽然你的帐户被冻结，你的帐户数据仍然完整；但是你无法在解锁前执行任何操作。
        sensitive: 你上传的媒体文件和媒体链接将被视作敏感内容。
        silence: 当你的帐户被隐藏时，只有已经关注你的人才会这台服务器上看到你的动态，并且你会被排除在各种公共列表之外。但是，其他人仍然可以手动关注你。
        suspend: 你的帐户已被封禁，所有的动态和你上传的媒体文件都已经从该服务器和你的关注者的服务器上删除并且不可恢复。
      get_in_touch: 你可回复该邮件以联系 %{instance} 的工作人员。
      review_server_policies: 查看服务器政策
      statuses: 具体来说，适用于：
      subject:
        disable: 你的帐户 %{acct} 已被冻结
        none: 对 %{acct} 的警告
        sensitive: 你的帐号 %{acct} 所发布的媒体已被标记为敏感内容
        silence: 你的帐户 %{acct} 已被隐藏
        suspend: 你的帐户 %{acct} 已被封禁。
      title:
        disable: 账号已冻结
        none: 警示
        sensitive: 你的媒体被标记为敏感内容
        silence: 帐户被隐藏
        suspend: 账号被封禁
    welcome:
      edit_profile_action: 设置个人资料
      edit_profile_step: 你可以自定义你的个人资料，包括上传头像、横幅图片、更改昵称等等。如果你想在新的关注者关注你之前对他们进行审核，你也可以选择为你的帐户开启保护。
      explanation: 下面是几个小贴士，希望它们能帮到你
      final_action: 发布动态
      final_step: '发布动态吧！即便你现在没有关注者，其他人仍然能在本站时间轴或者话题标签等地方看到你的公开动态。试着用 #自我介绍 这个话题标签介绍一下自己吧。'
      full_handle: 你的完整用户地址
      full_handle_hint: 你需要把这个告诉你的朋友们，这样他们就能从另一台服务器向你发送信息或者关注你。
      review_preferences_action: 更改偏好设定
      review_preferences_step: 记得调整你的偏好设置，比如你想接收什么类型的邮件，或者你想把你的动态可见范围默认设置为什么级别。如果你没有晕动病的话，考虑一下启用“自动播放 GIF 动画”这个选项吧。
      subject: 欢迎来到 PUB.PM
      tip_federated_timeline: 联盟网络公共时间轴可以让你一窥更广阔的 Mastodon 网络。不过，由于它只显示你的邻居们所订阅的内容，所以并不是全部。
      tip_following: 默认情况下，你会自动关注你所在服务器的管理员。想结交更多有趣的人的话，记得多逛逛本站时间轴和联盟网络公共时间轴哦。
      tip_local_timeline: 本站时间轴可以让你一窥 %{instance} 上的用户。他们就是离你最近的邻居！
      tip_mobile_webapp: 如果你的移动设备浏览器允许你将 PUB.PM 添加到主屏幕，你就能够接收推送消息。它就像本地应用一样好使！
      tips: 小贴士
      title: "%{name}，欢迎你的加入！"
  users:
    follow_limit_reached: 你不能关注超过 %{limit} 个人
    generic_access_help_html: 登录账号出现问题？你可以向 %{email} 寻求帮助
    invalid_otp_token: 输入的双重认证代码无效
    invalid_sign_in_token: 无效安全码
    otp_lost_help_html: 如果你不慎丢失了所有的代码，请联系 %{email} 寻求帮助
    seamless_external_login: 因为你是通过外部服务登录的，所以密码和电子邮件地址设置都不可用。
    signed_in_as: 当前登录的帐户：
    suspicious_sign_in_confirmation: 你似乎没有在这台设备上登录过，并且你也有很久没有登录过了，所以我们给你的电子邮箱发了封邮件，想确认一下确实是你。
  verification:
    explanation_html: 你可以 <strong>验证自己是个人资料元数据中的某个链接的所有者</strong>。 为此，被链接网站必须包含一个到你的 PUB.PM 主页的链接。链接中 <strong>必须</strong> 包括 <code>rel="me"</code> 属性。链接的文本内容可以随意填写。例如：
    verification: 验证
  webauthn_credentials:
    add: 添加新的安全密钥
    create:
      error: 添加你的安全密钥时出错。请重试。
      success: 你的安全密钥已成功添加。
    delete: 删除
    delete_confirmation: 你确认要删除这个安全密钥吗？
    description_html: 如果你启用 <strong>安全密钥身份验证</strong>，登录将需要你使用你的安全密钥。
    destroy:
      error: 删除你的安全密钥时出错。请重试。
      success: 你的安全密钥已成功删除。
    invalid_credential: 无效的安全密钥
    nickname_hint: 输入你的新安全密钥的昵称
    not_enabled: 你尚未启用WebAuthn
    not_supported: 此浏览器不支持安全密钥
    otp_required: 要使用安全密钥，请先启用两步验证。
    registered_on: 注册于 %{date}<|MERGE_RESOLUTION|>--- conflicted
+++ resolved
@@ -712,13 +712,8 @@
     hint_html: 如果你想把另一个帐号迁移到这里，你可以先在这里创建一个别名。如果你想把关注者迁移过来，这一步是必须的。设置别名的操作时<strong>无害而且可以恢复的</strong>。<strong>帐号迁移的操作会从旧帐号开始</strong>。
     remove: 取消关联别名
   appearance:
-<<<<<<< HEAD
     advanced_web_interface: 高级web界面
     advanced_web_interface_hint: 如果你想使用整个屏幕宽度，高级 web 界面允许您配置多个不同的栏目，可以同时看到更多的信息：主页、通知、联盟网络时间轴、任意数量的列表和话题标签。
-=======
-    advanced_web_interface: 高级 Web 界面
-    advanced_web_interface_hint: 如果你想使用整个屏幕宽度，高级 web 界面允许您配置多个不同的栏目，可以同时看到更多的信息：主页、通知、跨站时间轴、任意数量的列表和话题标签。
->>>>>>> 4b616c4f
     animations_and_accessibility: 动画和访问选项
     confirmation_dialogs: 确认对话框
     discovery: 发现
