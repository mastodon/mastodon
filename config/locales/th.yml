---
th:
  about:
<<<<<<< HEAD
    about_hashtag_html: มีการแท็กโพสต์สาธารณะเหล่านี้ด้วย <strong>#%{hashtag}</strong> คุณสามารถโต้ตอบกับโพสต์หากคุณมีบัญชีที่ใดก็ตามในเฟดิเวิร์ส
=======
    about_hashtag_html: นี่คือโพสต์สาธารณะที่ได้รับการแท็กด้วย <strong>#%{hashtag}</strong> คุณสามารถโต้ตอบกับโพสต์ได้หากคุณมีบัญชีที่ใดก็ตามในจักรวาลสหพันธ์
>>>>>>> 2c5862ed
    about_mastodon_html: 'เครือข่ายสังคมแห่งอนาคต: ไม่มีโฆษณา ไม่มีการสอดแนมโดยองค์กร การออกแบบตามหลักจริยธรรม และการกระจายศูนย์! เป็นเจ้าของข้อมูลของคุณด้วย Mastodon!'
    about_this: เกี่ยวกับ
    active_count_after: ใช้งานอยู่
    active_footnote: ผู้ใช้ที่ใช้งานอยู่รายเดือน (MAU)
    administered_by: 'ดูแลโดย:'
    api: API
    apps: แอปมือถือ
    apps_platforms: ใช้ Mastodon จาก iOS, Android และแพลตฟอร์มอื่น ๆ
    browse_directory: เรียกดูไดเรกทอรีโปรไฟล์และกรองตามความสนใจ
    browse_local_posts: เรียกดูสตรีมสดของโพสต์สาธารณะจากเซิร์ฟเวอร์นี้
    browse_public_posts: เรียกดูสตรีมสดของโพสต์สาธารณะใน Mastodon
    contact: ติดต่อ
    contact_missing: ไม่ได้ตั้ง
    contact_unavailable: ไม่มี
    continue_to_web: ดำเนินการต่อไปยังแอปเว็บ
    discover_users: ค้นพบผู้ใช้
    documentation: เอกสารประกอบ
    federation_hint_html: ด้วยบัญชีที่ %{instance} คุณจะสามารถติดตามผู้คนในเซิร์ฟเวอร์ Mastodon และอื่น ๆ
    get_apps: ลองแอปมือถือ
    hosted_on: Mastodon ที่โฮสต์ที่ %{domain}
    learn_more: เรียนรู้เพิ่มเติม
    logged_in_as_html: คุณกำลังเข้าสู่ระบบเป็น %{username} ในปัจจุบัน
    logout_before_registering: คุณได้เข้าสู่ระบบอยู่แล้ว
    privacy_policy: นโยบายความเป็นส่วนตัว
    rules: กฎของเซิร์ฟเวอร์
    rules_html: 'ด้านล่างคือข้อมูลสรุปของกฎที่คุณจำเป็นต้องปฏิบัติตามหากคุณต้องการมีบัญชีในเซิร์ฟเวอร์ Mastodon นี้:'
    see_whats_happening: ดูสิ่งที่กำลังเกิดขึ้น
    server_stats: 'สถิติเซิร์ฟเวอร์:'
    source_code: โค้ดต้นฉบับ
    status_count_after:
      other: โพสต์
    status_count_before: ผู้เผยแพร่
    tagline: ติดตามเพื่อน ๆ และค้นพบเพื่อนใหม่ ๆ
    terms: เงื่อนไขการให้บริการ
    unavailable_content: เซิร์ฟเวอร์ที่มีการควบคุม
    unavailable_content_description:
      domain: เซิร์ฟเวอร์
      reason: เหตุผล
      rejecting_media: 'จะไม่ประมวลผลหรือจัดเก็บไฟล์สื่อจากเซิร์ฟเวอร์เหล่านี้ และจะไม่แสดงภาพขนาดย่อ ต้องมีการคลิกไปยังไฟล์ต้นฉบับด้วยตนเอง:'
      rejecting_media_title: สื่อที่กรองอยู่
      silenced: 'จะซ่อนโพสต์จากเซิร์ฟเวอร์เหล่านี้ในเส้นเวลาสาธารณะและการสนทนา และจะไม่สร้างการแจ้งเตือนจากการโต้ตอบของผู้ใช้ เว้นแต่คุณกำลังติดตามผู้ใช้:'
      silenced_title: เซิร์ฟเวอร์ที่จำกัดอยู่
      suspended: 'จะไม่ประมวลผล จัดเก็บ หรือแลกเปลี่ยนข้อมูลจากเซิร์ฟเวอร์เหล่านี้ ทำให้การโต้ตอบหรือการสื่อสารใด ๆ กับผู้ใช้จากเซิร์ฟเวอร์เหล่านี้เป็นไปไม่ได้:'
      suspended_title: เซิร์ฟเวอร์ที่ระงับอยู่
    user_count_after:
      other: ผู้ใช้
    user_count_before: บ้านของ
    what_is_mastodon: Mastodon คืออะไร?
  accounts:
    choices_html: 'ตัวเลือกของ %{name}:'
    endorsements_hint: คุณสามารถแนะนำผู้คนที่คุณติดตามจากส่วนติดต่อเว็บ และเขาจะปรากฏที่นี่
    featured_tags_hint: คุณสามารถแนะนำแฮชแท็กที่เฉพาะเจาะจงที่จะแสดงที่นี่
    follow: ติดตาม
    followers:
      other: ผู้ติดตาม
    following: กำลังติดตาม
    joined: เข้าร่วมเมื่อ %{date}
    last_active: ใช้งานล่าสุด
    link_verified_on: ตรวจสอบความเป็นเจ้าของของลิงก์นี้เมื่อ %{date}
    media: สื่อ
    moved_html: "%{name} ได้ย้ายไปยัง %{new_profile_link}:"
    network_hidden: ไม่มีข้อมูลนี้
    nothing_here: ไม่มีสิ่งใดที่นี่!
    people_followed_by: ผู้คนที่ %{name} ติดตาม
    people_who_follow: ผู้คนที่ติดตาม %{name}
    pin_errors:
      following: คุณต้องกำลังติดตามบุคคลที่คุณต้องการแนะนำอยู่แล้ว
    posts:
      other: โพสต์
    posts_tab_heading: โพสต์
    posts_with_replies: โพสต์และการตอบกลับ
    roles:
      admin: ผู้ดูแล
      bot: บอต
      group: กลุ่ม
      moderator: ผู้ควบคุม
    unavailable: โปรไฟล์ไม่พร้อมใช้งาน
    unfollow: เลิกติดตาม
  admin:
    account_actions:
      action: ทำการกระทำ
      title: ทำการกระทำการควบคุม %{acct}
    account_moderation_notes:
      create: เขียนหมายเหตุ
      created_msg: สร้างหมายเหตุการควบคุมสำเร็จ!
      destroyed_msg: ทำลายหมายเหตุการควบคุมสำเร็จ!
    accounts:
      add_email_domain_block: ปิดกั้นโดเมนอีเมล
      approve: อนุมัติ
      approved_msg: อนุมัติใบสมัครลงทะเบียนของ %{username} สำเร็จ
      are_you_sure: คุณแน่ใจหรือไม่?
      avatar: ภาพประจำตัว
      by_domain: โดเมน
      change_email:
        changed_msg: เปลี่ยนอีเมลบัญชีสำเร็จ!
        current_email: อีเมลปัจจุบัน
        label: เปลี่ยนอีเมล
        new_email: อีเมลใหม่
        submit: เปลี่ยนอีเมล
        title: เปลี่ยนอีเมลสำหรับ %{username}
      confirm: ยืนยัน
      confirmed: ยืนยันแล้ว
      confirming: กำลังยืนยัน
      custom: กำหนดเอง
      delete: ลบข้อมูล
      deleted: ลบแล้ว
      demote: ลดขั้น
      destroyed_msg: ตอนนี้จัดคิวเพื่อลบข้อมูลของ %{username} ในเร็ว ๆ นี้แล้ว
      disable: อายัด
      disable_sign_in_token_auth: ปิดใช้งานการรับรองความถูกต้องด้วยโทเคนอีเมล
      disable_two_factor_authentication: ปิดใช้งาน 2FA
      disabled: อายัดอยู่
      display_name: ชื่อที่แสดง
      domain: โดเมน
      edit: แก้ไข
      email: อีเมล
      email_status: สถานะอีเมล
      enable: เลิกอายัด
      enable_sign_in_token_auth: เปิดใช้งานการรับรองความถูกต้องด้วยโทเคนอีเมล
      enabled: เปิดใช้งานอยู่
      enabled_msg: เลิกอายัดบัญชีของ %{username} สำเร็จ
      followers: ผู้ติดตาม
      follows: การติดตาม
      header: ส่วนหัว
      inbox_url: URL กล่องขาเข้า
      invite_request_text: เหตุผลสำหรับการเข้าร่วม
      invited_by: เชิญโดย
      ip: IP
      joined: เข้าร่วมเมื่อ
      location:
        all: ทั้งหมด
        local: ในเซิร์ฟเวอร์
        remote: ระยะไกล
        title: ตำแหน่งที่ตั้ง
      login_status: สถานะการเข้าสู่ระบบ
      media_attachments: ไฟล์แนบสื่อ
      memorialize: เปลี่ยนเป็นอนุสรณ์
      memorialized: เป็นอนุสรณ์แล้ว
      memorialized_msg: เปลี่ยน %{username} เป็นบัญชีอนุสรณ์สำเร็จ
      moderation:
        active: ใช้งานอยู่
        all: ทั้งหมด
        pending: รอดำเนินการ
        suspended: ระงับอยู่
        title: การควบคุม
      moderation_notes: หมายเหตุการควบคุม
      most_recent_activity: กิจกรรมล่าสุด
      most_recent_ip: IP ล่าสุด
      no_account_selected: ไม่มีการเปลี่ยนแปลงบัญชีเนื่องจากไม่มีการเลือก
      no_limits_imposed: ไม่มีการกำหนดขีดจำกัด
      not_subscribed: ไม่ได้บอกรับ
      pending: การตรวจทานที่รอดำเนินการ
      perform_full_suspension: ระงับ
      previous_strikes: การดำเนินการก่อนหน้านี้
      previous_strikes_description_html:
        other: บัญชีนี้มี <strong>%{count}</strong> การดำเนินการ
      promote: เลื่อนขั้น
      protocol: โปรโตคอล
      public: สาธารณะ
      push_subscription_expires: การบอกรับ PuSH หมดอายุเมื่อ
      redownload: รีเฟรชโปรไฟล์
      redownloaded_msg: รีเฟรชโปรไฟล์ของ %{username} จากจุดเริ่มต้นสำเร็จ
      reject: ปฏิเสธ
      rejected_msg: ปฏิเสธใบสมัครลงทะเบียนของ %{username} สำเร็จ
      remove_avatar: เอาภาพประจำตัวออก
      remove_header: เอาส่วนหัวออก
      removed_avatar_msg: เอาภาพประจำตัวของ %{username} ออกสำเร็จ
      removed_header_msg: เอาภาพส่วนหัวของ %{username} ออกสำเร็จ
      resend_confirmation:
        already_confirmed: ผู้ใช้นี้ได้รับการยืนยันอยู่แล้ว
        send: ส่งอีเมลยืนยันใหม่
        success: ส่งอีเมลยืนยันสำเร็จ!
      reset_password: ตั้งรหัสผ่านใหม่
      resubscribe: บอกรับใหม่
      role: สิทธิอนุญาต
      roles:
        admin: ผู้ดูแล
        moderator: ผู้ควบคุม
        staff: พนักงาน
        user: ผู้ใช้
      search: ค้นหา
      search_same_email_domain: ผู้ใช้อื่น ๆ ที่มีโดเมนอีเมลเดียวกัน
      search_same_ip: ผู้ใช้อื่น ๆ ที่มี IP เดียวกัน
      security_measures:
        only_password: รหัสผ่านเท่านั้น
        password_and_2fa: รหัสผ่านและ 2FA
      sensitive: บังคับให้ละเอียดอ่อน
      sensitized: ทำเครื่องหมายว่าละเอียดอ่อนแล้ว
      shared_inbox_url: URL กล่องขาเข้าที่แบ่งปัน
      show:
        created_reports: รายงานที่สร้าง
        targeted_reports: รายงานโดยผู้อื่น
      silence: จำกัด
      silenced: จำกัดอยู่
      statuses: โพสต์
      strikes: การดำเนินการก่อนหน้านี้
      subscribe: บอกรับ
      suspend: ระงับ
      suspended: ระงับอยู่
      title: บัญชี
      unblock_email: เลิกปิดกั้นที่อยู่อีเมล
      unblocked_email_msg: เลิกปิดกั้นที่อยู่อีเมลของ %{username} สำเร็จ
      unconfirmed_email: อีเมลที่ยังไม่ได้ยืนยัน
      undo_sensitized: เลิกทำการบังคับให้ละเอียดอ่อน
      undo_silenced: เลิกทำการจำกัด
      undo_suspension: เลิกทำการระงับ
      unsilenced_msg: เลิกจำกัดบัญชีของ %{username} สำเร็จ
      unsubscribe: เลิกบอกรับ
      unsuspended_msg: เลิกระงับบัญชีของ %{username} สำเร็จ
      username: ชื่อผู้ใช้
      view_domain: ดูข้อมูลสรุปสำหรับโดเมน
      warn: เตือน
      web: เว็บ
      whitelisted: อนุญาตการติดต่อกับภายนอกแล้ว
    action_logs:
      action_types:
        approve_appeal: อนุมัติการอุทธรณ์
        approve_user: อนุมัติผู้ใช้
        assigned_to_self_report: มอบหมายรายงาน
        change_email_user: เปลี่ยนอีเมลสำหรับผู้ใช้
        confirm_user: ยืนยันผู้ใช้
        create_account_warning: สร้างคำเตือน
        create_announcement: สร้างประกาศ
        create_custom_emoji: สร้างอีโมจิที่กำหนดเอง
        create_domain_allow: สร้างการอนุญาตโดเมน
        create_domain_block: สร้างการปิดกั้นโดเมน
        create_email_domain_block: สร้างการปิดกั้นโดเมนอีเมล
        create_ip_block: สร้างกฎ IP
        create_unavailable_domain: สร้างโดเมนที่ไม่พร้อมใช้งาน
        demote_user: ลดขั้นผู้ใช้
        destroy_announcement: ลบประกาศ
        destroy_custom_emoji: ลบอีโมจิที่กำหนดเอง
        destroy_domain_allow: ลบการอนุญาตโดเมน
        destroy_domain_block: ลบการปิดกั้นโดเมน
        destroy_email_domain_block: ลบการปิดกั้นโดเมนอีเมล
        destroy_instance: ล้างข้อมูลโดเมน
        destroy_ip_block: ลบกฎ IP
        destroy_status: ลบโพสต์
        destroy_unavailable_domain: ลบโดเมนที่ไม่พร้อมใช้งาน
        disable_2fa_user: ปิดใช้งาน 2FA
        disable_custom_emoji: ปิดใช้งานอีโมจิที่กำหนดเอง
        disable_sign_in_token_auth_user: ปิดใช้งานการรับรองความถูกต้องด้วยโทเคนอีเมลสำหรับผู้ใช้
        disable_user: ปิดใช้งานผู้ใช้
        enable_custom_emoji: เปิดใช้งานอีโมจิที่กำหนดเอง
        enable_sign_in_token_auth_user: เปิดใช้งานการรับรองความถูกต้องด้วยโทเคนอีเมลสำหรับผู้ใช้
        enable_user: เปิดใช้งานผู้ใช้
        memorialize_account: ทำให้บัญชีเป็นอนุสรณ์
        promote_user: เลื่อนขั้นผู้ใช้
        reject_appeal: ปฏิเสธการอุทธรณ์
        reject_user: ปฏิเสธผู้ใช้
        remove_avatar_user: เอาภาพประจำตัวออก
        reopen_report: เปิดรายงานใหม่
        reset_password_user: ตั้งรหัสผ่านใหม่
        resolve_report: แก้ปัญหารายงาน
        sensitive_account: บังคับให้บัญชีละเอียดอ่อน
        silence_account: จำกัดบัญชี
        suspend_account: ระงับบัญชี
        unassigned_report: เลิกมอบหมายรายงาน
        unblock_email_account: เลิกปิดกั้นที่อยู่อีเมล
        unsensitive_account: เลิกทำการบังคับให้บัญชีละเอียดอ่อน
        unsilence_account: เลิกทำการจำกัดบัญชี
        unsuspend_account: เลิกระงับบัญชี
        update_announcement: อัปเดตประกาศ
        update_custom_emoji: อัปเดตอีโมจิที่กำหนดเอง
        update_domain_block: อัปเดตการปิดกั้นโดเมน
        update_status: อัปเดตโพสต์
      actions:
        approve_appeal_html: "%{name} ได้อนุมัติการอุทธรณ์การตัดสินใจในการควบคุมจาก %{target}"
        approve_user_html: "%{name} ได้อนุมัติการลงทะเบียนจาก %{target}"
        assigned_to_self_report_html: "%{name} ได้มอบหมายรายงาน %{target} ให้กับตนเอง"
        change_email_user_html: "%{name} ได้เปลี่ยนที่อยู่อีเมลของผู้ใช้ %{target}"
        confirm_user_html: "%{name} ได้ยืนยันที่อยู่อีเมลของผู้ใช้ %{target}"
        create_account_warning_html: "%{name} ได้ส่งคำเตือนไปยัง %{target}"
        create_announcement_html: "%{name} ได้สร้างประกาศใหม่ %{target}"
        create_custom_emoji_html: "%{name} ได้อัปโหลดอีโมจิใหม่ %{target}"
        create_domain_allow_html: "%{name} ได้อนุญาตการติดต่อกับภายนอกกับโดเมน %{target}"
        create_domain_block_html: "%{name} ได้ปิดกั้นโดเมน %{target}"
        create_email_domain_block_html: "%{name} ได้ปิดกั้นโดเมนอีเมล %{target}"
        create_ip_block_html: "%{name} ได้สร้างกฎสำหรับ IP %{target}"
        create_unavailable_domain_html: "%{name} ได้หยุดการจัดส่งไปยังโดเมน %{target}"
        demote_user_html: "%{name} ได้ลดขั้นผู้ใช้ %{target}"
        destroy_announcement_html: "%{name} ได้ลบประกาศ %{target}"
        destroy_custom_emoji_html: "%{name} ได้ทำลายอีโมจิ %{target}"
        destroy_domain_allow_html: "%{name} ได้ไม่อนุญาตการติดต่อกับภายนอกกับโดเมน %{target}"
        destroy_domain_block_html: "%{name} ได้เลิกปิดกั้นโดเมน %{target}"
        destroy_email_domain_block_html: "%{name} ได้เลิกปิดกั้นโดเมนอีเมล %{target}"
        destroy_instance_html: "%{name} ได้ล้างข้อมูลโดเมน %{target}"
        destroy_ip_block_html: "%{name} ได้ลบกฎสำหรับ IP %{target}"
        destroy_status_html: "%{name} ได้เอาโพสต์โดย %{target} ออก"
        disable_2fa_user_html: "%{name} ได้ปิดใช้งานความต้องการสองปัจจัยสำหรับผู้ใช้ %{target}"
        disable_custom_emoji_html: "%{name} ได้ปิดใช้งานอีโมจิ %{target}"
        disable_sign_in_token_auth_user_html: "%{name} ได้ปิดใช้งานการรับรองความถูกต้องด้วยโทเคนอีเมลสำหรับ %{target}"
        disable_user_html: "%{name} ได้ปิดใช้งานการเข้าสู่ระบบสำหรับผู้ใช้ %{target}"
        enable_custom_emoji_html: "%{name} ได้เปิดใช้งานอีโมจิ %{target}"
        enable_sign_in_token_auth_user_html: "%{name} ได้เปิดใช้งานการรับรองความถูกต้องด้วยโทเคนอีเมลสำหรับ %{target}"
        enable_user_html: "%{name} ได้เปิดใช้งานการเข้าสู่ระบบสำหรับผู้ใช้ %{target}"
        memorialize_account_html: "%{name} ได้เปลี่ยนบัญชีของ %{target} เป็นหน้าอนุสรณ์"
        promote_user_html: "%{name} ได้เลื่อนขั้นผู้ใช้ %{target}"
        reject_appeal_html: "%{name} ได้ปฏิเสธการอุทธรณ์การตัดสินใจในการควบคุมจาก %{target}"
        reject_user_html: "%{name} ได้ปฏิเสธการลงทะเบียนจาก %{target}"
        remove_avatar_user_html: "%{name} ได้เอาภาพประจำตัวของ %{target} ออก"
        reopen_report_html: "%{name} ได้เปิดรายงาน %{target} ใหม่"
        reset_password_user_html: "%{name} ได้ตั้งรหัสผ่านของผู้ใช้ %{target} ใหม่"
        resolve_report_html: "%{name} ได้แก้ปัญหารายงาน %{target}"
        sensitive_account_html: "%{name} ได้ทำเครื่องหมายสื่อของ %{target} ว่าละเอียดอ่อน"
        silence_account_html: "%{name} ได้จำกัดบัญชีของ %{target}"
        suspend_account_html: "%{name} ได้ระงับบัญชีของ %{target}"
        unassigned_report_html: "%{name} ได้เลิกมอบหมายรายงาน %{target}"
        unblock_email_account_html: "%{name} ได้เลิกปิดกั้นที่อยู่อีเมลของ %{target}"
        unsensitive_account_html: "%{name} ได้เลิกทำเครื่องหมายสื่อของ %{target} ว่าละเอียดอ่อน"
        unsilence_account_html: "%{name} ได้เลิกจำกัดบัญชีของ %{target}"
        unsuspend_account_html: "%{name} ได้เลิกระงับบัญชีของ %{target}"
        update_announcement_html: "%{name} ได้อัปเดตประกาศ %{target}"
        update_custom_emoji_html: "%{name} ได้อัปเดตอีโมจิ %{target}"
        update_domain_block_html: "%{name} ได้อัปเดตการปิดกั้นโดเมนสำหรับ %{target}"
        update_status_html: "%{name} ได้อัปเดตโพสต์โดย %{target}"
      deleted_status: "(โพสต์ที่ลบแล้ว)"
      empty: ไม่พบรายการบันทึก
      filter_by_action: กรองตามการกระทำ
      filter_by_user: กรองตามผู้ใช้
      title: รายการบันทึกการตรวจสอบ
    announcements:
      destroyed_msg: ลบประกาศสำเร็จ!
      edit:
        title: แก้ไขประกาศ
      empty: ไม่พบประกาศ
      live: สด
      new:
        create: สร้างประกาศ
        title: ประกาศใหม่
      publish: เผยแพร่
      published_msg: เผยแพร่ประกาศสำเร็จ!
      scheduled_for: จัดกำหนดไว้สำหรับ %{time}
      scheduled_msg: จัดกำหนดการเผยแพร่ประกาศแล้ว!
      title: ประกาศ
      unpublish: เลิกเผยแพร่
      unpublished_msg: เลิกเผยแพร่ประกาศสำเร็จ!
      updated_msg: อัปเดตประกาศสำเร็จ!
    custom_emojis:
      assign_category: กำหนดหมวดหมู่
      by_domain: โดเมน
      copied_msg: สร้างสำเนาของอีโมจิในเซิร์ฟเวอร์สำเร็จ
      copy: คัดลอก
      copy_failed_msg: ไม่สามารถสร้างสำเนาของอีโมจินั้นในเซิร์ฟเวอร์
      create_new_category: สร้างหมวดหมู่ใหม่
      created_msg: สร้างอีโมจิสำเร็จ!
      delete: ลบ
      destroyed_msg: ทำลายอีโมโจสำเร็จ!
      disable: ปิดใช้งาน
      disabled: ปิดใช้งานอยู่
      disabled_msg: ปิดใช้งานอีโมจินั้นสำเร็จ
      emoji: อีโมจิ
      enable: เปิดใช้งาน
      enabled: เปิดใช้งานอยู่
      enabled_msg: เปิดใช้งานอีโมจินั้นสำเร็จ
      image_hint: PNG หรือ GIF สูงสุด %{size}
      list: แสดงรายการ
      listed: อยู่ในรายการ
      new:
        title: เพิ่มอีโมจิที่กำหนดเองใหม่
      not_permitted: คุณไม่ได้รับอนุญาตให้ทำการกระทำนี้
      overwrite: เขียนทับ
      shortcode: รหัสย่อ
      shortcode_hint: อย่างน้อย 2 ตัวอักษร เฉพาะตัวอักษรและตัวเลขและขีดล่างเท่านั้น
      title: อีโมจิที่กำหนดเอง
      uncategorized: ไม่มีหมวดหมู่
      unlist: เลิกแสดงรายการ
      unlisted: ไม่อยู่ในรายการ
      update_failed_msg: ไม่สามารถอัปเดตอีโมจินั้น
      updated_msg: อัปเดตอีโมจิสำเร็จ!
      upload: อัปโหลด
    dashboard:
      active_users: ผู้ใช้ที่ใช้งานอยู่
      interactions: การโต้ตอบ
      media_storage: ที่เก็บข้อมูลสื่อ
      new_users: ผู้ใช้ใหม่
      opened_reports: รายงานที่เปิด
      pending_appeals_html:
        other: "<strong>%{count}</strong> การอุทธรณ์ที่รอดำเนินการ"
      pending_reports_html:
        other: "<strong>%{count}</strong> รายงานที่รอดำเนินการ"
      pending_tags_html:
        other: "<strong>%{count}</strong> แฮชแท็กที่รอดำเนินการ"
      pending_users_html:
        other: "<strong>%{count}</strong> ผู้ใช้ที่รอดำเนินการ"
      resolved_reports: รายงานที่แก้ปัญหาแล้ว
      software: ซอฟต์แวร์
      sources: แหล่งที่มาการลงทะเบียน
      space: การใช้พื้นที่
      title: แดชบอร์ด
      top_languages: ภาษาที่ใช้งานอยู่สูงสุด
      top_servers: เซิร์ฟเวอร์ที่ใช้งานอยู่สูงสุด
      website: เว็บไซต์
    disputes:
      appeals:
        empty: ไม่พบการอุทธรณ์
        title: การอุทธรณ์
    domain_allows:
      add_new: อนุญาตการติดต่อกับภายนอกกับโดเมน
      created_msg: อนุญาตการติดต่อกับภายนอกกับโดเมนสำเร็จ
      destroyed_msg: ไม่อนุญาตการติดต่อกับภายนอกกับโดเมนแล้ว
      undo: ไม่อนุญาตการติดต่อกับภายนอกกับโดเมน
    domain_blocks:
      add_new: เพิ่มการปิดกั้นโดเมนใหม่
      created_msg: กำลังประมวลผลการปิดกั้นโดเมน
      destroyed_msg: เลิกทำการปิดกั้นโดเมนแล้ว
      domain: โดเมน
      edit: แก้ไขการปิดกั้นโดเมน
      new:
        create: สร้างการปิดกั้น
        hint: การปิดกั้นโดเมนจะไม่ป้องกันการสร้างรายการบัญชีในฐานข้อมูล แต่จะใช้วิธีการควบคุมที่เฉพาะเจาะจงกับบัญชีเหล่านั้นย้อนหลังและโดยอัตโนมัติ
        severity:
          desc_html: "<strong>ทำให้เงียบ</strong> จะทำให้โพสต์ของบัญชีไม่ปรากฏแก่ใครก็ตามที่ไม่ได้กำลังติดตามบัญชี <strong>ระงับ</strong> จะเอาเนื้อหา, สื่อ และข้อมูลโปรไฟล์ทั้งหมดของบัญชีออก ใช้ <strong>ไม่มี</strong> หากคุณเพียงแค่ต้องการปฏิเสธไฟล์สื่อ"
          noop: ไม่มี
          silence: ทำให้เงียบ
          suspend: ระงับ
        title: การปิดกั้นโดเมนใหม่
      obfuscate: ทำให้ชื่อโดเมนคลุมเครือ
      private_comment: ความคิดเห็นส่วนตัว
      public_comment: ความคิดเห็นสาธารณะ
      reject_media: ปฏิเสธไฟล์สื่อ
      reject_media_hint: เอาไฟล์สื่อที่จัดเก็บไว้ในเซิร์ฟเวอร์ออกและปฏิเสธที่จะดาวน์โหลดไฟล์ใด ๆ ในอนาคต ไม่เกี่ยวข้องกับการระงับ
      reject_reports: ปฏิเสธรายงาน
      reject_reports_hint: เพิกเฉยรายงานทั้งหมดที่มาจากโดเมนนี้ ไม่เกี่ยวข้องกับการระงับ
      undo: เลิกทำการปิดกั้นโดเมน
      view: ดูการปิดกั้นโดเมน
    email_domain_blocks:
      add_new: เพิ่มใหม่
      created_msg: ปิดกั้นโดเมนอีเมลสำเร็จ
      delete: ลบ
      dns:
        types:
          mx: ระเบียน MX
      domain: โดเมน
      new:
        create: เพิ่มโดเมน
        resolve: แปลงที่อยู่โดเมน
        title: ปิดกั้นโดเมนอีเมลใหม่
      no_email_domain_block_selected: ไม่มีการเปลี่ยนแปลงการปิดกั้นโดเมนอีเมลเนื่องจากไม่มีการเลือก
      resolved_through_html: แปลงที่อยู่ผ่าน %{domain}
      title: โดเมนอีเมลที่ปิดกั้นอยู่
    follow_recommendations:
      language: สำหรับภาษา
      status: สถานะ
      suppress: ระงับคำแนะนำการติดตาม
      suppressed: ระงับอยู่
      title: คำแนะนำการติดตาม
      unsuppress: คืนค่าคำแนะนำการติดตาม
    instances:
      availability:
        title: ความพร้อมใช้งาน
      back_to_all: ทั้งหมด
      back_to_limited: จำกัดอยู่
      back_to_warning: คำเตือน
      by_domain: โดเมน
      confirm_purge: คุณแน่ใจหรือไม่ว่าต้องการลบข้อมูลจากโดเมนนี้อย่างถาวร?
      content_policies:
        comment: หมายเหตุภายใน
        description_html: คุณสามารถกำหนดนโยบายเนื้อหาที่จะนำไปใช้กับบัญชีทั้งหมดจากโดเมนนี้และโดเมนย่อยใดก็ตามของโดเมน
        policies:
          reject_media: ปฏิเสธสื่อ
          reject_reports: ปฏิเสธรายงาน
          silence: จำกัด
          suspend: ระงับ
        policy: นโยบาย
        reason: เหตุผลสาธารณะ
        title: นโยบายเนื้อหา
      dashboard:
        instance_accounts_dimension: บัญชีที่ติดตามมากที่สุด
        instance_accounts_measure: บัญชีที่จัดเก็บไว้
        instance_followers_measure: ผู้ติดตามของเราที่นั่น
        instance_follows_measure: ผู้ติดตามของเขาที่นี่
        instance_languages_dimension: ภาษายอดนิยม
        instance_media_attachments_measure: ไฟล์แนบสื่อที่จัดเก็บไว้
        instance_reports_measure: รายงานเกี่ยวกับเขา
        instance_statuses_measure: โพสต์ที่จัดเก็บไว้
      delivery:
        all: ทั้งหมด
        clear: ล้างข้อผิดพลาดการจัดส่ง
        failing: ล้มเหลว
        restart: เริ่มการจัดส่งใหม่
        stop: หยุดการจัดส่ง
        unavailable: ไม่พร้อมใช้งาน
      delivery_available: มีการจัดส่ง
      delivery_error_days: วันที่มีข้อผิดพลาดการจัดส่ง
      empty: ไม่พบโดเมน
      known_accounts:
        other: "%{count} บัญชีที่รู้จัก"
      moderation:
        all: ทั้งหมด
        limited: จำกัดอยู่
        title: การควบคุม
      private_comment: ความคิดเห็นส่วนตัว
      public_comment: ความคิดเห็นสาธารณะ
      purge: ล้างข้อมูล
      title: การติดต่อกับภายนอก
      total_blocked_by_us: ปิดกั้นโดยเรา
      total_followed_by_them: ติดตามโดยเขา
      total_followed_by_us: ติดตามโดยเรา
      total_reported: รายงานเกี่ยวกับเขา
      total_storage: ไฟล์แนบสื่อ
    invites:
      deactivate_all: ปิดใช้งานทั้งหมด
      filter:
        all: ทั้งหมด
        available: พร้อมใช้งาน
        expired: หมดอายุแล้ว
        title: ตัวกรอง
      title: คำเชิญ
    ip_blocks:
      add_new: สร้างกฎ
      created_msg: เพิ่มกฎ IP ใหม่สำเร็จ
      delete: ลบ
      expires_in:
        '1209600': 2 สัปดาห์
        '15778476': 6 เดือน
        '2629746': 1 เดือน
        '31556952': 1 ปี
        '86400': 1 วัน
        '94670856': 3 ปี
      new:
        title: สร้างกฎ IP ใหม่
      no_ip_block_selected: ไม่มีการเปลี่ยนแปลงกฎ IP เนื่องจากไม่มีการเลือก
      title: กฎ IP
    relationships:
      title: ความสัมพันธ์ของ %{acct}
    relays:
      add_new: เพิ่มรีเลย์ใหม่
      delete: ลบ
      disable: ปิดใช้งาน
      disabled: ปิดใช้งานอยู่
      enable: เปิดใช้งาน
      enable_hint: เมื่อเปิดใช้งาน เซิร์ฟเวอร์ของคุณจะบอกรับโพสต์สาธารณะทั้งหมดจากรีเลย์นี้ และจะเริ่มส่งโพสต์สาธารณะของเซิร์ฟเวอร์นี้ไปยังรีเลย์
      enabled: เปิดใช้งานอยู่
      inbox_url: URL รีเลย์
      pending: กำลังรอการอนุมัติของรีเลย์
      save_and_enable: บันทึกแล้วเปิดใช้งาน
      setup: ตั้งค่าการเชื่อมต่อแบบรีเลย์
      status: สถานะ
      title: รีเลย์
    report_notes:
      created_msg: สร้างหมายเหตุรายงานสำเร็จ!
      destroyed_msg: ลบหมายเหตุรายงานสำเร็จ!
      today_at: วันนี้เวลา %{time}
    reports:
      account:
        notes:
          other: "%{count} หมายเหตุ"
      action_log: รายการบันทึกการตรวจสอบ
      action_taken_by: ใช้การกระทำโดย
      actions:
        other_description_html: ดูตัวเลือกเพิ่มเติมสำหรับการควบคุมพฤติกรรมของบัญชีและปรับแต่งการสื่อสารไปยังบัญชีที่รายงาน
        resolve_description_html: จะไม่ใช้การกระทำกับบัญชีที่รายงาน ไม่มีการบันทึกการดำเนินการ และจะปิดรายงาน
      actions_description_html: ตัดสินใจว่าการกระทำใดที่จะใช้เพื่อแก้ปัญหารายงานนี้ หากคุณใช้การกระทำที่เป็นการลงโทษกับบัญชีที่รายงาน จะส่งการแจ้งเตือนอีเมลถึงเขา ยกเว้นเมื่อมีการเลือกหมวดหมู่ <strong>สแปม</strong>
      are_you_sure: คุณแน่ใจหรือไม่?
      assign_to_self: มอบหมายให้ฉัน
      assigned: ผู้ควบคุมที่ได้รับมอบหมาย
      by_target_domain: โดเมนของบัญชีที่ได้รับการรายงาน
      category: หมวดหมู่
      comment:
        none: ไม่มี
      comment_description_html: 'เพื่อให้ข้อมูลเพิ่มเติม %{name} ได้เขียน:'
      created_at: รายงานเมื่อ
      delete_and_resolve: ลบโพสต์
      forwarded: ส่งต่อแล้ว
      forwarded_to: ส่งต่อไปยัง %{domain} แล้ว
      mark_as_resolved: ทำเครื่องหมายว่าแก้ปัญหาแล้ว
      mark_as_sensitive: ทำเครื่องหมายว่าละเอียดอ่อน
      mark_as_unresolved: ทำเครื่องหมายว่ายังไม่ได้แก้ปัญหา
      no_one_assigned: ไม่มีใคร
      notes:
        create: เพิ่มหมายเหตุ
        create_and_resolve: แก้ปัญหาโดยมีหมายเหตุ
        create_and_unresolve: เปิดใหม่โดยมีหมายเหตุ
        delete: ลบ
        title: หมายเหตุ
      remote_user_placeholder: ผู้ใช้ระยะไกลจาก %{instance}
      reopen: เปิดรายงานใหม่
      report: 'รายงาน #%{id}'
      reported_account: บัญชีที่ได้รับการรายงาน
      reported_by: รายงานโดย
      resolved: แก้ปัญหาแล้ว
      resolved_msg: แก้ปัญหารายงานสำเร็จ!
      skip_to_actions: ข้ามไปยังการกระทำ
      status: สถานะ
      statuses: เนื้อหาที่รายงาน
      target_origin: จุดเริ่มต้นของบัญชีที่ได้รับการรายงาน
      title: รายงาน
      unassign: เลิกมอบหมาย
      unresolved: ยังไม่ได้แก้ปัญหา
      updated_at: อัปเดตเมื่อ
      view_profile: ดูโปรไฟล์
    rules:
      add_new: เพิ่มกฎ
      delete: ลบ
      edit: แก้ไขกฎ
      empty: ยังไม่ได้กำหนดกฎของเซิร์ฟเวอร์
      title: กฎของเซิร์ฟเวอร์
    settings:
      activity_api_enabled:
        desc_html: จำนวนโพสต์ที่เผยแพร่ในเซิร์ฟเวอร์, ผู้ใช้ที่ใช้งานอยู่ และการลงทะเบียนใหม่ในบักเก็ตรายสัปดาห์
        title: เผยแพร่สถิติรวมเกี่ยวกับกิจกรรมผู้ใช้ใน API
      bootstrap_timeline_accounts:
        desc_html: แยกหลายชื่อผู้ใช้ด้วยจุลภาค จะรับประกันว่าจะแสดงบัญชีเหล่านี้ในคำแนะนำการติดตาม
        title: แนะนำบัญชีเหล่านี้ให้กับผู้ใช้ใหม่
      contact_information:
        email: อีเมลธุรกิจ
        username: ชื่อผู้ใช้ในการติดต่อ
      custom_css:
        desc_html: ปรับเปลี่ยนรูปลักษณ์ด้วย CSS ที่โหลดในทุกหน้า
        title: CSS ที่กำหนดเอง
      default_noindex:
        desc_html: มีผลต่อผู้ใช้ทั้งหมดที่ไม่ได้เปลี่ยนการตั้งค่านี้ด้วยตนเอง
        title: เลือกให้ผู้ใช้ไม่รับการทำดัชนีโดยเครื่องมือค้นหาเป็นค่าเริ่มต้น
      domain_blocks:
        all: ให้กับทุกคน
        disabled: ให้กับไม่มีใคร
        title: แสดงการปิดกั้นโดเมน
        users: ให้กับผู้ใช้ในเซิร์ฟเวอร์ที่เข้าสู่ระบบ
      domain_blocks_rationale:
        title: แสดงคำชี้แจงเหตุผล
      hero:
        desc_html: แสดงในหน้าแรก อย่างน้อย 600x100px ที่แนะนำ เมื่อไม่ได้ตั้ง กลับไปใช้ภาพขนาดย่อเซิร์ฟเวอร์
        title: ภาพแบนเนอร์หลัก
      mascot:
        desc_html: แสดงในหลายหน้า อย่างน้อย 293×205px ที่แนะนำ เมื่อไม่ได้ตั้ง กลับไปใช้มาสคอตเริ่มต้น
        title: ภาพมาสคอต
      peers_api_enabled:
        desc_html: ชื่อโดเมนที่เซิร์ฟเวอร์นี้ได้พบในจักรวาลสหพันธ์
        title: เผยแพร่รายการเซิร์ฟเวอร์ที่ค้นพบใน API
      preview_sensitive_media:
        desc_html: การแสดงตัวอย่างลิงก์ในเว็บไซต์อื่น ๆ จะแสดงภาพขนาดย่อแม้ว่าจะมีการทำเครื่องหมายสื่อว่าละเอียดอ่อน
        title: แสดงสื่อที่ละเอียดอ่อนในการแสดงตัวอย่าง OpenGraph
      profile_directory:
        desc_html: อนุญาตให้ผู้ใช้สามารถค้นพบได้
        title: เปิดใช้งานไดเรกทอรีโปรไฟล์
      registrations:
        closed_message:
          desc_html: แสดงในหน้าแรกเมื่อปิดการลงทะเบียน คุณสามารถใช้แท็ก HTML
          title: ข้อความการปิดการลงทะเบียน
        deletion:
          desc_html: อนุญาตให้ใครก็ตามลบบัญชีของเขา
          title: เปิดการลบบัญชี
        min_invite_role:
          disabled: ไม่มีใคร
          title: อนุญาตคำเชิญโดย
        require_invite_text:
          title: ต้องให้ผู้ใช้ใหม่ป้อนเหตุผลที่จะเข้าร่วม
      registrations_mode:
        modes:
          approved: ต้องมีการอนุมัติสำหรับการลงทะเบียน
          none: ไม่มีใครสามารถลงทะเบียน
          open: ใครก็ตามสามารถลงทะเบียน
        title: โหมดการลงทะเบียน
      show_known_fediverse_at_about_page:
        desc_html: เมื่อปิดใช้งาน จำกัดเส้นเวลาสาธารณะที่เชื่อมโยงจากหน้าเริ่มต้นให้แสดงเฉพาะเนื้อหาในเซิร์ฟเวอร์เท่านั้น
        title: รวมเนื้อหาที่ติดต่อกับภายนอกไว้ในหน้าเส้นเวลาสาธารณะที่ไม่ได้รับรองความถูกต้อง
      show_staff_badge:
        desc_html: แสดงป้ายพนักงานในหน้าผู้ใช้
        title: แสดงป้ายพนักงาน
      site_description:
        desc_html: ย่อหน้าเกริ่นนำใน API อธิบายถึงสิ่งที่ทำให้เซิร์ฟเวอร์ Mastodon นี้พิเศษและสิ่งอื่นใดที่สำคัญ คุณสามารถใช้แท็ก HTML โดยเฉพาะอย่างยิ่ง <code>&lt;a&gt;</code> และ <code>&lt;em&gt;</code>
        title: คำอธิบายเซิร์ฟเวอร์
      site_description_extended:
        desc_html: สถานที่ที่ดีสำหรับแนวทางปฏิบัติ, กฎ, หลักเกณฑ์ และสิ่งอื่น ๆ ของคุณที่ทำให้เซิร์ฟเวอร์ของคุณแตกต่าง คุณสามารถใช้แท็ก HTML
        title: ข้อมูลแบบขยายที่กำหนดเอง
      site_short_description:
        desc_html: แสดงในแถบข้างและแท็กเมตา อธิบายว่า Mastodon คืออะไรและสิ่งที่ทำให้เซิร์ฟเวอร์นี้พิเศษในย่อหน้าเดียว
        title: คำอธิบายเซิร์ฟเวอร์แบบสั้น
      site_terms:
        desc_html: คุณสามารถเขียนนโยบายความเป็นส่วนตัว, เงื่อนไขการให้บริการ หรือภาษากฎหมายอื่น ๆ ของคุณเอง คุณสามารถใช้แท็ก HTML
        title: เงื่อนไขการให้บริการที่กำหนดเอง
      site_title: ชื่อเซิร์ฟเวอร์
      thumbnail:
        desc_html: ใช้สำหรับการแสดงตัวอย่างผ่าน OpenGraph และ API 1200x630px ที่แนะนำ
        title: ภาพขนาดย่อเซิร์ฟเวอร์
      timeline_preview:
        desc_html: แสดงลิงก์ไปยังเส้นเวลาสาธารณะในหน้าเริ่มต้นและอนุญาตการเข้าถึง API ไปยังเส้นเวลาสาธารณะโดยไม่มีการรับรองความถูกต้อง
        title: อนุญาตการเข้าถึงเส้นเวลาสาธารณะที่ไม่ได้รับรองความถูกต้อง
      title: การตั้งค่าไซต์
      trendable_by_default:
        desc_html: มีผลต่อแฮชแท็กที่ไม่ได้ไม่อนุญาตก่อนหน้านี้
        title: อนุญาตให้แฮชแท็กขึ้นแนวโน้มโดยไม่มีการตรวจทานล่วงหน้า
      trends:
        desc_html: แสดงเนื้อหาที่ตรวจทานแล้วก่อนหน้านี้ที่กำลังนิยมในปัจจุบันเป็นสาธารณะ
        title: แนวโน้ม
    site_uploads:
      delete: ลบไฟล์ที่อัปโหลด
      destroyed_msg: ลบการอัปโหลดไซต์สำเร็จ!
    statuses:
      back_to_account: กลับไปที่หน้าบัญชี
      back_to_report: กลับไปที่หน้ารายงาน
      batch:
        remove_from_report: เอาออกจากรายงาน
        report: รายงาน
      deleted: ลบแล้ว
      media:
        title: สื่อ
      no_status_selected: ไม่มีการเปลี่ยนแปลงโพสต์เนื่องจากไม่มีการเลือก
      title: โพสต์ของบัญชี
      with_media: มีสื่อ
    strikes:
      actions:
        delete_statuses: "%{name} ได้ลบโพสต์ของ %{target}"
        disable: "%{name} ได้อายัดบัญชีของ %{target}"
        mark_statuses_as_sensitive: "%{name} ได้ทำเครื่องหมายโพสต์ของ %{target} ว่าละเอียดอ่อน"
        none: "%{name} ได้ส่งคำเตือนไปยัง %{target}"
        sensitive: "%{name} ได้ทำเครื่องหมายบัญชีของ %{target} ว่าละเอียดอ่อน"
        silence: "%{name} ได้จำกัดบัญชีของ %{target}"
        suspend: "%{name} ได้ระงับบัญชีของ %{target}"
      appeal_approved: อุทธรณ์แล้ว
    system_checks:
      elasticsearch_version_check:
        message_html: 'รุ่น Elasticsearch ที่เข้ากันไม่ได้: %{value}'
      rules_check:
        action: จัดการกฎของเซิร์ฟเวอร์
        message_html: คุณไม่ได้กำหนดกฎของเซิร์ฟเวอร์ใด ๆ
      sidekiq_process_check:
        message_html: ไม่มีกระบวนการ Sidekiq ที่กำลังทำงานสำหรับคิว %{value} โปรดตรวจทานการกำหนดค่า Sidekiq ของคุณ
    tags:
<<<<<<< HEAD
      accounts_today: การใช้งานที่ไม่ซ้ำกันในวันนี้
      accounts_week: การใช้งานที่ไม่ซ้ำกันในสัปดาห์นี้
      last_active: ใช้งานล่าสุด
      most_popular: ยอดนิยม
      most_recent: สร้างล่าสุด
      name: แฮชแท็ก
=======
>>>>>>> 2c5862ed
      review: สถานะการตรวจทาน
      updated_msg: อัปเดตการตั้งค่าแฮชแท็กสำเร็จ
    title: การดูแล
    trends:
      allow: อนุญาต
      approved: อนุมัติแล้ว
      disallow: ไม่อนุญาต
      links:
        allow: อนุญาตลิงก์
        allow_provider: อนุญาตผู้เผยแพร่
        disallow: ไม่อนุญาตลิงก์
        disallow_provider: ไม่อนุญาตผู้เผยแพร่
        shared_by_over_week:
          other: แบ่งปันโดย %{count} คนในช่วงสัปดาห์ที่ผ่านมา
        title: ลิงก์ที่กำลังนิยม
        usage_comparison: แบ่งปัน %{today} ครั้งวันนี้ เทียบกับ %{yesterday} เมื่อวานนี้
      pending_review: การตรวจทานที่รอดำเนินการ
      preview_card_providers:
        allowed: ลิงก์จากผู้เผยแพร่นี้สามารถขึ้นแนวโน้ม
        rejected: ลิงก์จากผู้เผยแพร่นี้จะไม่ขึ้นแนวโน้ม
        title: ผู้เผยแพร่
      rejected: ปฏิเสธแล้ว
      statuses:
        allow: อนุญาตโพสต์
        allow_account: อนุญาตผู้สร้าง
        disallow: ไม่อนุญาตโพสต์
        disallow_account: ไม่อนุญาตผู้สร้าง
        shared_by:
          other: แบ่งปันและชื่นชอบ %{friendly_count} ครั้ง
        title: โพสต์ที่กำลังนิยม
      tags:
        current_score: คะแนนปัจจุบัน %{score}
        dashboard:
          tag_accounts_measure: การใช้งานที่ไม่ซ้ำกัน
          tag_languages_dimension: ภาษายอดนิยม
          tag_servers_dimension: เซิร์ฟเวอร์ยอดนิยม
          tag_servers_measure: เซิร์ฟเวอร์ต่าง ๆ
          tag_uses_measure: การใช้งานทั้งหมด
        listable: สามารถแนะนำ
        not_listable: จะไม่แนะนำ
        not_trendable: จะไม่ปรากฏภายใต้แนวโน้ม
        not_usable: ไม่สามารถใช้
        peaked_on_and_decaying: สูงสุดเมื่อ %{date} ตอนนี้กำลังลง
        title: แฮชแท็กที่กำลังนิยม
        trendable: สามารถปรากฏภายใต้แนวโน้ม
        trending_rank: 'กำลังนิยม #%{rank}'
        usable: สามารถใช้
        usage_comparison: ใช้ %{today} ครั้งวันนี้ เทียบกับ %{yesterday} เมื่อวานนี้
        used_by_over_week:
          other: ใช้โดย %{count} คนในช่วงสัปดาห์ที่ผ่านมา
      title: แนวโน้ม
    warning_presets:
      add_new: เพิ่มใหม่
      delete: ลบ
      edit_preset: แก้ไขคำเตือนที่ตั้งไว้ล่วงหน้า
      empty: คุณยังไม่ได้กำหนดคำเตือนที่ตั้งไว้ล่วงหน้าใด ๆ
      title: จัดการคำเตือนที่ตั้งไว้ล่วงหน้า
  admin_mailer:
    new_appeal:
      actions:
        delete_statuses: เพื่อลบโพสต์ของเขา
        disable: เพื่ออายัดบัญชีของเขา
        mark_statuses_as_sensitive: เพื่อทำเครื่องหมายโพสต์ของเขาว่าละเอียดอ่อน
        none: คำเตือน
        sensitive: เพื่อทำเครื่องหมายบัญชีของเขาว่าละเอียดอ่อน
        silence: เพื่อจำกัดบัญชีของเขา
        suspend: เพื่อระงับบัญชีของเขา
      body: "%{target} กำลังอุทธรณ์การตัดสินใจในการควบคุมโดย %{action_taken_by} จาก %{date} ซึ่งเป็น %{type} เขาเขียนว่า:"
      next_steps: คุณสามารถอนุมัติการอุทธรณ์เพื่อเลิกทำการตัดสินใจในการควบคุม หรือเพิกเฉยการอุทธรณ์
      subject: "%{username} กำลังอุทธรณ์การตัดสินใจในการควบคุมใน %{instance}"
    new_pending_account:
      body: รายละเอียดของบัญชีใหม่อยู่ด้านล่าง คุณสามารถอนุมัติหรือปฏิเสธใบสมัครนี้
    new_report:
      body: "%{reporter} ได้รายงาน %{target}"
      body_remote: ใครสักคนจาก %{domain} ได้รายงาน %{target}
      subject: รายงานใหม่สำหรับ %{instance} (#%{id})
    new_trends:
      new_trending_links:
        no_approved_links: ไม่มีลิงก์ที่กำลังนิยมที่ได้รับอนุมัติในปัจจุบัน
        title: ลิงก์ที่กำลังนิยม
      new_trending_statuses:
        no_approved_statuses: ไม่มีโพสต์ที่กำลังนิยมที่ได้รับอนุมัติในปัจจุบัน
        title: โพสต์ที่กำลังนิยม
      new_trending_tags:
        no_approved_tags: ไม่มีแฮชแท็กที่กำลังนิยมที่ได้รับอนุมัติในปัจจุบัน
        title: แฮชแท็กที่กำลังนิยม
      subject: แนวโน้มใหม่สำหรับตรวจทานใน %{instance}
  aliases:
    add_new: สร้างนามแฝง
    created_msg: สร้างนามแฝงใหม่สำเร็จ ตอนนี้คุณสามารถทำการย้ายจากบัญชีเก่า
    deleted_msg: เอานามแฝงออกสำเร็จ จะไม่สามารถย้ายจากบัญชีนั้นไปยังบัญชีนี้ได้อีกต่อไป
    empty: คุณไม่มีนามแฝง
    remove: เลิกเชื่อมโยงนามแฝง
  appearance:
    advanced_web_interface: ส่วนติดต่อเว็บขั้นสูง
    animations_and_accessibility: ภาพเคลื่อนไหวและการช่วยการเข้าถึง
    confirmation_dialogs: กล่องโต้ตอบการยืนยัน
    discovery: ค้นพบ
    localization:
      body: Mastodon ได้รับการแปลโดยอาสาสมัคร
      guide_link: https://crowdin.com/project/mastodon/th
      guide_link_text: ทุกคนสามารถมีส่วนร่วม
    sensitive_content: เนื้อหาที่ละเอียดอ่อน
    toot_layout: เค้าโครงโพสต์
  application_mailer:
    notification_preferences: เปลี่ยนการกำหนดลักษณะอีเมล
    salutation: "%{name},"
    settings: 'เปลี่ยนการกำหนดลักษณะอีเมล: %{link}'
    view: 'มุมมอง:'
    view_profile: ดูโปรไฟล์
    view_status: ดูโพสต์
  applications:
    created: สร้างแอปพลิเคชันสำเร็จ
    destroyed: ลบแอปพลิเคชันสำเร็จ
    invalid_url: URL ที่ระบุไม่ถูกต้อง
    regenerate_token: สร้างโทเคนการเข้าถึงใหม่
    token_regenerated: สร้างโทเคนการเข้าถึงใหม่สำเร็จ
    warning: ระวังเป็นอย่างสูงกับข้อมูลนี้ อย่าแบ่งปันข้อมูลกับใครก็ตาม!
    your_token: โทเคนการเข้าถึงของคุณ
  auth:
    apply_for_account: ขอคำเชิญ
    change_password: รหัสผ่าน
    checkbox_agreement_html: ฉันเห็นด้วยกับ <a href="%{rules_path}" target="_blank">กฎของเซิร์ฟเวอร์</a> และ <a href="%{terms_path}" target="_blank">เงื่อนไขการให้บริการ</a>
    checkbox_agreement_without_rules_html: ฉันเห็นด้วยกับ <a href="%{terms_path}" target="_blank">เงื่อนไขการให้บริการ</a>
    delete_account: ลบบัญชี
    delete_account_html: หากคุณต้องการลบบัญชีของคุณ คุณสามารถ <a href="%{path}">ดำเนินการต่อที่นี่</a> คุณจะได้รับการถามเพื่อการยืนยัน
    description:
      prefix_invited_by_user: "@%{name} เชิญคุณเข้าร่วมเซิร์ฟเวอร์ Mastodon นี้!"
      prefix_sign_up: ลงทะเบียนใน Mastodon วันนี้!
      suffix: เมื่อมีบัญชี คุณจะสามารถติดตามผู้คน โพสต์การอัปเดต และแลกเปลี่ยนข้อความกับผู้ใช้จากเซิร์ฟเวอร์ Mastodon และอื่น ๆ!
    didnt_get_confirmation: ไม่ได้รับคำแนะนำการยืนยัน?
    dont_have_your_security_key: ไม่มีกุญแจความปลอดภัยของคุณ?
    forgot_password: ลืมรหัสผ่านของคุณ?
    invalid_reset_password_token: โทเคนการตั้งรหัสผ่านใหม่ไม่ถูกต้องหรือหมดอายุแล้ว โปรดขอโทเคนใหม่
    link_to_otp: ป้อนรหัสสองปัจจัยจากโทรศัพท์ของคุณหรือรหัสกู้คืน
    link_to_webauth: ใช้อุปกรณ์กุญแจความปลอดภัยของคุณ
    log_in_with: เข้าสู่ระบบด้วย
    login: เข้าสู่ระบบ
    logout: ออกจากระบบ
    migrate_account: ย้ายไปยังบัญชีอื่น
    migrate_account_html: หากคุณต้องการเปลี่ยนเส้นทางบัญชีนี้ไปยังบัญชีอื่น คุณสามารถ <a href="%{path}">กำหนดค่าบัญชีที่นี่</a>
    or_log_in_with: หรือเข้าสู่ระบบด้วย
    providers:
      cas: CAS
      saml: SAML
    register: ลงทะเบียน
    registration_closed: "%{instance} ไม่ได้กำลังเปิดรับสมาชิกใหม่"
    resend_confirmation: ส่งคำแนะนำการยืนยันใหม่
    reset_password: ตั้งรหัสผ่านใหม่
    security: ความปลอดภัย
    set_new_password: ตั้งรหัสผ่านใหม่
    setup:
      email_below_hint_html: หากที่อยู่อีเมลด้านล่างไม่ถูกต้อง คุณสามารถเปลี่ยนที่อยู่อีเมลที่นี่และรับอีเมลยืนยันใหม่
      email_settings_hint_html: ส่งอีเมลยืนยันไปยัง %{email} แล้ว หากที่อยู่อีเมลนั้นไม่ถูกต้อง คุณสามารถเปลี่ยนที่อยู่อีเมลได้ในการตั้งค่าบัญชี
    status:
      account_status: สถานะบัญชี
      confirming: กำลังรอการยืนยันอีเมลให้เสร็จสมบูรณ์
      functional: บัญชีของคุณทำงานได้อย่างเต็มที่
      pending: ใบสมัครของคุณกำลังรอดำเนินการตรวจทานโดยพนักงานของเรา นี่อาจใช้เวลาสักครู่ คุณจะได้รับอีเมลหากใบสมัครของคุณได้รับการอนุมัติ
      view_strikes: ดูการดำเนินการที่ผ่านมากับบัญชีของคุณ
    too_fast: ส่งแบบฟอร์มเร็วเกินไป ลองอีกครั้ง
    trouble_logging_in: มีปัญหาในการเข้าสู่ระบบ?
    use_security_key: ใช้กุญแจความปลอดภัย
  authorize_follow:
    already_following: คุณกำลังติดตามบัญชีนี้อยู่แล้ว
    already_requested: คุณได้ส่งคำขอติดตามไปยังบัญชีนั้นไปแล้ว
    error: น่าเสียดาย มีข้อผิดพลาดในการค้นหาบัญชีระยะไกล
    follow: ติดตาม
    follow_request: 'คุณได้ส่งคำขอติดตามไปยัง:'
    following: 'สำเร็จ! คุณกำลังติดตาม:'
    post_follow:
      close: หรือคุณสามารถปิดหน้าต่างนี้
      return: แสดงโปรไฟล์ของผู้ใช้
      web: ไปยังเว็บ
    title: ติดตาม %{acct}
  challenge:
    confirm: ดำเนินการต่อ
    invalid_password: รหัสผ่านไม่ถูกต้อง
    prompt: ยืนยันรหัสผ่านเพื่อดำเนินการต่อ
  crypto:
    errors:
      invalid_key: ไม่ใช่กุญแจ Ed25519 หรือ Curve25519 ที่ถูกต้อง
      invalid_signature: ไม่ใช่ลายเซ็น Ed25519 ที่ถูกต้อง
  date:
    formats:
      default: "%d %b %Y"
      with_month_name: "%d %B %Y"
  datetime:
    distance_in_words:
      about_x_hours: "%{count} ชั่วโมง"
      about_x_months: "%{count} เดือน"
      about_x_years: "%{count} ปี"
      almost_x_years: "%{count} ปี"
      half_a_minute: เมื่อกี้นี้
      less_than_x_minutes: "%{count} นาที"
      less_than_x_seconds: เมื่อกี้นี้
      over_x_years: "%{count} ปี"
      x_days: "%{count} วัน"
      x_minutes: "%{count} นาที"
      x_months: "%{count} เดือน"
      x_seconds: "%{count} วินาที"
  deletes:
    challenge_not_passed: ข้อมูลที่คุณป้อนไม่ถูกต้อง
    confirm_password: ป้อนรหัสผ่านปัจจุบันของคุณเพื่อยืนยันตัวตนของคุณ
    confirm_username: ป้อนชื่อผู้ใช้ของคุณเพื่อยืนยันกระบวนงาน
    proceed: ลบบัญชี
    success_msg: ลบบัญชีของคุณสำเร็จ
    warning:
      before: 'ก่อนดำเนินการต่อ โปรดอ่านหมายเหตุเหล่านี้อย่างระมัดระวัง:'
      caches: เนื้อหาที่ได้รับการแคชโดยเซิร์ฟเวอร์อื่น ๆ อาจยังคงอยู่
      data_removal: จะเอาโพสต์และข้อมูลอื่น ๆ ของคุณออกโดยถาวร
      email_change_html: คุณสามารถ <a href="%{path}">เปลี่ยนที่อยู่อีเมลของคุณ</a> ได้โดยไม่ต้องลบบัญชีของคุณ
      email_reconfirmation_html: หากคุณไม่ได้รับอีเมลยืนยัน คุณสามารถ <a href="%{path}">ขออีเมลอีกครั้ง</a>
      irreversible: คุณจะไม่สามารถคืนค่าหรือเปิดใช้งานบัญชีของคุณใหม่
      more_details_html: สำหรับรายละเอียดเพิ่มเติม ดู <a href="%{terms_path}">นโยบายความเป็นส่วนตัว</a>
      username_available: ชื่อผู้ใช้ของคุณจะพร้อมใช้งานอีกครั้ง
      username_unavailable: ชื่อผู้ใช้ของคุณจะยังคงไม่พร้อมใช้งาน
  directories:
    directory: ไดเรกทอรีโปรไฟล์
    explanation: ค้นพบผู้ใช้ตามความสนใจของเขา
    explore_mastodon: สำรวจ %{title}
  disputes:
    strikes:
      action_taken: การกระทำที่ใช้
      appeal: อุทธรณ์
      appeal_rejected: ปฏิเสธการอุทธรณ์แล้ว
      appeal_submitted_at: ส่งการอุทธรณ์แล้ว
      appeals:
        submit: ส่งการอุทธรณ์
      associated_report: รายงานที่เกี่ยวข้อง
      created_at: ลงวันที่
      description_html: นี่คือการกระทำที่ใช้กับบัญชีของคุณและคำเตือนที่ส่งถึงคุณโดยพนักงานของ %{instance}
      recipient: ส่งถึง
      status: 'โพสต์ #%{id}'
      title: "%{action} จาก %{date}"
      title_actions:
        delete_statuses: การเอาโพสต์ออก
        disable: การอายัดบัญชี
        mark_statuses_as_sensitive: การทำเครื่องหมายโพสต์ว่าละเอียดอ่อน
        none: คำเตือน
        sensitive: การทำเครื่องหมายบัญชีว่าละเอียดอ่อน
        silence: การจำกัดบัญชี
        suspend: การระงับบัญชี
      your_appeal_approved: อนุมัติการอุทธรณ์ของคุณแล้ว
      your_appeal_pending: คุณได้ส่งการอุทธรณ์
      your_appeal_rejected: ปฏิเสธการอุทธรณ์ของคุณแล้ว
  domain_validator:
    invalid_domain: ไม่ใช่ชื่อโดเมนที่ถูกต้อง
  errors:
    '400': คำขอที่คุณได้ส่งไม่ถูกต้องหรือผิดรูปแบบ
    '403': คุณไม่มีสิทธิอนุญาตเพื่อดูหน้านี้
    '404': หน้าที่คุณกำลังมองหาไม่ได้อยู่ที่นี่
    '406': หน้านี้ไม่พร้อมใช้งานในรูปแบบที่ขอ
    '410': ไม่มีหน้าที่คุณกำลังมองหาอยู่ที่นี่อีกต่อไป
    '422':
      content: การตรวจสอบความปลอดภัยล้มเหลว คุณกำลังปิดกั้นคุกกี้หรือไม่?
      title: การตรวจสอบความปลอดภัยล้มเหลว
    '429': คำขอมากเกินไป
    '500':
      content: เราขออภัย แต่มีบางอย่างผิดพลาดในส่วนของเรา
      title: หน้านี้ไม่ถูกต้อง
    '503': ไม่สามารถให้บริการหน้าได้เนื่องจากเซิร์ฟเวอร์ล้มเหลวชั่วคราว
  existing_username_validator:
    not_found: ไม่พบผู้ใช้ในเซิร์ฟเวอร์ที่มีชื่อผู้ใช้นั้น
    not_found_multiple: ไม่พบ %{usernames}
  exports:
    archive_takeout:
      date: วันที่
      download: ดาวน์โหลดการเก็บถาวรของคุณ
      hint_html: คุณสามารถขอการเก็บถาวรของ <strong>โพสต์และสื่อที่อัปโหลด</strong> ของคุณ ข้อมูลที่ส่งออกจะอยู่ในรูปแบบ ActivityPub อ่านได้โดยซอฟต์แวร์ใด ๆ ที่ตรงตามมาตรฐาน คุณสามารถขอการเก็บถาวรได้ทุก 7 วัน
      in_progress: กำลังคอมไพล์การเก็บถาวรของคุณ...
      request: ขอการเก็บถาวรของคุณ
      size: ขนาด
    blocks: คุณปิดกั้น
    bookmarks: ที่คั่นหน้า
    csv: CSV
    domain_blocks: การปิดกั้นโดเมน
    lists: รายการ
    mutes: คุณซ่อน
    storage: ที่เก็บข้อมูลสื่อ
  featured_tags:
    add_new: เพิ่มใหม่
  filters:
    contexts:
      account: โปรไฟล์
      home: หน้าแรกและรายการ
      notifications: การแจ้งเตือน
      public: เส้นเวลาสาธารณะ
      thread: การสนทนา
    edit:
      title: แก้ไขตัวกรอง
    index:
      delete: ลบ
      empty: คุณไม่มีตัวกรอง
      title: ตัวกรอง
    new:
      title: เพิ่มตัวกรองใหม่
  footer:
    developers: นักพัฒนา
    more: เพิ่มเติม…
    resources: ทรัพยากร
    trending_now: กำลังนิยม
  generic:
    all: ทั้งหมด
    changes_saved_msg: บันทึกการเปลี่ยนแปลงสำเร็จ!
    copy: คัดลอก
    delete: ลบ
    none: ไม่มี
    order_by: เรียงลำดับตาม
    save_changes: บันทึกการเปลี่ยนแปลง
    today: วันนี้
    validation_errors:
      other: ยังมีบางอย่างไม่ถูกต้อง! โปรดตรวจทาน %{count} ข้อผิดพลาดด้านล่าง
  html_validator:
    invalid_markup: 'มีมาร์กอัป HTML ที่ไม่ถูกต้อง: %{error}'
  imports:
    errors:
      over_rows_processing_limit: มีมากกว่า %{count} แถว
    modes:
      merge: ผสาน
      merge_long: เก็บระเบียนที่มีอยู่และเพิ่มระเบียนใหม่
      overwrite: เขียนทับ
      overwrite_long: แทนที่ระเบียนปัจจุบันด้วยระเบียนใหม่
    preface: คุณสามารถนำเข้าข้อมูลที่คุณได้ส่งออกจากเซิร์ฟเวอร์อื่น เช่น รายการผู้คนที่คุณกำลังติดตามหรือกำลังปิดกั้น
    types:
      blocking: รายการปิดกั้น
      bookmarks: ที่คั่นหน้า
      domain_blocking: รายการปิดกั้นโดเมน
      following: รายการติดตาม
      muting: รายการซ่อน
    upload: อัปโหลด
  in_memoriam_html: เพื่อระลึกถึง
  invites:
    delete: ปิดใช้งาน
    expired: หมดอายุแล้ว
    expires_in:
      '1800': 30 นาที
      '21600': 6 ชั่วโมง
      '3600': 1 ชั่วโมง
      '43200': 12 ชั่วโมง
      '604800': 1 สัปดาห์
      '86400': 1 วัน
    expires_in_prompt: ไม่เลย
    generate: สร้างลิงก์เชิญ
    invited_by: 'คุณได้รับเชิญโดย:'
    max_uses:
      other: "%{count} การใช้งาน"
    max_uses_prompt: ไม่มีขีดจำกัด
    prompt: สร้างและแบ่งปันลิงก์กับผู้อื่นเพื่ออนุญาตให้เข้าถึงเซิร์ฟเวอร์นี้
    table:
      expires_at: หมดอายุเมื่อ
      uses: การใช้งาน
    title: เชิญผู้คน
  login_activities:
    authentication_methods:
      otp: แอปการรับรองความถูกต้องด้วยสองปัจจัย
      password: รหัสผ่าน
      sign_in_token: รหัสความปลอดภัยอีเมล
      webauthn: กุญแจความปลอดภัย
    description_html: หากคุณเห็นกิจกรรมที่คุณไม่รู้จัก พิจารณาเปลี่ยนรหัสผ่านของคุณและเปิดใช้งานการรับรองความถูกต้องด้วยสองปัจจัย
    empty: ไม่มีประวัติการรับรองความถูกต้อง
    failed_sign_in_html: ความพยายามลงชื่อเข้าด้วย %{method} จาก %{ip} (%{browser}) ล้มเหลว
    successful_sign_in_html: ลงชื่อเข้าด้วย %{method} จาก %{ip} (%{browser}) สำเร็จ
    title: ประวัติการรับรองความถูกต้อง
  media_attachments:
    validations:
      images_and_video: ไม่สามารถแนบวิดีโอกับโพสต์ที่มีภาพอยู่แล้ว
      not_ready: ไม่สามารถแนบไฟล์ที่ยังประมวลผลไม่เสร็จ ลองอีกครั้งในอีกสักครู่!
      too_many: ไม่สามารถแนบมากกว่า 4 ไฟล์
  migrations:
    acct: ย้ายไปยัง
    cancel: ยกเลิกการเปลี่ยนเส้นทาง
    cancelled_msg: ยกเลิกการเปลี่ยนเส้นทางสำเร็จ
    errors:
      missing_also_known_as: ไม่ใช่นามแฝงของบัญชีนี้
      move_to_self: ไม่สามารถเป็นบัญชีปัจจุบัน
      not_found: ไม่พบ
      on_cooldown: คุณอยู่ในช่วงพัก
    followers_count: ผู้ติดตาม ณ เวลาที่ย้าย
    incoming_migrations: การย้ายจากบัญชีอื่น
    incoming_migrations_html: เพื่อย้ายจากบัญชีอื่นไปยังบัญชีนี้ ก่อนอื่นคุณจำเป็นต้อง <a href="%{path}">สร้างนามแฝงบัญชี</a>
    on_cooldown: คุณเพิ่งโยกย้ายบัญชีของคุณ ฟังก์ชันนี้จะพร้อมใช้งานอีกครั้งในอีก %{count} วัน
    past_migrations: การโยกย้ายที่ผ่านมา
    proceed_with_move: ย้ายผู้ติดตาม
    redirected_msg: บัญชีของคุณกำลังเปลี่ยนเส้นทางไปยัง %{acct}
    redirecting_to: บัญชีของคุณกำลังเปลี่ยนเส้นทางไปยัง %{acct}
    set_redirect: ตั้งการเปลี่ยนเส้นทาง
    warning:
      before: 'ก่อนดำเนินการต่อ โปรดอ่านหมายเหตุเหล่านี้อย่างระมัดระวัง:'
      followers: การกระทำนี้จะย้ายผู้ติดตามทั้งหมดจากบัญชีปัจจุบันไปยังบัญชีใหม่
      other_data: จะไม่ย้ายข้อมูลอื่น ๆ โดยอัตโนมัติ
  moderation:
    title: การควบคุม
  move_handler:
    carry_blocks_over_text: ผู้ใช้นี้ได้ย้ายจาก %{acct} ซึ่งคุณได้ปิดกั้น
    carry_mutes_over_text: ผู้ใช้นี้ได้ย้ายจาก %{acct} ซึ่งคุณได้ซ่อน
    copy_account_note_text: 'ผู้ใช้นี้ได้ย้ายจาก %{acct} นี่คือหมายเหตุก่อนหน้านี้ของคุณเกี่ยวกับผู้ใช้:'
  notification_mailer:
    admin:
      sign_up:
        subject: "%{name} ได้ลงทะเบียน"
    digest:
      action: ดูการแจ้งเตือนทั้งหมด
      mention: "%{name} ได้กล่าวถึงคุณใน:"
      new_followers_summary:
        other: นอกจากนี้คุณยังได้รับ %{count} ผู้ติดตามใหม่ขณะที่ไม่อยู่! มหัศจรรย์!
      subject:
        other: "%{count} การแจ้งเตือนใหม่นับตั้งแต่การเยี่ยมชมล่าสุดของคุณ 🐘"
      title: เมื่อคุณไม่อยู่...
    favourite:
      body: 'โพสต์ของคุณได้รับการชื่นชอบโดย %{name}:'
      subject: "%{name} ได้ชื่นชอบโพสต์ของคุณ"
      title: รายการโปรดใหม่
    follow:
      body: "%{name} กำลังติดตามคุณ!"
      subject: "%{name} กำลังติดตามคุณ"
      title: ผู้ติดตามใหม่
    follow_request:
      action: จัดการคำขอติดตาม
      body: "%{name} ได้ขอติดตามคุณ"
      subject: 'ผู้ติดตามที่รอดำเนินการ: %{name}'
      title: คำขอติดตามใหม่
    mention:
      action: ตอบกลับ
      body: 'คุณได้รับการกล่าวถึงโดย %{name} ใน:'
      subject: คุณได้รับการกล่าวถึงโดย %{name}
      title: การกล่าวถึงใหม่
    poll:
      subject: การสำรวจความคิดเห็นโดย %{name} ได้สิ้นสุดแล้ว
    reblog:
      body: 'โพสต์ของคุณได้รับการดันโดย %{name}:'
      subject: "%{name} ได้ดันโพสต์ของคุณ"
      title: การดันใหม่
    status:
      subject: "%{name} เพิ่งโพสต์"
    update:
      subject: "%{name} ได้แก้ไขโพสต์"
  notifications:
    email_events: เหตุการณ์สำหรับการแจ้งเตือนอีเมล
    email_events_hint: 'เลือกเหตุการณ์ที่คุณต้องการรับการแจ้งเตือน:'
    other_settings: การตั้งค่าการแจ้งเตือนอื่น ๆ
  number:
    human:
      decimal_units:
        format: "%n %u"
        units:
          billion: พันล้าน
          million: ล้าน
          quadrillion: พันล้านล้าน
          thousand: พัน
          trillion: ล้านล้าน
  otp_authentication:
    code_hint: ป้อนรหัสที่สร้างโดยแอปตัวรับรองความถูกต้องของคุณเพื่อยืนยัน
    enable: เปิดใช้งาน
    instructions_html: "<strong>สแกนรหัส QR นี้ลงใน Google Authenticator หรือแอป TOTP ที่คล้ายกันในโทรศัพท์ของคุณ</strong> จากนี้ไป แอปนั้นจะสร้างโทเคนที่คุณจะต้องป้อนเมื่อเข้าสู่ระบบ"
    manual_instructions: 'หากคุณไม่สามารถสแกนรหัส QR และจำเป็นต้องป้อนรหัสด้วยตนเอง นี่คือรหัสลับแบบข้อความธรรมดา:'
    setup: ตั้งค่า
    wrong_code: รหัสที่ป้อนไม่ถูกต้อง! เวลาเซิร์ฟเวอร์และเวลาอุปกรณ์ถูกต้องหรือไม่?
  pagination:
    newer: ใหม่กว่า
    next: ถัดไป
    older: เก่ากว่า
    prev: ก่อนหน้า
    truncate: "&hellip;"
  polls:
    errors:
      already_voted: คุณได้ลงคะแนนในการสำรวจความคิดเห็นนี้ไปแล้ว
      duplicate_options: มีรายการที่ซ้ำกัน
      duration_too_long: อยู่ไกลเกินไปในอนาคต
      duration_too_short: อยู่เร็วเกินไป
      expired: การสำรวจความคิดเห็นได้สิ้นสุดไปแล้ว
      invalid_choice: ไม่มีตัวเลือกการลงคะแนนที่เลือกอยู่
      too_few_options: ต้องมีมากกว่าหนึ่งรายการ
      too_many_options: ไม่สามารถมีมากกว่า %{max} รายการ
  preferences:
    other: อื่น ๆ
    posting_defaults: ค่าเริ่มต้นการโพสต์
    public_timelines: เส้นเวลาสาธารณะ
  reactions:
    errors:
      unrecognized_emoji: ไม่ใช่อีโมจิที่รู้จัก
  relationships:
    activity: กิจกรรมบัญชี
    dormant: ไม่เคลื่อนไหว
    follow_selected_followers: ติดตามผู้ติดตามที่เลือก
    followers: ผู้ติดตาม
    following: กำลังติดตาม
    invited: เชิญแล้ว
    last_active: ใช้งานล่าสุด
    most_recent: ล่าสุด
    moved: ย้ายแล้ว
    mutual: ร่วมกัน
    primary: หลัก
    relationship: ความสัมพันธ์
    remove_selected_domains: เอาผู้ติดตามทั้งหมดออกจากโดเมนที่เลือก
    remove_selected_followers: เอาผู้ติดตามที่เลือกออก
    remove_selected_follows: เลิกติดตามผู้ใช้ที่เลือก
    status: สถานะบัญชี
  remote_follow:
    acct: ป้อน username@domain ของคุณที่คุณต้องการกระทำจาก
    no_account_html: ไม่มีบัญชี? คุณสามารถ <a href='%{sign_up_path}' target='_blank'>ลงทะเบียนที่นี่</a>
    proceed: ดำเนินการต่อเพื่อติดตาม
    prompt: 'คุณกำลังจะติดตาม:'
  remote_interaction:
    favourite:
      proceed: ดำเนินการต่อเพื่อชื่นชอบ
      prompt: 'คุณต้องการชื่นชอบโพสต์นี้:'
    reblog:
      proceed: ดำเนินการต่อเพื่อดัน
      prompt: 'คุณต้องการดันโพสต์นี้:'
    reply:
      proceed: ดำเนินการต่อเพื่อตอบกลับ
      prompt: 'คุณต้องการตอบกลับโพสต์นี้:'
  reports:
    errors:
      invalid_rules: ไม่ได้อ้างอิงกฎที่ถูกต้อง
  scheduled_statuses:
    too_soon: วันที่ตามกำหนดการต้องอยู่ในอนาคต
  sessions:
    activity: กิจกรรมล่าสุด
    browser: เบราว์เซอร์
    browsers:
      alipay: Alipay
      chrome: Chrome
      edge: Microsoft Edge
      electron: Electron
      firefox: Firefox
      generic: เบราว์เซอร์ที่ไม่รู้จัก
      ie: Internet Explorer
      micro_messenger: MicroMessenger
      nokia: เบราว์เซอร์ Nokia S40 Ovi
      opera: Opera
      otter: Otter
      phantom_js: PhantomJS
      qq: เบราว์เซอร์ QQ
      safari: Safari
      weibo: Weibo
    current_session: เซสชันปัจจุบัน
    description: "%{browser} ใน %{platform}"
    explanation: นี่คือเว็บเบราว์เซอร์ที่เข้าสู่ระบบบัญชี Mastodon ของคุณในปัจจุบัน
    ip: IP
    platforms:
      adobe_air: Adobe Air
      android: Android
      chrome_os: Chrome OS
      firefox_os: Firefox OS
      ios: iOS
      linux: Linux
      mac: Mac
      other: แพลตฟอร์มที่ไม่รู้จัก
      windows: Windows
      windows_mobile: Windows Mobile
      windows_phone: Windows Phone
    revoke: เพิกถอน
    revoke_success: เพิกถอนเซสชันสำเร็จ
    title: เซสชัน
    view_authentication_history: ดูประวัติการรับรองความถูกต้องบัญชีของคุณ
  settings:
    account: บัญชี
    account_settings: การตั้งค่าบัญชี
    aliases: นามแฝงบัญชี
    appearance: ลักษณะที่ปรากฏ
    authorized_apps: แอปที่ได้รับอนุญาต
    back: กลับไปที่ Mastodon
    delete: การลบบัญชี
    development: การพัฒนา
    edit_profile: แก้ไขโปรไฟล์
    export: การส่งออกข้อมูล
    featured_tags: แฮชแท็กที่แนะนำ
    import: การนำเข้า
    import_and_export: การนำเข้าและการส่งออก
    migrate: การโยกย้ายบัญชี
    notifications: การแจ้งเตือน
    preferences: การกำหนดลักษณะ
    profile: โปรไฟล์
    relationships: การติดตามและผู้ติดตาม
    statuses_cleanup: การลบโพสต์แบบอัตโนมัติ
    strikes: การดำเนินการการควบคุม
    two_factor_authentication: การรับรองความถูกต้องด้วยสองปัจจัย
    webauthn_authentication: กุญแจความปลอดภัย
  statuses:
    attached:
      audio:
        other: "%{count} เสียง"
      description: 'แนบอยู่: %{attached}'
      image:
        other: "%{count} ภาพ"
      video:
        other: "%{count} วิดีโอ"
    boosted_from_html: ดันจาก %{acct_link}
    content_warning: 'คำเตือนเนื้อหา: %{warning}'
    default_language: เหมือนกับภาษาส่วนติดต่อ
    disallowed_hashtags:
      other: 'มีแฮชแท็กที่ไม่อนุญาต: %{tags}'
    edited_at_html: แก้ไขเมื่อ %{date}
    errors:
      in_reply_not_found: ดูเหมือนว่าจะไม่มีโพสต์ที่คุณกำลังพยายามตอบกลับอยู่
    open_in_web: เปิดในเว็บ
    pin_errors:
      direct: ไม่สามารถปักหมุดโพสต์ที่ปรากฏแก่ผู้ใช้ที่กล่าวถึงเท่านั้น
      ownership: ไม่สามารถปักหมุดโพสต์ของคนอื่น
      reblog: ไม่สามารถปักหมุดการดัน
    poll:
      total_people:
        other: "%{count} คน"
      total_votes:
        other: "%{count} การลงคะแนน"
      vote: ลงคะแนน
    show_more: แสดงเพิ่มเติม
    show_newer: แสดงที่ใหม่กว่า
    show_older: แสดงที่เก่ากว่า
    show_thread: แสดงกระทู้
    sign_in_to_participate: ลงชื่อเข้าเพื่อเข้าร่วมการสนทนา
    title: '%{name}: "%{quote}"'
    visibilities:
      direct: โดยตรง
      private: ผู้ติดตามเท่านั้น
      private_long: แสดงแก่ผู้ติดตามเท่านั้น
      public: สาธารณะ
      public_long: ทุกคนสามารถเห็น
      unlisted: ไม่อยู่ในรายการ
      unlisted_long: ทุกคนสามารถเห็น แต่ไม่แสดงรายการในเส้นเวลาสาธารณะ
  statuses_cleanup:
    enabled: ลบโพสต์เก่าโดยอัตโนมัติ
    enabled_hint: ลบโพสต์ของคุณโดยอัตโนมัติเมื่อโพสต์ถึงค่าเกณฑ์อายุที่ระบุ เว้นแต่โพสต์ตรงกับหนึ่งในข้อยกเว้นด้านล่าง
    exceptions: ข้อยกเว้น
    ignore_favs: เพิกเฉยรายการโปรด
    ignore_reblogs: เพิกเฉยการดัน
    interaction_exceptions: ข้อยกเว้นตามการโต้ตอบ
    keep_direct: เก็บข้อความโดยตรง
    keep_direct_hint: ไม่ลบข้อความโดยตรงใดก็ตามของคุณ
    keep_media: เก็บโพสต์ที่มีไฟล์แนบสื่อ
    keep_media_hint: ไม่ลบโพสต์ที่มีไฟล์แนบสื่อใดก็ตามของคุณ
    keep_pinned: เก็บโพสต์ที่ปักหมุด
    keep_pinned_hint: ไม่ลบโพสต์ที่ปักหมุดใดก็ตามของคุณ
    keep_polls: เก็บการสำรวจความคิดเห็น
    keep_polls_hint: ไม่ลบการสำรวจความคิดเห็นใดก็ตามของคุณ
    keep_self_bookmark: เก็บโพสต์ที่คุณได้เพิ่มที่คั่นหน้า
    keep_self_bookmark_hint: ไม่ลบโพสต์ของคุณเองหากคุณได้เพิ่มที่คั่นหน้าโพสต์ไว้
    keep_self_fav: เก็บโพสต์ที่คุณได้ชื่นชอบ
    keep_self_fav_hint: ไม่ลบโพสต์ของคุณเองหากคุณได้ชื่นชอบโพสต์ไว้
    min_age:
      '1209600': 2 สัปดาห์
      '15778476': 6 เดือน
      '2629746': 1 เดือน
      '31556952': 1 ปี
      '5259492': 2 เดือน
      '604800': 1 สัปดาห์
      '63113904': 2 ปี
      '7889238': 3 เดือน
    min_age_label: ค่าเกณฑ์อายุ
    min_favs: เก็บโพสต์ที่ได้รับการชื่นชอบอย่างน้อย
    min_favs_hint: ไม่ลบโพสต์ใดก็ตามของคุณที่ได้รับจำนวนการชื่นชอบอย่างน้อยเท่านี้ เว้นว่างไว้เพื่อลบโพสต์โดยไม่คำนึงถึงจำนวนการชื่นชอบของโพสต์
    min_reblogs: เก็บโพสต์ที่ได้รับการดันอย่างน้อย
    min_reblogs_hint: ไม่ลบโพสต์ใดก็ตามของคุณที่ได้รับจำนวนครั้งการดันอย่างน้อยเท่านี้ เว้นว่างไว้เพื่อลบโพสต์โดยไม่คำนึงถึงจำนวนการดันของโพสต์
  stream_entries:
    pinned: โพสต์ที่ปักหมุด
    reblogged: ดันแล้ว
    sensitive_content: เนื้อหาที่ละเอียดอ่อน
  tags:
    does_not_match_previous_name: ไม่ตรงกับชื่อก่อนหน้านี้
  terms:
    title: เงื่อนไขการให้บริการและนโยบายความเป็นส่วนตัวของ %{instance}
  themes:
    contrast: Mastodon (ความคมชัดสูง)
    default: Mastodon (มืด)
    mastodon-light: Mastodon (สว่าง)
  time:
    formats:
      default: "%d %b %Y, %H:%M"
      month: "%b %Y"
      time: "%H:%M"
  two_factor_authentication:
    add: เพิ่ม
    disable: ปิดใช้งาน 2FA
    disabled_success: ปิดใช้งานการรับรองความถูกต้องด้วยสองปัจจัยสำเร็จ
    edit: แก้ไข
    enabled: เปิดใช้งานการรับรองความถูกต้องด้วยสองปัจจัยแล้ว
    enabled_success: เปิดใช้งานการรับรองความถูกต้องด้วยสองปัจจัยสำเร็จ
    generate_recovery_codes: สร้างรหัสกู้คืน
    methods: วิธีการสองปัจจัย
    otp: แอปตัวรับรองความถูกต้อง
    recovery_codes: รหัสกู้คืนข้อมูลสำรอง
    recovery_codes_regenerated: สร้างรหัสกู้คืนใหม่สำเร็จ
    webauthn: กุญแจความปลอดภัย
  user_mailer:
    appeal_approved:
      action: ไปยังบัญชีของคุณ
      explanation: อนุมัติการอุทธรณ์การดำเนินการกับบัญชีของคุณเมื่อ %{strike_date} ที่คุณได้ส่งเมื่อ %{appeal_date} แล้ว บัญชีของคุณอยู่ในสถานะที่ดีอีกครั้งหนึ่ง
      subject: อนุมัติการอุทธรณ์ของคุณจาก %{date} แล้ว
      title: อนุมัติการอุทธรณ์แล้ว
    appeal_rejected:
      explanation: ปฏิเสธการอุทธรณ์การดำเนินการกับบัญชีของคุณเมื่อ %{strike_date} ที่คุณได้ส่งเมื่อ %{appeal_date} แล้ว
      subject: ปฏิเสธการอุทธรณ์ของคุณจาก %{date} แล้ว
      title: ปฏิเสธการอุทธรณ์แล้ว
    backup_ready:
      explanation: คุณได้ขอข้อมูลสำรองแบบเต็มของบัญชี Mastodon ของคุณ ตอนนี้ข้อมูลสำรองพร้อมสำหรับการดาวน์โหลดแล้ว!
      subject: การเก็บถาวรของคุณพร้อมสำหรับการดาวน์โหลดแล้ว
      title: การส่งออกการเก็บถาวร
    suspicious_sign_in:
      change_password: เปลี่ยนรหัสผ่านของคุณ
      details: 'นี่คือรายละเอียดของการลงชื่อเข้า:'
      title: การลงชื่อเข้าใหม่
    warning:
      appeal: ส่งการอุทธรณ์
      appeal_description: หากคุณเชื่อว่านี่เป็นข้อผิดพลาด คุณสามารถส่งการอุทธรณ์ไปยังพนักงานของ %{instance}
      categories:
        spam: สแปม
        violation: เนื้อหาละเมิดหลักเกณฑ์ชุมชนดังต่อไปนี้
      explanation:
        delete_statuses: มีการพบว่าโพสต์บางส่วนของคุณละเมิดหนึ่งหลักเกณฑ์ชุมชนหรือมากกว่าและได้รับการเอาออกโดยผู้ควบคุมของ %{instance} ในเวลาต่อมา
        disable: คุณไม่สามารถใช้บัญชีของคุณได้อีกต่อไป แต่โปรไฟล์และข้อมูลอื่น ๆ ของคุณยังคงอยู่ในสภาพเดิม คุณสามารถขอข้อมูลสำรองของข้อมูลของคุณ เปลี่ยนการตั้งค่าบัญชี หรือลบบัญชีของคุณ
        mark_statuses_as_sensitive: ทำเครื่องหมายโพสต์บางส่วนของคุณว่าละเอียดอ่อนโดยผู้ควบคุมของ %{instance} แล้ว นี่หมายความว่าผู้คนจะต้องแตะสื่อในโพสต์ก่อนที่จะแสดงตัวอย่าง คุณสามารถทำเครื่องหมายสื่อว่าละเอียดอ่อนด้วยตัวคุณเองเมื่อโพสต์ในอนาคต
        sensitive: จากนี้ไป จะทำเครื่องหมายไฟล์สื่อที่อัปโหลดทั้งหมดของคุณว่าละเอียดอ่อนและซ่อนอยู่หลังการคลิกไปยังคำเตือน
        silence: คุณยังคงสามารถใช้บัญชีของคุณแต่เฉพาะผู้คนที่กำลังติดตามคุณอยู่แล้วเท่านั้นที่จะเห็นโพสต์ของคุณในเซิร์ฟเวอร์นี้ และอาจแยกคุณออกจากคุณลักษณะการค้นพบต่าง ๆ อย่างไรก็ตาม ผู้อื่นอาจยังติดตามคุณด้วยตนเอง
        suspend: คุณไม่สามารถใช้บัญชีของคุณได้อีกต่อไป และจะไม่สามารถเข้าถึงโปรไฟล์และข้อมูลอื่น ๆ ของคุณได้อีกต่อไป คุณยังคงสามารถเข้าสู่ระบบเพื่อขอข้อมูลสำรองของข้อมูลของคุณจนกว่าจะเอาข้อมูลออกอย่างสมบูรณ์ในเวลาประมาณ 30 วัน แต่เราจะเก็บรักษาข้อมูลพื้นฐานบางอย่างไว้เพื่อป้องกันไม่ให้คุณหลบเลี่ยงการระงับ
      reason: 'เหตุผล:'
      statuses: 'โพสต์ที่อ้างถึง:'
      subject:
        delete_statuses: เอาโพสต์ของคุณใน %{acct} ออกแล้ว
        disable: อายัดบัญชีของคุณ %{acct} แล้ว
        mark_statuses_as_sensitive: ทำเครื่องหมายโพสต์ของคุณใน %{acct} ว่าละเอียดอ่อนแล้ว
        none: คำเตือนสำหรับ %{acct}
        sensitive: จะทำเครื่องหมายโพสต์ของคุณใน %{acct} ว่าละเอียดอ่อนนับจากนี้ไป
        silence: จำกัดบัญชีของคุณ %{acct} แล้ว
        suspend: ระงับบัญชีของคุณ %{acct} แล้ว
      title:
        delete_statuses: เอาโพสต์ออกแล้ว
        disable: อายัดบัญชีอยู่
        mark_statuses_as_sensitive: ทำเครื่องหมายโพสต์ว่าละเอียดอ่อนแล้ว
        none: คำเตือน
        sensitive: ทำเครื่องหมายบัญชีว่าละเอียดอ่อนแล้ว
        silence: จำกัดบัญชีอยู่
        suspend: ระงับบัญชีอยู่
    welcome:
      edit_profile_action: ตั้งค่าโปรไฟล์
      edit_profile_step: คุณสามารถปรับแต่งโปรไฟล์ของคุณได้โดยอัปโหลดภาพประจำตัว, ส่วนหัว เปลี่ยนชื่อที่แสดงของคุณ และอื่น ๆ หากคุณต้องการตรวจทานผู้ติดตามใหม่ก่อนที่จะอนุญาตให้เขาติดตามคุณ คุณสามารถล็อคบัญชีของคุณ
      explanation: นี่คือเคล็ดลับบางส่วนที่จะช่วยให้คุณเริ่มต้นใช้งาน
      final_action: เริ่มโพสต์
      final_step: 'เริ่มโพสต์! แม้ว่าไม่มีผู้ติดตาม โพสต์สาธารณะของคุณอาจเห็นโดยผู้อื่น ตัวอย่างเช่น ในเส้นเวลาในเซิร์ฟเวอร์และในแฮชแท็ก คุณอาจต้องการแนะนำตัวเองในแฮชแท็ก #introductions'
      full_handle: นามเต็มของคุณ
      full_handle_hint: นี่คือสิ่งที่คุณจะบอกเพื่อน ๆ ของคุณ เพื่อให้เขาสามารถส่งข้อความหรือติดตามคุณจากเซิร์ฟเวอร์อื่น
      review_preferences_action: เปลี่ยนการกำหนดลักษณะ
      review_preferences_step: ตรวจสอบให้แน่ใจว่าได้ตั้งการกำหนดลักษณะของคุณ เช่น อีเมลใดที่คุณต้องการรับ หรือระดับความเป็นส่วนตัวใดที่คุณต้องการให้โพสต์ของคุณเป็นค่าเริ่มต้น หากคุณไม่มีภาวะป่วยจากการเคลื่อนไหว คุณสามารถเลือกเปิดใช้งานการเล่น GIF อัตโนมัติ
      subject: ยินดีต้อนรับสู่ Mastodon
      tip_federated_timeline: เส้นเวลาที่ติดต่อกับภายนอกคือมุมมองสายน้ำของเครือข่าย Mastodon แต่เส้นเวลารวมเฉพาะผู้คนที่เพื่อนบ้านของคุณบอกรับเท่านั้น ดังนั้นเส้นเวลาจึงไม่ครบถ้วน
      tip_following: คุณติดตามผู้ดูแลเซิร์ฟเวอร์ของคุณเป็นค่าเริ่มต้น เพื่อค้นหาผู้คนที่น่าสนใจเพิ่มเติม ตรวจสอบเส้นเวลาในเซิร์ฟเวอร์และที่ติดต่อกับภายนอก
      tip_local_timeline: เส้นเวลาในเซิร์ฟเวอร์คือมุมมองสายน้ำของผู้คนใน %{instance} นี่คือเพื่อนบ้านใกล้เคียงของคุณ!
      tip_mobile_webapp: หากเบราว์เซอร์มือถือของคุณเสนอให้คุณเพิ่ม Mastodon ไปยังหน้าจอหลักของคุณ คุณจะสามารถรับการแจ้งเตือนแบบผลัก แอปเว็บทำหน้าที่เหมือนแอปเนทีฟในหลาย ๆ ด้าน!
      tips: เคล็ดลับ
      title: ยินดีต้อนรับ %{name}!
  users:
    follow_limit_reached: คุณไม่สามารถติดตามมากกว่า %{limit} คน
    invalid_otp_token: รหัสสองปัจจัยไม่ถูกต้อง
    otp_lost_help_html: หากคุณสูญเสียการเข้าถึงทั้งสองอย่าง คุณสามารถติดต่อ %{email}
    seamless_external_login: คุณได้เข้าสู่ระบบผ่านบริการภายนอก ดังนั้นจึงไม่มีการตั้งค่ารหัสผ่านและอีเมล
    signed_in_as: 'ลงชื่อเข้าเป็น:'
  verification:
    verification: การตรวจสอบ
  webauthn_credentials:
    add: เพิ่มกุญแจความปลอดภัยใหม่
    create:
      error: มีปัญหาในการเพิ่มกุญแจความปลอดภัยของคุณ โปรดลองอีกครั้ง
      success: เพิ่มกุญแจความปลอดภัยของคุณสำเร็จ
    delete: ลบ
    delete_confirmation: คุณแน่ใจหรือไม่ว่าต้องการลบกุญแจความปลอดภัยนี้?
    description_html: หากคุณเปิดใช้งาน <strong>การรับรองความถูกต้องด้วยกุญแจความปลอดภัย</strong> การเข้าสู่ระบบจะต้องการให้คุณใช้หนึ่งในกุญแจความปลอดภัยของคุณ
    destroy:
      error: มีปัญหาในการลบกุญแจความปลอดภัยของคุณ โปรดลองอีกครั้ง
      success: ลบกุญแจความปลอดภัยของคุณสำเร็จ
    invalid_credential: กุญแจความปลอดภัยไม่ถูกต้อง
    nickname_hint: ป้อนชื่อเล่นของกุญแจความปลอดภัยใหม่ของคุณ
    not_enabled: คุณยังไม่ได้เปิดใช้งาน WebAuthn
    not_supported: เบราว์เซอร์นี้ไม่รองรับกุญแจความปลอดภัย
    otp_required: เพื่อใช้กุญแจความปลอดภัย โปรดเปิดใช้งานการรับรองความถูกต้องด้วยสองปัจจัยก่อน
    registered_on: ลงทะเบียนเมื่อ %{date}<|MERGE_RESOLUTION|>--- conflicted
+++ resolved
@@ -1,11 +1,7 @@
 ---
 th:
   about:
-<<<<<<< HEAD
-    about_hashtag_html: มีการแท็กโพสต์สาธารณะเหล่านี้ด้วย <strong>#%{hashtag}</strong> คุณสามารถโต้ตอบกับโพสต์หากคุณมีบัญชีที่ใดก็ตามในเฟดิเวิร์ส
-=======
     about_hashtag_html: นี่คือโพสต์สาธารณะที่ได้รับการแท็กด้วย <strong>#%{hashtag}</strong> คุณสามารถโต้ตอบกับโพสต์ได้หากคุณมีบัญชีที่ใดก็ตามในจักรวาลสหพันธ์
->>>>>>> 2c5862ed
     about_mastodon_html: 'เครือข่ายสังคมแห่งอนาคต: ไม่มีโฆษณา ไม่มีการสอดแนมโดยองค์กร การออกแบบตามหลักจริยธรรม และการกระจายศูนย์! เป็นเจ้าของข้อมูลของคุณด้วย Mastodon!'
     about_this: เกี่ยวกับ
     active_count_after: ใช้งานอยู่
@@ -726,15 +722,6 @@
       sidekiq_process_check:
         message_html: ไม่มีกระบวนการ Sidekiq ที่กำลังทำงานสำหรับคิว %{value} โปรดตรวจทานการกำหนดค่า Sidekiq ของคุณ
     tags:
-<<<<<<< HEAD
-      accounts_today: การใช้งานที่ไม่ซ้ำกันในวันนี้
-      accounts_week: การใช้งานที่ไม่ซ้ำกันในสัปดาห์นี้
-      last_active: ใช้งานล่าสุด
-      most_popular: ยอดนิยม
-      most_recent: สร้างล่าสุด
-      name: แฮชแท็ก
-=======
->>>>>>> 2c5862ed
       review: สถานะการตรวจทาน
       updated_msg: อัปเดตการตั้งค่าแฮชแท็กสำเร็จ
     title: การดูแล
