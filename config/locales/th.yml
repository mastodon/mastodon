---
th:
  about:
    about_mastodon_html: แมสโทดอน เป็น  <em>ดีเซ็นทรัลไลซ์</em><em>ฟรีโอเพ่นซอร์ส</em> โซเชี่ยวเน็ตเวริ์ค.  เป็นทางเลือกทดแทนโซเชี่ยวเน็ตเวิร์คที่ทำเป็นธุรกิจการค้า, ป้องกันการผูกขาดช่องทางการสื่อสารของคุณ. เลือกเซร์ฟเวอร์ที่คุณไว้ใจ &mdash; ที่คุณเลือกได้เอง, สื่อสารกับคนที่คุณต้องการได้เสมอ. ใครๆก็รันแมสโทดอนอินซะแตนซ์ได้ และ เชื่อมต่อกับ<em>โซเชี่ยวเน็ตเวิร์ค</em> โดยไม่มีอะไรมาขวางกั้น.
    about_this: เกี่ยวกับอินซะแตนซ์นี้
    closed_registrations: อินซะแตนซ์นี้ปิดรับลงทะเบียนแล้ว.
    contact: ติดต่อ
    other_instances: อินซะแตนซ์อื่นๆ
    source_code: ซอร์สโค๊ด
    status_count_after: สถานะ
    status_count_before: Who authored
    user_count_after: ผู้ใช้
    user_count_before: Home to
  accounts:
    follow: ติดตาม
    followers: ผู้ติดตาม
    following: กำลังติดตาม
    nothing_here: ไม่พบสิ่งใดที่นี่!
    people_followed_by: ถูกติดตามโดย %{name}
    people_who_follow: คนที่ติดตาม %{name}
    posts: โพสต์
    unfollow: เลิกติดตาม
  admin:
    accounts:
      are_you_sure: แน่ใจนะ?
      confirm: ยืนยัน
      confirmed: ยึนยันแล้ว
      confirming: ยืนยัน
      disable_two_factor_authentication: Disable 2FA
      display_name: ชื่อสำหรับดีสเพล
      domain: โดแมน
      edit: แก้ไข
      email: อีเมล์
      email_status: สถานะอีเมล
      feed_url: Feed URL
      followers: ผู้ติดตาม
      follows: ติดตาม
      location:
        all: ทั้งหมด
        local: โลคอล
        remote: รีโมทย์
        title: สถานที่
      media_attachments: สื่อที่แนบมา
      moderation:
        all: ทั้งหมด
        silenced: ปิดเสียง
        suspended: หยุดไว้
        title: Moderation
      most_recent_activity: กิจกรรมล่าสุด
      most_recent_ip: IP ล่าสุด
      not_subscribed: Not subscribed
      order:
        alphabetic: ตามตัวอักษร
        most_recent: ล่าสุด
        title: จัดเรียง
      perform_full_suspension: Perform full suspension
      profile_url: Profile URL
      public: สาธารณะ
      push_subscription_expires: PuSH subscription expires
      resend_confirmation:
        already_confirmed: ผู้ใช้รายนี้ได้รับการยืนยันแล้ว
        send: ส่งอีเมลยืนยันอีกครั้ง
        success: ยืนยันอีเมลเรียบร้อยแล้ว!
      reset_password: รีเซ็ตรหัสผ่าน
      salmon_url: Salmon URL
      show:
        created_reports: รายงานที่ถูกสร้างโดย แอคเคาท์นี้
        report: รายงาน
        targeted_reports: รายงานเกี่ยวกับแอคเคาท์นี้
      silence: ปิดเสียง
      statuses: สถานะ
      title: บัญชี
      undo_silenced: ยกเลิกการปิดเสียง
      undo_suspension: ยกเลิกการหยุด
      username: ชื่อผู้ใช้
      web: เว็บ
    domain_blocks:
      add_new: เพิ่มใหม่
      created_msg: กำลังบล๊อกโดเมน
      destroyed_msg: ยกเลิกการบล๊อกโดเมน
      domain: โดเมน
      new:
        create: สร้างการบล๊อก
        hint: การบล๊อคโดเมนไม่สามารถป้องกันการสร้างแอคเค๊าท์ในฐานข้อมูล, but will retroactively and automatically apply specific moderation methods on those accounts.
        severity:
          desc_html: "<strong>การปิดเสียง</strong> จะทำให้ผู้ที่ไมไ่ด้ติดตามไม่เห็นโพสต์ของเขา. <strong>การหยุด</strong> จะนำเนื้อหา สื่อ และ โปรไฟล์ ออก."
          silence: ปิดเสียง
          suspend: หยุดไว้
        title: การบล๊อกโดเมนใหม่
      reject_media: ไม่อนุมัติไฟล์สื่อ
      reject_media_hint: ลบไฟล์สื่อที่เก็บไว้ในเครื่อง และ ป้องกันการดาวน์โหลดในอนาคต. Irrelevant for suspensions
      severities:
        silence: ปิดเสียง
        suspend: หยุดไว้
      severity: Severity
      show:
        affected_accounts:
          one: มีผลต่อหนึ่งแอคเค๊าท์ในฐานข้อมูล
          other: มีผลต่อแอคเค๊าท์ในฐานข้อมูลจำนวน %{count}
        retroactive:
          silence: ยกเลิกการปิดเสียงทุกแอคเค๊าท์จากโดเมน
          suspend: ยกเลิกการหยุดทุกแอคเค๊าท์จากโดเมน
        title: ยกเลิกการบล๊อกโดเมน %{domain}
        undo: ยกเลิก
      title: บล๊อกโดเมน
      undo: ยกเลิก
    instances:
      account_count: Known accounts
      domain_name: ชื่อโดเมน
      title: Known Instances
    reports:
      comment:
        none: None
      mark_as_resolved: ทำเครื่องหมายว่าจัดการแล้ว
      report: 'Report #%{id}'
      reported_account: รายงานแอคเคาท์
      reported_by: รายงานโดย
      resolved: จัดการแล้ว
      status: สถานะ
      title: รายงาน
      unresolved: Unresolved
    settings:
      contact_information:
        email: กรอกที่อยู่อีเมล์สาธารณะ
        username: กรอกชื่อผู้ใช้
      registrations:
        closed_message:
          desc_html: Displayed on frontpage when registrations are closed<br> ใช้ HTML tags ได้
          title: ปิดข้อความลงทะเบียน
        open:
          title: เปิดรับลงทะเบียน
      site_description:
        desc_html: Displayed as a paragraph on the frontpage and used as a meta tag.<br> ใช้ HTML tags ได้, in particular <code>&lt;a&gt;</code> และ <code>&lt;em&gt;</code>.
        title: คำอธิบายไซต์
      site_description_extended:
        desc_html: Displayed on extended information page<br>You can use HTML tags
        title: คำอธิบายไซต์เพิ่มเติม
      site_title: ชื่อไซต์
      title: ตั้งค่าไซต์
    subscriptions:
      callback_url: Callback URL
      confirmed: ยืนยัน
      expires_in: หมดอายุภายใน
      last_delivery: จัดส่งครั้งล่าสุด
      title: WebSub
      topic: ชื่อเรื่อง
    title: แอดมิน
  application_mailer:
    settings: 'เปลี่ยนอีเมล์ preferences: %{link}'
    view: 'วิว:'
  applications:
    invalid_url: URL ที่ระบุไม่ถูกตั้ง
  auth:
    didnt_get_confirmation: Didn't receive confirmation instructions?
    forgot_password: คุณลืมพาสเวริ์ดใช่ัม้ย?
    login: ล๊อคอิน
    logout: ล๊อคเอาท์
    register: สมัคร
    resend_confirmation: ส่งขั้นตอนวิธีการยืนยันใหม่อีกครั้ง
    reset_password: เปลี่ยนรหัสผ่าน
    security: Credentials
    set_new_password: ตั้งรหัสผ่านใหม่
  authorize_follow:
    error: Unfortunately, there was an error looking up the remote account
    follow: ติดตาม
    title: ติดตาม %{acct}
  datetime:
    distance_in_words:
      about_x_hours: "%{count}ช"
      about_x_months: "%{count}ด"
      about_x_years: "%{count}ป"
      almost_x_years: "%{count}ป"
      half_a_minute: ครึ่งนาที
      less_than_x_minutes: "%{count}ม"
      less_than_x_seconds: ไม่ถึงนาที
      over_x_years: "%{count}ป"
      x_days: "%{count}ด"
      x_minutes: "%{count}น"
      x_months: "%{count}ด"
      x_seconds: "%{count}ว"
  errors:
    '403': คุณไม่มีสิทธิ์เข้าดูหน้านี้.
    '404': ไม่พบเพจที่คุณต้องการดู.
    '410': เพจที่คุณต้องการดูไม่มีแล้ว.
    '422':
      content: การตรวจสอบความปลอดภัยล้มเหลว. คุณกำลังบล๊อกคุกกี้อยู่?
      title: การตรวจสอบความปลอดภัยล้มเหลว
    '429': Throttled
  exports:
    blocks: คุณบล๊อก
    csv: CSV
    follows: คุณติดตาม
    mutes: คุณปิดเสียง
    storage: ที่เก็บสื่อ
  followers:
    domain: โดเมน
    explanation_html: If you want to ensure the privacy of your statuses, you must be aware of who is following you. <strong>Your private statuses are delivered to all instances where you have followers</strong>. You may wish to review them, and remove followers if you do not trust your privacy to be respected by the staff or software of those instances.
    followers_count: จำนวนผู้ติดตาม
    lock_link: ล๊อคแอคเค๊าท์ของคุณ
    purge: นำผู้ติดตามออก
    success:
      one: In the process of soft-blocking followers from one domain...
      other: In the process of soft-blocking followers from %{count} domains...
    true_privacy_html: Please mind that <strong>true privacy can only be achieved with end-to-end encryption</strong>.
    unlocked_warning_html: Anyone can follow you to immediately view your private statuses. %{lock_link} to be able to review and reject followers.
    unlocked_warning_title: แอคเค๊าท์ของคุณไม่ได้ล๊อค
  generic:
    changes_saved_msg: บันทึกการแก้ไขแล้ว!
    save_changes: บันทึกการเปลี่ยนแปลง
    validation_errors:
      one: Something isn't quite right yet! Please review the error below
      other: Something isn't quite right yet! Please review %{count} errors below
  imports:
    preface: You can import certain data like all the people you are following or blocking into your account on this instance, from files created by an export on another instance.
    success: Your data was successfully uploaded and will now be processed in due time
    types:
      blocking: Blocking list
      following: Following list
      muting: Muting list
    upload: Upload
  media_attachments:
    validations:
      images_and_video: Cannot attach a video to a status that already contains images
      too_many: แนบมากกว่า 4 ไฟล์ไม่ได้
  notification_mailer:
    digest:
<<<<<<< HEAD
=======
      body: 'Here is a brief summary of what you missed on %{instance} since your last visit on %{since}:'
>>>>>>> 23de4706
      mention: "%{name} ส่งข้อความถึงคุณ:"
      new_followers_summary:
        one: ยินดีด้วยคุณได้ผู้ติดตามคนใหม่! Yay!
        other: You have gotten %{count} new followers! Amazing!
      subject:
        one: "1 new notification since your last visit \U0001F418"
        other: "%{count} new notifications since your last visit \U0001F418"
    favourite:
      body: 'สเตตัสของคุณได้รับการกดถูกใจโดย %{name} :'
      subject: "%{name} กดถูกใจสเตตัสของคุณ"
    follow:
      body: "%{name} กำลังติดตามคุณ"
      subject: "%{name} ได้ติดตามคุณแล้ว"
    follow_request:
      body: "%{name} ได้ขอติดตามคุณ"
      subject: 'Pending follower: %{name}'
    mention:
      body: 'You were mentioned by %{name} in:'
      subject: You were mentioned by %{name}
    reblog:
      body: 'Your status was boosted by %{name}:'
      subject: "%{name} boosted your status"
  number:
    human:
      decimal_units:
        format: "%n%u"
        units:
          billion: B
          million: M
          quadrillion: Q
          thousand: K
          trillion: T
          unit: ''
  pagination:
    next: ต่อไป
    prev: ย้อนกลับ
    truncate: "&hellip;"
  remote_follow:
    acct: Enter your username@domain you want to follow from
    missing_resource: Could not find the required redirect URL for your account
    proceed: Proceed to follow
    prompt: 'You are going to follow:'
  settings:
    authorized_apps: Authorized apps
    back: กลับไปที่แมสโทดอน
    edit_profile: แก้ไขโปรไฟล์
    export: นำข้อมูลออก
    followers: Authorized followers
    import: นำเข้า
    preferences: Preferences
    settings: ตั้งค่า
    two_factor_authentication: Two-factor Authentication
  statuses:
    open_in_web: เปิดในเว็บ
    over_character_limit: character limit of %{max} exceeded
    show_more: แสดงเพิ่มอีก
    visibilities:
      private: สำหรับผู้ติดตามเท่านั้น
      private_long: ให้เห็นเฉพาะผู้ติดตาม
      public: Public
      public_long: เปิดให้ทุกคนเห็นได้
      unlisted: Unlisted
      unlisted_long: Everyone can see, but not listed on public timelines
  stream_entries:
    reblogged: boosted
    sensitive_content: Sensitive content
  time:
    formats:
      default: "%b %d, %Y, %H:%M"
  two_factor_authentication:
    code_hint: Enter the code generated by your authenticator app to confirm
    description_html: If you enable <strong>two-factor authentication</strong>, logging in will require you to be in possession of your phone, which will generate tokens for you to enter.
    disable: ปิด
    enable: เปิด
    enabled_success: Two-factor authentication successfully enabled
    generate_recovery_codes: สร้าง Recovery Codes
    instructions_html: "<strong>Scan this QR code into Google Authenticator or a similiar TOTP app on your phone</strong>. From now on, that app will generate tokens that you will have to enter when logging in."
    lost_recovery_codes: Recovery codes allow you to regain access to your account if you lose your phone. If you've lost your recovery codes, you can regenerate them here. Your old recovery codes will be invalidated.
    manual_instructions: 'If you can''t scan the QR code and need to enter it manually, here is the plain-text secret:'
    recovery_codes_regenerated: Recovery codes successfully regenerated
    recovery_instructions_html: If you ever lose access to your phone, you can use one of the recovery codes below to regain access to your account. Keep the recovery codes safe, for example by printing them and storing them with other important documents.
    setup: ตั้งค่า
    wrong_code: รหัสที่กรอกไม่ถูกต้อง! Are server time and device time correct?
  users:
    invalid_email: อีเมล์ไม่ถูกต้อง
    invalid_otp_token: two-factor code ไม่ถูกต้อง<|MERGE_RESOLUTION|>--- conflicted
+++ resolved
@@ -224,10 +224,7 @@
       too_many: แนบมากกว่า 4 ไฟล์ไม่ได้
   notification_mailer:
     digest:
-<<<<<<< HEAD
-=======
-      body: 'Here is a brief summary of what you missed on %{instance} since your last visit on %{since}:'
->>>>>>> 23de4706
+      body: Here is a brief summary of the messages you missed since your last visit on %{since}
       mention: "%{name} ส่งข้อความถึงคุณ:"
       new_followers_summary:
         one: ยินดีด้วยคุณได้ผู้ติดตามคนใหม่! Yay!
