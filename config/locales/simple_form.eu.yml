--- conflicted
+++ resolved
@@ -15,16 +15,10 @@
           one: Karaktere <span class="name-counter">1</span> geratzen da
           other: <span class="name-counter">%{count}</span> karaktere geratzen dira
         fields: 4 elementu bistaratu ditzakezu taula batean zure profilean
-<<<<<<< HEAD
-        header: PNG, GIF edo JPG. Gehienez %{size}. %{dimensions}px eskalara txikituko da
-        inbox_url: Kopiatu erabili nahi duzun errelearen hasiera orriaren URLa
-        irreversible: Iragazitako toot-ak betirako galduko dira, geroago iragazkia kentzen baduzu ere
-=======
         header: PNG, GIF edo JPG. Gehienez %{size}. %{dimensions}px eskalara txikituko
           da
         irreversible: Iragazitako toot-ak betirako galduko dira, geroago iragazkia
           kentzen baduzu ere
->>>>>>> 0e2bec76
         locale: Erabiltzaile-interfazea, e-mail mezuen eta jakinarazpenen hizkuntza
         locked: Jarraitzaileak eskuz onartu behar dituzu
         note:
@@ -72,7 +66,6 @@
         expires_in: Iraungitzea
         fields: Profilaren metadatuak
         header: Goiburua
-        inbox_url: Errelearen sarrera ontziaren URLa
         irreversible: Baztertu ezkutatu ordez
         locale: Interfazearen hizkuntza
         locked: Giltzapetu kontua
