eu:
  simple_form:
    hints:
      defaults:
        avatar: PNG, GIF edo JPG. Gehienez 2MB. 400x400px neurrira eskalatuko da
        bot: Kontu honek nagusiki automatizatutako ekintzak burutzen ditu eta agian
          ez du inork monitorizatzen
        digest: Soilik jarduerarik gabeko epe luze bat eta gero, eta soilik ez zeudela
          mezu pertsonalen bat jaso baduzu
        display_name:
          one: Karaktere <span class="name-counter">1</span> geratzen da
          other: <span class="name-counter">%{count}</span> karaktere geratzen dira
        fields: 4 elementu bistaratu ditzakezu taula batean zure profilean
        header: PNG, GIF edo JPG. Gehienez 2MB. 700x335px eskalara txikituko da
        locked: Jarraitzaileak eskuz onartu behar dituzu
        note:
          one: Karaktere<span class="note-counter">1</span> geratzen da
          other: <span class="note-counter"> %{count}</span> karaktere geratzen dira
        setting_hide_network: Nor jarraitzen duzun eta nork jarraitzen zaituen ez
          da bistaratuko zure profilean
        setting_noindex: Zure profil publiko eta toot orrietan eragina du
        setting_theme: Edozein gailutik konektatzean Mastodon-en itxuran eragiten
          du.
        autofollow: Gonbidapena erabiliz izena ematen dutenek automatikoki jarraituko
          zaituzte
      imports:
        data: Beste Mastodon instantzia batetik esportatutako CSV fitxategia
      sessions:
<<<<<<< HEAD
        otp: 'Sartu zure telefonoko aplikazioak sortutako bi faktoreetako kodea, edo erabili zure berreskuratze kodeetako bat:'
=======
        otp: 'Sartu zure telefonoko aplikazioak sortutako bi faktoreetako kodea, edo
          erabili zure berreskuratze kodeetako bat:'
      user:
        filtered_languages: Ez dira aukeratutako hizkuntzak erakutsiko zure denbora-lerro
          publikoetan
>>>>>>> 60d2d169
    labels:
      account:
        fields:
          name: Etiketa
          value: Edukia
      defaults:
        avatar: Abatarra
        bot: Hau bot kontu bat da
        confirm_new_password: Berretsi pasahitz berria
        confirm_password: Berretsi pasahitza
        current_password: Oraingo pasahitza
        data: Datuak
        display_name: Pantaila-izena
        email: E-mail helbidea
        expires_in: Iraungitzea
        fields: Profilaren metadatuak
        header: Goiburua
        locale: Hizkuntza
        locked: Giltzapetu kontua
        max_uses: Gehieneko erabiltzaile kopurua
        new_password: Pasahitz berria
        note: Biografia
        otp_attempt: Bi faktoreetako kodea
        password: Pasahitza
        setting_auto_play_gif: Erreproduzitu GIF animatuak automatikoki
        setting_boost_modal: Erakutsi baieztapen elkarrizketa-koadroa bultzada eman
          aurretik
        setting_default_privacy: Mezuen pribatutasuna
        setting_default_sensitive: Beti markatu edukiak hunkigarri gisa
        setting_delete_modal: Erakutsi baieztapen elkarrizketa-koadroa toot bat ezabatu
          aurretik
        setting_display_sensitive_media: Beti erakutsi hunkigarri gisa markatutako
          edukia
        setting_hide_network: Ezkutatu zure sarea
        setting_noindex: Atera bilaketa motorraren indexaziotik
        setting_reduce_motion: Murriztu animazioen mugimenduak
        setting_system_font_ui: Erabili sistemako tipografia lehenetsia
        setting_theme: Gunearen gaia
        setting_unfollow_modal: Erakutsi baieztapen elkarrizketa-koadroa inor jarraitzeari
          utzi aurretik
        severity: Larritasuna
        type: Inportazio mota
        username: Erabiltzaile-izena
        username_or_email: Erabiltzaile-izena edo e-mail helbidea
        autofollow: Gonbidatu zure kontua jarraitzera
      interactions:
        must_be_follower: Blokeatu jarraitzaile ez direnen jakinarazpenak
        must_be_following: Blokeatu zuk jarraitzen ez dituzunen jakinarazpenak
        must_be_following_dm: Blokeatu zuk jarraitzen ez dituzunen mezu zuzenak
      notification_emails:
        digest: Bidali laburpenak e-mail bidez
        favourite: Bidali e-mail bat norbaitek zure mezua gogoko duenean
        follow: Bidali e-mail bat norbaitek jarraitzen zaituenean
        follow_request: Bidali e-mail bat norbaitek zu jarraitzea eskatzen duenean
        mention: Bidali e-mail bat norbaitek zu aipatzean
        reblog: Bidali e-mail bat norbaitek zure mezuari bultzada ematen badio
    'no': Ez
    required:
      mark: '*'
      text: beharrezkoa
    'yes': Bai<|MERGE_RESOLUTION|>--- conflicted
+++ resolved
@@ -26,15 +26,8 @@
       imports:
         data: Beste Mastodon instantzia batetik esportatutako CSV fitxategia
       sessions:
-<<<<<<< HEAD
-        otp: 'Sartu zure telefonoko aplikazioak sortutako bi faktoreetako kodea, edo erabili zure berreskuratze kodeetako bat:'
-=======
         otp: 'Sartu zure telefonoko aplikazioak sortutako bi faktoreetako kodea, edo
           erabili zure berreskuratze kodeetako bat:'
-      user:
-        filtered_languages: Ez dira aukeratutako hizkuntzak erakutsiko zure denbora-lerro
-          publikoetan
->>>>>>> 60d2d169
     labels:
       account:
         fields:
