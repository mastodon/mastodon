--- conflicted
+++ resolved
@@ -8,26 +8,14 @@
         bot: Kontu honek nagusiki automatizatutako ekintzak burutzen ditu eta agian ez du inork monitorizatzen
         context: Iragazkia aplikatzeko testuinguru bat edo batzuk
         digest: Soilik jarduerarik gabeko epe luze bat eta gero, eta soilik ez zeudela mezu pertsonalen bat jaso baduzu
-<<<<<<< HEAD
-=======
-        display_name:
-          one: Karaktere <span class="name-counter">1</span> geratzen da
-          other: <span class="name-counter">%{count}</span> karaktere geratzen dira
         email: Baieztapen e-mail bat bidaliko zaizu
->>>>>>> dc995f05
         fields: 4 elementu bistaratu ditzakezu taula batean zure profilean
         header: PNG, GIF edo JPG. Gehienez %{size}. %{dimensions}px eskalara txikituko da
         inbox_url: Kopiatu erabili nahi duzun errelearen hasiera orriaren URLa
         irreversible: Iragazitako toot-ak betirako galduko dira, geroago iragazkia kentzen baduzu ere
         locale: Erabiltzaile-interfazea, e-mail mezuen eta jakinarazpenen hizkuntza
         locked: Jarraitzaileak eskuz onartu behar dituzu
-<<<<<<< HEAD
-=======
-        note:
-          one: Karaktere<span class="note-counter">1</span> geratzen da
-          other: <span class="note-counter"> %{count}</span> karaktere geratzen dira
         password: Erabili 8 karaktere gutxienez
->>>>>>> dc995f05
         phrase: Bat egingo du Maiuskula/minuskula kontuan hartu gabe eta edukiaren abisua kontuan hartu gabe
         scopes: Zeintzuk API atzitu ditzakeen aplikazioak. Goi mailako arloa aukeratzen baduzu, ez dituzu azpikoak aukeratu behar.
         setting_default_language: Zure toot-en hizkuntza automatikoki antzeman daiteke, baina ez da beti zehatza
