--- conflicted
+++ resolved
@@ -84,11 +84,7 @@
       moderation:
         active: සක්‍රීයයි
         all: සියල්ල
-<<<<<<< HEAD
-        silenced: සීමාසහිත
-=======
         pending: පොරොත්තුවෙන්
->>>>>>> 03b0f3ac
         suspended: අත්හිටුවන ලදි
         title: මධ්යස්ථභාවය
       moderation_notes: මධ්‍යස්ථ සටහන්
