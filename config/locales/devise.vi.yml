--- conflicted
+++ resolved
@@ -23,13 +23,8 @@
         explanation: Bạn đã tạo một tài khoản trên %{host} với địa chỉ email này. Chỉ cần một cú nhấp chuột nữa để kích hoạt nó. Nếu đây không phải là bạn, xin vui lòng bỏ qua email này.
         explanation_when_pending: Bạn vừa đăng ký %{host} với địa chỉ email này. Chúng tôi chỉ xem xét đơn đăng ký sau khi bạn xác minh địa chỉ email. Bạn có thể đăng nhập để thay đổi chi tiết hoặc xóa tài khoản của mình, nhưng bạn không thể sử dụng đầy đủ tính năng cho đến khi tài khoản được xác minh. Nếu bạn bị từ chối, dữ liệu của bạn sẽ bị xóa, do đó bạn sẽ không cần phải làm gì thêm nữa. Nếu không phải do bạn đăng ký, xin vui lòng bỏ qua email này.
         extra_html: Xin đọc kỹ <a href="%{terms_path}">quy tắc máy chủ</a> và <a href="%{policy_path}">chính sách riêng tư</a> của chúng tôi.
-<<<<<<< HEAD
-        subject: 'Xác thực email cho %{instance}'
-        title: Xác thực địa chỉ email
-=======
-        subject: 'Mastodon: Xác minh email cho %{instance}'
+        subject: 'Xác minh email cho %{instance}'
         title: Xác minh địa chỉ email
->>>>>>> 01406591
       email_changed:
         explanation: 'Địa chỉ email cho tài khoản của bạn đang được thay đổi thành:'
         extra: Nếu bạn không thay đổi email của mình, có khả năng ai đó đã truy cập được vào tài khoản của bạn. Hãy thay đổi mật khẩu ngay lập tức hoặc liên hệ với quản trị viên.
@@ -43,13 +38,8 @@
       reconfirmation_instructions:
         explanation: Xác nhận địa chỉ email mới của bạn.
         extra: Nếu thay đổi này không phải do bạn thực hiện, vui lòng bỏ qua email này. Địa chỉ email cho tài khoản Mastodon sẽ giữ nguyên cho đến khi bạn truy cập vào liên kết ở trên.
-<<<<<<< HEAD
-        subject: 'Xác thực email cho %{instance}'
-        title: Xác thực địa chỉ email
-=======
-        subject: 'Mastodon: Xác minh email cho %{instance}'
+        subject: 'Xác minh email cho %{instance}'
         title: Xác minh địa chỉ email
->>>>>>> 01406591
       reset_password_instructions:
         action: Đổi mật khẩu
         explanation: Bạn đã yêu cầu mật khẩu mới cho tài khoản của bạn.
@@ -57,23 +47,13 @@
         subject: 'Hướng dẫn đổi lại mật khẩu'
         title: Đổi lại mật khẩu
       two_factor_disabled:
-<<<<<<< HEAD
-        explanation: Đã vô hiệu hóa xác thực hai bước cho tài khoản của bạn. Bây giờ chỉ có thể đăng nhập bằng địa chỉ email và mật khẩu.
-        subject: 'Xác thực hai bước đã bị vô hiệu hóa'
-        title: Vô hiệu hóa xác thực hai bước
-      two_factor_enabled:
-        explanation: Tài khoản của bạn đã kích hoạt xác thực hai bước. Lần đăng nhập tới sẽ cần thêm mã đăng nhập được tạo bởi ứng dụng TOTP.
-        subject: 'Kích hoạt xác thực hai yếu tố'
-        title: Kích hoạt xác thực hai bước
-=======
         explanation: Đã vô hiệu hóa xác minh 2 bước cho tài khoản của bạn. Bây giờ chỉ có thể đăng nhập bằng địa chỉ email và mật khẩu.
-        subject: 'Mastodon: Xác minh 2 bước đã bị vô hiệu hóa'
+        subject: 'Xác minh 2 bước đã bị vô hiệu hóa'
         title: Vô hiệu hóa xác minh 2 bước
       two_factor_enabled:
         explanation: Tài khoản của bạn đã kích hoạt xác minh 2 bước. Lần đăng nhập tới sẽ cần thêm mã đăng nhập được tạo bởi ứng dụng TOTP.
-        subject: 'Mastodon: Kích hoạt xác minh 2 bước'
+        subject: 'Kích hoạt xác minh 2 bước'
         title: Kích hoạt xác minh 2 bước
->>>>>>> 01406591
       two_factor_recovery_codes_changed:
         explanation: Các mã khôi phục trước đó đã bị vô hiệu hóa và thay bằng mã mới.
         subject: 'Mã khôi phục xác thực hai yếu tố đã được tạo lại'
@@ -95,11 +75,7 @@
         title: Đã vô hiệu hóa khóa bảo mật
       webauthn_enabled:
         explanation: Bạn vừa kích hoạt xác thực tài khoản bằng khóa bảo mật. Từ bây giờ, khóa bảo mật của bạn sẽ được dùng để đăng nhập.
-<<<<<<< HEAD
-        subject: 'Kích hoạt xác thực bằng khóa bảo mật'
-=======
-        subject: 'Mastodon: Kích hoạt xác minh bằng khóa bảo mật'
->>>>>>> 01406591
+        subject: 'Kích hoạt xác minh bằng khóa bảo mật'
         title: Đã kích hoạt khóa bảo mật
     omniauth_callbacks:
       failure: Không thể xác minh bạn từ %{kind} bởi vì "%{reason}".
