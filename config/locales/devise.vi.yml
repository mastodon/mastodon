--- conflicted
+++ resolved
@@ -22,13 +22,8 @@
         action_with_app: Xác nhận và quay lại %{app}
         explanation: Bạn đã tạo một tài khoản trên %{host} với địa chỉ email này. Chỉ cần một cú nhấp chuột nữa để kích hoạt nó. Nếu đây không phải là bạn, xin vui lòng bỏ qua email này.
         explanation_when_pending: Bạn vừa đăng ký %{host} với địa chỉ email này. Chúng tôi chỉ xem xét đơn đăng ký sau khi bạn xác minh địa chỉ email. Bạn có thể đăng nhập để thay đổi chi tiết hoặc xóa tài khoản của mình, nhưng bạn không thể sử dụng đầy đủ tính năng cho đến khi tài khoản được xác minh. Nếu bạn bị từ chối, dữ liệu của bạn sẽ bị xóa, do đó bạn sẽ không cần phải làm gì thêm nữa. Nếu không phải do bạn đăng ký, xin vui lòng bỏ qua email này.
-<<<<<<< HEAD
-        extra_html: Xin đọc kỹ <a href="%{terms_path}">quy tắc máy chủ</a> và <a href="%{policy_path}">chính sách riêng tư</a> của chúng tôi.
-        subject: 'Xác minh email cho %{instance}'
-=======
         extra_html: Xin đọc kỹ <a href="%{terms_path}">nội quy máy chủ</a> và <a href="%{policy_path}">chính sách bảo mật</a> của chúng tôi.
         subject: 'Mastodon: Xác minh email cho %{instance}'
->>>>>>> 363bedd0
         title: Xác minh địa chỉ email
       email_changed:
         explanation: 'Địa chỉ email cho tài khoản của bạn đang được thay đổi thành:'
