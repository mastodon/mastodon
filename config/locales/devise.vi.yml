--- conflicted
+++ resolved
@@ -29,37 +29,25 @@
       email_changed:
         explanation: 'Địa chỉ email cho tài khoản của bạn đang được thay đổi thành:'
         extra: Nếu bạn không thay đổi email của mình, có khả năng ai đó đã truy cập được vào tài khoản của bạn. Hãy thay đổi mật khẩu ngay lập tức hoặc liên hệ với quản trị viên.
-        subject: 'Email đã thay đổi'
+        subject: 'Mastodon: Email đã thay đổi'
         title: Địa chỉ email mới
       password_change:
         explanation: Mật khẩu tài khoản của bạn đã được thay đổi.
         extra: Nếu bạn không thay đổi mật khẩu tài khoản của mình, có khả năng ai đó đã truy cập được vào tài khoản của bạn. Hãy thay đổi mật khẩu ngay lập tức hoặc liên hệ với quản trị viên.
-        subject: 'Mật khẩu đã thay đổi'
+        subject: 'Mastodon: Mật khẩu đã thay đổi'
         title: Mật khẩu đã được thay đổi
       reconfirmation_instructions:
         explanation: Xác nhận địa chỉ email mới của bạn.
         extra: Nếu thay đổi này không phải do bạn thực hiện, vui lòng bỏ qua email này. Địa chỉ email cho tài khoản Mastodon sẽ giữ nguyên cho đến khi bạn truy cập vào liên kết ở trên.
-        subject: 'Xác minh email cho %{instance}'
+        subject: 'Mastodon: Xác minh email cho %{instance}'
         title: Xác minh địa chỉ email
       reset_password_instructions:
         action: Đổi mật khẩu
         explanation: Bạn đã yêu cầu mật khẩu mới cho tài khoản của bạn.
         extra: Nếu bạn không yêu cầu điều này, xin vui lòng bỏ qua email này. Mật khẩu của bạn sẽ giữ nguyên cho đến khi bạn truy cập vào liên kết ở trên và tạo một mật khẩu mới.
-        subject: 'Hướng dẫn đổi lại mật khẩu'
+        subject: 'Mastodon: Hướng dẫn đổi lại mật khẩu'
         title: Đổi lại mật khẩu
       two_factor_disabled:
-<<<<<<< HEAD
-        explanation: Đã vô hiệu hóa xác minh 2 bước cho tài khoản của bạn. Bây giờ chỉ có thể đăng nhập bằng địa chỉ email và mật khẩu.
-        subject: 'Xác minh 2 bước đã bị vô hiệu hóa'
-        title: Vô hiệu hóa xác minh 2 bước
-      two_factor_enabled:
-        explanation: Tài khoản của bạn đã kích hoạt xác minh 2 bước. Lần đăng nhập tới sẽ cần thêm mã đăng nhập được tạo bởi ứng dụng TOTP.
-        subject: 'Kích hoạt xác minh 2 bước'
-        title: Kích hoạt xác minh 2 bước
-      two_factor_recovery_codes_changed:
-        explanation: Các mã khôi phục trước đó đã bị vô hiệu hóa và thay bằng mã mới.
-        subject: 'Mã khôi phục xác thực hai yếu tố đã được tạo lại'
-=======
         explanation: Đăng nhập bây giờ chỉ có thể sử dụng địa chỉ email và mật khẩu.
         subject: 'Mastodon: Xác minh 2 bước đã bị vô hiệu hóa'
         subtitle: Xác minh hai bước cho tài khoản của bạn đã bị vô hiệu hóa.
@@ -73,28 +61,19 @@
         explanation: Các mã khôi phục trước đó đã bị vô hiệu hóa và thay bằng mã mới.
         subject: 'Mastodon: Mã khôi phục xác thực hai yếu tố đã được tạo lại'
         subtitle: Các mã khôi phục trước đó đã bị vô hiệu hóa và thay bằng mã mới.
->>>>>>> ab36c152
         title: Mã khôi phục xác thực hai yếu tố đã thay đổi
       unlock_instructions:
-        subject: 'Hướng dẫn mở khóa'
+        subject: 'Mastodon: Hướng dẫn mở khóa'
       webauthn_credential:
         added:
           explanation: Khóa bảo mật này đã được thêm vào tài khoản của bạn
-          subject: 'Khóa bảo mật mới'
+          subject: 'Mastodon: Khóa bảo mật mới'
           title: Vừa thêm một khóa bảo mật mới
         deleted:
           explanation: Khóa bảo mật này đã bị xóa khỏi tài khoản của bạn
-          subject: 'Xóa khóa bảo mật'
+          subject: 'Mastodon: Xóa khóa bảo mật'
           title: Một trong những khóa bảo mật của bạn vừa bị xóa
       webauthn_disabled:
-<<<<<<< HEAD
-        explanation: Bạn vừa vô hiệu hóa xác thực tài khoản bằng khóa bảo mật. Từ bây giờ, bạn sẽ dùng ứng dụng TOTP để tạo token đăng nhập.
-        subject: 'Vô hiệu hóa xác thực bằng khóa bảo mật'
-        title: Đã vô hiệu hóa khóa bảo mật
-      webauthn_enabled:
-        explanation: Bạn vừa kích hoạt xác thực tài khoản bằng khóa bảo mật. Từ bây giờ, khóa bảo mật của bạn sẽ được dùng để đăng nhập.
-        subject: 'Kích hoạt xác minh bằng khóa bảo mật'
-=======
         explanation: Xác minh bằng khóa bảo mật đã bị vô hiệu hóa đối với tài khoản của bạn.
         extra: Hiện tại, bạn chỉ có thể đăng nhập bằng cách sử dụng mã token được tạo bởi ứng dụng TOTP được ghép nối.
         subject: 'Mastodon: Vô hiệu hóa xác thực bằng khóa bảo mật'
@@ -103,7 +82,6 @@
         explanation: Khóa bảo mật đã được bật cho tài khoản của bạn.
         extra: Hiện bạn đã có thể dùng khóa bảo mật để đăng nhập.
         subject: 'Mastodon: Kích hoạt xác minh bằng khóa bảo mật'
->>>>>>> ab36c152
         title: Đã kích hoạt khóa bảo mật
     omniauth_callbacks:
       failure: Không thể xác minh bạn từ %{kind} bởi vì "%{reason}".
