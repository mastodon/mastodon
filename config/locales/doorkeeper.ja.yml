---
ja:
  activerecord:
    attributes:
      doorkeeper/application:
        name: アプリの名前
        redirect_uri: リダイレクトURI
        scopes: アクセス権
        website: アプリのウェブサイト
    errors:
      models:
        doorkeeper/application:
          attributes:
            redirect_uri:
              fragment_present: フラグメントを含めることはできません。
              invalid_uri: 有効なURIである必要があります。
              relative_uri: 絶対URIである必要があります。
              secured_uri: URIはHTTPS/SSLである必要があります。
  doorkeeper:
    applications:
      buttons:
        authorize: 承認
        cancel: キャンセル
        destroy: 削除
        edit: 編集
        submit: 送信
      confirmations:
        destroy: 本当に削除しますか？
      edit:
        title: アプリの編集
      form:
        error: フォームにエラーが無いか確認してください
      help:
        native_redirect_uri: ローカルテストに %{native_redirect_uri} を使用
        redirect_uri: 一行に一つのURLを入力してください
        scopes: アクセス権は半角スペースで区切ることができます。 空白のままにするとデフォルトを使用します。
      index:
        application: アプリ
        callback_url: コールバックURL
        delete: 削除
        empty: アプリはありません
        name: 名前
        new: 新規アプリ
        scopes: アクセス権
        show: 見る
        title: アプリ
      new:
        title: 新規アプリ
      show:
        actions: アクション
        application_id: クライアントキー
        callback_urls: コールバックURL
        scopes: アクセス権
        secret: クライアントシークレット
        title: 'アプリ: %{name}'
    authorizations:
      buttons:
        authorize: 承認
        deny: 拒否
      error:
        title: エラーが発生しました
      new:
        prompt_html: "%{client_name}があなたのアカウントにアクセスする許可を求めています。<strong>心当たりが無い場合はアクセス許可しないでください。</strong>"
        review_permissions: アクセス許可を確認
        title: 認証が必要です
      show:
        title: 認証コードをコピーしてアプリに貼り付けて下さい。
    authorized_applications:
      buttons:
        revoke: 取消
      confirmations:
        revoke: 本当に取り消しますか？
      index:
        authorized_at: "%{date}に承認されました"
        description_html: これらは、APIを使用してアカウントにアクセスできるアプリケーションです。ここに見覚えのないアプリケーションがある場合、またはアプリケーションの動作がおかしい場合、そのアクセスを取り消すことができます。
        last_used_at: 最終使用日 %{date}
        never_used: 使用されていない
        scopes: 権限
        superapp: 内部
        title: 認証済みアプリ
    errors:
      messages:
        access_denied: リソースの所有者または認証サーバーが要求を拒否しました。
        credential_flow_not_configured: リソース所有者のパスワード Doorkeeper.configure.resource_owner_from_credentials が設定されていないためクレデンシャルフローに失敗しました。
        invalid_client: 不明なクライアントであるか、クライアント情報が含まれていない、またはサポートされていない認証方法のため、クライアントの認証に失敗しました。
        invalid_grant: 指定された認証許可は無効であるか、期限切れ、取り消されている、リダイレクトURIの不一致、または別のクライアントに発行されています。
        invalid_redirect_uri: 無効なリダイレクトURIが含まれています。
        invalid_request:
          missing_param: '必須パラメータがありません: %{value}'
          request_not_authorized: リクエストを承認する必要があります。リクエストを認可するために必要なパラメータがありません。
          unknown: リクエストに必要なパラメータが欠けているか、サポートされていないパラメータが含まれている、または不正なフォーマットです。
        invalid_resource_owner: 指定されたリソース所有者のクレデンシャルが無効であるか、リソース所有者が見つかりません
        invalid_scope: 要求されたアクセス権は無効であるか、不明、または不正なフォーマットです。
        invalid_token:
          expired: アクセストークンの有効期限が切れています
          revoked: アクセストークンは取り消されています
          unknown: アクセストークンが無効です
        resource_owner_authenticator_not_configured: Doorkeeper.configure.resource_owner_authenticatorが設定されていないため、リソース所有者の検索に失敗しました。
        server_error: 認証サーバーに予期せぬ例外が発生したため、リクエストを実行できなくなりました。
        temporarily_unavailable: 現在、認証サーバーに一時的な過負荷が掛かっているか、またはメンテナンス中のため、リクエストを処理できません。
        unauthorized_client: クライアントはこのメゾットで要求を実行する権限がありません。
        unsupported_grant_type: 指定された認証許可タイプは認証サーバでサポートされていません。
        unsupported_response_type: このレスポンスタイプは認証サーバでサポートされていません。
    flash:
      applications:
        create:
          notice: アプリが作成されました。
        destroy:
          notice: アプリが削除されました。
        update:
          notice: アプリが更新されました。
      authorized_applications:
        destroy:
          notice: アプリが取り消されました。
    grouped_scopes:
      access:
        read: 読み取り専用アクセス
        read/write: 読み取りおよび書き込みアクセス
        write: 書き込み専用アクセス
      title:
        accounts: アカウント
        admin/accounts: アカウント管理
        admin/all: すべての管理機能
        admin/reports: 通報の管理
        all: すべて
        blocks: ブロック
        bookmarks: ブックマーク
        conversations: 会話
        crypto: エンドツーエンド暗号化
        favourites: ぱらつり
        filters: フィルター
        follow: フォロー・フォロワー
        follows: フォロー
        lists: リスト
        media: メディアの添付
        mutes: ミュート
        notifications: 通知
        push: プッシュ通知
        reports: 通報
        search: 検索
        statuses: 投稿
    layouts:
      admin:
        nav:
          applications: アプリ
          oauth2_provider: OAuth2プロバイダー
      application:
        title: OAuth認証
    scopes:
      admin:read: サーバーのすべてのデータの読み取り
      admin:read:accounts: すべてのアカウントの機密情報の読み取り
      admin:read:reports: すべての通報と通報されたアカウントの機密情報の読み取り
      admin:write: サーバーのすべてのデータの変更
      admin:write:accounts: アカウントに対するアクションの実行
      admin:write:reports: 通報に対するアクションの実行
      crypto: エンドツーエンド暗号化の使用
      follow: アカウントのつながりを変更
      push: プッシュ通知の受信
      read: アカウントのすべてのデータの読み取り
      read:accounts: アカウント情報の読み取り
      read:blocks: ブロックの読み取り
      read:bookmarks: ブックマークの読み取り
      read:favourites: ぱらつりの読み取り
      read:filters: フィルターの読み取り
      read:follows: ひらちょんの読み取り
      read:lists: リストの読み取り
      read:mutes: ミュートの読み取り
      read:notifications: 通知の読み取り
      read:reports: 通報の読み取り
      read:search: あなたの代わりに検索
      read:statuses: すべてのほたの読み取り
      write: アカウントのすべてのデータの変更
      write:accounts: プロフィールの変更
      write:blocks: ユーザーのブロックやドメインの非表示
<<<<<<< HEAD
      write:bookmarks: ほたのブックマーク登録
      write:favourites: ほたのぱらつり登録
=======
      write:bookmarks: 投稿のブックマーク登録
      write:conversations: 会話のミュートと削除
      write:favourites: 投稿のお気に入り登録
>>>>>>> fbcbf789
      write:filters: フィルターの変更
      write:follows: あなたの代わりにひらちょん、アンひらちょん
      write:lists: リストの変更
      write:media: おたかんのアップロード
      write:mutes: アカウントや会話のミュート
      write:notifications: 通知の消去
      write:reports: 通報の作成
      write:statuses: ほたの送信<|MERGE_RESOLUTION|>--- conflicted
+++ resolved
@@ -172,14 +172,9 @@
       write: アカウントのすべてのデータの変更
       write:accounts: プロフィールの変更
       write:blocks: ユーザーのブロックやドメインの非表示
-<<<<<<< HEAD
       write:bookmarks: ほたのブックマーク登録
+      write:conversations: 会話のミュートと削除
       write:favourites: ほたのぱらつり登録
-=======
-      write:bookmarks: 投稿のブックマーク登録
-      write:conversations: 会話のミュートと削除
-      write:favourites: 投稿のお気に入り登録
->>>>>>> fbcbf789
       write:filters: フィルターの変更
       write:follows: あなたの代わりにひらちょん、アンひらちょん
       write:lists: リストの変更
