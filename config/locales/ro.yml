--- conflicted
+++ resolved
@@ -4,12 +4,8 @@
     about_mastodon_html: 'Rețeaua socială a viitorului: Fără reclame, fără supraveghere corporativă, design etic și descentralizare! Dețineți-vă datele cu Mastodon!'
     contact_missing: Nesetat
     contact_unavailable: Indisponibil
-<<<<<<< HEAD
-    hosted_on: Decodon găzduit de %{domain}
-=======
     hosted_on: Mastodon găzduit de %{domain}
     title: Despre
->>>>>>> 363bedd0
   accounts:
     follow: Urmărește
     followers:
