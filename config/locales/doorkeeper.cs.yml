--- conflicted
+++ resolved
@@ -72,11 +72,7 @@
       index:
         application: Aplikace
         created_at: Autorizováno
-<<<<<<< HEAD
-        date_format: "%d. %m. %Y %H:%M:%S"
-=======
         date_format: '%d.%m.%Y %H:%M:%S'
->>>>>>> e7f5a81a
         scopes: Rozsahy
         title: Vaše autorizované aplikace
     errors:
