--- conflicted
+++ resolved
@@ -23,45 +23,6 @@
         explanation: Oled loonud %{host} konto selle e-postiaadressiga. Oled konto aktiveerimisest ühe kliki kaugusel. Kui see polnud sina, palun eira seda kirja.
         explanation_when_pending: "Selle e-postiaadressiga on esitatud taotlus saada %{host} kasutajaks. E-postiaadress vajab kinnitamist. Pärast seda vaatame me taotluse üle. Saad siseneda, et oma andmeid muuta või konto kustutada, aga enamustele tegevustele ei pääse enne ligi, kui konto on meie moderaatorite poolt kinnitatud. Kui konto on kinnitatud, saabub selle kohta eraldi e-kiri.\nKui taotlus lükatakse aga tagasi, kustutatakse ka andmed ja mingit järeltegevust pole vaja. \nKui see polnud sina, siis palume seda kirja eirata."
         extra_html: Palun tutvu <a href="%{terms_path}">meie serveri reeglitega</a> ning <a href="%{policy_path}">meie kasutustingimustega</a>.
-<<<<<<< HEAD
-        subject: '%{instance} Kinnitamisjuhised'
-        title: Kinnita e-postiaadress
-      email_changed:
-        explanation: 'Teie konto e-postiaadress muudetakse:'
-        extra: Kui Te ei muutnud oma e-posti, on tõenäoline, et kellelgi on ligipääs Teie kontole. Palun muutke oma salasõna koheselt või võtke ühendust oma serveri administraatoriga, kui olete oma kontost välja lukustatud.
-        subject: 'E-post muudetud'
-        title: Uus e-postiaadress
-      password_change:
-        explanation: Teie konto parool on muudetud.
-        extra: Kui Te ei muutnud oma salasõna, on tõenäoline, et kellelgi on ligipääs Teie kontole. Palun muutke oma salasõna koheselt või võtke ühendust oma serveri administraatoriga, kui olete oma kontost välja lukustatud.
-        subject: 'Salasõna muudetud'
-        title: Salasõna muudetud
-      reconfirmation_instructions:
-        explanation: Kinnita oma uus aadress, et muuta oma e-posti.
-        extra: Kui see muudatus pole Teie poolt alustatud, palun eirake seda kirja. E-postiaadress sellele Mastodoni kontole ei muutu, kuni Te vajutate üleval asuvale lingile.
-        subject: 'Kinnitake e-post - %{instance}'
-        title: Kinnita e-postiaadress
-      reset_password_instructions:
-        action: Muuda salasõna
-        explanation: Te taotlesite oma kontole uut salasõna.
-        extra: Kui Te ei soovinud seda, palun eirake seda kirja. Teie salasõna ei muutu, kuni Te vajutate üleval olevale lingile ning loote uue.
-        subject: 'Salasõna lähtestamisjuhendid'
-        title: Salasõna lähtestamine
-      two_factor_disabled:
-        explanation: Kaheastmeline autentimine on teie konto jaoks välja lülitatud. Sisselogimine on nüüd ainult võimalik kasutades e-postiaadressit ja salasõna.
-        subject: 'Kaheastmeline autentimine välja lülitatud'
-        title: 2FA väljas
-      two_factor_enabled:
-        explanation: Kaheastmeline autentimine on Teie kontole sisse lülitatud. Teie TOTP rakenduse poolt loodud võtit läheb vaja igal sisselogimisel.
-        subject: 'Kaheastmeline autentimine sisse lülitatud'
-        title: 2FA sees
-      two_factor_recovery_codes_changed:
-        explanation: Eelmised taastuskoodid on kehtetuks tehtud ning uued loodud.
-        subject: 'Kaheastmelise autentimise taastuskoodid taasloodud'
-        title: 2FA taastuskoodid muudetud
-      unlock_instructions:
-        subject: 'Lahti lukustamis juhendid'
-=======
         subject: 'Mastodon: %{instance} kinnitamisjuhised'
         title: Kinnita e-postiaadress
       email_changed:
@@ -116,7 +77,6 @@
         explanation: Turvavõtmega autentimine on nüüd kontol sisse lülitatud. Nüüd saab kasutada sisse logimiseks sinu turvavõtit.
         subject: 'Mastodon: turvavõtme autentimine sisse lülitatud'
         title: Turvavõtmed on sisse lülitatud
->>>>>>> 363bedd0
     omniauth_callbacks:
       failure: Ei saanud teid tuvastada %{kind} kaudu, kuna "%{reason}".
       success: Tuvastamine %{kind} konto järgi õnnestus.
