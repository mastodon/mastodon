--- conflicted
+++ resolved
@@ -37,12 +37,7 @@
         current_password: Vì mục đích bảo mật, vui lòng nhập mật khẩu của tài khoản hiện tại
         current_username: Để xác nhận, vui lòng nhập tên người dùng của tài khoản hiện tại
         digest: Chỉ gửi sau một thời gian dài không hoạt động hoặc khi bạn nhận được tin nhắn (trong thời gian vắng mặt)
-<<<<<<< HEAD
-        discoverable: Cho phép tài khoản của bạn xuất hiện trong gợi ý theo dõi và những tính năng khác
-        discoverable_no_directory: Cho phép mọi người tìm thấy tài khoản của bạn thông qua gợi ý theo dõi và các tính năng khác
-=======
         discoverable: Cho phép tài khoản của bạn xuất hiện trong gợi ý theo dõi, xu hướng và những tính năng khác
->>>>>>> 8c7223f4
         email: Bạn sẽ được gửi một email xác nhận
         fields: Được phép tạo tối đa 4 mục trên trang cá nhân của bạn
         header: PNG, GIF hoặc JPG. Kích cỡ tối đa %{size}. Sẽ bị nén xuống %{dimensions}px
