---
nl:
  about:
    about_mastodon: Mastodon is een <em>vrij, gratis en open-source</em> sociaal netwerk. Een <em>gedecentraliseerd</em> alternatief voor commerciële platforms, het voorkomt de risico's van een enkel bedrijf dat jouw communicatie monopoliseert. Kies een server die je vertrouwt &mdash; welke je ook kiest, je kunt met iedere ander communiceren. Iedereen kan een eigen Mastodon-server draaien en naadloos deelnemen in het <em>sociale netwerk</em>.
    about_this: Over deze server
    apps: Apps
    business_email: 'Zakelijk e-mailadres:'
    closed_registrations: Registreren op deze server is momenteel uitgeschakeld.
    contact: Contact
    description_headline: Wat is %{domain}?
    domain_count_after: andere servers
    domain_count_before: Verbonden met
    features:
      api: Open API voor apps en services
      blocks: Rijke blokkeer- en dempingshulpmiddelen
      characters: 500 tekens per bericht
      chronology: Tijdlijnen zijn chronologisch
      ethics: 'Ethisch design: geen ads, geen spionage'
      gifv: GIFV-sets en korte video's
      privacy: Granulaire privacyinstellingen per bericht
      public: Openbare tijdlijnen
    features_headline: Wat maakt Mastodon anders
    get_started: Beginnen
    links: Links
    other_instances: Andere servers
    source_code: Source code
    status_count_after: statussen
    status_count_before: Wie schreef
    terms: Voorwaarden
    user_count_after: gebruikers
    user_count_before: Thuis naar
  accounts:
    follow: Volgen
    followers: Volgers
    following: Volgend
    nothing_here: Hier is niets!
    people_followed_by: Mensen die %{name} volgt
    people_who_follow: Mensen die %{name} volgen
    posts: Berichten
    remote_follow: Externe volg
    unfollow: Ontvolgen
  application_mailer:
    settings: 'E-mailvoorkeuren wijzigen: %{link}'
    signature: Mastodon-meldingen van %{instance}
    view: 'Bekijk:'
  applications:
    invalid_url: De opgegevens URL is ongeldig
  auth:
    change_password: Inloggegevens
    didnt_get_confirmation: Geen bevestigingsinstructies ontvangen?
    forgot_password: Wachtwoord vergeten?
    login: Aanmelden
    logout: Afmelden
    register: Registreren
    resend_confirmation: Verstuur de bevestigingsinstructies nogmaals
    reset_password: Wachtwoord opnieuw instellen
    set_new_password: Nieuw wachtwoord instellen
  authorize_follow:
    error: Helaas, er is een fout opgetreden bij het opzoeken van de externe account
    follow: Volgen
    prompt_html: 'Je (<strong>%{self}</strong>) hebt volgen aangevraagd:'
    title: Volg %{acct}
  datetime:
    distance_in_words:
      about_x_hours: "%{count}u"
      about_x_months: "%{count}ma"
      about_x_years: "%{count}j"
      almost_x_years: "%{count}j"
      half_a_minute: Net
      less_than_x_minutes: "%{count}m"
      less_than_x_seconds: Net
      over_x_years: "%{count}j"
      x_days: "%{count}d"
      x_minutes: "%{count}m"
      x_months: "%{count}ma"
      x_seconds: "%{count}s"
  exports:
    blocks: Je blokkeert
    csv: CSV
    follows: Je volgt
    storage: Mediaopslag
  generic:
    changes_saved_msg: Wijzigingen succesvol opgeslagen!
    powered_by: mogelijk gemaakt door %{link}
    save_changes: Wijziginen opslaan
    validation_errors:
      one: Er is iets niet helemaal goed! Bekijk onderstaande fout
      other: Er is iets niet helemaal goed! Bekijk onderstaande %{count} fouten
  imports:
    preface: Je kunt bepaalde gegevens, zoals de mensen die je volgt of blokkeert, importeren voor je account op deze server, als ze zijn geëxporteerd op een andere server.
    success: Je gegevens zijn succesvol geüpload en worden binnenkort verwerkt
    types:
      blocking: Blokkeerlijst
      following: Volglijst
    upload: Uploaden
  landing_strip_html: <strong>%{name}</strong> is een gebruiker op <strong>%{domain}</strong>. Je kunt deze volgen of ermee interacteren als je ergens in deze fediverse een account hebt. Als je dat niet hebt, kun je je <a href="%{sign_up_path}">hier aanmelden</a>.
  notification_mailer:
    digest:
      body: 'Hier is een korte samenvatting van wat je hebt gemist op %{instance} sinds je laatste bezoek op %{since}:'
      mention: "%{name} vermeldde je in:"
      new_followers_summary:
        one: Je hebt een nieuwe volger! Hoera!
        other: Je hebt %{count} nieuwe volgers! Prachtig!
      subject:
        one: "1 nieuwe melding sinds je laatste bezoek \U0001F418"
        other: "%{count} nieuwe meldingen sinds je laatste bezoek \U0001F418"
    favourite:
      body: 'Je status werd door  %{name} als favoriet gemarkeerd:'
      subject: "%{name} markeerde je status als favoriet"
    follow:
      body: "%{name} volgt je nu!"
      subject: "%{name} volgt je nu"
    follow_request:
      body: "%{name} wil je graag volgen"
      subject: 'Volgen in afwachting: %{name}'
    mention:
      body: 'Je bent door %{name} vermeld in:'
      subject: Je bent vermeld door %{name}
    reblog:
      body: 'Je status werd geboost door %{name}:'
      subject: "%{name} booste je status"
  pagination:
    next: Volgende
    prev: Vorige
  remote_follow:
    acct: Geef je gebruikersnaam@domein op waarvandaan je wilt volgen
    missing_resource: Kon vereiste doorverwijzings-URL voor je account niet vinden
    proceed: Ga door om te volgen
    prompt: 'Je gaat volgen:'
  settings:
    authorized_apps: Geautoriseerde
    back: Terug naar Mastodon
    edit_profile: Profiel bewerken
    export: Gegevensexport
    import: Import
    preferences: Voorkeuren
    settings: Instellingen
    two_factor_auth: Twee-factorauthenticatie
  statuses:
    open_in_web: Openen in web
    over_character_limit: Tekenlimiet van %{max} overschreden
    show_more: Toon meer
    visibilities:
      private: Alleen aan volgers tonen
      public: Openbaar
      unlisted: Openbaar, maar niet tonen op openbare tijdlijn
  stream_entries:
    click_to_show: Klik om te tonen
    reblogged: boostte
    sensitive_content: Gevoelige inhoud
  time:
    formats:
      default: "%b %d, %J, %U:%M"
  two_factor_auth:
    description_html: Als je <strong>twee-factorauthenticatie</strong> instelt, kun je alleen aanmelden als je je mobiele telefoon bij je hebt, waarmee je de in te voeren tokens genereert.
    disable: Uitschakelen
    enable: Inschakelen
    instructions_html: "<strong>Scan deze QR-code in Google Authenticator of een soortgelijke app op je mobiele telefoon</strong>. Van nu af aan creëert deze app tokens die je bij aanmelden moet invoeren."
    plaintext_secret_html: 'Gewone-tekst geheim: <samp>%{secret}</samp>'
    warning: Als je nu geen authenticator-app kunt installeren, moet je "Uitschakelen" kiezen of je kunt niet meer aanmelden.
  users:
    invalid_email: Het e-mailadres is ongeldig
<<<<<<< HEAD
    invalid_otp_token: Ongeldige twee-factorcode
  will_paginate:
    page_gap: "&hellip;"
=======
    invalid_otp_token: Ongeldige twe-factor code
>>>>>>> 4ba6acd5
<|MERGE_RESOLUTION|>--- conflicted
+++ resolved
@@ -160,10 +160,4 @@
     warning: Als je nu geen authenticator-app kunt installeren, moet je "Uitschakelen" kiezen of je kunt niet meer aanmelden.
   users:
     invalid_email: Het e-mailadres is ongeldig
-<<<<<<< HEAD
-    invalid_otp_token: Ongeldige twee-factorcode
-  will_paginate:
-    page_gap: "&hellip;"
-=======
-    invalid_otp_token: Ongeldige twe-factor code
->>>>>>> 4ba6acd5
+    invalid_otp_token: Ongeldige twee-factorcode