---
nl:
  about:
    about_mastodon_html: 'Het sociale netwerk van de toekomst: geen reclame, geen meekijkende bedrijven, ethisch ontwerp, en gedecentraliseerd! Met Mastodon ben je baas over je eigen gegevens!'
    contact_missing: Niet ingesteld
    contact_unavailable: n.v.t
    hosted_on: Mastodon op %{domain}
    title: Over
  accounts:
    errors:
      cannot_be_added_to_collections: Dit account kan niet aan collecties worden toegevoegd.
    followers:
      one: Volger
      other: Volgers
    following: Volgend
    instance_actor_flash: Dit account is een 'virtual actor' waarmee de server zichzelf vertegenwoordigt en is dus geen individuele gebruiker. Het wordt voor federatiedoeleinden gebruikt en moet niet worden opgeschort.
    last_active: laatst actief
    link_verified_on: Eigendom van deze link is gecontroleerd op %{date}
    nothing_here: Hier is niets!
    pin_errors:
      following: Je moet dit account wel al volgen, alvorens je het kunt aanbevelen
    posts:
      one: Toot
      other: Berichten
    posts_tab_heading: Berichten
    self_follow_error: Het volgen van je eigen account is niet toegestaan
  admin:
    account_actions:
      action: Actie uitvoeren
      already_silenced: Dit account is al beperkt.
      already_suspended: Dit account is al geschorst.
      title: Moderatiemaatregel tegen %{acct} nemen
    account_moderation_notes:
      create: Laat een opmerking achter
      created_msg: Aanmaken van opmerking voor moderatoren geslaagd!
      destroyed_msg: Verwijderen van opmerking voor moderatoren geslaagd!
    accounts:
      add_email_domain_block: E-maildomein blokkeren
      approve: Goedkeuren
      approved_msg: Het goedkeuren van het account van %{username} is geslaagd
      are_you_sure: Weet je het zeker?
      avatar: Profielfoto
      by_domain: Domein
      change_email:
        changed_msg: E-mailadres succesvol veranderd!
        current_email: Huidig e-mailadres
        label: E-mailadres wijzigen
        new_email: Nieuw e-mailadres
        submit: E-mailadres veranderen
        title: E-mailadres wijzigen voor %{username}
      change_role:
        changed_msg: Rol succesvol veranderd!
        edit_roles: Gebruikersrollen beheren
        label: Rol veranderen
        no_role: Geen rol
        title: Rol van %{username} veranderen
      confirm: Bevestigen
      confirmed: Bevestigd
      confirming: Bevestiging
      custom: Handmatig
      delete: Gegevens verwijderen
      deleted: Verwijderd
      demote: Degraderen
      destroyed_msg: De verwijdering van de gegevens van %{username} staat nu in de wachtrij
      disable: Bevriezen
      disable_sign_in_token_auth: Verificatie met een toegangscode via e-mail uitschakelen
      disable_two_factor_authentication: 2FA uitschakelen
      disabled: Bevroren
      display_name: Weergavenaam
      domain: Domein
      edit: Bewerken
      email: E-mail
      email_status: E-mailstatus
      enable: Ontdooien
      enable_sign_in_token_auth: Verificatie met een toegangscode via e-mail inschakelen
      enabled: Ingeschakeld
      enabled_msg: Het ontdooien van het account van %{username} is geslaagd
      followers: Volgers
      follows: Gevolgde accounts
      header: Omslagfoto
      inbox_url: Inbox-URL
      invite_request_text: Redenen om te registreren
      invited_by: Uitgenodigd door
      ip: IP
      joined: Geregistreerd
      location:
        all: Alles
        local: Lokaal
        remote: Extern
        title: Locatie
      login_status: Loginstatus
      media_attachments: Mediabijlagen
      memorialize: Naar een In memoriam veranderen
      memorialized: In memoriam
      memorialized_msg: Het naar een In memoriam veranderen van het account van %{username} is geslaagd
      moderation:
        active: Actief
        all: Alles
        disabled: Uitgeschakeld
        pending: In afwachting
        silenced: Beperkt
        suspended: Opgeschort
        title: Moderatie
      moderation_notes: Opmerkingen voor moderatoren
      most_recent_activity: Laatst actief
      most_recent_ip: Laatst gebruikt IP-adres
      no_account_selected: Er zijn geen accounts veranderd, omdat er geen een was geselecteerd
      no_limits_imposed: Geen limieten ingesteld
      no_role_assigned: Geen rol toegewezen
      not_subscribed: Niet geabonneerd
      pending: Moet nog beoordeeld worden
      perform_full_suspension: Opschorten
      previous_strikes: Eerdere overtredingen
      previous_strikes_description_html:
        one: Dit account heeft <strong>één</strong> overtreding gemaakt.
        other: Dit account heeft <strong>%{count}</strong> overtredingen gemaakt.
      promote: Promoveren
      protocol: Protocol
      public: Openbaar
      push_subscription_expires: PuSH-abonnement verloopt op
      redownload: Profiel vernieuwen
      redownloaded_msg: Het herstellen van het oorspronkelijke profiel van %{username} is geslaagd
      reject: Afwijzen
      rejected_msg: Het afwijzen van het registratieverzoek van %{username} is geslaagd
      remote_suspension_irreversible: De gegevens van dit account zijn onomkeerbaar verwijderd.
      remote_suspension_reversible_hint_html: Dit account is opgeschort op hun server en de gegevens worden volledig verwijderd op %{date}. Tot die tijd kan de externe server dit account herstellen zonder nadelige gevolgen. Wanneer je alle gegevens van dit account onmiddellijk wilt verwijderen, kun je dit hieronder doen.
      remove_avatar: Profielfoto verwijderen
      remove_header: Omslagfoto verwijderen
      removed_avatar_msg: Het verwijderen van de profielfoto van %{username} is geslaagd
      removed_header_msg: Het verwijderen van de omslagfoto van %{username} is geslaagd
      resend_confirmation:
        already_confirmed: Deze gebruiker is al bevestigd
        send: Bevestigingslink opnieuw verzenden
        success: Bevestigingslink succesvol verzonden!
      reset: Opnieuw
      reset_password: Wachtwoord opnieuw instellen
      resubscribe: Opnieuw abonneren
      role: Rol
      search: Zoeken
      search_same_email_domain: Andere gebruikers met hetzelfde e-maildomein
      search_same_ip: Andere gebruikers met hetzelfde IP-adres
      security: Beveiliging
      security_measures:
        only_password: Alleen wachtwoord
        password_and_2fa: Wachtwoord en tweestapsverificatie
      sensitive: Gevoelig forceren
      sensitized: als gevoelig gemarkeerd
      shared_inbox_url: Gedeelde inbox-URL
      show:
        created_reports: Aangemaakte rapportages
        targeted_reports: Door anderen gerapporteerd
      silence: Beperken
      silenced: Beperkt
      statuses: Berichten
      strikes: Eerdere overtredingen
      subscribe: Abonneren
      suspend: Opschorten
      suspended: Opgeschort
      suspension_irreversible: De gegevens van dit account zijn onomkeerbaar verwijderd. Je kunt het opschorten van dit account ongedaan maken zodat het weer valt te gebruiken, maar de verwijderde gegevens worden hiermee niet hersteld.
      suspension_reversible_hint_html: Dit account is opgeschort en de gegevens worden volledig verwijderd op %{date}. Tot die tijd kan dit account worden hersteld zonder nadelige gevolgen. Wanneer je alle gegevens van dit account onmiddellijk wilt verwijderen, kun je dit hieronder doen.
      title: Accounts
      unblock_email: E-mailadres deblokkeren
      unblocked_email_msg: Het e-mailadres van %{username} is gedeblokkeerd
      unconfirmed_email: Onbevestigd e-mailadres
      undo_sensitized: Niet meer als gevoelig forceren
      undo_silenced: Niet langer beperken
      undo_suspension: Niet langer opschorten
      unsilenced_msg: Het opheffen van de beperkingen van %{username} zijn geslaagd
      unsubscribe: Opzeggen
      unsuspended_msg: Het niet langer opschorten van %{username} is geslaagd
      username: Gebruikersnaam
      view_domain: Samenvatting voor domein bekijken
      warn: Waarschuwen
      web: Webapp
      whitelisted: Goedgekeurd voor federatie
    action_logs:
      action_types:
        approve_appeal: Bezwaar goedkeuren
        approve_user: Gebruiker goedkeuren
        assigned_to_self_report: Rapportage toewijzen
        change_email_user: E-mailadres van gebruiker wijzigen
        change_role_user: Gebruikersrol wijzigen
        confirm_user: Gebruiker bevestigen
        create_account_warning: Waarschuwing aanmaken
        create_announcement: Mededeling aanmaken
        create_canonical_email_block: E-mailblokkade aanmaken
        create_custom_emoji: Lokale emoji aanmaken
        create_domain_allow: Domeingoedkeuring aanmaken
        create_domain_block: Domeinblokkade aanmaken
        create_email_domain_block: E-maildomeinblokkade aanmaken
        create_ip_block: IP-regel aanmaken
        create_relay: Relay aanmaken
        create_unavailable_domain: Niet beschikbaar domein aanmaken
        create_user_role: Rol aanmaken
        create_username_block: Gebruikersnaam-regel aanmaken
        demote_user: Gebruiker degraderen
        destroy_announcement: Mededeling verwijderen
        destroy_canonical_email_block: E-mailblokkade verwijderen
        destroy_custom_emoji: Lokale emoji verwijderen
        destroy_domain_allow: Domeingoedkeuring verwijderen
        destroy_domain_block: Domeinblokkade verwijderen
        destroy_email_domain_block: Blokkade van e-maildomein verwijderen
        destroy_instance: Domein volledig verwijderen
        destroy_ip_block: IP-regel verwijderen
        destroy_relay: Relay verwijderen
        destroy_status: Toot verwijderen
        destroy_unavailable_domain: Niet beschikbaar domein verwijderen
        destroy_user_role: Rol permanent verwijderen
        destroy_username_block: Gebruikersnaam-regel verwijderen
        disable_2fa_user: Tweestapsverificatie uitschakelen
        disable_custom_emoji: Lokale emojij uitschakelen
        disable_relay: Relay uitschakelen
        disable_sign_in_token_auth_user: Verificatie met een toegangscode via e-mail voor de gebruiker uitschakelen
        disable_user: Gebruiker uitschakelen
        enable_custom_emoji: Lokale emoji inschakelen
        enable_relay: Relay inschakelen
        enable_sign_in_token_auth_user: Verificatie met een toegangscode via e-mail voor de gebruiker inschakelen
        enable_user: Gebruiker inschakelen
        memorialize_account: Het account in een In memoriam veranderen
        promote_user: Gebruiker promoveren
        publish_terms_of_service: Algemene gebruiksvoorwaarden publiceren
        reject_appeal: Bezwaar afwijzen
        reject_user: Gebruiker afwijzen
        remove_avatar_user: Profielfoto verwijderen
        reopen_report: Rapportage heropenen
        resend_user: Bevestigingsmail opnieuw verzenden
        reset_password_user: Wachtwoord opnieuw instellen
        resolve_report: Rapportage oplossen
        sensitive_account: De media in jouw account als gevoelig markeren
        silence_account: Account beperken
        suspend_account: Account opschorten
        unassigned_report: Rapportage niet langer toewijzen
        unblock_email_account: E-mailadres deblokkeren
        unsensitive_account: De media in jouw account niet langer als gevoelig markeren
        unsilence_account: Account niet langer beperken
        unsuspend_account: Account niet langer opschorten
        update_announcement: Mededeling bijwerken
        update_custom_emoji: Lokale emoji bijwerken
        update_domain_block: Domeinblokkade bijwerken
        update_ip_block: IP-regel bijwerken
        update_report: Rapportage bijwerken
        update_status: Bericht bijwerken
        update_user_role: Rol bijwerken
        update_username_block: Gebruikersnaam-regel bijwerken
      actions:
        approve_appeal_html: "%{name} heeft het bezwaar tegen de moderatiemaatregel van %{target} goedgekeurd"
        approve_user_html: "%{name} heeft de registratie van %{target} goedgekeurd"
        assigned_to_self_report_html: "%{name} heeft rapportage %{target} aan zichzelf toegewezen"
        change_email_user_html: "%{name} veranderde het e-mailadres van gebruiker %{target}"
        change_role_user_html: "%{name} wijzigde de rol van %{target}"
        confirm_user_html: E-mailadres van gebruiker %{target} is door %{name} bevestigd
        create_account_warning_html: "%{name} verzond een waarschuwing naar %{target}"
        create_announcement_html: "%{name} heeft de nieuwe mededeling %{target} aangemaakt"
        create_canonical_email_block_html: "%{name} blokkeerde e-mail met de hash %{target}"
        create_custom_emoji_html: Nieuwe emoji %{target} is door %{name} geüpload
        create_domain_allow_html: "%{name} heeft de federatie met het domein %{target} goedgekeurd"
        create_domain_block_html: Domein %{target} is door %{name} geblokkeerd
        create_email_domain_block_html: "%{name} heeft het e-maildomein %{target} geblokkeerd"
        create_ip_block_html: "%{name} maakte regel aan voor IP %{target}"
        create_relay_html: "%{name} heeft een relay aangemaakt %{target}"
        create_unavailable_domain_html: "%{name} heeft de bezorging voor domein %{target} beëindigd"
        create_user_role_html: "%{name} maakte de rol %{target} aan"
        create_username_block_html: "%{name} heeft regel toegevoegd voor gebruikersnamen die %{target} bevatten"
        demote_user_html: Gebruiker %{target} is door %{name} gedegradeerd
        destroy_announcement_html: "%{name} heeft de mededeling %{target} verwijderd"
        destroy_canonical_email_block_html: "%{name} deblokkeerde e-mail met de hash %{target}"
        destroy_custom_emoji_html: "%{name} verwijderde de emoji %{target}"
        destroy_domain_allow_html: "%{name} heeft de federatie met het domein %{target} afgekeurd"
        destroy_domain_block_html: Domein %{target} is door %{name} gedeblokkeerd
        destroy_email_domain_block_html: "%{name} heeft het e-maildomein %{target} gedeblokkeerd"
        destroy_instance_html: "%{name} verwijderde het domein %{target} volledig"
        destroy_ip_block_html: "%{name} verwijderde regel voor IP %{target}"
        destroy_relay_html: "%{name} heeft de relay %{target} verwijderd"
        destroy_status_html: Bericht van %{target} is door %{name} verwijderd
        destroy_unavailable_domain_html: "%{name} heeft de bezorging voor domein %{target} hervat"
        destroy_user_role_html: "%{name} verwijderde de rol %{target}"
        destroy_username_block_html: "%{name} heeft regel verwijderd voor gebruikersnamen die %{target} bevatten"
        disable_2fa_user_html: De vereiste tweestapsverificatie voor %{target} is door %{name} uitgeschakeld
        disable_custom_emoji_html: Emoji %{target} is door %{name} uitgeschakeld
        disable_relay_html: "%{name} heeft de relay %{target} uitgeschakeld"
        disable_sign_in_token_auth_user_html: "%{name} heeft verificatie met een toegangscode via e-mail uitgeschakeld voor %{target}"
        disable_user_html: Inloggen voor %{target} is door %{name} uitgeschakeld
        enable_custom_emoji_html: Emoji %{target} is door %{name} ingeschakeld
        enable_relay_html: "%{name} heeft de relay %{target} ingeschakeld"
        enable_sign_in_token_auth_user_html: "%{name} heeft verificatie met een toegangscode via e-mail ingeschakeld voor %{target}"
        enable_user_html: Inloggen voor %{target} is door %{name} ingeschakeld
        memorialize_account_html: Het account %{target} is door %{name} in een In memoriam veranderd
        promote_user_html: Gebruiker %{target} is door %{name} gepromoveerd
        publish_terms_of_service_html: "%{name} publiceerde bijgewerkte gebruiksvoorwaarden"
        reject_appeal_html: "%{name} heeft het bezwaar tegen de moderatiemaatregel van %{target} afgewezen"
        reject_user_html: "%{name} heeft de registratie van %{target} afgewezen"
        remove_avatar_user_html: "%{name} verwijderde de profielfoto van %{target}"
        reopen_report_html: "%{name} heeft rapportage %{target} heropend"
        resend_user_html: "%{name} heeft de bevestigingsmail voor %{target} opnieuw verzonden"
        reset_password_user_html: Wachtwoord van gebruiker %{target} is door %{name} opnieuw ingesteld
        resolve_report_html: "%{name} heeft rapportage %{target} opgelost"
        sensitive_account_html: "%{name} markeerde de media van %{target} als gevoelig"
        silence_account_html: Account %{target} is door %{name} beperkt
        suspend_account_html: Account %{target} is door %{name} opgeschort
        unassigned_report_html: "%{name} heeft het toewijzen van rapportage %{target} ongedaan gemaakt"
        unblock_email_account_html: "%{name} deblokkeerde het e-mailadres van %{target}"
        unsensitive_account_html: "%{name} markeerde media van %{target} als niet gevoelig"
        unsilence_account_html: Beperking van account %{target} is door %{name} opgeheven
        unsuspend_account_html: Opschorten van account %{target} is door %{name} opgeheven
        update_announcement_html: "%{name} heeft de mededeling %{target} bijgewerkt"
        update_custom_emoji_html: Emoji %{target} is door %{name} bijgewerkt
        update_domain_block_html: "%{name} heeft de domeinblokkade bijgewerkt voor %{target}"
        update_ip_block_html: "%{name} wijzigde de IP-regel voor %{target}"
        update_report_html: Rapportage %{target} is door %{name} bijgewerkt
        update_status_html: "%{name} heeft de berichten van %{target} bijgewerkt"
        update_user_role_html: "%{name} wijzigde de rol %{target}"
        update_username_block_html: "%{name} heeft regel bijgewerkt voor gebruikersnamen die %{target} bevatten"
      deleted_account: verwijderd account
      empty: Geen logs gevonden.
      filter_by_action: Op actie filteren
      filter_by_user: Op gebruiker filteren
      title: Auditlog
      unavailable_instance: "(domeinnaam niet beschikbaar)"
    announcements:
      back: Terug naar mededelingen
      destroyed_msg: Verwijderen van mededeling geslaagd!
      edit:
        title: Mededeling bewerken
      empty: Geen mededelingen gevonden.
      live: Live
      new:
        create: Mededeling aanmaken
        title: Nieuwe mededeling
      preview:
        disclaimer: Omdat gebruikers zich niet voor deze e-mails kunnen afmelden, moeten e-mailmeldingen worden beperkt tot belangrijke aankondigingen, zoals het lekken van gebruikersgegevens of meldingen over het sluiten van deze server.
        explanation_html: 'De e-mail wordt verzonden naar <strong>%{display_count} gebruikers</strong>. De volgende tekst wordt in het bericht opgenomen:'
        title: Voorbeeld van mededeling
      publish: Inschakelen
      published_msg: Publiceren van mededeling geslaagd!
      scheduled_for: Ingepland voor %{time}
      scheduled_msg: Mededeling staat ingepland voor publicatie!
      title: Mededelingen
      unpublish: Uitschakelen
      unpublished_msg: Ongedaan maken van gepubliceerde mededeling geslaagd!
      updated_msg: Bijwerken van mededeling geslaagd!
    critical_update_pending: Kritieke update in behandeling
    custom_emojis:
      assign_category: Categorie toewijzen
      by_domain: Domein
      copied_msg: Lokale kopie van emoji maken geslaagd
      copy: Kopiëren
      copy_failed_msg: Kan geen lokale kopie van deze emoji maken
      create_new_category: Nieuwe categorie toevoegen
      created_msg: Aanmaken van emoji geslaagd!
      delete: Verwijderen
      destroyed_msg: Verwijderen van emoji geslaagd!
      disable: Uitschakelen
      disabled: Uitgeschakeld
      disabled_msg: Uitschakelen van deze emoji geslaagd
      emoji: Emoji
      enable: Inschakelen
      enabled: Ingeschakeld
      enabled_msg: Inschakelen van deze emoji geslaagd
      image_hint: PNG of GIF niet groter dan %{size}
      list: In lijst
      listed: Weergegeven
      new:
        title: Lokale emoji toevoegen
      no_emoji_selected: Er werden geen emoji's gewijzigd, omdat er geen enkele werd geselecteerd
      not_permitted: Het hebt geen rechten om deze actie uit te voeren
      overwrite: Overschrijven
      shortcode: Verkorte code
      shortcode_hint: Tenminste 2 tekens (alleen alfanumeriek en underscores)
      title: Lokale emoji’s
      uncategorized: Niet gecategoriseerd
      unlist: Niet in lijst
      unlisted: Niet weergegeven
      update_failed_msg: Deze emoji kon niet worden bijgewerkt
      updated_msg: Bijwerken van emoji is geslaagd!
      upload: Uploaden
    dashboard:
      active_users: actieve gebruikers
      interactions: interacties
      media_storage: Opgeslagen mediabestanden
      new_users: nieuwe gebruikers
      opened_reports: aangemaakte rapportages
      pending_appeals_html:
        one: "<strong>%{count}</strong> bezwaar te beoordelen"
        other: "<strong>%{count}</strong> bezwaren te beoordelen"
      pending_reports_html:
        one: "<strong>%{count}</strong> openstaande rapportage"
        other: "<strong>%{count}</strong> openstaande rapportages"
      pending_tags_html:
        one: "<strong>%{count}</strong> hashtag te beoordelen"
        other: "<strong>%{count}</strong> hashtags te beoordelen"
      pending_users_html:
        one: "<strong>%{count}</strong> nieuwe gebruiker te beoordelen"
        other: "<strong>%{count}</strong> nieuwe gebruikers te beoordelen"
      resolved_reports: opgeloste rapportages
      software: Software
      sources: Locatie van registratie
      space: Ruimtegebruik
      title: Dashboard
      top_languages: Meest actieve talen
      top_servers: Meest actieve servers
      website: Website
    disputes:
      appeals:
        empty: Geen bezwaren gevonden.
        title: Bezwaren
    domain_allows:
      add_new: Federatie met domein goedkeuren
      created_msg: Federatie met domein is succesvol goedgekeurd
      destroyed_msg: Federatie met domein is afgekeurd
      export: Exporteren
      import: Importeren
      undo: Federatie met domein afkeuren
    domain_blocks:
      add_new: Nieuwe domeinblokkade toevoegen
      confirm_suspension:
        cancel: Annuleren
        confirm: Opschorten
        permanent_action: Het ongedaan maken van de schorsing herstelt geen gegevens of volgrelaties.
        preamble_html: Je staat op het punt om <strong>%{domain}</strong> en subdomeinen op te schorten.
        remove_all_data: Dit verwijdert alle inhoud, media en profielgegevens van de accounts van dit domein van jouw server.
        stop_communication: Jouw server communiceert niet langer meer met deze servers.
        title: Domeinblokkade voor %{domain} bevestigen
        undo_relationships: Dit maakt elke volgrelatie tussen de accounts van deze servers en die van jou ongedaan.
      created_msg: Domeinblokkade wordt nu verwerkt
      destroyed_msg: Domeinblokkade is ongedaan gemaakt
      domain: Domein
      edit: Domeinblokkade bewerken
      existing_domain_block: Je hebt al strengere limieten opgelegd aan %{name}.
      existing_domain_block_html: Jij hebt al strengere beperkingen opgelegd aan %{name}, je moet het domein eerst <a href="%{unblock_url}">deblokkeren</a>.
      export: Exporteren
      import: Importeren
      new:
        create: Blokkade aanmaken
        hint: Een domeinblokkade voorkomt niet dat accountgegevens van dit domein aan de database worden toegevoegd, maar dat er met terugwerkende kracht en automatisch bepaalde moderatiemethoden op deze accounts worden toegepast.
        severity:
          desc_html: "<strong>Beperken</strong> zorgt ervoor dat berichten van accounts van dit domein voor iedereen onzichtbaar zijn, behalve als een account wordt gevolgd. <strong>Opschorten</strong> zorgt ervoor dat alle berichten, media en profielgegevens van accounts van dit domein worden verwijderd. Gebruik <strong>Geen</strong> wanneer je alleen mediabestanden wilt weigeren."
          noop: Geen
          silence: Beperken
          suspend: Opschorten
        title: Nieuwe domeinblokkade
      no_domain_block_selected: Er zijn geen domeinblokkades gewijzigd, omdat er niets werd geselecteerd
      not_permitted: Je bent niet bevoegd om deze actie uit te voeren
      obfuscate: Domeinnaam verdoezelen
      obfuscate_hint: De domeinnaam gedeeltelijk verdoezelen wanneer de lijst met domeinblokkades wordt getoond
      private_comment: Privé-opmerking
      private_comment_hint: Opmerking over deze domeinbeperking voor intern gebruik door de moderatoren.
      public_comment: Openbare opmerking
      public_comment_hint: Opmerking over deze domeinbeperking voor het grote publiek, voor wanneer de openbare lijst met domeinbeperkingen is ingeschakeld.
      reject_media: Mediabestanden weigeren
      reject_media_hint: Verwijderd lokaal opgeslagen mediabestanden en weigert deze in de toekomst te downloaden. Irrelevant voor opgeschorte domeinen
      reject_reports: Rapportages weigeren
      reject_reports_hint: Alle rapportages die vanaf dit domein komen negeren. Irrelevant voor opgeschorte domeinen
      undo: domeinblokkade ongedaan maken
      view: Domeinblokkade bekijken
    email_domain_blocks:
      add_new: Nieuwe toevoegen
      allow_registrations_with_approval: Registraties met goedkeuring toestaan
      attempts_over_week:
        one: "%{count} registratiepoging tijdens de afgelopen week"
        other: "%{count} registratiepogingen tijdens de afgelopen week"
      created_msg: Blokkering e-maildomein geslaagd
      delete: Verwijderen
      dns:
        types:
          mx: MX-record
      domain: Domein
      new:
        create: Blokkeren
        resolve: Domein opzoeken
        title: Nieuw e-maildomein blokkeren
      no_email_domain_block_selected: Er werden geen e-maildomeinblokkades gewijzigd, omdat er geen enkele werd geselecteerd
      not_permitted: Niet toegestaan
      resolved_dns_records_hint_html: De domeinnaam slaat op de volgende MX-domeinen die uiteindelijk verantwoordelijk zijn voor het accepteren van e-mail. Het blokkeren van een MX-domein blokkeert aanmeldingen van elk e-mailadres dat hetzelfde MX-domein gebruikt, zelfs als de zichtbare domeinnaam anders is. <strong>Pas op dat u geen grote e-mailproviders blokkeert.</strong>
      resolved_through_html: Geblokkeerd via %{domain}
      title: Geblokkeerde e-maildomeinen
    export_domain_allows:
      new:
        title: Toegestane domeinen importeren
      no_file: Geen bestand geselecteerd
    export_domain_blocks:
      import:
        description_html: Je staat op het punt een lijst met domeinblokkades te importeren. Controleer deze lijst zeer zorgvuldig, vooral als je deze lijst niet zelf hebt gemaakt.
        existing_relationships_warning: Bestaande volgrelaties
        private_comment_description_html: 'Om je te helpen bijhouden waar de geïmporteerde blokkades vandaan komen, worden de geïmporteerde blokkades met de volgende privé-opmerking aangemaakt: <q>%{comment}</q>'
        private_comment_template: Geïmporteerd van %{source} op %{date}
        title: Domeinblokkades importeren
      invalid_domain_block: 'Een of meer domeinblokkades zijn overgeslagen vanwege de volgende fout(en): %{error}'
      new:
        title: Domeinblokkades importeren
      no_file: Geen bestand geselecteerd
    fasp:
      debug:
        callbacks:
          created_at: Aangemaakt op
          delete: Verwijderen
          ip: IP-adres
          request_body: Body opvragen
          title: Callbacks debuggen
      providers:
        active: Ingeschakeld
        base_url: Basis-URL
        callback: Callback
        delete: Verwijderen
        edit: Aanbieder bewerken
        finish_registration: Registratie voltooien
        name: Naam
        providers: Aanbieders
        public_key_fingerprint: Vingerafdruk van publieke sleutel
        registration_requested: Registratie aangevraagd
        registrations:
          confirm: Bevestigen
          description: Je hebt een registratie ontvangen van een FASP. Weiger deze als je dit niet hebt aangevraagd. Heb je dit wel aangevraagd, vergelijk dan zorgvuldig de naam en de vingerafdruk van de sleutel voordat je de registratie bevestigt.
          reject: Afwijzen
          title: FASP-registratie bevestigen
        save: Opslaan
        select_capabilities: Mogelijkheden selecteren
        sign_in: Inloggen
        status: Status
        title: Fediverse Auxiliary Service Providers
      title: FASP
    follow_recommendations:
      description_html: "<strong>Deze aanbevolen accounts helpen nieuwe gebruikers snel interessante inhoud</strong>te vinden. Wanneer een gebruiker niet met andere gebruikers genoeg interactie heeft gehad om gepersonaliseerde aanbevelingen te krijgen, worden in plaats daarvan deze accounts aanbevolen. Deze accounts worden dagelijks opnieuw berekend met behulp van accounts met het hoogste aantal recente interacties en het hoogste aantal lokale volgers in een bepaalde taal."
      language: Voor taal
      status: Status
      suppress: Aanbevolen account niet meer aanbevelen
      suppressed: Niet meer aanbevolen
      title: Aanbevolen accounts
      unsuppress: Account weer aanbevelen
    instances:
      audit_log:
        title: Recente audit-logboeken
        view_all: Volledige audit-logboeken inzien
      availability:
        description_html:
          one: Wanneer de bezorging aan het domein gedurende <strong>%{count} dag</strong> blijft mislukken dan worden er geen bezorgpogingen meer gedaan, totdat een bezorging <em>van</em> het domein wordt ontvangen.
          other: Als de bezorging aan het domein gedurende <strong>%{count} verschillende dagen</strong> blijft mislukken dan worden er geen bezorgpogingen meer gedaan, totdat een bezorging <em>van</em> het domein wordt ontvangen.
        failure_threshold_reached: Foutieve drempelwaarde bereikt op %{date}.
        failures_recorded:
          one: Mislukte poging op %{count} dag.
          other: Mislukte pogingen op %{count} verschillende dagen.
        no_failures_recorded: Geen storingen bekend.
        title: Beschikbaarheid
        warning: De laatste poging om met deze server te verbinden was onsuccesvol
      back_to_all: Alles
      back_to_limited: Beperkt
      back_to_warning: Waarschuwing
      by_domain: Domein
      confirm_purge: Weet je zeker dat je de gegevens van dit domein permanent wilt verwijderen?
      content_policies:
        comment: Interne reden
        description_html: Je kunt het beleid bepalen dat op de accounts van dit domein en alle subdomeinen van toepassing is.
        limited_federation_mode_description_html: Je kunt kiezen of je federatie met dit domein wilt toestaan.
        policies:
          reject_media: Mediabestanden weigeren
          reject_reports: Rapportages weigeren
          silence: Beperkt
          suspend: Opgeschort
        policy: Zwaarte
        reason: Publieke reden
        title: Beleid
      dashboard:
        instance_accounts_dimension: Meest door ons gevolgde accounts
        instance_accounts_measure: opgeslagen accounts
        instance_followers_measure: onze volgens daar
        instance_follows_measure: hun volgers hier
        instance_languages_dimension: Meest actieve talen
        instance_media_attachments_measure: opgeslagen mediabestanden
        instance_reports_measure: rapportages over hun
        instance_statuses_measure: opgeslagen berichten
      delivery:
        all: Alles
        clear: Bezorgfouten weghalen
        failing: Problemen
        restart: Bezorging herstarten
        stop: Bezorging beëindigen
        unavailable: Niet beschikbaar
      delivery_available: Bezorging is mogelijk
      delivery_error_days: Dagen met bezorgfouten
      delivery_error_hint: Wanneer de bezorging voor %{count} dagen niet mogelijk is, wordt de bezorging automatisch als niet beschikbaar gemarkeerd.
      destroyed_msg: Gegevens van %{domain} staan nu in de wachtrij voor aanstaande verwijdering.
      empty: Geen domeinen gevonden.
      known_accounts:
        one: "%{count} bekend account"
        other: "%{count} bekende accounts"
      moderation:
        all: Alles
        limited: Beperkt
        title: Moderatie
      moderation_notes:
        create: Moderatie-opmerking aanmaken
        created_msg: Aanmaken van servermoderatie-opmerking geslaagd!
        description_html: Opmerkingen bekijken, en voor jezelf en andere moderatoren achterlaten
        destroyed_msg: Verwijderen van servermoderatie-opmerking geslaagd!
        placeholder: Informatie over deze server, ondernomen acties of iets anders dat jou kan helpen om deze server in de toekomst te modereren.
        title: Moderatie-opmerkingen
      private_comment: Privé-opmerking
      public_comment: Openbare opmerking
      purge: Volledig verwijderen
      purge_description_html: Als je denkt dat dit domein definitief offline is, kunt je alle accountrecords en bijbehorende gegevens van dit domein verwijderen. Dit kan een tijdje duren.
      title: Federatie
      total_blocked_by_us: Door ons geblokkeerd
      total_followed_by_them: Door hun gevolgd
      total_followed_by_us: Door ons gevolgd
      total_reported: Rapportages over hun
      total_storage: Mediabijlagen
      totals_time_period_hint_html: De hieronder getoonde totalen bevatten gegevens sinds het begin.
      unknown_instance: Er zijn momenteel geen gegevens van dit domein op deze server.
    invites:
      deactivate_all: Alles deactiveren
      filter:
        all: Alles
        available: Beschikbaar
        expired: Verlopen
        title: Filter
      title: Uitnodigingen
    ip_blocks:
      add_new: Regel aanmaken
      created_msg: Het toevoegen van een nieuwe IP-regel is geslaagd
      delete: Verwijderen
      expires_in:
        '1209600': 2 weken
        '15778476': 6 maanden
        '2629746': 1 maand
        '31556952': 1 jaar
        '86400': 1 dag
        '94670856': 3 jaar
      new:
        title: Nieuwe IP-regel aanmaken
      no_ip_block_selected: Er zijn geen IP-regels veranderd, omdat er geen een was geselecteerd
      title: IP-regels
    relationships:
      title: Volgrelaties van %{acct}
    relays:
      add_new: Nieuwe relayserver toevoegen
      delete: Verwijderen
      description_html: Een <strong>federatierelay</strong> is een tussenliggende server die grote hoeveelheden openbare berichten uitwisselt tussen servers die zich hierop hebben geabonneerd. <strong>Het kan kleine en middelgrote servers helpen om content van de fediverse te ontdekken</strong>, waarvoor anders lokale gebruikers handmatig mensen van externe servers moeten volgen.
      disable: Uitschakelen
      disabled: Uitgeschakeld
      enable: Inschakelen
      enable_hint: Eenmaal ingeschakeld gaat jouw server zich op alle openbare berichten van deze relayserver abonneren en stuurt het de openbare berichten van jouw server naar de relayserver.
      enabled: Ingeschakeld
      inbox_url: Relay-URL
      pending: Aan het wachten op goedkeuring van de relayserver
      save_and_enable: Opslaan en inschakelen
      setup: Een verbinding met een relayserver maken
      signatures_not_enabled: Federatierelays werken mogelijk niet goed wanneer de veilige modus of de beperkte federatiemodus is ingeschakeld
      status: Status
      title: Relayservers
    report_notes:
      created_msg: Opmerking bij rapportage succesvol aangemaakt!
      destroyed_msg: Opmerking bij rapportage succesvol verwijderd!
    reports:
      account:
        notes:
          one: "%{count} opmerking"
          other: "%{count} opmerkingen"
      action_log: Auditlog
      action_taken_by: Maatregel genomen door
      actions:
        delete_description_html: De gerapporteerde berichten worden verwijderd en er wordt een overtreding geregistreerd om toekomstige overtredingen van hetzelfde account sneller af te kunnen handelen.
        mark_as_sensitive_description_html: De media in de gerapporteerde berichten worden gemarkeerd als gevoelig en er wordt een overtreding geregistreerd om toekomstige overtredingen van hetzelfde account sneller af te kunnen handelen.
        other_description_html: Bekijk meer opties voor het controleren van het gedrag van en de communicatie met het gerapporteerde account.
        resolve_description_html: Er wordt tegen het gerapporteerde account geen maatregel genomen, geen overtreding geregistreerd en de rapportage wordt gemarkeerd als opgelost.
        silence_description_html: Het account is alleen zichtbaar voor degenen die het al volgen of handmatig opzoeken, waardoor het bereik ernstig wordt beperkt. Dit kan altijd ongedaan worden gemaakt. Dit sluit alle rapporten tegen dit account af.
        suspend_description_html: Het account en de inhoud hiervan is niet meer toegankelijk, en het is ook niet meer mogelijk om ermee interactie te hebben. Uiteindelijk wordt het account volledig verwijderd. Dit is omkeerbaar binnen 30 dagen. Dit sluit alle rapporten tegen dit account af.
      actions_description_html: Beslis welke maatregel moet worden genomen om deze rapportage op te lossen. Wanneer je een (straf)maatregel tegen het gerapporteerde account neemt, krijgt het account een e-mailmelding, behalve wanneer de <strong>spam</strong>-categorie is gekozen.
      actions_description_remote_html: Beslis welke actie moet worden ondernomen om deze rapportage op te lossen. Dit is alleen van invloed op hoe <strong>jouw</strong> server met dit externe account communiceert en de inhoud ervan beheert.
      actions_no_posts: Dit rapport heeft geen bijbehorende berichten om te verwijderen
      add_to_report: Meer aan de rapportage toevoegen
      already_suspended_badges:
        local: Al geschorst op deze server
        remote: Al geschorst op hun server
      are_you_sure: Weet je het zeker?
      assign_to_self: Aan mij toewijzen
      assigned: Toegewezen moderator
      by_target_domain: Domein van gerapporteerde account
      cancel: Annuleren
      category: Category
      category_description_html: De reden waarom dit account en/of inhoud werd gerapporteerd wordt aan het gerapporteerde account medegedeeld
      comment:
        none: Geen
      comment_description_html: 'Om meer informatie te verstrekken, schreef %{name}:'
      confirm: Bevestigen
      confirm_action: Bevestig moderatiemaatregel tegen @%{acct}
      created_at: Gerapporteerd op
      delete_and_resolve: Bericht verwijderen
      forwarded: Doorgestuurd
      forwarded_replies_explanation: Dit rapport komt van een externe gebruiker en gaat over externe inhoud. Het is naar je doorgestuurd omdat de gerapporteerde inhoud een reactie is op een van jouw gebruikers.
      forwarded_to: Doorgestuurd naar %{domain}
      mark_as_resolved: Markeer als opgelost
      mark_as_sensitive: Als gevoelig markeren
      mark_as_unresolved: Markeer als onopgelost
      no_one_assigned: Niemand
      notes:
        create: Opmerking toevoegen
        create_and_resolve: Oplossen met opmerking
        create_and_unresolve: Heropenen met opmerking
        delete: Verwijderen
        placeholder: Beschrijf welke maatregelen zijn genomen of andere gerelateerde opmerkingen...
        title: Opmerkingen
      notes_description_html: Opmerkingen bekijken, en voor jezelf en andere moderatoren achterlaten
      processed_msg: 'Rapportage #%{id} succesvol afgehandeld'
      quick_actions_description_html: 'Neem een snelle maatregel of scroll naar beneden om de gerapporteerde inhoud te bekijken:'
      remote_user_placeholder: de externe gebruiker van %{instance}
      reopen: Rapportage heropenen
      report: 'Rapportage #%{id}'
      reported_account: Gerapporteerde account
      reported_by: Gerapporteerd door
      reported_with_application: Gerapporteerd met applicatie
      resolved: Opgelost
      resolved_msg: Rapportage succesvol opgelost!
      skip_to_actions: Ga direct naar de maatregelen
      status: Rapportages
      statuses: Gerapporteerde inhoud
      statuses_description_html: De problematische inhoud wordt aan het gerapporteerde account medegedeeld
      summary:
        action_preambles:
          delete_html: 'Je staat op het punt om enkele berichten van <strong>@%{acct}</strong> te <strong>verwijderen</strong>. Dit zal:'
          mark_as_sensitive_html: 'Je staat op het punt om enkele berichten van <strong>@%{acct}</strong> als <strong>gevoelig te markeren</strong>. Dit zal:'
          silence_html: 'Je staat op het punt om het account van <strong>@%{acct}</strong> te <strong>beperken</strong>. Dit zal:'
          suspend_html: 'Je staat op het punt om het account van <strong>@%{acct}</strong> <strong>op te schorten</strong>. Dit zal:'
        actions:
          delete_html: De aanstootgevende berichten verwijderen
          mark_as_sensitive_html: De media in de aanstootgevende berichten als gevoelig markeren
          silence_html: Het account van <strong>@%{acct}</strong> ernstig beperken, door diens profiel en inhoud alleen zichtbaar te maken aan mensen die dit account al volgen of aan mensen die het account handmatig opzoeken
          suspend_html: Het account van <strong>@%{acct}</strong> opschorten, waarmee diens profiel en inhoud niet toegankelijk zijn en het onmogelijk is om interactie te hebben
        close_report: 'Rapportage #%{id} als opgelost markeren'
        close_reports_html: "<strong>Alle</strong> rapportages tegen <strong>@%{acct}</strong> als opgelost markeren"
        delete_data_html: Het account en inhoud van <strong>@%{acct}</strong> over 30 dagen verwijderen, tenzij die in de tussentijd wordt gedeblokkeerd
        preview_preamble_html: "<strong>@%{acct}</strong> ontvangt een waarschuwing met de volgende inhoud:"
        record_strike_html: Registreer een overtreding van <strong>@%{acct}</strong> om je te helpen met het sneller afhandelen van toekomstige overtredingen van dit account
        send_email_html: Een waarschuwingsmail naar <strong>@%{acct}</strong> sturen
        warning_placeholder: Optionele aanvullende redenen voor de moderatie-actie.
      target_origin: Herkomst van de gerapporteerde accounts
      title: Rapportages
      unassign: Niet langer toewijzen
      unknown_action_msg: 'Onbekende actie: %{action}'
      unresolved: Onopgelost
      updated_at: Bijgewerkt
      view_profile: Profiel bekijken
    roles:
      add_new: Rol toevoegen
      assigned_users:
        one: "%{count} gebruiker"
        other: "%{count} gebruikers"
      categories:
        administration: Beheer
        devops: DevOps
        invites: Uitnodigingen
        moderation: Moderatie
        special: Speciaal
      delete: Verwijderen
      description_html: Met <strong>gebruikersrollen</strong> kun je de functies en onderdelen van Mastodon waar jouw gebruikers toegang tot hebben aanpassen.
      edit: Rol '%{name}' bewerken
      everyone: Standaardrechten
      everyone_full_description_html: Dit is de <strong>basisrol</strong> die van toepassing is op <strong>alle gebruikers</strong>, zelfs voor diegenen zonder toegewezen rol. Alle andere rollen hebben de rechten van deze rol als minimum.
      permissions_count:
        one: "%{count} recht"
        other: "%{count} rechten"
      privileges:
        administrator: Beheerder
        administrator_description: Deze gebruikers hebben volledige rechten en kun dus overal bij
        delete_user_data: Gebruikersgegevens verwijderen
        delete_user_data_description: Staat gebruikers toe om de gegevens van andere gebruikers zonder vertraging te verwijderen
        invite_users: Gebruikers uitnodigen
        invite_users_description: Staat gebruikers toe om nieuwe mensen voor de server uit te nodigen
        manage_announcements: Aankondigingen beheren
        manage_announcements_description: Staat gebruikers toe om mededelingen op de server te beheren
        manage_appeals: Bezwaren afhandelen
        manage_appeals_description: Staat gebruikers toe om bewaren tegen moderatiemaatregelen te beoordelen
        manage_blocks: Blokkades beheren
        manage_blocks_description: Staat gebruikers toe om e-mailproviders en IP-adressen te blokkeren
        manage_custom_emojis: Lokale emoji's beheren
        manage_custom_emojis_description: Staat gebruikers toe om lokale emoji's op de server te beheren
        manage_federation: Federatie beheren
        manage_federation_description: Staat gebruikers toe om federatie met andere domeinen te blokkeren of toe te staan en om de bezorging te bepalen
        manage_invites: Uitnodigingen beheren
        manage_invites_description: Staat gebruikers toe om uitnodigingslinks te bekijken en te deactiveren
        manage_reports: Rapportages afhandelen
        manage_reports_description: Staat gebruikers toe om rapportages te beoordelen en om aan de hand hiervan moderatiemaatregelen te nemen
        manage_roles: Rollen beheren
        manage_roles_description: Staat gebruikers toe om rollen te beheren en toe te wijzen die minder rechten hebben dan hun eigen rol(len)
        manage_rules: Serverregels wijzigen
        manage_rules_description: Staat gebruikers toe om serverregels te wijzigen
        manage_settings: Server-instellingen wijzigen
        manage_settings_description: Staat gebruikers toe de instellingen van de site te wijzigen
        manage_taxonomies: Trends en hashtags beheren
        manage_taxonomies_description: Staat gebruikers toe om trending inhoud te bekijken en om hashtag-instellingen bij te werken
        manage_user_access: Gebruikerstoegang beheren
        manage_user_access_description: Staat gebruikers toe om tweestapsverificatie van andere gebruikers uit te schakelen, om hun e-mailadres te wijzigen en om hun wachtwoord opnieuw in te stellen
        manage_users: Gebruikers beheren
        manage_users_description: Staat gebruikers toe om gebruikersdetails van anderen te bekijken en moderatiemaatregelen tegen hen te nemen
        manage_webhooks: Webhooks beheren
        manage_webhooks_description: Staat gebruikers toe om webhooks voor beheertaken in te stellen
        view_audit_log: Auditlog bekijken
        view_audit_log_description: Staat gebruikers toe om een geschiedenis van beheeracties op de server te bekijken
        view_dashboard: Dashboard bekijken
        view_dashboard_description: Geeft gebruikers toegang tot het dashboard en verschillende statistieken
        view_devops: DevOps
        view_devops_description: Geeft gebruikers toegang tot de dashboards van Sidekiq en pgHero
        view_feeds: Openbare en hashtagtijdlijnen bekijken
        view_feeds_description: Hiermee kunnen gebruikers toegang krijgen tot de openbare en hashtagtijdlijnen, ongeacht de serverinstellingen
      title: Rollen
    rules:
      add_new: Regel toevoegen
      add_translation: Vertaling toevoegen
      delete: Verwijderen
      description_html: Hoewel de meeste mensen zeggen dat ze de gebruiksvoorwaarden hebben gelezen en er mee akkoord gaan, lezen mensen deze meestal niet totdat er een probleem optreedt. <strong>Maak het eenvoudiger om de regels van deze server in één oogopslag te zien, door ze puntsgewijs in een lijst te zetten.</strong> Probeer de verschillende regels kort en simpel te houden, maar probeer ze ook niet in verschillende items onder te verdelen.
      edit: Regel bewerken
      empty: Voor deze server zijn nog geen regels opgesteld.
      move_down: Omlaag verplaatsen
      move_up: Omhoog verplaatsen
      title: Serverregels
      translation: Vertaling
      translations: Vertalingen
      translations_explanation: Je kunt eventueel vertalingen toevoegen voor de regels. De standaardwaarde wordt getoond als er geen vertaalde versie beschikbaar is. Zorg er altijd voor dat aanvullende vertalingen bijgewerkt blijven.
    settings:
      about:
        manage_rules: Serverregels beheren
        preamble: Geef uitgebreide informatie over hoe de server wordt beheerd, gemodereerd en gefinancierd.
        rules_hint: Er is een speciaal gebied voor regels waaraan uw gebruikers zich dienen te houden.
        title: Over
      allow_referrer_origin:
        desc: Wanneer je gebruikers op links naar externe sites klikken, kan hun browser het adres van jouw Mastodon-server als de referrer verzenden. Zet dit uit als dit jouw gebruikers uniek zou identificeren, bijvoorbeeld als dit een persoonlijke Mastodon-server is.
        title: Externe sites toestaan om jouw Mastodon-server te zien als de bron
      appearance:
        preamble: Mastodons webomgeving aanpassen.
        title: Weergave
      branding:
        preamble: De branding van jouw server laat zien hoe het met andere servers in het netwerk verschilt. Deze informatie wordt op verschillende plekken getoond, zoals in de webomgeving van Mastodon, in mobiele apps, in linkvoorbeelden op andere websites en berichten-apps, enz. Daarom is het belangrijk om de informatie helder, kort en beknopt te houden.
        title: Branding
      captcha_enabled:
        desc_html: Dit is afhankelijk van externe scripts van hCaptcha, wat veiligheids- en privacyrisico's met zich mee kan brengen. Bovendien kan <strong>dit het registratieproces aanzienlijk minder toegankelijk maken voor sommige (vooral gehandicapte) mensen</strong>. Om deze redenen kun je het beste alternatieve maatregelen overwegen, zoals registratie op basis van goedkeuring of op uitnodiging.
        title: Nieuwe gebruikers dienen een CAPTCHA op te lossen om hun account te bevestigen
      content_retention:
        danger_zone: Gevarenzone
        preamble: Toezicht houden op hoe berichten en media van gebruikers op Mastodon worden bewaard.
        title: Bewaartermijn berichten
      default_noindex:
        desc_html: Heeft invloed op alle gebruikers die deze instelling niet zelf hebben veranderd
        title: Gebruikers standaard niet door zoekmachines laten indexeren
      discovery:
        follow_recommendations: Aanbevolen accounts
        preamble: Interessante inhoud uitlichten is van essentieel belang voor onboarding van nieuwe gebruikers, die mogelijk niemand op Mastodon kennen. Bepaal hoe verschillende functies voor het ontdekken van inhoud en gebruikers op jouw server werken.
        privacy: Privacy
        profile_directory: Gebruikersgids
        public_timelines: Openbare tijdlijnen
        publish_statistics: Statistieken publiceren
        title: Ontdekken
        trends: Trends
        wrapstodon: Wrapstodon
      domain_blocks:
        all: Aan iedereen
        disabled: Aan niemand
        users: Aan ingelogde lokale gebruikers
      feed_access:
        modes:
          authenticated: Alleen ingelogde gebruikers
          disabled: Specifieke gebruikersrol vereisen
          public: Iedereen
      landing_page:
        values:
          about: Over
          local_feed: Lokale tijdlijn
          trends: Trends
      registrations:
        moderation_recommandation: Zorg ervoor dat je een adequaat en responsief moderatieteam hebt voordat je registraties voor iedereen openstelt!
        preamble: Toezicht houden op wie een account op deze server kan registreren.
        title: Registraties
      registrations_mode:
        modes:
          approved: Goedkeuring vereist om te kunnen registreren
          none: Niemand kan zich registreren
          open: Iedereen kan zich registreren
        warning_hint: We raden je aan om “Goedkeuring vereist om te kunnen registreren” te gebruiken, tenzij je er zeker van bent dat jouw moderatieteam spam en kwaadwillende registraties tijdig kan afhandelen.
      security:
        authorized_fetch: Verificatie van gefedeerde servers vereisen
        authorized_fetch_hint: Verificatie vereisen van gefedereerde servers maakt een striktere handhaving van blokkades op gebruikersniveau en serverniveau mogelijk. Dit gaat echter ten koste van de prestaties, vermindert het bereik van je reacties en kan compatibiliteitsproblemen met sommige gefedereerde services opleveren. Bovendien voorkomt dit niet dat personen met slechte bedoelingen je openbare berichten en accounts kunnen ophalen.
        authorized_fetch_overridden_hint: Je kunt momenteel deze instelling niet wijzigen, omdat deze is overschreven door een omgevingsvariabele.
        federation_authentication: Afgedwongen federatie-verificatie
      title: Serverinstellingen
    site_uploads:
      delete: Geüpload bestand verwijderen
      destroyed_msg: Verwijderen website-upload geslaagd!
    software_updates:
      critical_update: Kritiek — update snel
      description: Het wordt aanbevolen om je Mastodon-installatie up-to-date te houden om gebruik te kunnen maken van de nieuwste oplossingen en functies. Bovendien is het soms cruciaal om Mastodon tijdig bij te werken om veiligheidsproblemen te voorkomen. Om deze redenen controleert Mastodon elke 30 minuten updates en brengt je hiervan op de hoogte volgens jouw voorkeuren voor e-mailmeldingen.
      documentation_link: Meer leren
      release_notes: Release-opmerkingen
      title: Beschikbare updates
      type: Type
      types:
        major: Grote release
        minor: Kleine release
        patch: Patchrelease - bugfixes en eenvoudig toe te passen wijzigingen
      version: Versie
    statuses:
      account: Account
      application: Toepassing
      back_to_account: Terug naar accountpagina
      back_to_report: Terug naar de rapportage
      batch:
        add_to_report: 'Toevoegen aan rapport #%{id}'
        remove_from_report: Uit de rapportage verwijderen
        report: Rapportage
      contents: Inhoud
      deleted: Verwijderd
      favourites: Favorieten
      history: Versiegeschiedenis
      in_reply_to: Reactie op
      language: Taal
      media:
        title: Media
      metadata: Metagegevens
      no_history: Dit bericht is niet bewerkt
      no_status_selected: Er werden geen berichten gewijzigd, omdat er geen enkele werd geselecteerd
      open: Bericht tonen
      original_status: Oorspronkelijk bericht
      quotes: Citaten
      reblogs: Boosts
      replied_to_html: Reageerde op %{acct_link}
      status_changed: Bericht veranderd
      status_title: Bericht van @%{name}
      title: Accountberichten - @%{name}
      trending: Trending
      view_publicly: Openbaar bericht bekijken
      view_quoted_post: Geciteerde berichten tonen
      visibility: Zichtbaarheid
      with_media: Met media
    strikes:
      actions:
        delete_statuses: "%{name} heeft de berichten van %{target} verwijderd"
        disable: Account %{target} is door %{name} bevroren
        mark_statuses_as_sensitive: "%{name} markeerde de berichten van %{target} als gevoelig"
        none: "%{name} verzond een waarschuwing naar %{target}"
        sensitive: "%{name} markeerde het account van %{target} als gevoelig"
        silence: "%{name} beperkte het account %{target}"
        suspend: "%{name} schortte het account %{target} op"
      appeal_approved: Bezwaar ingediend
      appeal_pending: Bezwaar in behandeling
      appeal_rejected: Bezwaar afgewezen
    system_checks:
      database_schema_check:
        message_html: Niet alle databasemigraties zijn voltooid. Je moet deze uitvoeren om er voor te zorgen dat de applicatie blijft werken zoals het hoort
      elasticsearch_analysis_index_mismatch:
        message_html: Elasticsearch index analyser-instellingen zijn verouderd. Voer <code>tootctl search deploy --only-mapping --only=%{value}</code> uit
      elasticsearch_health_red:
        message_html: Elasticsearch-cluster is ongezond (rode status), zoekfuncties zijn niet beschikbaar
      elasticsearch_health_yellow:
        message_html: Elasticsearch-cluster is ongezond (gele status), misschien wil je de reden onderzoeken
      elasticsearch_index_mismatch:
        message_html: Elasticsearch-indextoewijzingen zijn verouderd. Voer <code>tootctl search deploy --only=%{value}</code> uit
      elasticsearch_preset:
        action: Zie documentatie
        message_html: Jouw Elasticsearch-cluster heeft meer dan één node, maar Mastodon is niet geconfigureerd om ze te gebruiken.
      elasticsearch_preset_single_node:
        action: Zie documentatie
        message_html: Jouw Elasticsearch-cluster heeft slechts één node, <code>ES_PRESET</code> moet worden ingesteld op <code>single_node_cluster</code>.
      elasticsearch_reset_chewy:
        message_html: Jouw Elasticsearch-systeemindex is verouderd vanwege een instellingswijziging. Voer <code>tootctl search deploy --reset-chewy</code> uit om het bij te werken.
      elasticsearch_running_check:
        message_html: Kon geen verbinding maken met Elasticsearch. Controleer dat Elasticsearch wordt uitgevoerd of schakel full-text-zoeken uit
      elasticsearch_version_check:
        message_html: 'Incompatibele Elasticsearch-versie: %{value}'
        version_comparison: Je gebruikt Elasticsearch %{running_version}, maar %{required_version} is vereist
      rules_check:
        action: Serverregels beheren
        message_html: Je hebt voor deze server geen regels opgesteld.
      sidekiq_process_check:
        message_html: Er draait geen Sidekiqproces voor de wachtrij(en) %{value}. Controleer je Sidekiqconfiguratie
      software_version_check:
        action: Beschikbare updates bekijken
        message_html: Er is een Mastodon-update beschikbaar.
      software_version_critical_check:
        action: Bekijk de beschikbare updates
        message_html: Er is een kritieke update voor Mastodon beschikbaar. Update zo snel mogelijk.
      software_version_patch_check:
        action: Beschikbare updates bekijken
        message_html: Er is een Mastodon-update voor een bugfix beschikbaar.
      upload_check_privacy_error:
        action: Klik hier voor meer informatie
        message_html: "<strong>Jouw webserver is verkeerd geconfigureerd. De privacy van je gebruikers is in gevaar.</strong>"
      upload_check_privacy_error_object_storage:
        action: Klik hier voor meer informatie
        message_html: "<strong>Jouw objectopslag is verkeerd geconfigureerd. De privacy van je gebruikers is in gevaar.</strong>"
    tags:
      moderation:
        not_trendable: Niet trendbaar
        not_usable: Niet bruikbaar
        pending_review: In afwachting van beoordeling
        review_requested: Beoordeling aangevraagd
        reviewed: Beoordeeld
        title: Status
        trendable: Trendbaar
        unreviewed: Onbeoordeeld
        usable: Bruikbaar
      name: Naam
      newest: Nieuwste
      oldest: Oudste
      open: Oorspronkelijk bericht bekijken
      reset: Opnieuw
      review: Status beoordelen
      search: Zoeken
      title: Hashtags
      updated_msg: Instellingen hashtag succesvol bijgewerkt
    terms_of_service:
      back: Terug naar de gebruiksvoorwaarden
      changelog: Wat is veranderd
      create: Gebruik je eigen
      current: Huidige
      draft: Concept
      generate: Sjabloon gebruiken
      generates:
        action: Genereren
        chance_to_review_html: "<strong>De gegenereerde gebruiksvoorwaarden worden niet automatisch gepubliceerd.</strong> Je krijgt de gelegenheid om de resultaten eerst te bekijken. Vul de benodigde gegevens in om verder te gaan."
        explanation_html: Het sjabloon voor de gebruiksvoorwaarden is uitsluitend bedoeld voor informatieve doeleinden en mag niet worden opgevat als juridisch advies over welk onderwerp dan ook. Raadpleeg een eigen juridisch adviseur over jouw situatie en voor specifieke juridische vragen.
        title: Gebruiksvoorwaarden instellen
      going_live_on_html: Actueel met ingang van %{date}
      history: Geschiedenis
      live: Actueel
      no_history: Er zijn nog geen opgeslagen wijzigingen van de gebruiksvoorwaarden.
      no_terms_of_service_html: Je hebt momenteel geen gebruiksvoorwaarden geconfigureerd. De gebruiksvoorwaarden zijn bedoeld om duidelijkheid te verschaffen en je te beschermen tegen mogelijke aansprakelijkheid als gevolg van geschillen met gebruikers.
      notified_on_html: Gebruikers geïnformeerd op %{date}
      notify_users: Gebruikers informeren
      preview:
        explanation_html: 'De e-mail wordt verzonden naar <strong>%{display_count} gebruikers</strong> die zich hebben aangemeld voor %{date}. De volgende tekst zal in de e-mail worden opgenomen:'
        send_preview: Voorbeeld verzenden naar %{email}
        send_to_all:
          one: "%{display_count} e-mail verzenden"
          other: "%{display_count} e-mails verzenden"
        title: Voorbeeld tonen van de melding over de gebruiksvoorwaarden
      publish: Publiceren
      published_on_html: Gepubliceerd op %{date}
      save_draft: Concept opslaan
      title: Gebruiksvoorwaarden
    title: Beheer
    trends:
      allow: Goedkeuren
      approved: Goedgekeurde
      confirm_allow: Weet je zeker dat je de geselecteerde hashtags wil toestaan?
      confirm_disallow: Weet je zeker dat je de geselecteerde hashtags wil afkeuren?
      disallow: Afkeuren
      links:
        allow: Link goedkeuren
        allow_provider: Website goedkeuren
        confirm_allow: Weet je zeker dat je de geselecteerde links wil toestaan?
        confirm_allow_provider: Weet je zeker dat je de geselecteerde websites wil toestaan?
        confirm_disallow: Weet je zeker dat je de geselecteerde links wil afkeuren?
        confirm_disallow_provider: Weet je zeker dat je de geselecteerde websites wil afkeuren?
        description_html: Dit zijn links die momenteel veel worden gedeeld door accounts waar jouw server berichten van ontvangt. Hierdoor kunnen jouw gebruikers zien wat er in de wereld aan de hand is. Er worden geen links weergeven totdat je de website hebt goedgekeurd. Je kunt ook individuele links goed- of afkeuren.
        disallow: Link afkeuren
        disallow_provider: Website afkeuren
        no_link_selected: Er werden geen links gewijzigd, omdat er geen enkele werd geselecteerd
        publishers:
          no_publisher_selected: Er werden geen websites gewijzigd, omdat er geen enkele werd geselecteerd
        shared_by_over_week:
          one: Deze week door één persoon gedeeld
          other: Deze week door %{count} mensen gedeeld
        title: Trending links
        usage_comparison: Vandaag %{today} keer gedeeld, vergeleken met %{yesterday} keer gisteren
      not_allowed_to_trend: Trending worden niet toegestaan
      only_allowed: Alleen goedgekeurde
      pending_review: In afwachting van beoordeling
      preview_card_providers:
        allowed: Links van deze website kunnen trending worden
        description_html: Dit zijn domeinen waarvan er vaak links op jouw server worden gedeeld. Links worden niet in het openbaar trending, voordat het domein van de link wordt goedgekeurd. Jouw goedkeuring (of afwijzing) geldt ook voor subdomeinen.
        rejected: Links naar deze nieuwssite kunnen niet trending worden
        title: Websites
      rejected: Afgekeurd
      statuses:
        allow: Bericht goedkeuren
        allow_account: Account goedkeuren
        confirm_allow: Weet je zeker dat je de geselecteerde berichten wil toestaan?
        confirm_allow_account: Weet je zeker dat je de geselecteerde accounts wil toestaan?
        confirm_disallow: Weet je zeker dat je de geselecteerde berichten wil afkeuren?
        confirm_disallow_account: Weet je zeker dat je de geselecteerde accounts wil afkeuren?
        description_html: Dit zijn berichten die op jouw server bekend zijn en die momenteel veel worden gedeeld en als favoriet worden gemarkeerd. Hiermee kunnen nieuwe en terugkerende gebruikers meer mensen vinden om te volgen. Er worden geen berichten in het openbaar weergegeven totdat het account door jou is goedgekeurd en de gebruiker toestaat dat diens account aan anderen wordt aanbevolen. Je kunt ook individuele berichten goed- of afkeuren.
        disallow: Bericht afkeuren
        disallow_account: Account afkeuren
        no_status_selected: Er werden geen trending berichten gewijzigd, omdat er geen enkele werd geselecteerd
        not_discoverable: Gebruiker heeft geen toestemming gegeven om vindbaar te zijn
        shared_by:
          one: Een keer gedeeld of als favoriet gemarkeerd
          other: "%{friendly_count} keer gedeeld of als favoriet gemarkeerd"
        title: Trending berichten
      tags:
        current_score: Huidige score is %{score}
        dashboard:
          tag_accounts_measure: aantal unieke keren gebruikt
          tag_languages_dimension: Populaire talen
          tag_servers_dimension: Populaire servers
          tag_servers_measure: verschillende servers
          tag_uses_measure: totaal aantal keer gebruikt
        description_html: Deze hashtags verschijnen momenteel in veel berichten die op jouw server zichtbaar zijn. Hiermee kunnen jouw gebruikers zien waar mensen op dit moment het meest over praten. Er worden geen hashtags in het openbaar weergegeven totdat je ze goedkeurt.
        listable: Kan worden aanbevolen
        no_tag_selected: Er werden geen hashtags gewijzigd, omdat er geen enkele werd geselecteerd
        not_listable: Wordt niet aanbevolen
        not_trendable: Verschijnt niet onder trends
        not_usable: Kan niet worden gebruikt
        peaked_on_and_decaying: Piekte op %{date} en is nu weer op diens retour
        title: Trending hashtags
        trendable: Kan onder trends verschijnen
        trending_rank: 'Trending #%{rank}'
        usable: Kan worden gebruikt
        usage_comparison: "%{today} keer vandaag gebruikt, vergeleken met %{yesterday} keer gisteren"
        used_by_over_week:
          one: Door één persoon tijdens de afgelopen week gebruikt
          other: Door %{count} mensen tijdens de afgelopen week gebruikt
      title: Aanbevelingen & trends
      trending: Trending
    username_blocks:
      add_new: Nieuwe toevoegen
      block_registrations: Registraties blokkeren
      comparison:
        contains: Bevat
        equals: Is gelijk aan
      contains_html: Bevat %{string}
      created_msg: Gebruikersnaam-regel succesvol aangemaakt
      delete: Verwijderen
      edit:
        title: Gebruikersnaam-regel bewerken
      matches_exactly_html: Is gelijk aan %{string}
      new:
        create: Regel aanmaken
        title: Nieuwe gebruikersnaam-regel aanmaken
      no_username_block_selected: Er zijn geen gebruikersnaam-regels gewijzigd omdat er geen zijn geselecteerd
      not_permitted: Niet toegestaan
      title: Gebruikersnaam-regels
      updated_msg: Gebruikersnaam-regel succesvol bijgewerkt
    warning_presets:
      add_new: Nieuwe toevoegen
      delete: Verwijderen
      edit_preset: Preset voor waarschuwing bewerken
      empty: Je hebt nog geen presets voor waarschuwingen toegevoegd.
      title: Presets voor waarschuwingen
    webhooks:
      add_new: Eindpunt toevoegen
      delete: Verwijderen
      description_html: Met een <strong>webhook</strong> kan Mastodon <strong>meldingen in real-time</strong> over gekozen gebeurtenissen naar jouw eigen toepassing sturen, zodat je applicatie <strong>automatisch reacties kan genereren</strong>.
      disable: Uitschakelen
      disabled: Uitgeschakeld
      edit: Eindpunt bewerken
      empty: Je hebt nog geen webhook-eindpunten geconfigureerd.
      enable: Inschakelen
      enabled: Ingeschakeld
      enabled_events:
        one: 1 ingeschakelde gebeurtenis
        other: "%{count} ingeschakelde gebeurtenissen"
      events: Gebeurtenissen
      new: Nieuwe webhook
      rotate_secret: Secret opnieuw genereren
      secret: Signing secret
      status: Status
      title: Webhooks
      webhook: Webhook
  admin_mailer:
    auto_close_registrations:
      body: In verband met een gebrek aan recentelijke moderatoractiviteit, is de registratiemodus op %{instance} automatisch gewijzigd naar handmatige beoordeling door moderatoren. Dit om te voorkomen dat %{instance} als platform voor eventueel misbruik kan worden gebruikt. Je kunt op elk gewenst moment weer terugschakelen naar open registraties.
      subject: De registratie-modus op %{instance} is automatisch veranderd naar handmatige beoordeling door moderatoren
    new_appeal:
      actions:
        delete_statuses: het verwijderen van diens berichten
        disable: het bevriezen van diens account
        mark_statuses_as_sensitive: het markeren van diens berichten als gevoelig
        none: een waarschuwing
        sensitive: het gevoelig forceren van diens account
        silence: het beperken van diens account
        suspend: het opschorten van diens account
      body: "%{target} maakt bezwaar tegen een moderatiemaatregel door %{action_taken_by} op %{date}, betreffende %{type}. De gebruiker schrijft:"
      next_steps: Je kunt het bezwaar goedkeuren om daarmee de moderatiemaatregel ongedaan te maken, of je kunt het verwerpen.
      subject: "%{username} maakt bezwaar tegen een moderatiemaatregel op %{instance}"
    new_critical_software_updates:
      body: Nieuwe kritische versies van Mastodon zijn vrijgegeven. Je zou zo snel mogelijk moeten bijwerken!
      subject: Kritieke Mastodon-updates zijn beschikbaar voor %{instance}!
    new_pending_account:
      body: Zie hieronder de details van het nieuwe account. Je kunt de aanvraag goedkeuren of afwijzen.
      subject: Er dient een nieuw account op %{instance} te worden beoordeeld (%{username})
    new_report:
      body: "%{reporter} heeft %{target} gerapporteerd"
      body_remote: Iemand van %{domain} heeft %{target} gerapporteerd
      subject: Nieuwe rapportage op %{instance} (#%{id})
    new_software_updates:
      body: Nieuwe versies van Mastodon zijn vrijgegeven. Je wilt misschien bijwerken!
      subject: Nieuwe versies van Mastodon zijn beschikbaar voor %{instance}!
    new_trends:
      body: 'De volgende items moeten worden beoordeeld voordat ze openbaar kunnen worden getoond:'
      new_trending_links:
        title: Trending links
      new_trending_statuses:
        title: Trending berichten
      new_trending_tags:
        title: Trending hashtags
      subject: Nieuwe trends te beoordelen op %{instance}
  aliases:
    add_new: Alias aanmaken
    created_msg: Succesvol een nieuwe alias aangemaakt. Je kunt nu met de verhuizing vanaf het oude account beginnen.
    deleted_msg: De alias is succesvol verwijderd. Verhuizen vanaf dat account naar dit account is niet meer mogelijk.
    empty: Je hebt geen aliassen.
    hint_html: Wanneer je vanaf een ander account naar dit account wilt verhuizen, kun je hier een alias aanmaken. Dit is nodig voordat je verder kunt gaan met het verhuizen van volgers van het oude naar dit nieuwe account. Deze actie is op zich <strong>ongevaarlijk en omkeerbaar</strong>. <strong>De accountmigratie wordt gestart vanaf het oude account</strong>.
    remove: Alias ontkoppelen
  appearance:
    advanced_settings: Geavanceerde instellingen
    animations_and_accessibility: Animaties en toegankelijkheid
    boosting_preferences: Boosten
    boosting_preferences_info_html: "<strong>Tip:</strong> Ongeacht je instellingen, kun je met <kbd>Shift</kbd> + <kbd>Klik</kbd> op het %{icon} boostpictogram onmiddelijk boosten."
    discovery: Ontdekken
    localization:
      body: Mastodon wordt door vrijwilligers vertaald.
      guide_link: https://crowdin.com/project/mastodon/nl
      guide_link_text: Iedereen kan bijdragen.
    sensitive_content: Gevoelige inhoud
  application_mailer:
    notification_preferences: E-mailvoorkeuren wijzigen
    salutation: "%{name},"
    settings: 'E-mailvoorkeuren wijzigen: %{link}'
    unsubscribe: Afmelden
    view: 'Bekijk:'
    view_profile: Profiel bekijken
    view_status: Bericht bekijken
  applications:
    created: Aanmaken toepassing geslaagd
    destroyed: Verwijderen toepassing geslaagd
    logout: Uitloggen
    regenerate_token: Toegangscode opnieuw aanmaken
    token_regenerated: Opnieuw aanmaken toegangscode geslaagd
    warning: Wees voorzichtig met deze gegevens. Deel het nooit met iemand anders!
    your_token: Jouw toegangscode
  auth:
    apply_for_account: Account aanvragen
    captcha_confirmation:
      help_html: Als je problemen ondervindt bij het oplossen van de CAPTCHA, kun je contact met ons opnemen via %{email}, zodat we je kunnen assisteren.
      hint_html: Nog maar één ding! Je moet bevestigen dat je een mens bent (dit is om de spam buiten de deur te houden!). Los de onderstaande CAPTCHA op en klik op "Doorgaan".
      title: Veiligheidscontrole
    confirmations:
      awaiting_review: Je e-mailadres is bevestigd! De medewerkers van %{domain} zijn nu bezig met het beoordelen van jouw registratie. Je ontvangt een e-mailbericht wanneer ze jouw account goedkeuren!
      awaiting_review_title: Je registratie wordt beoordeeld
      clicking_this_link: op deze link te klikken
      login_link: inloggen
      proceed_to_login_html: Je kunt nu verder gaan naar %{login_link}.
      redirect_to_app_html: Je zou omgeleid moeten zijn naar de <strong>%{app_name}</strong> app. Als dat niet is gebeurd, probeer dan %{clicking_this_link} of keer handmatig terug naar de app.
      registration_complete: Je registratie op %{domain} is nu voltooid!
      welcome_title: Welkom %{name}!
      wrong_email_hint: Als dat e-mailadres niet correct is, kun je het wijzigen in je accountinstellingen.
    delete_account: Account verwijderen
    delete_account_html: Wanneer je jouw account graag wilt verwijderen, kun je dat <a href="%{path}">hier doen</a>. We vragen jou daar om een bevestiging.
    description:
      prefix_invited_by_user: "@%{name} nodigt je hierbij uit om een account aan te maken op deze Mastodonserver!"
      prefix_sign_up: Registreer je vandaag nog op Mastodon!
      suffix: Met een account ben je in staat om mensen te volgen, berichten te plaatsen en uit te wisselen met mensen die zich op andere Mastodonservers bevinden en meer!
    didnt_get_confirmation: Geen bevestigingslink ontvangen?
    dont_have_your_security_key: Heb je jouw beveiligingssleutel niet bij de hand?
    forgot_password: Wachtwoord vergeten?
    invalid_reset_password_token: De code om jouw wachtwoord opnieuw in te stellen is verlopen. Vraag een nieuwe aan.
    link_to_otp: Voer een tweestapsverificatiecode van je telefoon of een herstelcode in
    link_to_webauth: Jouw apparaat met de authenticatie-app gebruiken
    log_in_with: Inloggen met
    login: Inloggen
    logout: Uitloggen
    migrate_account: Naar een ander account verhuizen
    migrate_account_html: Wanneer je dit account naar een ander account wilt doorverwijzen, kun je <a href="%{path}">dit hier instellen</a>.
    or_log_in_with: Of inloggen met
    progress:
      confirm: E-mailadres bevestigen
      details: Jouw gegevens
      review: Onze beoordeling
      rules: Regels accepteren
    providers:
      cas: CAS
      saml: SAML
    register: Registreren
    registration_closed: "%{instance} laat geen nieuwe gebruikers toe"
    resend_confirmation: Bevestigingslink opnieuw verzenden
    reset_password: Wachtwoord opnieuw instellen
    rules:
      accept: Accepteren
      back: Terug
      invited_by: 'Je kunt je registreren op %{domain} dankzij de uitnodiging die je hebt ontvangen van:'
      preamble: Deze zijn vastgesteld en worden gehandhaafd door de moderatoren van %{domain}.
      preamble_invited: Voordat je verder gaat, moet je eerst kennisnemen van de basisregels die door de moderatoren van %{domain} zijn vastgesteld.
      title: Enkele basisregels.
      title_invited: Je bent uitgenodigd.
    security: Beveiliging
    set_new_password: Nieuw wachtwoord instellen
    setup:
      email_below_hint_html: Controleer je map met spam, of vraag een nieuwe bevestigingslink aan. Je kan je e-mailadres corrigeren als het verkeerd is.
      email_settings_hint_html: Klik op de link die we naar %{email} hebben gestuurd om Mastodon te gebruiken. We wachten wel even.
      link_not_received: Geen link ontvangen?
      new_confirmation_instructions_sent: Je ontvangt binnen enkele minuten een nieuwe e-mail met de bevestigingslink!
      title: Kijk in je mailbox
    sign_in:
      preamble_html: Log in met de inloggegevens van <strong>%{domain}</strong>. Als jouw account zich op een andere server bevindt, kun je hier niet inloggen.
      title: Inloggen op %{domain}
    sign_up:
      manual_review: Inschrijvingen op %{domain} worden handmatig door onze moderatoren beoordeeld. Schrijf wat over jezelf en waarom je een account op %{domain} wilt. Hiermee help je ons om de aanvraag van jouw account goed te kunnen verwerken.
      preamble: Met een account op deze Mastodon-server kun je iedereen in de fediverse volgen, ongeacht waar deze persoon een account heeft.
      title: Laten we je account op %{domain} instellen.
    status:
      account_status: Accountstatus
      confirming: Wachten tot e-mailbevestiging is voltooid.
      functional: Jouw account kan in diens geheel gebruikt worden.
      pending: Jouw aanvraag moet nog worden beoordeeld door een van onze medewerkers. Dit kan misschien eventjes duren. Je ontvangt een e-mail wanneer jouw aanvraag is goedgekeurd.
      redirecting_to: Jouw account is inactief omdat het momenteel wordt doorverwezen naar %{acct}.
      self_destruct: Omdat %{domain} gaat sluiten, krijgt u slechts beperkt toegang tot uw account.
      view_strikes: Bekijk de eerder door moderatoren vastgestelde overtredingen die je hebt gemaakt
    too_fast: Formulier is te snel ingediend. Probeer het nogmaals.
    use_security_key: Beveiligingssleutel gebruiken
    user_agreement_html: Ik heb de <a href="%{terms_of_service_path}" target="_blank">gebruiksvoorwaarden</a> en het <a href="%{privacy_policy_path}" target="_blank">privacybeleid</a> gelezen en ga ermee akkoord
    user_privacy_agreement_html: Ik heb het <a href="%{privacy_policy_path}" target="_blank">privacybeleid</a> gelezen en ga ermee akkoord
  author_attribution:
    example_title: Voorbeeldtekst
    hint_html: Schrijf je nieuws- of blogartikelen buiten Mastodon? Bepaal hoe je geattribueerd wordt als deze gedeeld worden op Mastodon.
    instructions: 'Zorg ervoor dat deze code in de HTML van je artikel zit:'
    more_from_html: Meer van %{name}
    s_blog: De weblog van %{name}
    then_instructions: Voeg vervolgens de domeinnaam van de publicatie toe in het onderstaande veld.
    title: Auteur-attributie
  challenge:
    confirm: Doorgaan
    hint_html: "<strong>Tip:</strong> We vragen jou het komende uur niet meer naar jouw wachtwoord."
    invalid_password: Ongeldig wachtwoord
    prompt: Bevestig wachtwoord om door te gaan
  color_scheme:
    auto: Auto
    dark: Donker
    light: Licht
  contrast:
    auto: Auto
    high: Hoog
  crypto:
    errors:
      invalid_key: is geen geldige Ed25519- of Curve25519-sleutel
  date:
    formats:
      default: "%d %b %Y"
      with_month_name: "%d %B %Y"
  datetime:
    distance_in_words:
      about_x_hours: "%{count}u"
      about_x_months: "%{count}ma"
      about_x_years: "%{count}j"
      almost_x_years: "%{count}j"
      half_a_minute: Zojuist
      less_than_x_minutes: "%{count}m"
      less_than_x_seconds: Zojuist
      over_x_years: "%{count}j"
      x_days: "%{count}d"
      x_minutes: "%{count}m"
      x_months: "%{count}ma"
      x_seconds: "%{count}s"
  deletes:
    challenge_not_passed: De informatie die u hebt ingevoerd is ongeldig
    confirm_password: Voer jouw huidige wachtwoord in om jouw identiteit te bevestigen
    confirm_username: Voer uw gebruikersnaam in om de procedure te bevestigen
    proceed: Account verwijderen
    success_msg: Jouw account is succesvol verwijderd
    warning:
      before: 'Lees deze tekst zorgvuldig voordat je verder gaat:'
      caches: Berichten en media die op andere servers zijn opgeslagen kunnen daar achterblijven
      data_removal: Jouw berichten en andere gegevens worden permanent verwijderd
      email_change_html: Je kunt <a href="%{path}">je e-mailadres wijzigen</a> zonder dat je jouw account hoeft te verwijderen
      email_contact_html: Als het nog steeds niet aankomt, kun je een e-mail sturen <a href="mailto:%{email}">%{email}</a> voor hulp
      email_reconfirmation_html: Wanneer je de bevestigingsmail niet hebt ontvangen, kun je deze <a href="%{path}">opnieuw aanvragen</a>
      irreversible: Je bent niet meer in staat om jouw account te herstellen of te deactiveren
      more_details_html: Zie het <a href="%{terms_path}">privacybeleid</a> voor meer informatie.
      username_available: Jouw gebruikersnaam komt weer beschikbaar
      username_unavailable: Jouw gebruikersnaam blijft onbeschikbaar
  disputes:
    strikes:
      action_taken: Genomen maatregel
      appeal: Bezwaar
      appeal_approved: Het ingediende bezwaar is goedgekeurd en de eerder vastgestelde overtreding is niet langer geldig
      appeal_rejected: Het ingediende bezwaar is afgewezen
      appeal_submitted_at: Bezwaar ingediend
      appealed_msg: Jouw bezwaar is ingediend. Wanneer deze wordt goedgekeurd, krijg je hiervan bericht.
      appeals:
        submit: Bezwaar indienen
      approve_appeal: Bezwaar goedkeuren
      associated_report: Bijbehorende rapportage
      created_at: Datum en tijd
      description_html: Dit zijn maatregelen die tegen jouw account zijn genomen en waarschuwingen die door medewerkers van %{instance} naar je zijn gestuurd.
      recipient: Geadresseerd aan
      reject_appeal: Bezwaar afgewezen
      status: 'Bericht #%{id}'
      status_removed: Bericht is al van de server verwijderd
      title: "%{action} van %{date}"
      title_actions:
        delete_statuses: Verwijdering bericht
        disable: Bevriezen van account
        mark_statuses_as_sensitive: Berichten als gevoelig markeren
        none: Waarschuwing
        sensitive: Volledige account als gevoelig markeren
        silence: Beperking account
        suspend: Opschorting account
      your_appeal_approved: Jouw bezwaar is goedgekeurd
      your_appeal_pending: Je hebt een bezwaar ingediend
      your_appeal_rejected: Jouw bezwaar is afgewezen
  edit_profile:
    basic_information: Algemene informatie
    hint_html: "<strong>Wat mensen op jouw openbare profiel en naast je berichten zien aanpassen.</strong> Andere mensen gaan je waarschijnlijk eerder volgen en hebben vaker interactie met je, wanneer je profiel is ingevuld en je een profielfoto hebt."
    other: Overige
  emoji_styles:
    auto: Auto
    native: Systeemeigen
    twemoji: Twemoji
  errors:
    '400': De aanvraag die je hebt ingediend was ongeldig of foutief.
    '403': Jij hebt geen toestemming om deze pagina te bekijken.
    '404': De pagina waarnaar jij op zoek bent bestaat niet.
    '406': Deze pagina is niet beschikbaar in het opgevraagde formaat.
    '410': De pagina waarnaar jij op zoek bent bestaat niet meer.
    '422':
      content: Veiligheidsverificatie mislukt. Blokkeer je toevallig cookies?
      title: Veiligheidsverificatie mislukt
    '429': Te veel verbindingsaanvragen
    '500':
      content: Het spijt ons, er is aan onze kant iets fout gegaan.
      title: Er is iets mis
    '503': De pagina kon door een tijdelijke serverstoring niet worden geladen.
    noscript_html: Schakel JavaScript in om de webapp van Mastodon te kunnen gebruiken. Als alternatief kan je een <a href="%{apps_path}">Mastodon-app</a> zoeken voor jouw platform.
  existing_username_validator:
    not_found: Kon geen lokale gebruiker met die gebruikersnaam vinden
    not_found_multiple: Kon %{usernames} niet vinden
  exports:
    archive_takeout:
      date: Datum
      download: Jouw archief downloaden
      hint_html: Je kunt een archief opvragen van jouw <strong>berichten en geüploade media</strong>. De geëxporteerde gegevens zijn in het ActivityPub-formaat, dat door hiervoor geschikte software valt uit te lezen. Je kunt elke 7 dagen een kopie van je archief aanvragen.
      in_progress: Jouw archief wordt samengesteld...
      request: Jouw archief opvragen
      size: Omvang
    blocks: Geblokkeerde accounts
    bookmarks: Bladwijzers
    csv: CSV
    domain_blocks: Geblokkeerde domeinen
    lists: Lijsten
    mutes: Genegeerde accounts
    storage: Mediabestanden
  featured_tags:
    add_new: Nieuwe toevoegen
    errors:
      limit: Je hebt al het maximale aantal hashtags uitgelicht
    hint_html: "<strong>Toon je belangrijkste hashtags op je profiel</strong> Deze worden prominent op je openbare profiel getoond en stelt mensen in staat om je openbare berichten per hashtag te bekijken. Het is een goed hulpmiddel om creatieve werkzaamheden of langetermijnprojecten bij te houden."
  filters:
    contexts:
      account: Profielen
      home: Starttijdlijn en lijsten
      notifications: Meldingen
      public: Openbare tijdlijnen
      thread: Gesprekken
    edit:
      add_keyword: Trefwoord toevoegen
      keywords: Trefwoorden
      statuses: Individuele berichten
      statuses_hint_html: Dit filter is van toepassing om individuele berichten te selecteren, ongeacht of ze overeenkomen met de onderstaande trefwoorden. <a href="%{path}">Berichten van het filter bekijken of verwijderen</a>.
      title: Filter bewerken
    errors:
      deprecated_api_multiple_keywords: Deze instellingen kunnen niet via deze applicatie worden veranderd, omdat er meer dan één trefwoord wordt gebruikt. Gebruik een meer recente applicatie of de webomgeving.
      invalid_context: Geen of ongeldige context verstrekt
    index:
      contexts: Filters in %{contexts}
      delete: Verwijderen
      empty: Je hebt geen filters aangemaakt.
      expires_in: Vervalt na %{distance}
      expires_on: Vervalt op %{date}
      keywords:
        one: "%{count} trefwoord"
        other: "%{count} trefwoorden"
      statuses:
        one: "%{count} bericht"
        other: "%{count} berichten"
      statuses_long:
        one: "%{count} individueel bericht verborgen"
        other: "%{count} individuele berichten verborgen"
      title: Filters
    new:
      save: Nieuwe filter opslaan
      title: Nieuw filter toevoegen
    statuses:
      back_to_filter: Terug naar het filter
      batch:
        remove: Uit het filter verwijderen
      index:
        hint: Dit filter is van toepassing om individuele berichten te selecteren, ongeacht andere criteria. Je kunt in de webomgeving meer berichten aan dit filter toevoegen.
        title: Gefilterde berichten
  generic:
    all: Alles
    all_items_on_page_selected_html:
      one: "<strong>%{count}</strong> item op deze pagina is geselecteerd."
      other: Alle <strong>%{count}</strong> items op deze pagina zijn geselecteerd.
    all_matching_items_selected_html:
      one: "<strong>%{count}</strong> item dat met jouw zoekopdracht overeenkomt is geselecteerd."
      other: Alle <strong>%{count}</strong> items die met jouw zoekopdracht overeenkomen zijn geselecteerd.
    cancel: Annuleren
    changes_saved_msg: Wijzigingen succesvol opgeslagen!
    confirm: Bevestigen
    copy: Kopiëren
    delete: Verwijderen
    deselect: Alles deselecteren
    none: Geen
    order_by: Sorteer op
    save_changes: Wijzigingen opslaan
    select_all_matching_items:
      one: "%{count} item dat met jouw zoekopdracht overeenkomt selecteren."
      other: Alle %{count} items die met jouw zoekopdracht overeenkomen selecteren.
    today: vandaag
    validation_errors:
      one: Er is iets niet helemaal goed! Bekijk onderstaande fout
      other: Er is iets niet helemaal goed! Bekijk onderstaande %{count} fouten
  imports:
    errors:
      empty: Leeg CSV-bestand
      incompatible_type: Incompatibel met het geselecteerde importtype
      invalid_csv_file: 'Ongeldig CSV-bestand. Fout: %{error}'
      over_rows_processing_limit: bevat meer dan %{count} rijen
      too_large: Bestand is te groot
    failures: Fouten
    imported: Geïmporteerd
    mismatched_types_warning: Het lijkt erop dat je het verkeerde type hebt gekozen voor deze import. Gelieve dit na te kijken.
    modes:
      merge: Samenvoegen
      merge_long: Bestaande gegevens behouden en nieuwe toevoegen
      overwrite: Overschrijven
      overwrite_long: Huidige gegevens met de nieuwe gegevens vervangen
    overwrite_preambles:
      blocking_html:
        one: Je staat op het punt om vanuit <strong>%{filename}</strong> je <strong>blokkeerlijst te vervangen</strong> met in het totaal <strong>%{count} account</strong>.
        other: Je staat op het punt om vanuit <strong>%{filename}</strong> je <strong>blokkeerlijst te vervangen</strong> met in het totaal <strong>%{count} accounts</strong>.
      bookmarks_html:
        one: Je staat op het punt om vanuit <strong>%{filename}</strong> je <strong>bladwijzers te vervangen</strong> met in het totaal <strong>%{count} bericht</strong>.
        other: Je staat op het punt om vanuit <strong>%{filename}</strong> je <strong>bladwijzers te vervangen</strong> met in het totaal <strong>%{count} berichten</strong>.
      domain_blocking_html:
        one: Je staat op het punt om vanuit <strong>%{filename}</strong> je <strong>lijst met geblokkeerde domeinen te vervangen</strong> met in het totaal <strong>%{count} domein</strong>.
        other: Je staat op het punt om vanuit <strong>%{filename}</strong> je <strong>lijst met geblokkeerde domeinen te vervangen</strong> met in het totaal <strong>%{count} domeinen</strong>.
      following_html:
        one: Je staat op het punt om vanuit <strong>%{filename}</strong> in het totaal <strong>%{count} account te volgen</strong> en <strong>de rest te ontvolgen</strong>.
        other: Je staat op het punt om vanuit <strong>%{filename}</strong> in het totaal <strong>%{count} accounts te volgen</strong> en <strong>de rest te ontvolgen</strong>.
      lists_html:
        one: Je staat op het punt om met de inhoud van <strong>%{filename}</strong> je <strong>lijsten te vervangen</strong>. In het totaal wordt <strong>%{count} account</strong> aan de nieuwe lijst(en) toegevoegd.
        other: Je staat op het punt om met de inhoud van <strong>%{filename}</strong> je <strong>lijsten te vervangen</strong>. In het totaal worden <strong>%{count} accounts</strong> aan de nieuwe lijst(en) toegevoegd.
      muting_html:
        one: Je staat op het punt om vanuit <strong>%{filename}</strong> je <strong>negeerlijst te vervangen</strong> met in het totaal <strong>%{count} account</strong>.
        other: Je staat op het punt om vanuit <strong>%{filename}</strong> je <strong>blokkeerlijst te vervangen</strong> met in het totaal <strong>%{count} accounts</strong>.
    preambles:
      blocking_html:
        one: Je staat op het punt om vanuit <strong>%{filename}</strong> in het totaal <strong>%{count} account te blokkeren</strong>.
        other: Je staat op het punt om vanuit <strong>%{filename}</strong> in het totaal <strong>%{count} accounts te blokkeren</strong>.
      bookmarks_html:
        one: Je staat op het punt om vanuit <strong>%{filename}</strong> in het totaal <strong>%{count} bericht</strong> aan je <strong>bladwijzers</strong> toe te voegen.
        other: Je staat op het punt om vanuit <strong>%{filename}</strong> in het totaal <strong>%{count} berichten</strong> aan je <strong>bladwijzers</strong> toe te voegen.
      domain_blocking_html:
        one: Je staat op het punt om vanuit <strong>%{filename}</strong> in het totaal <strong>%{count} domein te blokkeren</strong>.
        other: Je staat op het punt om vanuit <strong>%{filename}</strong> in het totaal <strong>%{count} domeinen te blokkeren</strong>.
      following_html:
        one: Je staat op het punt om vanuit <strong>%{filename}</strong> in het totaal <strong>%{count} account te volgen</strong>.
        other: Je staat op het punt om vanuit <strong>%{filename}</strong> in het totaal <strong>%{count} accounts te volgen</strong>.
      lists_html:
        one: Je staat op het punt om vanuit <strong>%{filename}</strong> in het totaal <strong>%{count} account</strong> aan je <strong>lijsten</strong> toe te voegen. Er wordt een nieuwe lijst aangemaakt wanneer er geen lijst is om het aan toe te voegen.
        other: Je staat op het punt om vanuit <strong>%{filename}</strong> in het totaal <strong>%{count} accounts</strong> aan je <strong>lijsten</strong> toe te voegen. Er worden nieuwe lijsten aangemaakt wanneer er geen lijsten zijn om ze aan toe te voegen.
      muting_html:
        one: Je staat op het punt om vanuit <strong>%{filename}</strong> in het totaal <strong>%{count} account te negeren</strong>.
        other: Je staat op het punt om vanuit <strong>%{filename}</strong> in het totaal <strong>%{count} accounts te negeren</strong>.
    preface: Je kunt bepaalde gegevens, zoals de mensen die jij volgt of hebt geblokkeerd, naar jouw account op deze server importeren. Je moet deze gegevens wel eerst op de oorspronkelijke server exporteren.
    recent_imports: Recent geïmporteerd
    states:
      finished: Voltooid
      in_progress: Bezig…
      scheduled: Ingepland
      unconfirmed: Onbevestigd
    status: Status
    success: Jouw gegevens zijn succesvol geüpload en worden binnenkort verwerkt
    time_started: Begonnen om
    titles:
      blocking: Geblokkeerde accounts importeren
      bookmarks: Bladwijzers importeren
      domain_blocking: Geblokkeerde domeinen importeren
      following: Gevolgde accounts importeren
      lists: Lijsten importeren
      muting: Genegeerde accounts importeren
    type: Importtype
    type_groups:
      constructive: Gevolgde accounts en bladwijzers
      destructive: Geblokkeerde accounts/domeinen en genegeerde accounts
    types:
      blocking: Geblokkeerde accounts
      bookmarks: Bladwijzers
      domain_blocking: Geblokkeerde domeinen
      following: Gevolgde accounts
      lists: Lijsten
      muting: Genegeerde accounts
    upload: Uploaden
  invites:
    delete: Deactiveren
    expired: Verlopen
    expires_in:
      '1800': 30 minuten
      '21600': 6 uur
      '3600': 1 uur
      '43200': 12 uur
      '604800': 1 week
      '86400': 1 dag
    expires_in_prompt: Nooit
    generate: Uitnodigingslink genereren
    invalid: Deze uitnodiging is niet geldig
    invited_by: 'Jij bent uitgenodigd door:'
    max_uses:
      one: 1 keer
      other: "%{count} keer"
    max_uses_prompt: Onbeperkt
    prompt: Genereer en deel speciale links om mensen toegang tot deze Mastodonserver te geven
    table:
      expires_at: Verloopt op
      uses: Aantal keer te gebruiken
    title: Mensen uitnodigen
  link_preview:
    author_html: Door %{name}
    potentially_sensitive_content:
      action: Klik om te tonen
      confirm_visit: Ben je zeker dat je deze link wilt openen?
      hide_button: Verberg
      label: Mogelijk gevoelige inhoud
  lists:
    errors:
      limit: Je hebt het maximum aantal lijsten bereikt
  login_activities:
    authentication_methods:
      otp: tweestapsverificatie-app
      password: wachtwoord
      sign_in_token: beveiligingscode via e-mail
      webauthn: beveiligingssleutels
    description_html: Wanneer je activiteit ziet die je niet herkent, overweeg dan uw wachtwoord te wijzigen en tweestapsverificatie in te schakelen.
    empty: Geen inloggeschiedenis beschikbaar
    failed_sign_in_html: Mislukte inlogpoging met %{method} van %{ip} (%{browser})
    successful_sign_in_html: Succesvol ingelogd met %{method} van %{ip} (%{browser})
    title: Inloggeschiedenis
  mail_subscriptions:
    unsubscribe:
      action: Ja, afmelden
      complete: Afgemeld
      confirmation_html: Weet je zeker dat je je wilt afmelden voor het ontvangen van %{type} van Mastodon op %{domain} op je e-mailadres %{email}? Je kunt je altijd opnieuw abonneren in jouw <a href="%{settings_path}">instellingen voor e-mailmeldingen</a>.
      emails:
        notification_emails:
          favourite: e-mailmeldingen voor favorieten
          follow: e-mailmeldingen voor nieuwe volgers
          follow_request: e-mailmeldingen voor volgverzoeken
          mention: e-mailmeldingen voor vermeldingen
          reblog: e-mailmeldingen voor boosts
      resubscribe_html: Als je je per ongeluk hebt afgemeld, kun je je opnieuw abonneren in jouw <a href="%{settings_path}">instellingen voor e-mailmeldingen</a>.
      success_html: Je ontvangt niet langer %{type} van Mastodon op %{domain} op je e-mailadres %{email}.
      title: Afmelden
  media_attachments:
    validations:
      images_and_video: Een video kan niet aan een bericht met afbeeldingen worden gekoppeld
      not_found: Media %{ids} niet gevonden of al toegevoegd aan een ander bericht
      not_ready: Kan geen bestanden toevoegen die nog niet zijn verwerkt. Probeer het later opnieuw!
      too_many: Er kunnen niet meer dan 4 afbeeldingen toegevoegd worden
  migrations:
    acct: Verhuisd naar
    cancel: Doorverwijzing annuleren
    cancel_explanation: Het annuleren van de doorverwijzing activeert opnieuw jouw huidige account, maar brengt geen volgers terug die naar het andere account zijn verhuisd.
    cancelled_msg: De doorverwijzing is succesvol geannuleerd.
    errors:
      already_moved: is hetzelfde account waarnaar je al naar toe bent verhuisd
      missing_also_known_as: is geen alias van dit account
      move_to_self: kan niet het huidige account zijn
      not_found: kon niet worden gevonden
      on_cooldown: Jouw laatste migratie is nog te kort geleden
    followers_count: Volgers op het moment van verhuizing
    incoming_migrations: Verhuizen vanaf een ander account
    incoming_migrations_html: Om vanaf een ander account naar dit account te verhuizen, dien je eerst <a href="%{path}">een accountalias aan te maken</a>.
    moved_msg: Jouw account wordt nu naar %{acct} doorverwezen en jouw volgers worden verhuisd.
    not_redirecting: Jouw account wordt momenteel niet naar een ander account doorverwezen.
    on_cooldown: Je hebt recentelijk jouw account verhuisd. Deze mogelijkheid is weer beschikbaar over %{count} dagen.
    past_migrations: Vorige migraties
    proceed_with_move: Volgers verhuizen
    redirected_msg: Jouw account wordt nu doorverwezen naar %{acct}.
    redirecting_to: Jouw account wordt nu naar %{acct} doorverwezen.
    set_redirect: Doorverwijzing instellen
    warning:
      backreference_required: Het nieuwe account moet eerst worden ingesteld om naar dit account te kunnen terugverwijzen
      before: 'Lees eerst goed deze tekst, alvorens verder te gaan:'
      cooldown: Na de verhuizing kun je tijdelijk niet opnieuw verhuizen
      disabled_account: Jouw huidige account is hierna niet meer volledig bruikbaar. Je hebt echter wel toegang tot het exporteren van je gegevens en tot het opnieuw activeren van je account.
      followers: Deze actie verhuist alle volgers vanaf het huidige account naar het nieuwe account
      only_redirect_html: Je kunt als alternatief ook <a href="%{path}">alleen de doorverwijzing op je profiel zetten</a>.
      other_data: Geen andere gegevens worden automatisch verhuisd (inclusief jouw berichten en de lijst met accounts die je volgt)
      redirect: Jouw huidige accountprofiel wordt bijgewerkt met een doorverwijzingsmelding en wordt uitgesloten van zoekresultaten
  moderation:
    title: Moderatie
  move_handler:
    carry_blocks_over_text: Deze gebruiker is verhuisd vanaf %{acct}. Je hebt dat account geblokkeerd.
    carry_mutes_over_text: Deze gebruiker is verhuisd vanaf %{acct}. Je hebt dat account genegeerd.
    copy_account_note_text: 'Deze gebruiker is verhuisd vanaf %{acct}. Je hebt de volgende opmerkingen over dat account gemaakt:'
  navigation:
    toggle_menu: Menu tonen/verbergen
  notification_mailer:
    admin:
      report:
        subject: "%{name} heeft een rapportage ingediend"
      sign_up:
        subject: "%{name} heeft zich geregistreerd"
    favourite:
      body: 'Jouw bericht werd door %{name} als favoriet gemarkeerd:'
      subject: "%{name} markeerde jouw bericht als favoriet"
      title: Nieuwe favoriet
    follow:
      body: "%{name} volgt jou nu!"
      subject: "%{name} volgt jou nu"
      title: Nieuwe volger
    follow_request:
      action: Volgverzoeken beheren
      body: "%{name} wil jou graag volgen"
      subject: 'Volgen in afwachting: %{name}'
      title: Nieuw volgverzoek
    mention:
      action: Reageren
      body: 'Je bent door %{name} vermeld in:'
      subject: Je bent vermeld door %{name}
      title: Nieuwe vermelding
    moderation_warning:
      subject: Je hebt een moderatie-waarschuwing ontvangen
    poll:
      subject: Een peiling van %{name} is beëindigd
    quote:
      body: 'Jouw bericht werd door %{name} geciteerd:'
      subject: "%{name} heeft jouw bericht geciteerd"
      title: Nieuw citaat
    quoted_update:
      subject: "%{name} bewerkte een door jou geciteerd bericht"
    reblog:
      body: 'Jouw bericht werd door %{name} geboost:'
      subject: "%{name} boostte jouw bericht"
      title: Nieuwe boost
    severed_relationships:
      subject: Door een moderatie-beslissing ben je volgers en/of door jou gevolgde accounts verloren
    status:
      subject: "%{name} heeft zojuist een bericht geplaatst"
    update:
      subject: "%{name} bewerkte een bericht"
  notifications:
    administration_emails: E-mailmeldingen beheerder
    email_events: E-mailmeldingen voor gebeurtenissen
    email_events_hint: 'Selecteer gebeurtenissen waarvoor je meldingen wilt ontvangen:'
  number:
    human:
      decimal_units:
        format: "%n%u"
        units:
          billion: mld.
          million: mln.
          quadrillion: qdn.
          thousand: K
          trillion: bln.
  otp_authentication:
    code_hint: Voer de code in die door de authenticatie-app werd gegenereerd
    description_html: Na het instellen van <strong>tweestapsverificatie</strong> met een authenticatie-app, kun je alleen inloggen als je jouw mobiele telefoon bij je hebt. Hiermee genereer je namelijk de in te voeren toegangscode.
    enable: Inschakelen
    instructions_html: "<strong>Scan deze QR-code in Google Authenticator of een soortgelijke app op jouw mobiele telefoon</strong>. Vanaf nu genereert deze app toegangscodes die je bij het inloggen moet invoeren."
    manual_instructions: 'Voor het geval je de QR-code niet kunt scannen en het handmatig moet invoeren, vind je hieronder de geheime code in platte tekst:'
    setup: Instellen
    wrong_code: De ingevoerde code is ongeldig! Klopt de systeemtijd van de server en die van jouw apparaat?
  pagination:
    newer: Nieuwer
    next: Volgende
    older: Ouder
    prev: Vorige
    truncate: "&hellip;"
  polls:
    errors:
      already_voted: Je hebt al aan deze peiling deelgenomen
      duplicate_options: bevat dubbele items
      duration_too_long: ligt te ver in de toekomst
      duration_too_short: is te kort van duur
      expired: De peiling is al beëindigd
      invalid_choice: De gekozen peiling-optie bestaat niet
      over_character_limit: kan stuk voor stuk niet langer zijn dan %{max} tekens
      self_vote: Je kunt niet op eigen peilingen stemmen
      too_few_options: moet meer dan één item bevatten
      too_many_options: kan niet meer dan %{max} items bevatten
    vote: Stemmen
  posting_defaults:
    explanation: Deze instellingen worden als standaard gebruikt wanneer je nieuwe berichten aanmaakt, maar je kunt ze per bericht aanpassen.
  preferences:
    other: Overig
    posting_defaults: Jouw nieuwe berichten
    public_timelines: Openbare tijdlijnen
  privacy:
    hint_html: "<strong>Hoe wil je dat jouw profiel en berichten kunnen worden gevonden?</strong> Een verscheidenheid aan functies in Mastodon kunnen je helpen om een groter publiek te bereiken als ze zijn ingeschakeld. Neem rustig de tijd om deze instellingen te bekijken, om er zo zeker van te zijn dat ze aan jouw wensen voldoen."
    privacy: Privacy
    privacy_hint_html: Hoeveel informatie wil je aan andere gebruikers kwijt? Mensen ontdekken interessante accounts en coole apps door te bekijken welke accounts jij volgt en door te bekijken welke app jij gebruikt voor het plaatsen van berichten. Het kan achter zo zijn dat je dit liever verborgen houdt.
    reach: Bereik
    reach_hint_html: Wil je door nieuwe mensen worden ontdekt en gevolgd? Wil je dat jouw berichten op de pagina Verkennen worden getoond? Wil je aan andere mensen worden aanbevolen en in de gebruikersgids staan? Wil je nieuwe volgers automatisch accepteren of wil je die handmatig kunnen goedkeuren?
    search: Zoeken
    search_hint_html: Hoe wil je worden gevonden? Wil je dat mensen jou kunnen vinden via jouw openbare berichten? Wil je dat mensen buiten Mastodon jouw profiel kunnen vinden wanneer ze op het web zoeken? Vergeet echter niet dat jouw openbare berichten en profiel nooit volledig beschermd kunnen worden tegen zoekmachines.
    title: Privacy en bereik
  privacy_policy:
    title: Privacybeleid
  reactions:
    errors:
      limit_reached: Limiet van verschillende emoji-reacties bereikt
      unrecognized_emoji: is geen bestaande emoji-reactie
  redirects:
    prompt: Als je deze link vertrouwt, klik er dan op om door te gaan.
    title: Je verlaat %{instance}.
  relationships:
    activity: Accountactiviteit
    confirm_follow_selected_followers: Weet je zeker dat je de geselecteerde volgers wilt volgen?
    confirm_remove_selected_followers: Weet je zeker dat je de geselecteerde volgers wilt verwijderen?
    confirm_remove_selected_follows: Weet je zeker dat je de geselecteerde gevolgde accounts wilt verwijderen?
    dormant: Sluimerend
    follow_failure: Kan sommige van de geselecteerde accounts niet volgen.
    follow_selected_followers: Geselecteerde volgers volgen
    followers: Volgers
    following: Volgend
    invited: Uitgenodigd
    last_active: Laatst actief
    most_recent: Recentelijk gevolgd
    moved: Verhuisd
    mutual: Wederzijds
    primary: Primair
    relationship: Volgrelatie
    remove_selected_domains: Alle volgers van de geselecteerde domeinen verwijderen
    remove_selected_followers: Geselecteerde volgers verwijderen
    remove_selected_follows: Geselecteerde gebruikers ontvolgen
    status: Accountstatus
  remote_follow:
    missing_resource: Kon vereiste doorverwijzings-URL voor jouw account niet vinden
  reports:
    errors:
      invalid_rules: verwijst niet naar geldige regels
  rss:
    content_warning: 'Inhoudswaarschuwing:'
    descriptions:
      account: Openbare berichten van @%{acct}
      tag: 'Openbare berichten met hashtag #%{hashtag}'
  scheduled_statuses:
    over_daily_limit: Je hebt de limiet van %{limit} in te plannen berichten voor vandaag overschreden
    over_total_limit: Je hebt de limiet van %{limit} in te plannen berichten overschreden
    too_soon: datum moet in de toekomst liggen
  self_destruct:
    lead_html: Helaas gaat <strong>%{domain}</strong> permanent sluiten. Als je daar een account had, kun je deze niet meer gebruiken, maar je kunt nog steeds een back-up van je gegevens opvragen.
    title: Deze server gaat sluiten
  sessions:
    activity: Laatst actief
    browser: Webbrowser
    browsers:
      alipay: Alipay
      blackberry: BlackBerry
      chrome: Chrome
      edge: Microsoft Edge
      electron: Electron
      firefox: Firefox
      generic: Onbekende webbrowser
      huawei_browser: Huawei Browser
      ie: Internet Explorer
      micro_messenger: MicroMessenger
      nokia: Nokia S40 Ovi Browser
      opera: Opera
      otter: Otter
      phantom_js: PhantomJS
      qq: QQ Browser
      safari: Safari
      uc_browser: UC Browser
      unknown_browser: Onbekende browser
      weibo: Weibo
    current_session: Huidige sessie
    date: Datum
    description: "%{browser} op %{platform}"
    explanation: Dit zijn de webbrowsers die momenteel met jouw Mastodonaccount zijn ingelogd.
    ip: IP
    platforms:
      adobe_air: Adobe Air
      android: Android
      blackberry: BlackBerry
      chrome_os: ChromeOS
      firefox_os: Firefox OS
      ios: iOS
      kai_os: KaiOS
      linux: Linux
      mac: macOS
      unknown_platform: Onbekend platform
      windows: Windows
      windows_mobile: Windows Mobile
      windows_phone: Windows Phone
    revoke: Intrekken
    revoke_success: Sessie succesvol ingetrokken
    title: Sessies
    view_authentication_history: Inloggeschiedenis van jouw account bekijken
  settings:
    account: Account
    account_settings: Accountinstellingen
    aliases: Accountaliassen
    appearance: Uiterlijk
    authorized_apps: Geautoriseerde apps
    back: Terug naar Mastodon
    delete: Account verwijderen
    development: Ontwikkelaars
    edit_profile: Profiel bewerken
    export: Exporteren
    featured_tags: Uitgelichte hashtags
    import: Importeren
    import_and_export: Importeren en exporteren
    migrate: Accountmigratie
    notifications: E-mailmeldingen
    preferences: Voorkeuren
    profile: Openbaar profiel
    relationships: Volgers en gevolgde accounts
    severed_relationships: Verbroken volgrelaties
    statuses_cleanup: Automatisch berichten verwijderen
    strikes: Vastgestelde overtredingen
    two_factor_authentication: Tweestapsverificatie
    webauthn_authentication: Beveiligingssleutels
  severed_relationships:
    download: Downloaden (%{count})
    event_type:
      account_suspension: Accountschorsing (%{target_name})
      domain_block: Serverschorsing (%{target_name})
      user_domain_block: Je hebt %{target_name} geblokkeerd
    lost_followers: Verloren volgers
    lost_follows: Verloren gevolgde accounts
    preamble: Je kan gevolgde accounts en volgers verliezen wanneer je een domein blokkeert of wanneer de moderators van jouw server beslissen om een externe server op te schorten. Wanneer dat gebeurt, kun je lijsten van verbroken volgrelaties downloaden, deze inspecteren en mogelijk importeren op een andere server.
    purged: Informatie over deze server is verwijderd door de beheerders van jouw server.
    type: Gebeurtenis
  statuses:
    attached:
      audio:
        one: "%{count} geluidsbestand"
        other: "%{count} geluidsbestanden"
      description: 'Bijlagen: %{attached}'
      image:
        one: "%{count} afbeelding"
        other: "%{count} afbeeldingen"
      video:
        one: "%{count} video"
        other: "%{count} video's"
    boosted_from_html: Geboost van %{acct_link}
    content_warning: 'Inhoudswaarschuwing: %{warning}'
    content_warnings:
      hide: Bericht verbergen
      show: Meer tonen
    default_language: Hetzelfde als de taal van de gebruikersomgeving
    disallowed_hashtags:
      one: 'bevatte een niet toegestane hashtag: %{tags}'
      other: 'bevatte niet toegestane hashtags: %{tags}'
    edited_at_html: Bewerkt op %{date}
    errors:
      in_reply_not_found: Het bericht waarop je probeert te reageren lijkt niet te bestaan.
      quoted_status_not_found: Het bericht die je probeert te citeren lijkt niet te bestaan.
      quoted_user_not_mentioned: Een niet-vermelde gebruiker kan niet in een privébericht worden geciteerd.
    over_character_limit: Limiet van %{max} tekens overschreden
    pin_errors:
      direct: Berichten die alleen zichtbaar zijn voor vermelde gebruikers, kunnen niet worden vastgezet
      limit: Je hebt het maximaal aantal bericht al vastgemaakt
      ownership: Een bericht van iemand anders kan niet worden vastgemaakt
      reblog: Een boost kan niet worden vastgezet
    quote_error:
      not_available: Bericht is niet beschikbaar
      pending_approval: Bericht in afwachting van goedkeuring
      revoked: Bericht verwijderd door auteur
    quote_policies:
      followers: Alleen volgers
      nobody: Alleen ik
      public: Iedereen
    quote_post_author: Citeerde een bericht van %{acct}
    title: '%{name}: "%{quote}"'
    visibilities:
      direct: Privébericht
      private: Alleen volgers
      public: Openbaar
      public_long: Iedereen op en buiten Mastodon
      unlisted: Minder openbaar
      unlisted_long: Niet zichtbaar in de zoekresultaten van Mastodon, onder trends, hashtags en op openbare tijdlijnen
  statuses_cleanup:
    enabled: Automatisch oude berichten verwijderen
    enabled_hint: Verwijder uw berichten automatisch zodra ze een bepaalde leeftijdsgrens bereiken, tenzij ze overeenkomen met een van de onderstaande uitzonderingen
    exceptions: Uitzonderingen
    explanation: Doordat het verwijderen van berichten de server zwaar belast, gebeurt dit geleidelijk aan op momenten dat de server niet bezig is. Om deze reden kunnen uw berichten een tijdje nadat ze de leeftijdsgrens hebben bereikt worden verwijderd.
    ignore_favs: Favorieten negeren
    ignore_reblogs: Boosts negeren
    interaction_exceptions: Uitzonderingen op basis van interacties
    interaction_exceptions_explanation: Merk op dat er geen garantie is dat berichten worden verwijderd, wanneer eenmaal het aantal favorieten of boosts boven de ingestelde grenswaarde zijn geweest.
    keep_direct: Privéberichten behouden
    keep_direct_hint: Verwijdert geen enkel privébericht van jou
    keep_media: Berichten met mediabijlagen behouden
    keep_media_hint: Verwijdert geen enkel bericht met mediabijlagen
    keep_pinned: Vastgemaakte berichten behouden
    keep_pinned_hint: Verwijdert geen enkel vastgezet bericht van jou
    keep_polls: Peilingen behouden
    keep_polls_hint: Geen enkele peiling van jou wordt verwijderd
    keep_self_bookmark: Bladwijzers behouden
    keep_self_bookmark_hint: Eigen berichten die je aan je bladwijzers hebt toegevoegd worden niet verwijderd
    keep_self_fav: Favorieten behouden
    keep_self_fav_hint: Eigen berichten die je als favoriet hebt gemarkeerd worden niet verwijderd
    min_age:
      '1209600': 2 weken
      '15778476': 6 maanden
      '2629746': 1 maand
      '31556952': 1 jaar
      '5259492': 2 maanden
      '604800': 1 week
      '63113904': 2 jaar
      '7889238': 3 maanden
    min_age_label: Te verwijderen na
    min_favs: Berichten die tenminste zoveel keer als favoriet zijn gemarkeerd behouden
    min_favs_hint: Verwijdert geen berichten die tenminste zoveel keer als favoriet zijn gemarkeerd. Laat leeg om berichten ongeacht het aantal favorieten te verwijderen
    min_reblogs: Berichten die minstens zoveel keer zijn geboost behouden
    min_reblogs_hint: Verwijdert geen berichten die tenminste zoveel keer zijn geboost. Laat leeg om berichten ongeacht het aantal boosts te verwijderen
  stream_entries:
    sensitive_content: Gevoelige inhoud
  strikes:
    errors:
      too_late: De periode dat je bezwaar kunt maken tegen deze overtreding is verstreken
  tags:
    does_not_match_previous_name: komt niet overeen met de vorige naam
  terms_of_service:
    title: Gebruiksvoorwaarden
  terms_of_service_interstitial:
    future_preamble_html: We brengen enkele wijzigingen aan in onze gebruiksvoorwaarden, die van kracht worden op <strong>%{date}</strong>. We raden je aan om de bijgewerkte voorwaarden door te nemen.
    past_preamble_html: We hebben onze gebruiksvoorwaarden gewijzigd sinds je laatste bezoek. We raden je aan om de bijgewerkte voorwaarden door te nemen.
    review_link: De gebruiksvoorwaarden bekijken
    title: De gebruiksvoorwaarden van %{domain} worden gewijzigd
  themes:
    contrast: Mastodon (hoog contrast)
    default: Mastodon (donker)
    mastodon-light: Mastodon (licht)
    system: Automatisch (systeemthema gebruiken)
  time:
    formats:
      default: "%d %B %Y om %H:%M"
      month: "%b %Y"
      time: "%H:%M"
      with_time_zone: "%d %b %Y, %H:%M %Z"
  translation:
    errors:
      quota_exceeded: Het gebruikersquotum voor de vertaaldienst is overschreden.
      too_many_requests: Er zijn de laatste tijd te veel verzoeken ingediend bij de vertaaldienst.
  two_factor_authentication:
    add: Toevoegen
    disable: Tweestapsverificatie uitschakelen
    disabled_success: Uitschakelen tweestapsverificatie is geslaagd
    edit: Bewerken
    enabled: Tweestapsverificatie is ingeschakeld
    enabled_success: Inschakelen tweestapsverificatie geslaagd
    generate_recovery_codes: Herstelcodes genereren
    lost_recovery_codes: Met herstelcodes kun je toegang tot jouw account krijgen wanneer je jouw telefoon bent kwijtgeraakt. Wanneer je jouw herstelcodes bent kwijtgeraakt, kan je ze hier opnieuw genereren. Jouw oude herstelcodes zijn daarna ongeldig.
    methods: Methoden voor tweestapsverificatie
    otp: Authenticatie-app
    recovery_codes: Herstelcodes back-uppen
    recovery_codes_regenerated: Opnieuw genereren herstelcodes geslaagd
    recovery_instructions_html: Wanneer je ooit de toegang verliest tot jouw telefoon, kan je met behulp van een van de herstelcodes hieronder opnieuw toegang krijgen tot jouw account. <strong>Zorg ervoor dat je de herstelcodes op een veilige plek bewaart</strong>. Je kunt ze bijvoorbeeld printen en ze samen met andere belangrijke documenten bewaren.
    webauthn: Beveiligingssleutels
  user_mailer:
    announcement_published:
      description: 'De beheerders van %{domain} doen een mededeling:'
      subject: Service-aankondiging
      title: "%{domain} service aankondiging"
    appeal_approved:
      action: Accountinstellingen
      explanation: Het bezwaar tegen een door een moderator vastgestelde overtreding van jou op %{strike_date}, ingediend op %{appeal_date}, is goedgekeurd. De eerder vastgestelde overtreding is hierbij niet langer geldig.
      subject: Jouw bezwaar van %{date} is goedgekeurd
      subtitle: Jouw account heeft weer een goede reputatie.
      title: Bezwaar goedgekeurd
    appeal_rejected:
      explanation: Het bezwaar tegen een door een moderator vastgestelde overtreding van jou op %{strike_date}, ingediend op %{appeal_date}, is afgewezen. De vastgestelde overtreding blijft daarom ongewijzigd.
      subject: Jouw bezwaar van %{date} is afgewezen
      subtitle: Jouw bezwaar is afgewezen.
      title: Bezwaar afgewezen
    backup_ready:
      explanation: Je hebt een volledige back-up van je Mastodon-account aangevraagd.
      extra: Het staat nu klaar om te worden gedownload!
      subject: Jouw archief staat klaar om te worden gedownload
      title: Archief ophalen
    failed_2fa:
      details: 'Hier zijn de details van de inlogpoging:'
      explanation: Iemand heeft geprobeerd om in te loggen op jouw account maar heeft een ongeldige tweede verificatiefactor opgegeven.
      further_actions_html: Als jij dit niet was, raden we je aan om onmiddellijk %{action} aangezien het in gevaar kan zijn.
      subject: Tweestapsverificatiefout
      title: Tweestapsverificatie mislukt
    suspicious_sign_in:
      change_password: je wachtwoord te wijzigen
      details: 'Hier zijn de details van het inloggen:'
      explanation: We hebben vastgesteld dat iemand vanaf een nieuw IP-adres op jouw account is ingelogd.
      further_actions_html: Wanneer jij dit niet was, adviseren wij om onmiddellijk %{action} en om tweestapsverificatie in te schakelen, om zo je account veilig te houden.
      subject: Jouw account is vanaf een nieuw IP-adres benaderd
      title: Een nieuwe registratie
    terms_of_service_changed:
      agreement: Door %{domain} te blijven gebruiken, ga je akkoord met deze voorwaarden. Als je het niet eens bent met de bijgewerkte voorwaarden, kun je je overeenkomst met %{domain} op elk gewenst moment beëindigen door je account te verwijderen.
      changelog: 'In een oogopslag betekent deze update voor jou:'
      description: 'Je ontvangt dit bericht, omdat we enkele wijzigingen aanbrengen in onze gebruiksvoorwaarden op %{domain}. Deze aanpassingen worden van kracht op %{date}. We raden je aan om de bijgewerkte voorwaarden hier volledig te bekijken:'
      description_html: Je ontvangt dit bericht, omdat we enkele wijzigingen aanbrengen in onze gebruiksvoorwaarden op %{domain}. Deze aanpassingen worden van kracht op <strong>%{date}</strong>. We raden je aan om de <a href="%{path}" target="_blank">bijgewerkte voorwaarden hier</a> volledig te bestuderen.
      sign_off: Het %{domain}-team
      subject: Onze bijgewerkte gebruiksvoorwaarden
      subtitle: De gebruiksvoorwaarden van %{domain} veranderen
      title: Belangrijke update
    warning:
      appeal: Bezwaar indienen
      appeal_description: Wanneer je denkt dat dit een fout is, kun je een bezwaar indienen bij de medewerkers van %{instance}.
      categories:
        spam: Spam
        violation: De inhoud is in strijd met de volgende communityrichtlijnen
      explanation:
        delete_statuses: Er is vastgesteld dat sommige van jouw berichten in strijd zijn met één of meerdere communityrichtlijnen en daarom door de moderatoren van %{instance} zijn verwijderd.
        disable: Je kunt niet langer jouw account gebruiken, maar jouw profiel en andere gegevens zijn nog wel intact. Je kunt een backup van je gegevens opvragen, accountinstellingen wijzigen of je account verwijderen.
        mark_statuses_as_sensitive: Sommige van jouw berichten zijn als gevoelig gemarkeerd door de moderatoren van %{instance}. Dit betekent dat mensen op de media in de berichten moeten klikken/tikken om deze weer te geven. Je kunt media in de toekomst ook zelf als gevoelig markeren.
        sensitive: Vanaf nu worden al jouw geüploade media als gevoelig gemarkeerd en verborgen achter een waarschuwing.
        silence: Je kunt nog steeds jouw account gebruiken, maar alleen mensen die jou al volgen kunnen jouw berichten zien, en je kunt minder goed worden gevonden. Andere kunnen je echter nog wel steeds handmatig volgen.
        suspend: Je kunt niet langer jouw account gebruiken, en jouw profiel en andere gegevens zijn niet langer toegankelijk. Je kunt nog steeds inloggen om een backup van jouw gegevens op te vragen, totdat deze na 30 dagen volledig worden verwijderd. We behouden wel enkele basisgegevens, om te voorkomen dat je onder je schorsing uit probeert te komen.
      reason: 'Reden:'
      statuses: 'Gerapporteerde berichten:'
      subject:
        delete_statuses: Deze berichten van %{acct} zijn verwijderd
        disable: Jouw account %{acct} is bevroren
        mark_statuses_as_sensitive: Deze berichten van %{acct} zijn als gevoelig gemarkeerd
        none: Waarschuwing voor %{acct}
        sensitive: Berichten van %{acct} worden vanaf nu altijd als gevoelig gemarkeerd
        silence: Jouw account %{acct} is nu beperkt
        suspend: Jouw account %{acct} is opgeschort
      title:
        delete_statuses: Berichten verwijderd
        disable: Account bevroren
        mark_statuses_as_sensitive: Berichten als gevoelig gemarkeerd
        none: Waarschuwing
        sensitive: Account is als gevoelig gemarkeerd
        silence: Account beperkt
        suspend: Account opgeschort
    welcome:
      apps_android_action: Via Google Play downloaden
      apps_ios_action: Via de App Store downloaden
      apps_step: Onze officiële apps downloaden.
      apps_title: Mastodon-apps
      checklist_subtitle: 'Laten we aan dit nieuwe sociale avontuur beginnen:'
      checklist_title: Welkomstchecklist
      edit_profile_action: Personaliseren
      edit_profile_step: Wanneer je meer over jezelf vertelt, krijg je meer interactie met andere mensen.
      edit_profile_title: Je profiel aanpassen
      explanation: Hier zijn enkele tips om je op weg te helpen
      feature_action: Meer informatie
      feature_audience: Mastodon biedt je een unieke mogelijkheid om je publiek te beheren zonder tussenpersonen. Mastodon, geïmplementeerd in jouw eigen infrastructuur, stelt je in staat om elke andere Mastodon-server online te volgen en door hen gevolgd te worden, en staat onder controle van niemand, behalve die van jou.
      feature_audience_title: Bouw jouw publiek in vertrouwen op
      feature_control: Je weet zelf het beste wat je op jouw starttijdlijn wilt zien. Geen algoritmen of advertenties om je tijd te verspillen. Volg iedereen op elke Mastodon-server vanaf één account en ontvang hun berichten in chronologische volgorde, en maak jouw hoekje op het internet een beetje meer zoals jezelf.
      feature_control_title: Houd controle over je eigen tijdlijn
      feature_creativity: Mastodon ondersteunt audio-, video- en fotoberichten, toegankelijkheidsbeschrijvingen, peilingen, inhoudswaarschuwingen, geanimeerde profielfoto's, aangepaste lokale emoji's, controle over het bijwerken van miniaturen en meer, om je te helpen jezelf online uit te drukken. Of je nu jouw kunst, jouw muziek of jouw podcast publiceert, Mastodon staat voor je klaar.
      feature_creativity_title: Ongeëvenaarde creativiteit
      feature_moderation: Mastodon legt de besluitvorming weer in jouw handen. Elke server creëert diens eigen regels en voorschriften, die lokaal worden gehandhaafd en niet van bovenaf zoals sociale media van bedrijven, waardoor het het meest flexibel is in het reageren op de behoeften van verschillende groepen mensen. Word lid van een server met de regels waarmee je akkoord gaat, of host jouw eigen.
      feature_moderation_title: Moderatie zoals het hoort
      follow_action: Volgen
      follow_step: Op Mastodon draait het helemaal om het volgen van interessante mensen.
      follow_title: Personaliseer je starttijdlijn
      follows_subtitle: Volg bekende accounts
      follows_title: Wie te volgen
      follows_view_more: Meer mensen om te volgen bekijken
      hashtags_recent_count:
        one: "%{people} persoon in de afgelopen 2 dagen"
        other: "%{people} mensen in de afgelopen 2 dagen"
      hashtags_subtitle: Wat er in de afgelopen 2 dagen is gebeurd verkennen
      hashtags_title: Populaire hashtags
      hashtags_view_more: Meer populaire hashtags bekijken
      post_action: Opstellen
      post_step: Zeg hallo tegen de wereld met tekst, foto's, video's of peilingen.
      post_title: Je eerste bericht schrijven
      share_step: Laat je vrienden weten waar je op Mastodon bent te vinden.
      share_title: Je Mastodonprofiel delen
      sign_in_action: Inloggen
      subject: Welkom op Mastodon
      title: Welkom aan boord %{name}!
  users:
    follow_limit_reached: Je kunt niet meer dan %{limit} accounts volgen
    go_to_sso_account_settings: Ga naar de accountinstellingen van je identiteitsprovider
    invalid_otp_token: Ongeldige tweestaps-toegangscode
    otp_lost_help_html: Als je toegang tot beiden kwijt bent geraakt, neem dan contact op via %{email}
    rate_limited: Te veel authenticatiepogingen, probeer het later opnieuw.
    seamless_external_login: Je bent ingelogd via een externe dienst, daarom zijn wachtwoorden en e-mailinstellingen niet beschikbaar.
    signed_in_as: 'Ingelogd als:'
  verification:
    extra_instructions_html: <strong>Tip:</strong> De link op je website kan onzichtbaar zijn. Het belangrijke onderdeel is <code>rel="me"</code> dat impersonatie op websites met user-generated content voorkomt. Je kunt zelfs een <code>link</code>-tag gebruiken in de header van de pagina in plaats van <code>a</code>, maar de HTML moet ook zonder JavaScript toegankelijk zijn.
    here_is_how: Zo werkt het
    hint_html: "<strong>Verificatie van je identiteit op Mastodon is voor iedereen.</strong> Het is gebaseerd op open webstandaarden, en is en blijft altijd gratis. Alles wat nodig is is een persoonlijke website waar mensen je aan kunnen herkennen. Wanneer je vanuit jouw profiel naar deze website linkt, controleren wij of de website naar jouw profiel teruglinkt en geven wij dit duidelijk hierop aan."
    instructions_html: Kopieer en plak de onderstaande code in de HTML van je website. Voeg vervolgens het adres van je website toe aan een van de extra velden op je profiel op het tabblad "Profiel bewerken" en sla de wijzigingen op.
    verification: Verificatie
    verified_links: Jouw geverifieerde links
    website_verification: Website-verificatie
  webauthn_credentials:
    add: Nieuwe beveiligingssleutel toevoegen
    create:
      error: Er deed zich een probleem voor met het toevoegen van jouw beveiligingssleutel. Probeer het nogmaals.
      success: Het toevoegen van je beveiligingssleutel is geslaagd.
    delete: Verwijderen
    delete_confirmation: Weet je zeker dat je deze beveiligingssleutel wilt verwijderen?
    description_html: Wanneer je <strong>verificatie met beveiligingssleutels</strong> inschakelt, moet je tijdens het inloggen een van jouw beveiligingssleutels gebruiken.
    destroy:
      error: Er deed zich een probleem voor met het verwijderen van jouw beveiligingssleutel. Probeer het nogmaals.
      success: Het verwijderen van jouw beveiligingssleutel is geslaagd.
    invalid_credential: Ongeldige beveiligingssleutel
    nickname_hint: Voer de bijnaam in van jouw nieuwe beveiligingssleutel
    not_enabled: Je hebt WebAuthn nog niet ingeschakeld
    not_supported: Deze browser ondersteunt geen beveiligingssleutels
<<<<<<< HEAD
    otp_required: Om beveiligingssleutels te kunnen gebruiken, moet je eerst tweestapsverificatie inschakelen.
    registered_on: Geregistreerd op %{date}
  wrapstodon:
    description: Bekijk hoe %{name} dit jaar Mastodon heeft gebruikt!
    title: Wrapstodon %{year} voor %{name}
=======
    registered_on: Geregistreerd op %{date}
>>>>>>> f2a2d73e
<|MERGE_RESOLUTION|>--- conflicted
+++ resolved
@@ -2193,12 +2193,7 @@
     nickname_hint: Voer de bijnaam in van jouw nieuwe beveiligingssleutel
     not_enabled: Je hebt WebAuthn nog niet ingeschakeld
     not_supported: Deze browser ondersteunt geen beveiligingssleutels
-<<<<<<< HEAD
-    otp_required: Om beveiligingssleutels te kunnen gebruiken, moet je eerst tweestapsverificatie inschakelen.
     registered_on: Geregistreerd op %{date}
   wrapstodon:
     description: Bekijk hoe %{name} dit jaar Mastodon heeft gebruikt!
-    title: Wrapstodon %{year} voor %{name}
-=======
-    registered_on: Geregistreerd op %{date}
->>>>>>> f2a2d73e
+    title: Wrapstodon %{year} voor %{name}