nl:
  about:
    about_hashtag_html: Dit zijn openbare toots die getagged zijn met <strong>#%{hashtag}</strong>.
      Je kunt er op reageren of iets anders mee doen als je op Mastodon (of ergens
      anders in de fediverse) een account hebt.
    about_mastodon_html: Mastodon is een sociaal netwerk dat gebruikt maakt van open
      webprotocollen en vrije software. Het is net zoals e-mail gedecentraliseerd.
    about_this: Over deze server
    administered_by: 'Beheerd door:'
    closed_registrations: Registreren op deze server is momenteel uitgeschakeld.
    contact: Contact
    contact_missing: Niet ingesteld
    contact_unavailable: N/A
    description_headline: Wat is %{domain}?
    domain_count_after: andere servers
    domain_count_before: Verbonden met
    extended_description_html: '<h3>Een goede plek voor richtlijnen</h3>

      <p>De uitgebreide omschrijving is nog niet ingevuld.</p>

      '
    features:
      humane_approach_body: Na van de fouten van andere netwerken te hebben geleerd,
        tracht Mastodon ethische ontwerpkeuzes te maken om misbruik van social media
        te voorkomen.
      humane_approach_title: Een meer menselijke aanpak
      not_a_product_body: Mastodon is geen commercieel netwerk. Dus geen advertenties,
        geen datamining en geen besloten systemen. Er is geen centrale organisatie
        die alles bepaald.
      not_a_product_title: Jij bent een persoon, geen product
      real_conversation_body: Met 500 karakters tot jouw beschikking, en ondersteuning
        voor tekst- en media-waarschuwingen, kan je jezelf uiten zoals jij dat wil.
      real_conversation_title: Voor echte gesprekken gemaakt
      within_reach_body: Meerdere apps voor iOS, Android en andere platformen, met
        dank aan het ontwikkelaarsvriendelijke API-systeem, zorgen ervoor dat je overal
        op de hoogte blijft.
      within_reach_title: Altijd binnen bereik
    generic_description: '%{domain} is een server in het Mastodonnetwerk'
    hosted_on: Mastodon op %{domain}
    learn_more: Meer leren
    other_instances: Andere servers
    source_code: Broncode
    status_count_after: toots
    status_count_before: Zij schreven
    user_count_after: gebruikers
    user_count_before: Thuisbasis van
    what_is_mastodon: Wat is Mastodon?
  accounts:
    follow: Volgen
    followers: Volgers
    following: Volgend
    media: Media
    moved_html: '%{name} is verhuisd naar %{new_profile_link}:'
    nothing_here: Hier is niets!
    people_followed_by: Mensen die %{name} volgt
    people_who_follow: Mensen die %{name} volgen
    posts: Toots
    posts_with_replies: Toots met reacties
    remote_follow: Extern volgen
    reserved_username: Deze gebruikersnaam is gereserveerd
    roles:
      admin: Beheerder
      moderator: Mod
    unfollow: Ontvolgen
  admin:
    account_moderation_notes:
      create: Aanmaken
      created_msg: Aanmaken van opmerking voor moderatoren geslaagd!
      delete: Verwijderen
      destroyed_msg: Verwijderen van opmerking voor moderatoren geslaagd!
    accounts:
      are_you_sure: Weet je het zeker?
      avatar: Avatar
      by_domain: Domein
      change_email:
        changed_msg: E-mailadres van account succesvol veranderd!
        current_email: Huidig e-mailadres
        label: E-mailadres veranderen
        new_email: Nieuw e-mailadres
        submit: E-mailadres veranderen
        title: E-mailadres veranderen voor %{username}
      confirm: Bevestigen
      confirmed: Bevestigd
      confirming: Bevestiging
      demote: Degraderen
      disable: Uitschakelen
      disable_two_factor_authentication: 2FA uitschakelen
      disabled: Uitgeschakeld
      display_name: Weergavenaam
      domain: Domein
      edit: Bewerken
      email: E-mail
      email_status: E-mail Status
      enable: Inschakelen
      enabled: Ingeschakeld
      feed_url: Feed-URL
      followers: Volgers
      followers_url: Volgers-URL
      follows: Volgt
      inbox_url: Inbox-URL
      ip: IP
      location:
        all: Alles
        local: Lokaal
        remote: Extern
        title: Locatie
      login_status: Aanmeldstatus
      media_attachments: Mediabijlagen
      memorialize: Verander naar in memoriam
      moderation:
        all: Alles
        silenced: Genegeerd
        suspended: Opgeschort
        title: Moderatie
      moderation_notes: Opmerkingen voor moderatoren
      most_recent_activity: Laatst actief
      most_recent_ip: Laatst gebruikt IP-adres
      not_subscribed: Niet geabonneerd
      order:
        alphabetic: Alfabetisch
        most_recent: Meest recent
        title: Sorteren
      outbox_url: Outbox-URL
      perform_full_suspension: Volledig opschorten
      profile_url: Profiel-URL
      promote: Promoten
      protocol: Protocol
      public: Openbaar
      push_subscription_expires: PuSH-abonnement verloopt op
      redownload: Avatar vernieuwen
      remove_avatar: Avatar verwijderen
      resend_confirmation:
        already_confirmed: Deze gebruiker is al bevestigd
        send: Verzend bevestigingsmail opnieuw
        success: Bevestigingsmail succesvol verzonden!
      reset: Opnieuw
      reset_password: Wachtwoord opnieuw instellen
      resubscribe: Opnieuw abonneren
      role: Permissies
      roles:
        admin: Beheerder
        moderator: Moderator
        staff: Medewerkers
        user: Gebruiker
      salmon_url: Salmon-URL
      search: Zoeken
      shared_inbox_url: Gedeelde inbox-URL
      show:
        created_reports: Toots door dit account gerapporteerd
        report: gerapporteerd
        targeted_reports: Toots van dit account gerapporteerd
      silence: Negeren
      statuses: Toots
      subscribe: Abonneren
      title: Accounts
      unconfirmed_email: Onbevestigd e-mailadres
      undo_silenced: Niet meer negeren
      undo_suspension: Niet meer opschorten
      unsubscribe: Opzeggen
      username: Gebruikersnaam
      web: Webapp
    action_logs:
      actions:
        assigned_to_self_report: '%{name} heeft gerapporteerde toot %{target} aan
          zichzelf toegewezen'
        change_email_user: '%{name} veranderde het e-mailadres van gebruiker %{target}'
        confirm_user: E-mailadres van gebruiker %{target} is door %{name} bevestigd
        create_custom_emoji: Nieuwe emoji %{target} is door %{name} geüpload
        create_domain_block: Domein %{target} is door %{name} geblokkeerd
        create_email_domain_block: E-maildomein %{target} is door %{name} op de zwarte
          lijst geplaatst
        demote_user: Gebruiker %{target} is door %{name} gedegradeerd
        destroy_domain_block: Domein %{target} is door %{name} gedeblokkeerd
        destroy_email_domain_block: E-maildomein %{target} is door %{name} op de witte
          lijst geplaatst
        destroy_status: Toot van %{target} is door %{name} verwijderd
        disable_2fa_user: Vereisten tweestapsverificatie van %{target} zijn door %{name}
          uitgeschakeld
        disable_custom_emoji: Emoji %{target} is door %{name} uitgeschakeld
        disable_user: Aanmelden voor %{target} is door %{name} uitgeschakeld
        enable_custom_emoji: Emoji %{target} is door %{name} ingeschakeld
        enable_user: Inloggen voor %{target} is door %{name} ingeschakeld
        memorialize_account: Account %{target} is door %{name} in een in-memoriampagina
          veranderd
        promote_user: Gebruiker %{target} is door %{name} gepromoveerd
        remove_avatar_user: '%{name} verwijderde de avatar van %{target}'
        reopen_report: '%{name} heeft gerapporteerde toot %{target} heropend'
        reset_password_user: Wachtwoord van gebruiker %{target} is door %{name} opnieuw
          ingesteld
        resolve_report: '%{name} heeft gerapporteerde toot %{target} opgelost'
        silence_account: Account %{target} is door %{name} genegeerd
        suspend_account: Account %{target} is door %{name} opgeschort
        unassigned_report: '%{name} heeft het toewijzen van gerapporteerde toot %{target}
          ongedaan gemaakt'
        unsilence_account: Negeren van account %{target} is door %{name} opgeheven
        unsuspend_account: Opschorten van account %{target} is door %{name} opgeheven
        update_custom_emoji: Emoji %{target} is door %{name} bijgewerkt
        update_status: De toots van %{target} zijn door %{name} bijgewerkt
      title: Auditlog
    custom_emojis:
      by_domain: Domein
      copied_msg: Lokale kopie van emoji maken geslaagd
      copy: Kopiëren
      copy_failed_msg: Kan geen lokale kopie van deze emoji maken
      created_msg: Aanmaken van emoji geslaagd!
      delete: Verwijderen
      destroyed_msg: Verwijderen van emoji geslaagd!
      disable: Uitschakelen
      disabled_msg: Uitschakelen van deze emoji geslaagd
      emoji: Emoji
      enable: Inschakelen
      enabled_msg: Inschakelen van deze emoji geslaagd
      image_hint: PNG van max. 50KB
      listed: Weergegeven
      new:
        title: Lokale emoji toevoegen
      overwrite: Overschrijven
      shortcode: Shortcode
      shortcode_hint: Tenminste 2 tekens (alleen alfanumeriek en underscores)
      title: Lokale emoji’s
      unlisted: Niet weergegeven
      update_failed_msg: Deze emoji kon niet worden bijgewerkt
      updated_msg: Bijwerken van emoji is geslaagd!
      upload: Uploaden
    domain_blocks:
      add_new: Nieuwe toevoegen
      created_msg: Domeinblokkade wordt nu verwerkt
      destroyed_msg: Domeinblokkade is ongedaan gemaakt
      domain: Domein
      new:
        create: Blokkade aanmaken
        hint: Een domeinblokkade voorkomt niet dat accountgegevens van dit domein
          aan de database worden toegevoegd, maar dat er met terugwerkende kracht
          en automatisch bepaalde moderatiemethoden op deze accounts worden toegepast.
        severity:
          desc_html: <strong>Negeren</strong> zorgt ervoor dat berichten van accounts
            van dit domein voor iedereen onzichtbaar zijn, behalve als een account
            wordt gevolgd. <strong>Opschorten</strong> zorgt ervoor dat alle berichten,
            media en profielgegevens van accounts van dit domein worden verwijderd.
            Gebruik <strong>Geen</strong> wanneer je alleen mediabestanden wilt weigeren.
          noop: Geen
          silence: Negeren
          suspend: Opschorten
        title: Nieuwe domeinblokkade
      reject_media: Mediabestanden verwerpen
      reject_media_hint: Verwijderd lokaal opgeslagen mediabestanden en weigert deze
        in de toekomst te downloaden. Irrelevant voor opgeschorte domeinen
      severities:
        noop: Geen
        silence: Negeren
        suspend: Opschorten
      severity: Strengheid
      show:
        affected_accounts:
          one: Eén account in de database aangepast
          other: '%{count} accounts in de database aangepast'
        retroactive:
          silence: Alle genegeerde accounts van dit domein niet meer negeren
          suspend: Alle opgeschorte accounts van dit domein niet meer opschorten
        title: Domeinblokkade voor %{domain} ongedaan maken
        undo: Ongedaan maken
      title: Domeinblokkades
      undo: Ongedaan maken
    email_domain_blocks:
      add_new: Nieuwe toevoegen
      created_msg: Blokkeren e-maildomein geslaagd
      delete: Verwijderen
      destroyed_msg: Deblokkeren e-maildomein geslaagd
      domain: Domein
      new:
        create: Blokkeren
        title: Nieuw e-maildomein blokkeren
      title: E-maildomeinen blokkeren
    instances:
      account_count: Bekende accounts
      domain_name: Domein
      reset: Opnieuw
      search: Zoeken
      title: Bekende servers
    invites:
      filter:
        all: Alles
        available: Beschikbaar
        expired: Verlopen
        title: Filter
      title: Uitnodigingen
    report_notes:
      created_msg: Opmerking bij gerapporteerde toot succesvol aangemaakt!
      destroyed_msg: Opmerking bij gerapporteerde toot succesvol verwijderd!
    reports:
      account:
        note: opmerking
        report: gerapporteerde toot
      action_taken_by: Actie uitgevoerd door
      are_you_sure: Weet je het zeker?
      assign_to_self: Aan mij toewijzen
      assigned: Toegewezen moderator
      comment:
        none: Geen
      created_at: Gerapporteerd op
      id: ID
      mark_as_resolved: Markeer als opgelost
      mark_as_unresolved: Markeer als onopgelost
      notes:
        create: Opmerking toevoegen
        create_and_resolve: Oplossen met opmerking
        create_and_unresolve: Heropenen met opmerking
        delete: Verwijderen
<<<<<<< HEAD
        placeholder: Beschrijf welke acties zijn ondernomen of andere opmerkingen over deze gerapporteerde toot…
=======
        placeholder: Beschrijf welke acties zijn ondernomen of andere opmerkingen
          over deze gerapporteerde toot…
      nsfw:
        'false': Media tonen
        'true': Media verbergen
>>>>>>> 54b8867f
      reopen: Gerapporteerde toot heropenen
      report: 'Gerapporteerde toot #%{id}'
      report_contents: Inhoud
      reported_account: Gerapporteerde account
      reported_by: Gerapporteerd door
      resolved: Opgelost
      resolved_msg: Gerapporteerde toot succesvol opgelost!
      silence_account: Account negeren
      status: Toot
      suspend_account: Account opschorten
      target: Gerapporteerde account
      title: Gerapporteerde toots
      unassign: Niet meer toewijzen
      unresolved: Onopgelost
      updated_at: Bijgewerkt
      view: Weergeven
    settings:
      activity_api_enabled:
        desc_html: Wekelijks overzicht van de hoeveelheid lokale toots, actieve gebruikers
          en nieuwe registraties
        title: Statistieken over gebruikersactiviteit publiceren
      bootstrap_timeline_accounts:
        desc_html: Meerdere gebruikersnamen met komma's scheiden. Alleen lokale en
          niet opgeschorte accounts werken. Laat leeg voor alle lokale beheerders.
        title: Standaard te volgen accounts voor nieuwe gebruikers
      contact_information:
        email: Vul een openbaar gebruikt e-mailadres in
        username: Vul een gebruikersnaam in
      hero:
        desc_html: Wordt op de voorpagina getoond. Tenminste 600x100px aanbevolen.
          Wanneer dit niet is ingesteld wordt de thumbnail van de Mastodonserver getoond
        title: Hero-afbeelding
      peers_api_enabled:
        desc_html: Domeinnamen die deze server in de fediverse is tegengekomen
        title: Lijst van bekende servers publiceren
      registrations:
        closed_message:
          desc_html: Wordt op de voorpagina weergegeven wanneer registratie van nieuwe
            accounts is uitgeschakeld<br>En ook hier kan je HTML gebruiken
          title: Bericht wanneer registratie is uitgeschakeld
        deletion:
          desc_html: Toestaan dat iedereen hun eigen account kan verwijderen
          title: Verwijderen account toestaan
        min_invite_role:
          disabled: Niemand
          title: Uitnodigingen toestaan door
        open:
          desc_html: Toestaan dat iedereen een account kan registereren
          title: Open registratie
      show_known_fediverse_at_about_page:
        desc_html: Wanneer ingeschakeld wordt de globale tijdlijn als voorbeeld getoond
          en wanneer uitgeschakeld de lokale tijdljn.
        title: De globale tijdlijn als voorbeeld tonen
      show_staff_badge:
        desc_html: Medewerkersbadge op profielpagina tonen
        title: Medewerkersbadge tonen
      site_description:
        desc_html: Dit wordt als een alinea op de voorpagina getoond en gebruikt als
          meta-tag in de paginabron.<br/>Je kan HTML gebruiken, zoals <code>&lt;a&gt;</code>
          en <code>&lt;em&gt;</code>.
        title: Omschrijving Mastodonserver
      site_description_extended:
        desc_html: Wordt op de uitgebreide informatiepagina weergegeven<br>Je kan
          ook hier HTML gebruiken
        title: Uitgebreide omschrijving Mastodonserver
      site_terms:
        desc_html: Je kan hier jouw eigen privacybeleid, gebruikersvoorwaarden en
          ander juridisch jargon kwijt. Je kan HTML gebruiken
        title: Aangepaste gebruikersvoorwaarden
      site_title: Naam Mastodonserver
      thumbnail:
        desc_html: Gebruikt als voorvertoning voor OpenGraph en de API. 1200x630px
          aanbevolen
        title: Thumbnail Mastodonserver
      timeline_preview:
        desc_html: Toon een openbare tijdlijn op de voorpagina
        title: Tijdlijn als voorbeeld tonen
      title: Server-instellingen
    statuses:
      back_to_account: Terug naar accountpagina
      batch:
        delete: Verwijderen
        nsfw_off: Als niet gevoelig markeren
        nsfw_on: Als gevoelig markeren
      failed_to_execute: Uitvoeren mislukt
      media:
        title: Media
      no_media: Geen media
      title: Toots van account
      with_media: Met media
    subscriptions:
      callback_url: Callback-URL
      confirmed: Bevestigd
      expires_in: Verloopt over
      last_delivery: Laatste bezorging
      title: WebSub
      topic: Account
    title: Beheer
  admin_mailer:
    new_report:
      body: '%{reporter} heeft %{target} gerapporteerd'
      subject: Nieuwe toots gerapporteerd op %{instance} (#%{id})
      body_remote: Iemand van %{domain} heeft %{target} gerapporteerd
  application_mailer:
    notification_preferences: E-mailvoorkeuren wijzigen
    salutation: '%{name},'
    settings: 'E-mailvoorkeuren wijzigen: %{link}'
    view: 'Bekijk:'
    view_profile: Profiel bekijken
    view_status: Status bekijken
  applications:
    created: Aanmaken toepassing geslaagd
    destroyed: Verwijderen toepassing geslaagd
    invalid_url: De opgegeven URL is ongeldig
    regenerate_token: Toegangscode opnieuw aanmaken
    token_regenerated: Opnieuw aanmaken toegangscode geslaagd
    warning: Wees voorzichtig met deze gegevens. Deel het nooit met iemand anders!
    your_token: Jouw toegangscode
  auth:
    agreement_html: Wanneer je op registreren klikt ga je akkoord met het opvolgen
      van <a href="%{rules_path}">de regels van deze server</a> en <a href="%{terms_path}">onze
      gebruikersvoorwaarden</a>.
    change_password: Wachtwoord
    confirm_email: E-mail bevestigen
    delete_account: Account verwijderen
    delete_account_html: Wanneer je jouw account graag wilt verwijderen, kan je dat
      <a href="%{path}">hier doen</a>. We vragen jou daar om een bevestiging.
    didnt_get_confirmation: Geen bevestigingsinstructies ontvangen?
    forgot_password: Wachtwoord vergeten?
    invalid_reset_password_token: De code om jouw wachtwoord opnieuw in te stellen
      is verlopen. Vraag een nieuwe aan.
    login: Aanmelden
    logout: Afmelden
    migrate_account: Naar een andere account verhuizen
    migrate_account_html: Wanneer je dit account naar een ander account wilt doorverwijzen,
      kun je <a href="%{path}">dit hier instellen</a>.
    or: of
    or_log_in_with: Of aanmelden met
    providers:
      cas: CAS
      saml: SAML
    register: Registreren
    register_elsewhere: Op een andere server registreren
    resend_confirmation: Verstuur de bevestigingsinstructies nogmaals
    reset_password: Wachtwoord opnieuw instellen
    security: Beveiliging
    set_new_password: Nieuw wachtwoord instellen
  authorize_follow:
    already_following: Je volgt dit account al
    error: Helaas, er is een fout opgetreden bij het opzoeken van de externe account
    follow: Volgen
    follow_request: 'Jij hebt een volgverzoek ingediend bij:'
    following: 'Succes! Jij volgt nu:'
    post_follow:
      close: Of je kan dit venster gewoon sluiten.
      return: Ga terug naar het profiel van de gebruiker
      web: Ga naar de webapp
    title: Volg %{acct}
  datetime:
    distance_in_words:
      about_x_hours: '%{count}u'
      about_x_months: '%{count}ma'
      about_x_years: '%{count}j'
      almost_x_years: '%{count}j'
      half_a_minute: Zojuist
      less_than_x_minutes: '%{count}m'
      less_than_x_seconds: Zojuist
      over_x_years: '%{count}j'
      x_days: '%{count}d'
      x_minutes: '%{count}m'
      x_months: '%{count}ma'
      x_seconds: '%{count}s'
  deletes:
    bad_password_msg: Goed geprobeerd hackers! Ongeldig wachtwoord
    confirm_password: Voer jouw huidige wachtwoord in om jouw identiteit te bevestigen
    description_html: Hierdoor worden alle gegevens van jouw account <strong>permanent,
      onomkeerbaar</strong> verwijderd en wordt deze gedeactiveerd. Om toekomstige
      identiteitsdiefstal te voorkomen, kan op deze server jouw gebruikersnaam niet
      meer gebruikt worden.
    proceed: Account verwijderen
    success_msg: Jouw account is succesvol verwijderd
    warning_html: We kunnen alleen garanderen dat jouw gegevens op deze server worden
      verwijderd. Berichten (toots), incl. media, die veel zijn gedeeld laten mogelijk
      sporen achter. Offline servers en servers die niet meer op jouw updates zijn
      geabonneerd zullen niet hun databases updaten.
    warning_title: Verwijdering gegevens op andere servers
  errors:
    '403': Jij hebt geen toestemming om deze pagina te bekijken.
    '404': De pagina waarnaar jij op zoek bent bestaat niet.
    '410': De pagina waarnaar jij op zoek bent bestaat niet meer.
    '422':
      content: Veiligheidsverificatie mislukt. Blokkeer je toevallig cookies?
      title: Veiligheidsverificatie mislukt
    '429': Te veel verbindingsaanvragen
    '500':
      content: Het spijt ons, er is aan onze kant iets fout gegaan.
      title: Er is iets mis
    noscript_html: Schakel JavaScript in om de webapp van Mastodon te kunnen gebruiken.
      Als alternatief kan je een <a href="https://github.com/tootsuite/documentation/blob/master/Using-Mastodon/Apps.md">Mastodon-app</a>
      zoeken voor jouw platform.
  exports:
    archive_takeout:
      date: Datum
      download: Jouw archief downloaden
      hint_html: Je kunt een archief opvragen van jouw <strong>toots en geüploade
        media</strong>. De geëxporteerde gegevens zijn in ActivityPub-formaat, dat
        door hiervoor geschikte software valt uit te lezen.
      in_progress: Jouw archief wordt samengesteld...
      request: Jouw archief opvragen
      size: Omvang
    blocks: Jij blokkeert
    csv: CSV
    follows: Jij volgt
    mutes: Jij negeert
    storage: Mediaopslag
  followers:
    domain: Domein
    explanation_html: Wanneer je de privacy van jouw toots wilt garanderen, moet je
      goed weten wie jouw volgers zijn. <strong>Toots die alleen aan jouw volgers
      zijn gericht, worden aan de Mastodonservers van jouw volgers afgeleverd.</strong>
      Daarom wil je ze misschien controleren en desnoods volgers verwijderen die zich
      op een Mastodonserver bevinden die jij niet vertrouwd. Bijvoorbeeld omdat de
      beheerder(s) of de software van zo'n server jouw privacy niet respecteert.
    followers_count: Aantal volgers
    lock_link: Maak jouw account besloten
    purge: Volgers verwijderen
    success:
      one: Bezig om volgers van één domein te verwijderen...
      other: Bezig om volgers van %{count} domeinen te verwijderen...
    true_privacy_html: Hou er wel rekening mee dat <strong>echte privacy alleen gegarandeerd
      kan worden met behulp van end-to-end-encryptie</strong>.
    unlocked_warning_html: Iedereen kan jou volgen en daarmee meteen toots zien die
      je alleen aan volgers hebt gericht. %{lock_link} om volgers te kunnen beoordelen
      en desnoods te weigeren.
    unlocked_warning_title: Jouw account is niet besloten
  generic:
    changes_saved_msg: Wijzigingen succesvol opgeslagen!
    powered_by: wordt mogelijk gemaakt door %{link}
    save_changes: Wijzigingen opslaan
    validation_errors:
      one: Er is iets niet helemaal goed! Bekijk onderstaande fout
      other: Er is iets niet helemaal goed! Bekijk onderstaande %{count} fouten
  imports:
    preface: Je kunt bepaalde gegevens, zoals de mensen die jij volgt of hebt geblokkeerd,
      naar jouw account op deze server importeren. Je moet deze gegevens wel eerst
      op de oorspronkelijke server exporteren.
    success: Jouw gegevens zijn succesvol geüpload en worden binnenkort verwerkt
    types:
      blocking: Blokkeerlijst
      following: Volglijst
      muting: Negeerlijst
    upload: Uploaden
  in_memoriam_html: In memoriam.
  invites:
    delete: Deactiveren
    expired: Verlopen
    expires_in:
      '1800': 30 minuten
      '21600': 6 uur
      '3600': 1 uur
      '43200': 12 uur
      '604800': 1 week
      '86400': 1 dag
    expires_in_prompt: Nooit
    generate: Genereren
    max_uses:
      one: 1 keer
      other: '%{count} keer'
    max_uses_prompt: Onbeperkt
    prompt: Genereer en deel speciale links om mensen toegang tot deze Mastodonserver
      te geven
    table:
      expires_at: Verloopt op
      uses: Aantal keer te gebruiken
    title: Mensen uitnodigen
  landing_strip_html: <strong>%{name}</strong> is een gebruiker op %{link_to_root_path}.
    Je kunt deze volgen en ermee communiceren als je op Mastodon (of ergens anders
    in de fediverse) een account hebt.
  landing_strip_signup_html: Als je dat niet hebt, kun je je <a href="%{sign_up_path}">hier
    registreren</a>.
  lists:
    errors:
      limit: Je hebt het maximaal aantal lijsten bereikt
  media_attachments:
    validations:
      images_and_video: Een video kan niet aan een toot met afbeeldingen worden gekoppeld
      too_many: Er kunnen niet meer dan 4 afbeeldingen toegevoegd worden
  migrations:
    acct: gebruikersnaam@domein van het nieuwe account
    currently_redirecting: 'Jouw profiel wordt nu doorverwezen naar:'
    proceed: Opslaan
    updated_msg: Jouw accountmigratie-instelling is succesvol bijgewerkt!
  moderation:
    title: Moderatie
  notification_mailer:
    digest:
      action: Alle meldingen bekijken
      body: Hier is een korte samenvatting van de berichten die je sinds jouw laatste
        bezoek op %{since} hebt gemist
      mention: '%{name} vermeldde jou in:'
      new_followers_summary:
        one: Je hebt trouwens sinds je weg was er ook een nieuwe volger bijgekregen!
          Hoera!
        other: Je hebt trouwens sinds je weg was er ook %{count} nieuwe volgers bijgekregen!
          Fantastisch!
      subject:
        one: 1 nieuwe melding sinds jouw laatste bezoek 🐘
        other: '%{count} nieuwe meldingen sinds jouw laatste bezoek 🐘'
      title: Tijdens jouw afwezigheid…
    favourite:
      body: 'Jouw toot werd door %{name} als favoriet gemarkeerd:'
      subject: '%{name} markeerde jouw toot als favoriet'
      title: Nieuwe favoriet
    follow:
      body: '%{name} volgt jou nu!'
      subject: '%{name} volgt jou nu'
      title: Nieuwe volger
    follow_request:
      action: Volgverzoeken beheren
      body: '%{name} wil jou graag volgen'
      subject: 'Volgen in afwachting: %{name}'
      title: Nieuw volgverzoek
    mention:
      action: Reageren
      body: 'Jij bent door %{name} vermeld in:'
      subject: Jij bent vermeld door %{name}
      title: Nieuwe vermelding
    reblog:
      body: 'Jouw toot werd door %{name} geboost:'
      subject: '%{name} boostte jouw toot'
      title: Nieuwe boost
  number:
    human:
      decimal_units:
        format: '%n%u'
        units:
          billion: B
          million: M
          quadrillion: Q
          thousand: K
          trillion: T
          unit: ' '
  pagination:
    newer: Nieuwer
    next: Volgende
    older: Ouder
    prev: Vorige
    truncate: '&hellip;'
  preferences:
    languages: Talen
    other: Overig
    publishing: Publiceren
    web: Webapp
  push_notifications:
    favourite:
      title: '%{name} markeerde jouw toot als favoriet'
    follow:
      title: '%{name} volgt jou nu'
    group:
      title: '%{count} meldingen'
    mention:
      action_boost: Boost
      action_expand: Meer tonen
      action_favourite: Favoriet
      title: '%{name} vermeldde jou'
    reblog:
      title: '%{name} boostte jouw toot'
  remote_follow:
    acct: Geef jouw account@domein.tld op waarvandaan je wilt volgen
    missing_resource: Kon vereiste doorverwijzings-URL voor jouw account niet vinden
    proceed: Ga door om te volgen
    prompt: 'Jij gaat volgen:'
  remote_unfollow:
    error: Fout
    title: Titel
    unfollowed: Ontvolgd
  sessions:
    activity: Laatst actief
    browser: Webbrowser
    browsers:
      alipay: Alipay
      blackberry: Blackberry
      chrome: Chrome
      edge: Microsoft Edge
      electron: Electron
      firefox: Firefox
      generic: Onbekende webbrowser
      ie: Internet Explorer
      micro_messenger: MicroMessenger
      nokia: Nokia S40 Ovi Browser
      opera: Opera
      otter: Otter
      phantom_js: PhantomJS
      qq: QQ Browser
      safari: Safari
      uc_browser: UCBrowser
      weibo: Weibo
    current_session: Huidige sessie
    description: '%{browser} op %{platform}'
    explanation: Dit zijn de webbrowsers die momenteel met jouw Mastodonaccount zijn
      ingelogd.
    ip: IP
    platforms:
      adobe_air: Adobe Air
      android: Android
      blackberry: Blackberry
      chrome_os: ChromeOS
      firefox_os: Firefox OS
      ios: iOS
      linux: Linux
      mac: Mac
      other: Onbekend platform
      windows: Windows
      windows_mobile: Windows Mobile
      windows_phone: Windows Phone
    revoke: Intrekken
    revoke_success: Sessie succesvol ingetrokken
    title: Sessies
  settings:
    authorized_apps: Geautoriseerde apps
    back: Terug naar Mastodon
    delete: Account verwijderen
    development: Ontwikkelaars
    edit_profile: Profiel bewerken
    export: Exporteren
    followers: Geautoriseerde volgers
    import: Importeren
    migrate: Accountmigratie
    notifications: Meldingen
    preferences: Voorkeuren
    settings: Instellingen
    two_factor_authentication: Tweestapsverificatie
    your_apps: Jouw toepassingen
  statuses:
    attached:
      description: 'Bijlagen: %{attached}'
      image:
        one: '%{count} afbeelding'
        other: '%{count} afbeeldingen'
      video:
        one: '%{count} video'
        other: '%{count} video''s'
    content_warning: 'Tekstwaarschuwing: %{warning}'
    disallowed_hashtags:
      one: 'bevatte een niet toegestane hashtag: %{tags}'
      other: 'bevatte niet toegestane hashtags: %{tags}'
    open_in_web: In de webapp openen
    over_character_limit: Limiet van %{max} tekens overschreden
    pin_errors:
      limit: Je hebt het maximaal aantal toots al vastgezet
      ownership: Een toot van iemand anders kan niet worden vastgezet
      private: Alleen openbare toots kunnen worden vastgezet
      reblog: Een boost kan niet worden vastgezet
    show_more: Meer tonen
    title: '%{name}: "%{quote}"'
    visibilities:
      private: Alleen volgers
      private_long: Alleen aan volgers tonen
      public: Openbaar
      public_long: Aan iedereen tonen, ook op openbare tijdlijnen
      unlisted: Minder openbaar
      unlisted_long: Aan iedereen tonen, maar niet op openbare tijdlijnen
  stream_entries:
    click_to_show: Klik om te tonen
    pinned: Vastgemaakte toot
    reblogged: boostte
    sensitive_content: Gevoelige inhoud
  terms:
    body_html: "<h2>Privacy Policy</h2>\n<h3 id=\"collect\">What information do we\
      \ collect?</h3>\n\n<ul>\n  <li><em>Basic account information</em>: If you register\
      \ on this server, you may be asked to enter a username, an e-mail address and\
      \ a password. You may also enter additional profile information such as a display\
      \ name and biography, and upload a profile picture and header image. The username,\
      \ display name, biography, profile picture and header image are always listed\
      \ publicly.</li>\n  <li><em>Posts, following and other public information</em>:\
      \ The list of people you follow is listed publicly, the same is true for your\
      \ followers. When you submit a message, the date and time is stored as well\
      \ as the application you submitted the message from. Messages may contain media\
      \ attachments, such as pictures and videos. Public and unlisted posts are available\
      \ publicly. When you feature a post on your profile, that is also publicly available\
      \ information. Your posts are delivered to your followers, in some cases it\
      \ means they are delivered to different servers and copies are stored there.\
      \ When you delete posts, this is likewise delivered to your followers. The action\
      \ of reblogging or favouriting another post is always public.</li>\n  <li><em>Direct\
      \ and followers-only posts</em>: All posts are stored and processed on the server.\
      \ Followers-only posts are delivered to your followers and users who are mentioned\
      \ in them, and direct posts are delivered only to users mentioned in them. In\
      \ some cases it means they are delivered to different servers and copies are\
      \ stored there. We make a good faith effort to limit the access to those posts\
      \ only to authorized persons, but other servers may fail to do so. Therefore\
      \ it's important to review servers your followers belong to. You may toggle\
      \ an option to approve and reject new followers manually in the settings. <em>Please\
      \ keep in mind that the operators of the server and any receiving server may\
      \ view such messages</em>, and that recipients may screenshot, copy or otherwise\
      \ re-share them. <em>Do not share any dangerous information over Mastodon.</em></li>\n\
      \  <li><em>IPs and other metadata</em>: When you log in, we record the IP address\
      \ you log in from, as well as the name of your browser application. All the\
      \ logged in sessions are available for your review and revocation in the settings.\
      \ The latest IP address used is stored for up to 12 months. We also may retain\
      \ server logs which include the IP address of every request to our server.</li>\n\
      </ul>\n\n<hr class=\"spacer\" />\n\n<h3 id=\"use\">What do we use your information\
      \ for?</h3>\n\n<p>Any of the information we collect from you may be used in\
      \ the following ways:</p>\n\n<ul>\n  <li>To provide the core functionality of\
      \ Mastodon. You can only interact with other people's content and post your\
      \ own content when you are logged in. For example, you may follow other people\
      \ to view their combined posts in your own personalized home timeline.</li>\n\
      \  <li>To aid moderation of the community, for example comparing your IP address\
      \ with other known ones to determine ban evasion or other violations.</li>\n\
      \  <li>The email address you provide may be used to send you information, notifications\
      \ about other people interacting with your content or sending you messages,\
      \ and to respond to inquiries, and/or other requests or questions.</li>\n</ul>\n\
      \n<hr class=\"spacer\" />\n\n<h3 id=\"protect\">How do we protect your information?</h3>\n\
      \n<p>We implement a variety of security measures to maintain the safety of your\
      \ personal information when you enter, submit, or access your personal information.\
      \ Among other things, your browser session, as well as the traffic between your\
      \ applications and the API, are secured with SSL, and your password is hashed\
      \ using a strong one-way algorithm. You may enable two-factor authentication\
      \ to further secure access to your account.</p>\n\n<hr class=\"spacer\" />\n\
      \n<h3 id=\"data-retention\">What is our data retention policy?</h3>\n\n<p>We\
      \ will make a good faith effort to:</p>\n\n<ul>\n  <li>Retain server logs containing\
      \ the IP address of all requests to this server, in so far as such logs are\
      \ kept, no more than 90 days.</li>\n  <li>Retain the IP addresses associated\
      \ with registered users no more than 12 months.</li>\n</ul>\n\n<p>You can request\
      \ and download an archive of your content, including your posts, media attachments,\
      \ profile picture, and header image.</p>\n\n<p>You may irreversibly delete your\
      \ account at any time.</p>\n\n<hr class=\"spacer\"/>\n\n<h3 id=\"cookies\">Do\
      \ we use cookies?</h3>\n\n<p>Yes. Cookies are small files that a site or its\
      \ service provider transfers to your computer's hard drive through your Web\
      \ browser (if you allow). These cookies enable the site to recognize your browser\
      \ and, if you have a registered account, associate it with your registered account.</p>\n\
      \n<p>We use cookies to understand and save your preferences for future visits.</p>\n\
      \n<hr class=\"spacer\" />\n\n<h3 id=\"disclose\">Do we disclose any information\
      \ to outside parties?</h3>\n\n<p>We do not sell, trade, or otherwise transfer\
      \ to outside parties your personally identifiable information. This does not\
      \ include trusted third parties who assist us in operating our site, conducting\
      \ our business, or servicing you, so long as those parties agree to keep this\
      \ information confidential. We may also release your information when we believe\
      \ release is appropriate to comply with the law, enforce our site policies,\
      \ or protect ours or others rights, property, or safety.</p>\n\n<p>Your public\
      \ content may be downloaded by other servers in the network. Your public and\
      \ followers-only posts are delivered to the servers where your followers reside,\
      \ and direct messages are delivered to the servers of the recipients, in so\
      \ far as those followers or recipients reside on a different server than this.</p>\n\
      \n<p>When you authorize an application to use your account, depending on the\
      \ scope of permissions you approve, it may access your public profile information,\
      \ your following list, your followers, your lists, all your posts, and your\
      \ favourites. Applications can never access your e-mail address or password.</p>\n\
      \n<hr class=\"spacer\" />\n\n<h3 id=\"coppa\">Children's Online Privacy Protection\
      \ Act Compliance</h3>\n\n<p>Our site, products and services are all directed\
      \ to people who are at least 13 years old. If this server is in the USA, and\
      \ you are under the age of 13, per the requirements of COPPA (<a href=\"https://en.wikipedia.org/wiki/Children%27s_Online_Privacy_Protection_Act\"\
      >Children's Online Privacy Protection Act</a>) do not use this site.</p>\n\n\
      <hr class=\"spacer\" />\n\n<h3 id=\"changes\">Changes to our Privacy Policy</h3>\n\
      \n<p>If we decide to change our privacy policy, we will post those changes on\
      \ this page.</p>\n\n<p>This document is CC-BY-SA. It was last updated March\
      \ 7, 2018.</p>\n\n<p>Originally adapted from the <a href=\"https://github.com/discourse/discourse\"\
      >Discourse privacy policy</a>.</p>\n"
    title: '%{instance} Terms of Service and Privacy Policy'
  themes:
    contrast: Hoog contrast
    default: Mastodon
  time:
    formats:
      default: '%d %B %Y om %H:%M'
  two_factor_authentication:
    code_hint: Voer de code in die door de authenticatie-app gegenereerd is
    description_html: Na het instellen van <strong>tweestapsverificatie</strong>,
      kun jij je alleen aanmelden als je jouw mobiele telefoon bij je hebt. Hiermee
      genereer je namelijk de in te voeren aanmeldcode.
    disable: Uitschakelen
    enable: Inschakelen
    enabled: Tweestapsverificatie is ingeschakeld
    enabled_success: Inschakelen tweestapsverificatie geslaagd
    generate_recovery_codes: Herstelcodes genereren
    instructions_html: <strong>Scan deze QR-code in Google Authenticator of een soortgelijke
      app op jouw mobiele telefoon</strong>. Van nu af aan genereert deze app aanmeldcodes
      die je bij het aanmelden moet invoeren.
    lost_recovery_codes: Met herstelcodes kun je toegang tot jouw account krijgen
      wanneer je jouw telefoon bent kwijtgeraakt. Wanneer je jouw herstelcodes bent
      kwijtgeraakt, kan je ze hier opnieuw genereren. Jouw oude herstelcodes zijn
      daarna ongeldig.
    manual_instructions: Hieronder vind je de geheime code in platte tekst. Voor het
      geval je de QR-code niet kunt scannen en het handmatig moet invoeren.
    recovery_codes: Herstelcodes back-uppen
    recovery_codes_regenerated: Opnieuw genereren herstelcodes geslaagd
    recovery_instructions_html: Wanneer je ooit de toegang verliest tot jouw telefoon,
      kan je met behulp van een van de herstelcodes hieronder opnieuw toegang krijgen
      tot jouw account. <strong>Zorg ervoor dat je de herstelcodes op een veilige
      plek bewaard</strong>. Je kunt ze bijvoorbeeld printen en ze samen met andere
      belangrijke documenten bewaren.
    setup: Instellen
    wrong_code: De ingevoerde code is ongeldig! Klopt de systeemtijd van de server
      en die van jouw apparaat?
  user_mailer:
    backup_ready:
      explanation: Je hebt een volledige back-up van jouw Mastodon-account opgevraagd.
        Het staat nu klaar om te worden gedownload!
      subject: Jouw archief staat klaar om te worden gedownload
      title: Archief ophalen
    welcome:
      edit_profile_action: Profiel instellen
      edit_profile_step: Je kunt jouw profiel aanpassen door een avatar (profielfoto)
        en omslagfoto te uploaden, jouw weergavenaam in te stellen en iets over jezelf
        te vertellen. Wanneer je nieuwe volgers eerst wilt goedkeuren, kun je jouw
        account besloten maken.
      explanation: Hier zijn enkele tips om je op weg te helpen
      final_action: Begin berichten te plaatsen
      final_step: 'Begin berichten te plaatsen! Zelfs zonder volgers kunnen jouw openbare
        berichten door anderen gezien worden, bijvoorbeeld op de lokale tijdlijn en
        via hashtags. Je wilt jezelf misschien introduceren met de hashtag #introductions.'
      full_handle: Jouw volledige Mastodonadres
      full_handle_hint: Dit geef je aan jouw vrienden, zodat ze jouw berichten kunnen
        sturen of (vanaf een andere Mastodonserver) kunnen volgen.
      review_preferences_action: Instellingen veranderen
      review_preferences_step: Zorg dat je jouw instellingen naloopt, zoals welke
        e-mails je wilt ontvangen of voor wie jouw berichten standaard zichtbaar moeten
        zijn. Wanneer je geen last hebt van bewegende beelden, kun je het afspelen
        van geanimeerde GIF's inschakelen.
      subject: Welkom op Mastodon
      tip_bridge_html: Wanneer je hiervoor op Twitter zat, kun je jouw vrienden op
        Mastodon vinden door gebruik te maken van de <a href="%{bridge_url}">bridge-app</a>.
        Het werkt echter alleen wanneer zij ook deze bridge-app hebben gebruikt!
      tip_federated_timeline: De globale tijdlijn toont berichten in het Mastodonnetwerk.
        Het bevat echter alleen berichten van mensen waar jouw buren mee zijn verbonden,
        dus het is niet compleet.
      tip_following: Je volgt standaard de beheerder(s) van jouw Mastodonserver. Bekijk
        de lokale en de globale tijdlijnen om meer interessante mensen te vinden.
      tip_local_timeline: De lokale tijdlijn toont berichten van mensen op %{instance}.
        Dit zijn jouw naaste buren!
      tip_mobile_webapp: Wanneer jouw mobiele webbrowser Mastodon aan jouw startscherm
        wilt toevoegen, kun je pushmeldingen ontvangen. Het gedraagt zich op meerdere
        manieren als een native app!
      tips: Tips
      title: Welkom aan boord %{name}!
  users:
    invalid_email: E-mailadres is ongeldig
    invalid_otp_token: Ongeldige tweestaps-aanmeldcode
    seamless_external_login: Je bent ingelogd via een externe dienst, daarom zijn
      wachtwoorden en e-mailinstellingen niet beschikbaar.
    signed_in_as: 'Ingelogd als:'<|MERGE_RESOLUTION|>--- conflicted
+++ resolved
@@ -306,15 +306,7 @@
         create_and_resolve: Oplossen met opmerking
         create_and_unresolve: Heropenen met opmerking
         delete: Verwijderen
-<<<<<<< HEAD
         placeholder: Beschrijf welke acties zijn ondernomen of andere opmerkingen over deze gerapporteerde toot…
-=======
-        placeholder: Beschrijf welke acties zijn ondernomen of andere opmerkingen
-          over deze gerapporteerde toot…
-      nsfw:
-        'false': Media tonen
-        'true': Media verbergen
->>>>>>> 54b8867f
       reopen: Gerapporteerde toot heropenen
       report: 'Gerapporteerde toot #%{id}'
       report_contents: Inhoud
