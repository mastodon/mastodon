nl:
  about:
    about_hashtag_html: Dit zijn openbare toots die getagged zijn met <strong>#%{hashtag}</strong>.
      Je kunt er op reageren of iets anders mee doen als je op Mastodon (of ergens
      anders in de fediverse) een account hebt.
    about_mastodon_html: Mastodon is een sociaal netwerk dat gebruikt maakt van open
      webprotocollen en vrije software. Het is net zoals e-mail gedecentraliseerd.
    about_this: Over deze server
    closed_registrations: Registreren op deze server is momenteel uitgeschakeld.
    contact: Contact
    contact_missing: Niet ingesteld
    contact_unavailable: N/A
    description_headline: Wat is %{domain}?
    domain_count_after: andere servers
    domain_count_before: Verbonden met
    extended_description_html: '<h3>Een goede plek voor richtlijnen</h3>

      <p>De uitgebreide omschrijving is nog niet ingevuld.</p>

      '
    features:
      humane_approach_body: Na van de fouten van andere netwerken te hebben geleerd,
        tracht Mastodon ethische ontwerpkeuzes te maken om misbruik van social media
        te voorkomen.
      humane_approach_title: Een meer menselijke aanpak
      not_a_product_body: Mastodon is geen commercieel netwerk. Dus geen advertenties,
        geen datamining en geen besloten systemen. Er is geen centrale organisatie
        die alles bepaald.
      not_a_product_title: Jij bent een persoon, geen product
      real_conversation_body: Met 500 karakters tot jouw beschikking, en ondersteuning
        voor tekst- en media-waarschuwingen, kan je jezelf uiten zoals jij dat wil.
      real_conversation_title: Voor echte gesprekken gemaakt
      within_reach_body: Meerdere apps voor iOS, Android en andere platformen, met
        dank aan het ontwikkelaarsvriendelijke API-systeem, zorgen ervoor dat je overal
        op de hoogte blijft.
      within_reach_title: Altijd binnen bereik
<<<<<<< HEAD
    generic_description: "%{domain} is een server in het Mastodonnetwerk"
=======
    find_another_instance: Vind een andere server
    generic_description: '%{domain} is een server in het Mastodonnetwerk'
>>>>>>> feef9c87
    hosted_on: Mastodon op %{domain}
    learn_more: Meer leren
    other_instances: Andere servers
    source_code: Broncode
    status_count_after: toots
    status_count_before: Zij schreven
    user_count_after: gebruikers
    user_count_before: Thuisbasis van
    what_is_mastodon: Wat is Mastodon?
  accounts:
    follow: Volgen
    followers: Volgers
    following: Volgend
    media: Media
    moved_html: '%{name} is verhuisd naar %{new_profile_link}:'
    nothing_here: Hier is niets!
    people_followed_by: Mensen die %{name} volgt
    people_who_follow: Mensen die %{name} volgen
    posts: Toots
    posts_with_replies: Toots met reacties
    remote_follow: Extern volgen
    reserved_username: Deze gebruikersnaam is gereserveerd
    roles:
      admin: Beheerder
      moderator: Mod
    unfollow: Ontvolgen
  admin:
    account_moderation_notes:
      account: Moderator
      create: Aanmaken
      created_at: Datum
      created_msg: Aanmaken van opmerking voor moderatoren geslaagd!
      delete: Verwijderen
      destroyed_msg: Verwijderen van opmerking voor moderatoren geslaagd!
    accounts:
      are_you_sure: Weet je het zeker?
      by_domain: Domein
      confirm: Bevestigen
      confirmed: Bevestigd
      demote: Degraderen
      disable: Uitschakelen
      disable_two_factor_authentication: 2FA uitschakelen
      disabled: Uitgeschakeld
      display_name: Weergavenaam
      domain: Domein
      edit: Bewerken
      email: E-mail
      enable: Inschakelen
      enabled: Ingeschakeld
      feed_url: Feed-URL
      followers: Volgers
      followers_url: Volgers-URL
      follows: Volgt
      inbox_url: Inbox-URL
      ip: IP
      location:
        all: Alles
        local: Lokaal
        remote: Extern
        title: Locatie
      login_status: Aanmeldstatus
      media_attachments: Mediabijlagen
      memorialize: Verander naar in memoriam
      moderation:
        all: Alles
        silenced: Genegeerd
        suspended: Opgeschort
        title: Moderatie
      moderation_notes: Opmerkingen voor moderatoren
      most_recent_activity: Laatst actief
      most_recent_ip: Laatst gebruikt IP-adres
      not_subscribed: Niet geabonneerd
      order:
        alphabetic: Alfabetisch
        most_recent: Meest recent
        title: Sorteren
      outbox_url: Outbox-URL
      perform_full_suspension: Volledig opschorten
      profile_url: Profiel-URL
      promote: Promoten
      protocol: Protocol
      public: Openbaar
      push_subscription_expires: PuSH-abonnement verloopt op
      redownload: Avatar vernieuwen
      reset: Opnieuw
      reset_password: Wachtwoord opnieuw instellen
      resubscribe: Opnieuw abonneren
      role: Permissies
      roles:
        admin: Beheerder
        moderator: Moderator
        staff: Medewerkers
        user: Gebruiker
      salmon_url: Salmon-URL
      search: Zoeken
      shared_inbox_url: Gedeelde inbox-URL
      show:
        created_reports: Toots door dit account gerapporteerd
        report: gerapporteerd
        targeted_reports: Toots van dit account gerapporteerd
      silence: Negeren
      statuses: Toots
      subscribe: Abonneren
      title: Accounts
      undo_silenced: Niet meer negeren
      undo_suspension: Niet meer opschorten
      unsubscribe: Opzeggen
      username: Gebruikersnaam
      web: Webapp
    action_logs:
      actions:
        confirm_user: E-mailadres van gebruiker %{target} is door %{name} bevestigd
        create_custom_emoji: Nieuwe emoji %{target} is door %{name} geüpload
        create_domain_block: Domein %{target} is door %{name} geblokkeerd
        create_email_domain_block: E-maildomein %{target} is door %{name} op de zwarte
          lijst geplaatst
        demote_user: Gebruiker %{target} is door %{name} gedegradeerd
        destroy_domain_block: Domein %{target} is door %{name} gedeblokkeerd
        destroy_email_domain_block: E-maildomein %{target} is door %{name} op de witte
          lijst geplaatst
        destroy_status: Toot van %{target} is door %{name} verwijderd
        disable_2fa_user: Vereisten tweestapsverificatie van %{target} zijn door %{name}
          uitgeschakeld
        disable_custom_emoji: Emoji %{target} is door %{name} uitgeschakeld
        disable_user: Aanmelden voor %{target} is door %{name} uitgeschakeld
        enable_custom_emoji: Emoji %{target} is door %{name} ingeschakeld
        enable_user: Inloggen voor %{target} is door %{name} ingeschakeld
        memorialize_account: Account %{target} is door %{name} in een in-memoriampagina
          veranderd
        promote_user: Gebruiker %{target} is door %{name} gepromoveerd
        reset_password_user: Wachtwoord van gebruiker %{target} is door %{name} opnieuw
          ingesteld
        resolve_report: Gerapporteerde toots van %{target} zijn door %{name} verworpen
        silence_account: Account %{target} is door %{name} genegeerd
        suspend_account: Account %{target} is door %{name} opgeschort
        unsilence_account: Negeren van account %{target} is door %{name} opgeheven
        unsuspend_account: Opschorten van account %{target} is door %{name} opgeheven
        update_custom_emoji: Emoji %{target} is door %{name} bijgewerkt
        update_status: De toots van %{target} zijn door %{name} bijgewerkt
      title: Auditlog
    custom_emojis:
      by_domain: Domein
      copied_msg: Lokale kopie van emoji maken geslaagd
      copy: Kopiëren
      copy_failed_msg: Kan geen lokale kopie van deze emoji maken
      created_msg: Aanmaken van emoji geslaagd!
      delete: Verwijderen
      destroyed_msg: Verwijderen van emoji geslaagd!
      disable: Uitschakelen
      disabled_msg: Uitschakelen van deze emoji geslaagd
      emoji: Emoji
      enable: Inschakelen
      enabled_msg: Inschakelen van deze emoji geslaagd
      image_hint: PNG van max. 50KB
      listed: Weergegeven
      new:
        title: Lokale emoji toevoegen
      overwrite: Overschrijven
      shortcode: Shortcode
      shortcode_hint: Tenminste 2 tekens (alleen alfanumeriek en underscores)
      title: Lokale emoji’s
      unlisted: Niet weergegeven
      update_failed_msg: Deze emoji kon niet worden bijgewerkt
      updated_msg: Bijwerken van emoji is geslaagd!
      upload: Uploaden
    domain_blocks:
      add_new: Nieuwe toevoegen
      created_msg: Domeinblokkade wordt nu verwerkt
      destroyed_msg: Domeinblokkade is ongedaan gemaakt
      domain: Domein
      new:
        create: Blokkade aanmaken
        hint: Een domeinblokkade voorkomt niet dat accountgegevens van dit domein
          aan de database worden toegevoegd, maar dat er met terugwerkende kracht
          en automatisch bepaalde moderatiemethoden op deze accounts worden toegepast.
        severity:
          desc_html: <strong>Negeren</strong> zorgt ervoor dat berichten van accounts
            van dit domein voor iedereen onzichtbaar zijn, behalve als een account
            wordt gevolgd. <strong>Opschorten</strong> zorgt ervoor dat alle berichten,
            media en profielgegevens van accounts van dit domein worden verwijderd.
            Gebruik <strong>Geen</strong> wanneer je alleen mediabestanden wilt weigeren.
          noop: Geen
          silence: Negeren
          suspend: Opschorten
        title: Nieuwe domeinblokkade
      reject_media: Mediabestanden verwerpen
      reject_media_hint: Verwijderd lokaal opgeslagen mediabestanden en weigert deze
        in de toekomst te downloaden. Irrelevant voor opgeschorte domeinen
      severities:
        noop: Geen
        silence: Negeren
        suspend: Opschorten
      severity: Strengheid
      show:
        affected_accounts:
          one: Eén account in de database aangepast
          other: '%{count} accounts in de database aangepast'
        retroactive:
          silence: Alle genegeerde accounts van dit domein niet meer negeren
          suspend: Alle opgeschorte accounts van dit domein niet meer opschorten
        title: Domeinblokkade voor %{domain} ongedaan maken
        undo: Ongedaan maken
      title: Domeinblokkades
      undo: Ongedaan maken
    email_domain_blocks:
      add_new: Nieuwe toevoegen
      created_msg: Blokkeren e-maildomein geslaagd
      delete: Verwijderen
      destroyed_msg: Deblokkeren e-maildomein geslaagd
      domain: Domein
      new:
        create: Blokkeren
        title: Nieuw e-maildomein blokkeren
      title: E-maildomeinen blokkeren
    instances:
      account_count: Bekende accounts
      domain_name: Domein
      reset: Opnieuw
      search: Zoeken
      title: Bekende servers
    invites:
      filter:
        all: Alles
        available: Beschikbaar
        expired: Verlopen
        title: Filter
      title: Uitnodigingen
    reports:
      action_taken_by: Actie uitgevoerd door
      are_you_sure: Weet je het zeker?
      comment:
        label: Opmerking
        none: Geen
      delete: Verwijderen
      id: ID
      mark_as_resolved: Markeer als opgelost
      nsfw:
        'false': Media tonen
        'true': Media verbergen
      report: 'Gerapporteerde toot #%{id}'
      report_contents: Inhoud
      reported_account: Gerapporteerde account
      reported_by: Gerapporteerd door
      resolved: Opgelost
      silence_account: Account negeren
      status: Toot
      suspend_account: Account opschorten
      target: Gerapporteerde account
      title: Gerapporteerde toots
      unresolved: Onopgelost
      view: Weergeven
    settings:
      activity_api_enabled:
        desc_html: Wekelijks overzicht van de hoeveelheid lokale toots, actieve gebruikers
          en nieuwe registraties
        title: Statistieken over gebruikersactiviteit publiceren
      bootstrap_timeline_accounts:
        desc_html: Meerdere gebruikersnamen met komma's scheiden. Alleen lokale en
          niet opgeschorte accounts werken. Laat leeg voor alle lokale beheerders.
        title: Standaard te volgen accounts voor nieuwe gebruikers
      contact_information:
        email: Vul een openbaar gebruikt e-mailadres in
        username: Vul een gebruikersnaam in
      peers_api_enabled:
        desc_html: Domeinnamen die deze server in de fediverse is tegengekomen
        title: Lijst van bekende servers publiceren
      registrations:
        closed_message:
          desc_html: Wordt op de voorpagina weergegeven wanneer registratie van nieuwe
            accounts is uitgeschakeld<br>En ook hier kan je HTML gebruiken
          title: Bericht wanneer registratie is uitgeschakeld
        deletion:
          desc_html: Toestaan dat iedereen hun eigen account kan verwijderen
          title: Verwijderen account toestaan
        min_invite_role:
          disabled: Niemand
          title: Uitnodigingen toestaan door
        open:
          desc_html: Toestaan dat iedereen een account kan registereren
          title: Open registratie
      show_staff_badge:
        desc_html: Medewerkersbadge op profielpagina tonen
        title: Medewerkersbadge tonen
      site_description:
        desc_html: Dit wordt als een alinea op de voorpagina getoond en gebruikt als
          meta-tag in de paginabron.<br/>Je kan HTML gebruiken, zoals <code>&lt;a&gt;</code>
          en <code>&lt;em&gt;</code>.
        title: Omschrijving Mastodonserver
      site_description_extended:
        desc_html: Wordt op de uitgebreide informatiepagina weergegeven<br>Je kan
          ook hier HTML gebruiken
        title: Uitgebreide omschrijving Mastodonserver
      site_terms:
        desc_html: Je kan hier jouw eigen privacybeleid, gebruikersvoorwaarden en
          ander juridisch jargon kwijt. Je kan HTML gebruiken
        title: Aangepaste gebruikersvoorwaarden
      site_title: Naam Mastodonserver
      thumbnail:
        desc_html: Gebruikt als voorvertoning voor OpenGraph en de API. 1200x630px
          aanbevolen
        title: Thumbnail Mastodonserver
      timeline_preview:
        desc_html: Toon een openbare tijdlijn op de landingspagina
        title: Tijdlijn als voorbeeld tonen
      title: Server-instellingen
      show_known_fediverse_at_about_page:
        desc_html: Wanneer ingeschakeld wordt de globale tijdlijn als voorbeeld getoond
          en wanneer uitgeschakeld de lokale tijdljn.
        title: De globale tijdlijn als voorbeeld tonen
    statuses:
      back_to_account: Terug naar accountpagina
      batch:
        delete: Verwijderen
        nsfw_off: NSFW UIT
        nsfw_on: NSFW AAN
      execute: Uitvoeren
      failed_to_execute: Uitvoeren mislukt
      media:
        hide: Media verbergen
        show: Media tonen
        title: Media
      no_media: Geen media
      title: Toots van account
      with_media: Met media
    subscriptions:
      callback_url: Callback-URL
      confirmed: Bevestigd
      expires_in: Verloopt over
      last_delivery: Laatste bezorging
      title: WebSub
      topic: Account
    title: Beheer
  admin_mailer:
    new_report:
      body: '%{reporter} heeft %{target} gerapporteerd'
      subject: Nieuwe toots gerapporteerd op %{instance} (#%{id})
  application_mailer:
    notification_preferences: E-mailvoorkeuren wijzigen
    salutation: '%{name},'
    settings: 'E-mailvoorkeuren wijzigen: %{link}'
    view: 'Bekijk:'
    view_profile: Profiel bekijken
    view_status: Status bekijken
  applications:
    created: Aanmaken toepassing geslaagd
    destroyed: Verwijderen toepassing geslaagd
    invalid_url: De opgegeven URL is ongeldig
    regenerate_token: Toegangscode opnieuw aanmaken
    token_regenerated: Opnieuw aanmaken toegangscode geslaagd
    warning: Wees voorzichtig met deze gegevens. Deel het nooit met iemand anders!
    your_token: Jouw toegangscode
  auth:
    agreement_html: Wanneer je op registreren klikt ga je akkoord met het opvolgen
      van <a href="%{rules_path}">de regels van deze server</a> en <a href="%{terms_path}">onze
      gebruikersvoorwaarden</a>.
    change_password: Beveiliging
    delete_account: Account verwijderen
    delete_account_html: Wanneer je jouw account graag wilt verwijderen, kan je dat
      <a href="%{path}">hier doen</a>. We vragen jou daar om een bevestiging.
    didnt_get_confirmation: Geen bevestigingsinstructies ontvangen?
    forgot_password: Wachtwoord vergeten?
    invalid_reset_password_token: De code om jouw wachtwoord opnieuw in te stellen
      is verlopen. Vraag een nieuwe aan.
    login: Aanmelden
    logout: Afmelden
    migrate_account: Naar een andere account verhuizen
    migrate_account_html: Wanneer je dit account naar een ander account wilt doorverwijzen,
      kun je <a href="%{path}">dit hier instellen</a>.
    register: Registreren
    resend_confirmation: Verstuur de bevestigingsinstructies nogmaals
    reset_password: Wachtwoord opnieuw instellen
    set_new_password: Nieuw wachtwoord instellen
    confirm_email: E-mail bevestigen
    or_log_in_with: Of aanmelden met
    providers:
      cas: CAS
      saml: SAML
  authorize_follow:
    error: Helaas, er is een fout opgetreden bij het opzoeken van de externe account
    follow: Volgen
    follow_request: 'Jij hebt een volgverzoek ingediend bij:'
    following: 'Succes! Jij volgt nu:'
    post_follow:
      close: Of je kan dit venster gewoon sluiten.
      return: Ga terug naar het profiel van de gebruiker
      web: Ga naar de webapp
    title: Volg %{acct}
  datetime:
    distance_in_words:
      about_x_hours: '%{count}u'
      about_x_months: '%{count}ma'
      about_x_years: '%{count}j'
      almost_x_years: '%{count}j'
      half_a_minute: Zojuist
      less_than_x_minutes: '%{count}m'
      less_than_x_seconds: Zojuist
      over_x_years: '%{count}j'
      x_days: '%{count}d'
      x_minutes: '%{count}m'
      x_months: '%{count}ma'
      x_seconds: '%{count}s'
  deletes:
    bad_password_msg: Goed geprobeerd hackers! Ongeldig wachtwoord
    confirm_password: Voer jouw huidige wachtwoord in om jouw identiteit te bevestigen
    description_html: Hierdoor worden alle gegevens van jouw account <strong>permanent,
      onomkeerbaar</strong> verwijderd en wordt deze gedeactiveerd. Om toekomstige
      identiteitsdiefstal te voorkomen, kan op deze server jouw gebruikersnaam niet
      meer gebruikt worden.
    proceed: Account verwijderen
    success_msg: Jouw account is succesvol verwijderd
    warning_html: We kunnen alleen garanderen dat jouw gegevens op deze server worden
      verwijderd. Berichten (toots), incl. media, die veel zijn gedeeld laten mogelijk
      sporen achter. Offline servers en servers die niet meer op jouw updates zijn
      geabonneerd zullen niet hun databases updaten.
    warning_title: Verwijdering gegevens op andere servers
  errors:
    '403': Jij hebt geen toestemming om deze pagina te bekijken.
    '404': De pagina waarnaar jij op zoek bent bestaat niet.
    '410': De pagina waarnaar jij op zoek bent bestaat niet meer.
    '422':
      content: Veiligheidsverificatie mislukt. Blokkeer je toevallig cookies?
      title: Veiligheidsverificatie mislukt
    '429': Te veel verbindingsaanvragen
    '500':
      content: Het spijt ons, er is aan onze kant iets fout gegaan.
      title: Er is iets mis
    noscript_html: Schakel JavaScript in om de webapp van Mastodon te kunnen gebruiken.
      Als alternatief kan je een <a href="https://github.com/tootsuite/documentation/blob/master/Using-Mastodon/Apps.md">Mastodon-app</a>
      zoeken voor jouw platform.
  exports:
    blocks: Jij blokkeert
    csv: CSV
    follows: Jij volgt
    mutes: Jij negeert
    storage: Mediaopslag
  followers:
    domain: Domein
    explanation_html: Wanneer je de privacy van jouw toots wilt garanderen, moet je
      goed weten wie jouw volgers zijn. <strong>Toots die alleen aan jouw volgers
      zijn gericht, worden aan de Mastodonservers van jouw volgers afgeleverd.</strong>
      Daarom wil je ze misschien controleren en desnoods volgers verwijderen die zich
      op een Mastodonserver bevinden die jij niet vertrouwd. Bijvoorbeeld omdat de
      beheerder(s) of de software van zo'n server jouw privacy niet respecteert.
    followers_count: Aantal volgers
    lock_link: Maak jouw account besloten
    purge: Volgers verwijderen
    success:
      one: Bezig om volgers van één domein te verwijderen...
      other: Bezig om volgers van %{count} domeinen te verwijderen...
    true_privacy_html: Hou er wel rekening mee dat <strong>echte privacy alleen gegarandeerd
      kan worden met behulp van end-to-end-encryptie</strong>.
    unlocked_warning_html: Iedereen kan jou volgen en daarmee meteen toots zien die
      je alleen aan volgers hebt gericht. %{lock_link} om volgers te kunnen beoordelen
      en desnoods te weigeren.
    unlocked_warning_title: Jouw account is niet besloten
  generic:
    changes_saved_msg: Wijzigingen succesvol opgeslagen!
    powered_by: wordt mogelijk gemaakt door %{link}
    save_changes: Wijzigingen opslaan
    validation_errors:
      one: Er is iets niet helemaal goed! Bekijk onderstaande fout
      other: Er is iets niet helemaal goed! Bekijk onderstaande %{count} fouten
  imports:
    preface: Je kunt bepaalde gegevens, zoals de mensen die jij volgt of hebt geblokkeerd,
      naar jouw account op deze server importeren. Je moet deze gegevens wel eerst
      op de oorspronkelijke server exporteren.
    success: Jouw gegevens zijn succesvol geüpload en worden binnenkort verwerkt
    types:
      blocking: Blokkeerlijst
      following: Volglijst
      muting: Negeerlijst
    upload: Uploaden
  in_memoriam_html: In memoriam.
  invites:
    delete: Deactiveren
    expired: Verlopen
    expires_in:
      '1800': 30 minuten
      '21600': 6 uur
      '3600': 1 uur
      '43200': 12 uur
      '86400': 1 dag
    expires_in_prompt: Nooit
    generate: Genereren
    max_uses:
      one: 1 keer
      other: '%{count} keer'
    max_uses_prompt: Onbeperkt
    prompt: Genereer en deel speciale links om mensen toegang tot deze Mastodonserver
      te geven
    table:
      expires_at: Verloopt op
      uses: Aantal keer te gebruiken
    title: Mensen uitnodigen
  landing_strip_html: <strong>%{name}</strong> is een gebruiker op %{link_to_root_path}.
    Je kunt deze volgen en ermee communiceren als je op Mastodon (of ergens anders
    in de fediverse) een account hebt.
  landing_strip_signup_html: Als je dat niet hebt, kun je je <a href="%{sign_up_path}">hier
    registreren</a>.
  lists:
    errors:
      limit: Je hebt het maximaal aantal lijsten bereikt
  media_attachments:
    validations:
      images_and_video: Een video kan niet aan een toot met afbeeldingen worden gekoppeld
      too_many: Er kunnen niet meer dan 4 afbeeldingen toegevoegd worden
  migrations:
    acct: gebruikersnaam@domein van het nieuwe account
    currently_redirecting: 'Jouw profiel wordt nu doorverwezen naar:'
    proceed: Opslaan
    updated_msg: Jouw accountmigratie-instelling is succesvol bijgewerkt!
  moderation:
    title: Moderatie
  notification_mailer:
    digest:
      action: Alle meldingen bekijken
      body: Hier is een korte samenvatting van de berichten die je sinds jouw laatste
        bezoek op %{since} hebt gemist
      mention: '%{name} vermeldde jou in:'
      new_followers_summary:
        one: Je hebt trouwens sinds je weg was er ook een nieuwe volger bijgekregen!
          Hoera!
        other: Je hebt trouwens sinds je weg was er ook %{count} nieuwe volgers bijgekregen!
          Fantastisch!
      subject:
        one: 1 nieuwe melding sinds jouw laatste bezoek 🐘
        other: '%{count} nieuwe meldingen sinds jouw laatste bezoek 🐘'
      title: Tijdens jouw afwezigheid…
    favourite:
      body: 'Jouw toot werd door %{name} als favoriet gemarkeerd:'
      subject: '%{name} markeerde jouw toot als favoriet'
      title: Nieuwe favoriet
    follow:
      body: '%{name} volgt jou nu!'
      subject: '%{name} volgt jou nu'
      title: Nieuwe volger
    follow_request:
      action: Volgverzoeken beheren
      body: '%{name} wil jou graag volgen'
      subject: 'Volgen in afwachting: %{name}'
      title: Nieuw volgverzoek
    mention:
      action: Reageren
      body: 'Jij bent door %{name} vermeld in:'
      subject: Jij bent vermeld door %{name}
      title: Nieuwe vermelding
    reblog:
      body: 'Jouw toot werd door %{name} geboost:'
      subject: '%{name} boostte jouw toot'
      title: Nieuwe boost
  number:
    human:
      decimal_units:
        format: '%n%u'
        units:
          billion: B
          million: M
          quadrillion: Q
          thousand: K
          trillion: T
          unit: ' '
  pagination:
    next: Volgende
    prev: Vorige
    truncate: '&hellip;'
  preferences:
    languages: Talen
    other: Overig
    publishing: Publiceren
    web: Webapp
  push_notifications:
    favourite:
      title: '%{name} markeerde jouw toot als favoriet'
    follow:
      title: '%{name} volgt jou nu'
    group:
      title: '%{count} meldingen'
    mention:
      action_boost: Boost
      action_expand: Meer tonen
      action_favourite: Favoriet
      title: '%{name} vermeldde jou'
    reblog:
      title: '%{name} boostte jouw toot'
  remote_follow:
    acct: Geef jouw account@domein.tld op waarvandaan je wilt volgen
    missing_resource: Kon vereiste doorverwijzings-URL voor jouw account niet vinden
    proceed: Ga door om te volgen
    prompt: 'Jij gaat volgen:'
  sessions:
    activity: Laatst actief
    browser: Webbrowser
    browsers:
      alipay: Alipay
      blackberry: Blackberry
      chrome: Chrome
      edge: Microsoft Edge
      electron: Electron
      firefox: Firefox
      generic: Onbekende webbrowser
      ie: Internet Explorer
      micro_messenger: MicroMessenger
      nokia: Nokia S40 Ovi Browser
      opera: Opera
      otter: Otter
      phantom_js: PhantomJS
      qq: QQ Browser
      safari: Safari
      uc_browser: UCBrowser
      weibo: Weibo
    current_session: Huidige sessie
    description: '%{browser} op %{platform}'
    explanation: Dit zijn de webbrowsers die momenteel met jouw Mastodonaccount zijn
      ingelogd.
    ip: IP
    platforms:
      adobe_air: Adobe Air
      android: Android
      blackberry: Blackberry
      chrome_os: ChromeOS
      firefox_os: Firefox OS
      ios: iOS
      linux: Linux
      mac: Mac
      other: Onbekend platform
      windows: Windows
      windows_mobile: Windows Mobile
      windows_phone: Windows Phone
    revoke: Intrekken
    revoke_success: Sessie succesvol ingetrokken
    title: Sessies
  settings:
    authorized_apps: Geautoriseerde apps
    back: Terug naar Mastodon
    delete: Account verwijderen
    development: Ontwikkelaars
    edit_profile: Profiel bewerken
    export: Exporteren
    followers: Geautoriseerde volgers
    import: Importeren
    migrate: Accountmigratie
    notifications: Meldingen
    preferences: Voorkeuren
    settings: Instellingen
    two_factor_authentication: Tweestapsverificatie
    your_apps: Jouw toepassingen
  statuses:
    open_in_web: In de webapp openen
    over_character_limit: Limiet van %{max} tekens overschreden
    pin_errors:
      limit: Je hebt het maximaal aantal toots al vastgezet
      ownership: Een toot van iemand anders kan niet worden vastgezet
      private: Alleen openbare toots kunnen worden vastgezet
      reblog: Een boost kan niet worden vastgezet
    show_more: Meer tonen
    title: '%{name}: "%{quote}"'
    visibilities:
      private: Alleen volgers
      private_long: Alleen aan volgers tonen
      public: Openbaar
      public_long: Aan iedereen tonen, ook op openbare tijdlijnen
      unlisted: Minder openbaar
      unlisted_long: Aan iedereen tonen, maar niet op openbare tijdlijnen
  stream_entries:
    click_to_show: Klik om te tonen
    pinned: Vastgemaakte toot
    reblogged: boostte
    sensitive_content: Gevoelige inhoud
  terms:
    body_html: "<h2>Privacy Policy</h2>\n\n<h3 id=\"collect\">What information do\
      \ we collect?</h3>\n\n<p>We collect information from you when you register on\
      \ our site and gather data when you participate in the forum by reading, writing,\
      \ and evaluating the content shared here.</p>\n\n<p>When registering on our\
      \ site, you may be asked to enter your name and e-mail address. You may, however,\
      \ visit our site without registering. Your e-mail address will be verified by\
      \ an email containing a unique link. If that link is visited, we know that you\
      \ control the e-mail address.</p>\n\n<p>When registered and posting, we record\
      \ the IP address that the post originated from. We also may retain server logs\
      \ which include the IP address of every request to our server.</p>\n\n<h3 id=\"\
      use\">What do we use your information for?</h3>\n\n<p>Any of the information\
      \ we collect from you may be used in one of the following ways:</p>\n\n<ul>\n\
      \  <li>To personalize your experience &mdash; your information helps us to better\
      \ respond to your individual needs.</li>\n  <li>To improve our site &mdash;\
      \ we continually strive to improve our site offerings based on the information\
      \ and feedback we receive from you.</li>\n  <li>To improve customer service\
      \ &mdash; your information helps us to more effectively respond to your customer\
      \ service requests and support needs.</li>\n  <li>To send periodic emails &mdash;\
      \ The email address you provide may be used to send you information, notifications\
      \ that you request about changes to topics or in response to your user name,\
      \ respond to inquiries, and/or other requests or questions.</li>\n</ul>\n\n\
      <h3 id=\"protect\">How do we protect your information?</h3>\n\n<p>We implement\
      \ a variety of security measures to maintain the safety of your personal information\
      \ when you enter, submit, or access your personal information.</p>\n\n<h3 id=\"\
      data-retention\">What is your data retention policy?</h3>\n\n<p>We will make\
      \ a good faith effort to:</p>\n\n<ul>\n  <li>Retain server logs containing the\
      \ IP address of all requests to this server no more than 90 days.</li>\n  <li>Retain\
      \ the IP addresses associated with registered users and their posts no more\
      \ than 5 years.</li>\n</ul>\n\n<h3 id=\"cookies\">Do we use cookies?</h3>\n\n\
      <p>Yes. Cookies are small files that a site or its service provider transfers\
      \ to your computer's hard drive through your Web browser (if you allow). These\
      \ cookies enable the site to recognize your browser and, if you have a registered\
      \ account, associate it with your registered account.</p>\n\n<p>We use cookies\
      \ to understand and save your preferences for future visits and compile aggregate\
      \ data about site traffic and site interaction so that we can offer better site\
      \ experiences and tools in the future. We may contract with third-party service\
      \ providers to assist us in better understanding our site visitors. These service\
      \ providers are not permitted to use the information collected on our behalf\
      \ except to help us conduct and improve our business.</p>\n\n<h3 id=\"disclose\"\
      >Do we disclose any information to outside parties?</h3>\n\n<p>We do not sell,\
      \ trade, or otherwise transfer to outside parties your personally identifiable\
      \ information. This does not include trusted third parties who assist us in\
      \ operating our site, conducting our business, or servicing you, so long as\
      \ those parties agree to keep this information confidential. We may also release\
      \ your information when we believe release is appropriate to comply with the\
      \ law, enforce our site policies, or protect ours or others rights, property,\
      \ or safety. However, non-personally identifiable visitor information may be\
      \ provided to other parties for marketing, advertising, or other uses.</p>\n\
      \n<h3 id=\"third-party\">Third party links</h3>\n\n<p>Occasionally, at our discretion,\
      \ we may include or offer third party products or services on our site. These\
      \ third party sites have separate and independent privacy policies. We therefore\
      \ have no responsibility or liability for the content and activities of these\
      \ linked sites. Nonetheless, we seek to protect the integrity of our site and\
      \ welcome any feedback about these sites.</p>\n\n<h3 id=\"coppa\">Children's\
      \ Online Privacy Protection Act Compliance</h3>\n\n<p>Our site, products and\
      \ services are all directed to people who are at least 13 years old. If this\
      \ server is in the USA, and you are under the age of 13, per the requirements\
      \ of COPPA (<a href=\"https://en.wikipedia.org/wiki/Children%27s_Online_Privacy_Protection_Act\"\
      >Children's Online Privacy Protection Act</a>) do not use this site.</p>\n\n\
      <h3 id=\"online\">Online Privacy Policy Only</h3>\n\n<p>This online privacy\
      \ policy applies only to information collected through our site and not to information\
      \ collected offline.</p>\n\n<h3 id=\"consent\">Your Consent</h3>\n\n<p>By using\
      \ our site, you consent to our web site privacy policy.</p>\n\n<h3 id=\"changes\"\
      >Changes to our Privacy Policy</h3>\n\n<p>If we decide to change our privacy\
      \ policy, we will post those changes on this page.</p>\n\n<p>This document is\
      \ CC-BY-SA. It was last updated May 31, 2013.</p>\n\n<p>Originally adapted from\
      \ the <a href=\"https://github.com/discourse/discourse\">Discourse privacy policy</a>.</p>\n"
    title: '%{instance} Terms of Service and Privacy Policy'
  themes:
    default: Mastodon
  time:
    formats:
      default: '%d %B %Y om %H:%M'
  two_factor_authentication:
    code_hint: Voer de code in die door de authenticatie-app gegenereerd is
    description_html: Na het instellen van <strong>tweestapsverificatie</strong>,
      kun jij je alleen aanmelden als je jouw mobiele telefoon bij je hebt. Hiermee
      genereer je namelijk de in te voeren aanmeldcode.
    disable: Uitschakelen
    enable: Inschakelen
    enabled: Tweestapsverificatie is ingeschakeld
    enabled_success: Inschakelen tweestapsverificatie geslaagd
    generate_recovery_codes: Herstelcodes genereren
    instructions_html: <strong>Scan deze QR-code in Google Authenticator of een soortgelijke
      app op jouw mobiele telefoon</strong>. Van nu af aan genereert deze app aanmeldcodes
      die je bij het aanmelden moet invoeren.
    lost_recovery_codes: Met herstelcodes kun je toegang tot jouw account krijgen
      wanneer je jouw telefoon bent kwijtgeraakt. Wanneer je jouw herstelcodes bent
      kwijtgeraakt, kan je ze hier opnieuw genereren. Jouw oude herstelcodes zijn
      daarna ongeldig.
    manual_instructions: Hieronder vind je de geheime code in platte tekst. Voor het
      geval je de QR-code niet kunt scannen en het handmatig moet invoeren.
    recovery_codes: Herstelcodes back-uppen
    recovery_codes_regenerated: Opnieuw genereren herstelcodes geslaagd
    recovery_instructions_html: Wanneer je ooit de toegang verliest tot jouw telefoon,
      kan je met behulp van een van de herstelcodes hieronder opnieuw toegang krijgen
      tot jouw account. <strong>Zorg ervoor dat je de herstelcodes op een veilige
      plek bewaard</strong>. Je kunt ze bijvoorbeeld printen en ze samen met andere
      belangrijke documenten bewaren.
    setup: Instellen
    wrong_code: De ingevoerde code is ongeldig! Klopt de systeemtijd van de server
      en die van jouw apparaat?
  user_mailer:
    welcome:
      edit_profile_action: Profiel instellen
      edit_profile_step: Je kunt jouw profiel aanpassen door een avatar (profielfoto)
        en omslagfoto te uploaden, jouw weergavenaam in te stellen en iets over jezelf
        te vertellen. Wanneer je nieuwe volgers eerst wilt goedkeuren, kun je jouw
        account besloten maken.
      explanation: Hier zijn enkele tips om je op weg te helpen
      final_action: Begin berichten te plaatsen
      final_step: 'Begin berichten te plaatsen! Zelfs zonder volgers kunnen jouw openbare
        berichten door anderen gezien worden, bijvoorbeeld op de lokale tijdlijn en
        via hashtags. Je wilt jezelf misschien introduceren met de hashtag #introductions.'
      full_handle: Jouw volledige Mastodonadres
      full_handle_hint: Dit geef je aan jouw vrienden, zodat ze jouw berichten kunnen
        sturen of (vanaf een andere Mastodonserver) kunnen volgen.
      review_preferences_action: Instellingen veranderen
      review_preferences_step: Zorg dat je jouw instellingen naloopt, zoals welke
        e-mails je wilt ontvangen of voor wie jouw berichten standaard zichtbaar moeten
        zijn. Wanneer je geen last hebt van bewegende beelden, kun je het afspelen
        van geanimeerde GIF's inschakelen.
      subject: Welkom op Mastodon
      tip_bridge_html: Wanneer je hiervoor op Twitter zat, kun je jouw vrienden op
        Mastodon vinden door gebruik te maken van de <a href="%{bridge_url}">bridge-app</a>.
        Het werkt echter alleen wanneer zij ook deze bridge-app hebben gebruikt!
      tip_federated_timeline: De globale tijdlijn toont berichten in het Mastodonnetwerk.
        Het bevat echter alleen berichten van mensen waar jouw buren mee zijn verbonden,
        dus het is niet compleet.
      tip_following: Je volgt standaard de beheerder(s) van jouw Mastodonserver. Bekijk
        de lokale en de globale tijdlijnen om meer interessante mensen te vinden.
      tip_local_timeline: De lokale tijdlijn toont berichten van mensen op %{instance}.
        Dit zijn jouw naaste buren!
      tip_mobile_webapp: Wanneer jouw mobiele webbrowser Mastodon aan jouw startscherm
        wilt toevoegen, kun je pushmeldingen ontvangen. Het gedraagt zich op meerdere
        manieren als een native app!
      tips: Tips
      title: Welkom aan boord %{name}!
  users:
    invalid_email: E-mailadres is ongeldig
    invalid_otp_token: Ongeldige tweestaps-aanmeldcode
    signed_in_as: 'Ingelogd als:'<|MERGE_RESOLUTION|>--- conflicted
+++ resolved
@@ -1,10 +1,8 @@
+---
 nl:
   about:
-    about_hashtag_html: Dit zijn openbare toots die getagged zijn met <strong>#%{hashtag}</strong>.
-      Je kunt er op reageren of iets anders mee doen als je op Mastodon (of ergens
-      anders in de fediverse) een account hebt.
-    about_mastodon_html: Mastodon is een sociaal netwerk dat gebruikt maakt van open
-      webprotocollen en vrije software. Het is net zoals e-mail gedecentraliseerd.
+    about_hashtag_html: Dit zijn openbare toots die getagged zijn met <strong>#%{hashtag}</strong>. Je kunt er op reageren of iets anders mee doen als je op Mastodon (of ergens anders in de fediverse) een account hebt.
+    about_mastodon_html: Mastodon is een sociaal netwerk dat gebruikt maakt van open webprotocollen en vrije software. Het is net zoals e-mail gedecentraliseerd.
     about_this: Over deze server
     closed_registrations: Registreren op deze server is momenteel uitgeschakeld.
     contact: Contact
@@ -13,33 +11,19 @@
     description_headline: Wat is %{domain}?
     domain_count_after: andere servers
     domain_count_before: Verbonden met
-    extended_description_html: '<h3>Een goede plek voor richtlijnen</h3>
-
+    extended_description_html: |
+      <h3>Een goede plek voor richtlijnen</h3>
       <p>De uitgebreide omschrijving is nog niet ingevuld.</p>
-
-      '
     features:
-      humane_approach_body: Na van de fouten van andere netwerken te hebben geleerd,
-        tracht Mastodon ethische ontwerpkeuzes te maken om misbruik van social media
-        te voorkomen.
+      humane_approach_body: Na van de fouten van andere netwerken te hebben geleerd, tracht Mastodon ethische ontwerpkeuzes te maken om misbruik van social media te voorkomen.
       humane_approach_title: Een meer menselijke aanpak
-      not_a_product_body: Mastodon is geen commercieel netwerk. Dus geen advertenties,
-        geen datamining en geen besloten systemen. Er is geen centrale organisatie
-        die alles bepaald.
+      not_a_product_body: Mastodon is geen commercieel netwerk. Dus geen advertenties, geen datamining en geen besloten systemen. Er is geen centrale organisatie die alles bepaald.
       not_a_product_title: Jij bent een persoon, geen product
-      real_conversation_body: Met 500 karakters tot jouw beschikking, en ondersteuning
-        voor tekst- en media-waarschuwingen, kan je jezelf uiten zoals jij dat wil.
+      real_conversation_body: Met 500 karakters tot jouw beschikking, en ondersteuning voor tekst- en media-waarschuwingen, kan je jezelf uiten zoals jij dat wil.
       real_conversation_title: Voor echte gesprekken gemaakt
-      within_reach_body: Meerdere apps voor iOS, Android en andere platformen, met
-        dank aan het ontwikkelaarsvriendelijke API-systeem, zorgen ervoor dat je overal
-        op de hoogte blijft.
+      within_reach_body: Meerdere apps voor iOS, Android en andere platformen, met dank aan het ontwikkelaarsvriendelijke API-systeem, zorgen ervoor dat je overal op de hoogte blijft.
       within_reach_title: Altijd binnen bereik
-<<<<<<< HEAD
     generic_description: "%{domain} is een server in het Mastodonnetwerk"
-=======
-    find_another_instance: Vind een andere server
-    generic_description: '%{domain} is een server in het Mastodonnetwerk'
->>>>>>> feef9c87
     hosted_on: Mastodon op %{domain}
     learn_more: Meer leren
     other_instances: Andere servers
@@ -54,7 +38,7 @@
     followers: Volgers
     following: Volgend
     media: Media
-    moved_html: '%{name} is verhuisd naar %{new_profile_link}:'
+    moved_html: "%{name} is verhuisd naar %{new_profile_link}:"
     nothing_here: Hier is niets!
     people_followed_by: Mensen die %{name} volgt
     people_who_follow: Mensen die %{name} volgen
@@ -154,24 +138,19 @@
         confirm_user: E-mailadres van gebruiker %{target} is door %{name} bevestigd
         create_custom_emoji: Nieuwe emoji %{target} is door %{name} geüpload
         create_domain_block: Domein %{target} is door %{name} geblokkeerd
-        create_email_domain_block: E-maildomein %{target} is door %{name} op de zwarte
-          lijst geplaatst
+        create_email_domain_block: E-maildomein %{target} is door %{name} op de zwarte lijst geplaatst
         demote_user: Gebruiker %{target} is door %{name} gedegradeerd
         destroy_domain_block: Domein %{target} is door %{name} gedeblokkeerd
-        destroy_email_domain_block: E-maildomein %{target} is door %{name} op de witte
-          lijst geplaatst
+        destroy_email_domain_block: E-maildomein %{target} is door %{name} op de witte lijst geplaatst
         destroy_status: Toot van %{target} is door %{name} verwijderd
-        disable_2fa_user: Vereisten tweestapsverificatie van %{target} zijn door %{name}
-          uitgeschakeld
+        disable_2fa_user: Vereisten tweestapsverificatie van %{target} zijn door %{name} uitgeschakeld
         disable_custom_emoji: Emoji %{target} is door %{name} uitgeschakeld
         disable_user: Aanmelden voor %{target} is door %{name} uitgeschakeld
         enable_custom_emoji: Emoji %{target} is door %{name} ingeschakeld
         enable_user: Inloggen voor %{target} is door %{name} ingeschakeld
-        memorialize_account: Account %{target} is door %{name} in een in-memoriampagina
-          veranderd
+        memorialize_account: Account %{target} is door %{name} in een in-memoriampagina veranderd
         promote_user: Gebruiker %{target} is door %{name} gepromoveerd
-        reset_password_user: Wachtwoord van gebruiker %{target} is door %{name} opnieuw
-          ingesteld
+        reset_password_user: Wachtwoord van gebruiker %{target} is door %{name} opnieuw ingesteld
         resolve_report: Gerapporteerde toots van %{target} zijn door %{name} verworpen
         silence_account: Account %{target} is door %{name} genegeerd
         suspend_account: Account %{target} is door %{name} opgeschort
@@ -212,22 +191,15 @@
       domain: Domein
       new:
         create: Blokkade aanmaken
-        hint: Een domeinblokkade voorkomt niet dat accountgegevens van dit domein
-          aan de database worden toegevoegd, maar dat er met terugwerkende kracht
-          en automatisch bepaalde moderatiemethoden op deze accounts worden toegepast.
+        hint: Een domeinblokkade voorkomt niet dat accountgegevens van dit domein aan de database worden toegevoegd, maar dat er met terugwerkende kracht en automatisch bepaalde moderatiemethoden op deze accounts worden toegepast.
         severity:
-          desc_html: <strong>Negeren</strong> zorgt ervoor dat berichten van accounts
-            van dit domein voor iedereen onzichtbaar zijn, behalve als een account
-            wordt gevolgd. <strong>Opschorten</strong> zorgt ervoor dat alle berichten,
-            media en profielgegevens van accounts van dit domein worden verwijderd.
-            Gebruik <strong>Geen</strong> wanneer je alleen mediabestanden wilt weigeren.
+          desc_html: "<strong>Negeren</strong> zorgt ervoor dat berichten van accounts van dit domein voor iedereen onzichtbaar zijn, behalve als een account wordt gevolgd. <strong>Opschorten</strong> zorgt ervoor dat alle berichten, media en profielgegevens van accounts van dit domein worden verwijderd. Gebruik <strong>Geen</strong> wanneer je alleen mediabestanden wilt weigeren."
           noop: Geen
           silence: Negeren
           suspend: Opschorten
         title: Nieuwe domeinblokkade
       reject_media: Mediabestanden verwerpen
-      reject_media_hint: Verwijderd lokaal opgeslagen mediabestanden en weigert deze
-        in de toekomst te downloaden. Irrelevant voor opgeschorte domeinen
+      reject_media_hint: Verwijderd lokaal opgeslagen mediabestanden en weigert deze in de toekomst te downloaden. Irrelevant voor opgeschorte domeinen
       severities:
         noop: Geen
         silence: Negeren
@@ -236,7 +208,7 @@
       show:
         affected_accounts:
           one: Eén account in de database aangepast
-          other: '%{count} accounts in de database aangepast'
+          other: "%{count} accounts in de database aangepast"
         retroactive:
           silence: Alle genegeerde accounts van dit domein niet meer negeren
           suspend: Alle opgeschorte accounts van dit domein niet meer opschorten
@@ -293,12 +265,10 @@
       view: Weergeven
     settings:
       activity_api_enabled:
-        desc_html: Wekelijks overzicht van de hoeveelheid lokale toots, actieve gebruikers
-          en nieuwe registraties
+        desc_html: Wekelijks overzicht van de hoeveelheid lokale toots, actieve gebruikers en nieuwe registraties
         title: Statistieken over gebruikersactiviteit publiceren
       bootstrap_timeline_accounts:
-        desc_html: Meerdere gebruikersnamen met komma's scheiden. Alleen lokale en
-          niet opgeschorte accounts werken. Laat leeg voor alle lokale beheerders.
+        desc_html: Meerdere gebruikersnamen met komma's scheiden. Alleen lokale en niet opgeschorte accounts werken. Laat leeg voor alle lokale beheerders.
         title: Standaard te volgen accounts voor nieuwe gebruikers
       contact_information:
         email: Vul een openbaar gebruikt e-mailadres in
@@ -308,8 +278,7 @@
         title: Lijst van bekende servers publiceren
       registrations:
         closed_message:
-          desc_html: Wordt op de voorpagina weergegeven wanneer registratie van nieuwe
-            accounts is uitgeschakeld<br>En ook hier kan je HTML gebruiken
+          desc_html: Wordt op de voorpagina weergegeven wanneer registratie van nieuwe accounts is uitgeschakeld<br>En ook hier kan je HTML gebruiken
           title: Bericht wanneer registratie is uitgeschakeld
         deletion:
           desc_html: Toestaan dat iedereen hun eigen account kan verwijderen
@@ -320,35 +289,29 @@
         open:
           desc_html: Toestaan dat iedereen een account kan registereren
           title: Open registratie
+      show_known_fediverse_at_about_page:
+        desc_html: Wanneer ingeschakeld wordt de globale tijdlijn als voorbeeld getoond en wanneer uitgeschakeld de lokale tijdljn.
+        title: De globale tijdlijn als voorbeeld tonen
       show_staff_badge:
         desc_html: Medewerkersbadge op profielpagina tonen
         title: Medewerkersbadge tonen
       site_description:
-        desc_html: Dit wordt als een alinea op de voorpagina getoond en gebruikt als
-          meta-tag in de paginabron.<br/>Je kan HTML gebruiken, zoals <code>&lt;a&gt;</code>
-          en <code>&lt;em&gt;</code>.
+        desc_html: Dit wordt als een alinea op de voorpagina getoond en gebruikt als meta-tag in de paginabron.<br/>Je kan HTML gebruiken, zoals <code>&lt;a&gt;</code> en <code>&lt;em&gt;</code>.
         title: Omschrijving Mastodonserver
       site_description_extended:
-        desc_html: Wordt op de uitgebreide informatiepagina weergegeven<br>Je kan
-          ook hier HTML gebruiken
+        desc_html: Wordt op de uitgebreide informatiepagina weergegeven<br>Je kan ook hier HTML gebruiken
         title: Uitgebreide omschrijving Mastodonserver
       site_terms:
-        desc_html: Je kan hier jouw eigen privacybeleid, gebruikersvoorwaarden en
-          ander juridisch jargon kwijt. Je kan HTML gebruiken
+        desc_html: Je kan hier jouw eigen privacybeleid, gebruikersvoorwaarden en ander juridisch jargon kwijt. Je kan HTML gebruiken
         title: Aangepaste gebruikersvoorwaarden
       site_title: Naam Mastodonserver
       thumbnail:
-        desc_html: Gebruikt als voorvertoning voor OpenGraph en de API. 1200x630px
-          aanbevolen
+        desc_html: Gebruikt als voorvertoning voor OpenGraph en de API. 1200x630px aanbevolen
         title: Thumbnail Mastodonserver
       timeline_preview:
         desc_html: Toon een openbare tijdlijn op de landingspagina
         title: Tijdlijn als voorbeeld tonen
       title: Server-instellingen
-      show_known_fediverse_at_about_page:
-        desc_html: Wanneer ingeschakeld wordt de globale tijdlijn als voorbeeld getoond
-          en wanneer uitgeschakeld de lokale tijdljn.
-        title: De globale tijdlijn als voorbeeld tonen
     statuses:
       back_to_account: Terug naar accountpagina
       batch:
@@ -374,11 +337,11 @@
     title: Beheer
   admin_mailer:
     new_report:
-      body: '%{reporter} heeft %{target} gerapporteerd'
+      body: "%{reporter} heeft %{target} gerapporteerd"
       subject: Nieuwe toots gerapporteerd op %{instance} (#%{id})
   application_mailer:
     notification_preferences: E-mailvoorkeuren wijzigen
-    salutation: '%{name},'
+    salutation: "%{name},"
     settings: 'E-mailvoorkeuren wijzigen: %{link}'
     view: 'Bekijk:'
     view_profile: Profiel bekijken
@@ -392,31 +355,26 @@
     warning: Wees voorzichtig met deze gegevens. Deel het nooit met iemand anders!
     your_token: Jouw toegangscode
   auth:
-    agreement_html: Wanneer je op registreren klikt ga je akkoord met het opvolgen
-      van <a href="%{rules_path}">de regels van deze server</a> en <a href="%{terms_path}">onze
-      gebruikersvoorwaarden</a>.
+    agreement_html: Wanneer je op registreren klikt ga je akkoord met het opvolgen van <a href="%{rules_path}">de regels van deze server</a> en <a href="%{terms_path}">onze gebruikersvoorwaarden</a>.
     change_password: Beveiliging
+    confirm_email: E-mail bevestigen
     delete_account: Account verwijderen
-    delete_account_html: Wanneer je jouw account graag wilt verwijderen, kan je dat
-      <a href="%{path}">hier doen</a>. We vragen jou daar om een bevestiging.
+    delete_account_html: Wanneer je jouw account graag wilt verwijderen, kan je dat <a href="%{path}">hier doen</a>. We vragen jou daar om een bevestiging.
     didnt_get_confirmation: Geen bevestigingsinstructies ontvangen?
     forgot_password: Wachtwoord vergeten?
-    invalid_reset_password_token: De code om jouw wachtwoord opnieuw in te stellen
-      is verlopen. Vraag een nieuwe aan.
+    invalid_reset_password_token: De code om jouw wachtwoord opnieuw in te stellen is verlopen. Vraag een nieuwe aan.
     login: Aanmelden
     logout: Afmelden
     migrate_account: Naar een andere account verhuizen
-    migrate_account_html: Wanneer je dit account naar een ander account wilt doorverwijzen,
-      kun je <a href="%{path}">dit hier instellen</a>.
+    migrate_account_html: Wanneer je dit account naar een ander account wilt doorverwijzen, kun je <a href="%{path}">dit hier instellen</a>.
+    or_log_in_with: Of aanmelden met
+    providers:
+      cas: CAS
+      saml: SAML
     register: Registreren
     resend_confirmation: Verstuur de bevestigingsinstructies nogmaals
     reset_password: Wachtwoord opnieuw instellen
     set_new_password: Nieuw wachtwoord instellen
-    confirm_email: E-mail bevestigen
-    or_log_in_with: Of aanmelden met
-    providers:
-      cas: CAS
-      saml: SAML
   authorize_follow:
     error: Helaas, er is een fout opgetreden bij het opzoeken van de externe account
     follow: Volgen
@@ -429,31 +387,25 @@
     title: Volg %{acct}
   datetime:
     distance_in_words:
-      about_x_hours: '%{count}u'
-      about_x_months: '%{count}ma'
-      about_x_years: '%{count}j'
-      almost_x_years: '%{count}j'
+      about_x_hours: "%{count}u"
+      about_x_months: "%{count}ma"
+      about_x_years: "%{count}j"
+      almost_x_years: "%{count}j"
       half_a_minute: Zojuist
-      less_than_x_minutes: '%{count}m'
+      less_than_x_minutes: "%{count}m"
       less_than_x_seconds: Zojuist
-      over_x_years: '%{count}j'
-      x_days: '%{count}d'
-      x_minutes: '%{count}m'
-      x_months: '%{count}ma'
-      x_seconds: '%{count}s'
+      over_x_years: "%{count}j"
+      x_days: "%{count}d"
+      x_minutes: "%{count}m"
+      x_months: "%{count}ma"
+      x_seconds: "%{count}s"
   deletes:
     bad_password_msg: Goed geprobeerd hackers! Ongeldig wachtwoord
     confirm_password: Voer jouw huidige wachtwoord in om jouw identiteit te bevestigen
-    description_html: Hierdoor worden alle gegevens van jouw account <strong>permanent,
-      onomkeerbaar</strong> verwijderd en wordt deze gedeactiveerd. Om toekomstige
-      identiteitsdiefstal te voorkomen, kan op deze server jouw gebruikersnaam niet
-      meer gebruikt worden.
+    description_html: Hierdoor worden alle gegevens van jouw account <strong>permanent, onomkeerbaar</strong> verwijderd en wordt deze gedeactiveerd. Om toekomstige identiteitsdiefstal te voorkomen, kan op deze server jouw gebruikersnaam niet meer gebruikt worden.
     proceed: Account verwijderen
     success_msg: Jouw account is succesvol verwijderd
-    warning_html: We kunnen alleen garanderen dat jouw gegevens op deze server worden
-      verwijderd. Berichten (toots), incl. media, die veel zijn gedeeld laten mogelijk
-      sporen achter. Offline servers en servers die niet meer op jouw updates zijn
-      geabonneerd zullen niet hun databases updaten.
+    warning_html: We kunnen alleen garanderen dat jouw gegevens op deze server worden verwijderd. Berichten (toots), incl. media, die veel zijn gedeeld laten mogelijk sporen achter. Offline servers en servers die niet meer op jouw updates zijn geabonneerd zullen niet hun databases updaten.
     warning_title: Verwijdering gegevens op andere servers
   errors:
     '403': Jij hebt geen toestemming om deze pagina te bekijken.
@@ -466,9 +418,7 @@
     '500':
       content: Het spijt ons, er is aan onze kant iets fout gegaan.
       title: Er is iets mis
-    noscript_html: Schakel JavaScript in om de webapp van Mastodon te kunnen gebruiken.
-      Als alternatief kan je een <a href="https://github.com/tootsuite/documentation/blob/master/Using-Mastodon/Apps.md">Mastodon-app</a>
-      zoeken voor jouw platform.
+    noscript_html: Schakel JavaScript in om de webapp van Mastodon te kunnen gebruiken. Als alternatief kan je een <a href="https://github.com/tootsuite/documentation/blob/master/Using-Mastodon/Apps.md">Mastodon-app</a> zoeken voor jouw platform.
   exports:
     blocks: Jij blokkeert
     csv: CSV
@@ -477,23 +427,15 @@
     storage: Mediaopslag
   followers:
     domain: Domein
-    explanation_html: Wanneer je de privacy van jouw toots wilt garanderen, moet je
-      goed weten wie jouw volgers zijn. <strong>Toots die alleen aan jouw volgers
-      zijn gericht, worden aan de Mastodonservers van jouw volgers afgeleverd.</strong>
-      Daarom wil je ze misschien controleren en desnoods volgers verwijderen die zich
-      op een Mastodonserver bevinden die jij niet vertrouwd. Bijvoorbeeld omdat de
-      beheerder(s) of de software van zo'n server jouw privacy niet respecteert.
+    explanation_html: Wanneer je de privacy van jouw toots wilt garanderen, moet je goed weten wie jouw volgers zijn. <strong>Toots die alleen aan jouw volgers zijn gericht, worden aan de Mastodonservers van jouw volgers afgeleverd.</strong> Daarom wil je ze misschien controleren en desnoods volgers verwijderen die zich op een Mastodonserver bevinden die jij niet vertrouwd. Bijvoorbeeld omdat de beheerder(s) of de software van zo'n server jouw privacy niet respecteert.
     followers_count: Aantal volgers
     lock_link: Maak jouw account besloten
     purge: Volgers verwijderen
     success:
       one: Bezig om volgers van één domein te verwijderen...
       other: Bezig om volgers van %{count} domeinen te verwijderen...
-    true_privacy_html: Hou er wel rekening mee dat <strong>echte privacy alleen gegarandeerd
-      kan worden met behulp van end-to-end-encryptie</strong>.
-    unlocked_warning_html: Iedereen kan jou volgen en daarmee meteen toots zien die
-      je alleen aan volgers hebt gericht. %{lock_link} om volgers te kunnen beoordelen
-      en desnoods te weigeren.
+    true_privacy_html: Hou er wel rekening mee dat <strong>echte privacy alleen gegarandeerd kan worden met behulp van end-to-end-encryptie</strong>.
+    unlocked_warning_html: Iedereen kan jou volgen en daarmee meteen toots zien die je alleen aan volgers hebt gericht. %{lock_link} om volgers te kunnen beoordelen en desnoods te weigeren.
     unlocked_warning_title: Jouw account is niet besloten
   generic:
     changes_saved_msg: Wijzigingen succesvol opgeslagen!
@@ -503,9 +445,7 @@
       one: Er is iets niet helemaal goed! Bekijk onderstaande fout
       other: Er is iets niet helemaal goed! Bekijk onderstaande %{count} fouten
   imports:
-    preface: Je kunt bepaalde gegevens, zoals de mensen die jij volgt of hebt geblokkeerd,
-      naar jouw account op deze server importeren. Je moet deze gegevens wel eerst
-      op de oorspronkelijke server exporteren.
+    preface: Je kunt bepaalde gegevens, zoals de mensen die jij volgt of hebt geblokkeerd, naar jouw account op deze server importeren. Je moet deze gegevens wel eerst op de oorspronkelijke server exporteren.
     success: Jouw gegevens zijn succesvol geüpload en worden binnenkort verwerkt
     types:
       blocking: Blokkeerlijst
@@ -526,19 +466,15 @@
     generate: Genereren
     max_uses:
       one: 1 keer
-      other: '%{count} keer'
+      other: "%{count} keer"
     max_uses_prompt: Onbeperkt
-    prompt: Genereer en deel speciale links om mensen toegang tot deze Mastodonserver
-      te geven
+    prompt: Genereer en deel speciale links om mensen toegang tot deze Mastodonserver te geven
     table:
       expires_at: Verloopt op
       uses: Aantal keer te gebruiken
     title: Mensen uitnodigen
-  landing_strip_html: <strong>%{name}</strong> is een gebruiker op %{link_to_root_path}.
-    Je kunt deze volgen en ermee communiceren als je op Mastodon (of ergens anders
-    in de fediverse) een account hebt.
-  landing_strip_signup_html: Als je dat niet hebt, kun je je <a href="%{sign_up_path}">hier
-    registreren</a>.
+  landing_strip_html: "<strong>%{name}</strong> is een gebruiker op %{link_to_root_path}. Je kunt deze volgen en ermee communiceren als je op Mastodon (of ergens anders in de fediverse) een account hebt."
+  landing_strip_signup_html: Als je dat niet hebt, kun je je <a href="%{sign_up_path}">hier registreren</a>.
   lists:
     errors:
       limit: Je hebt het maximaal aantal lijsten bereikt
@@ -556,29 +492,26 @@
   notification_mailer:
     digest:
       action: Alle meldingen bekijken
-      body: Hier is een korte samenvatting van de berichten die je sinds jouw laatste
-        bezoek op %{since} hebt gemist
-      mention: '%{name} vermeldde jou in:'
+      body: Hier is een korte samenvatting van de berichten die je sinds jouw laatste bezoek op %{since} hebt gemist
+      mention: "%{name} vermeldde jou in:"
       new_followers_summary:
-        one: Je hebt trouwens sinds je weg was er ook een nieuwe volger bijgekregen!
-          Hoera!
-        other: Je hebt trouwens sinds je weg was er ook %{count} nieuwe volgers bijgekregen!
-          Fantastisch!
+        one: Je hebt trouwens sinds je weg was er ook een nieuwe volger bijgekregen! Hoera!
+        other: Je hebt trouwens sinds je weg was er ook %{count} nieuwe volgers bijgekregen! Fantastisch!
       subject:
-        one: 1 nieuwe melding sinds jouw laatste bezoek 🐘
-        other: '%{count} nieuwe meldingen sinds jouw laatste bezoek 🐘'
+        one: "1 nieuwe melding sinds jouw laatste bezoek \U0001F418"
+        other: "%{count} nieuwe meldingen sinds jouw laatste bezoek \U0001F418"
       title: Tijdens jouw afwezigheid…
     favourite:
       body: 'Jouw toot werd door %{name} als favoriet gemarkeerd:'
-      subject: '%{name} markeerde jouw toot als favoriet'
+      subject: "%{name} markeerde jouw toot als favoriet"
       title: Nieuwe favoriet
     follow:
-      body: '%{name} volgt jou nu!'
-      subject: '%{name} volgt jou nu'
+      body: "%{name} volgt jou nu!"
+      subject: "%{name} volgt jou nu"
       title: Nieuwe volger
     follow_request:
       action: Volgverzoeken beheren
-      body: '%{name} wil jou graag volgen'
+      body: "%{name} wil jou graag volgen"
       subject: 'Volgen in afwachting: %{name}'
       title: Nieuw volgverzoek
     mention:
@@ -588,23 +521,23 @@
       title: Nieuwe vermelding
     reblog:
       body: 'Jouw toot werd door %{name} geboost:'
-      subject: '%{name} boostte jouw toot'
+      subject: "%{name} boostte jouw toot"
       title: Nieuwe boost
   number:
     human:
       decimal_units:
-        format: '%n%u'
+        format: "%n%u"
         units:
           billion: B
           million: M
           quadrillion: Q
           thousand: K
           trillion: T
-          unit: ' '
+          unit: " "
   pagination:
     next: Volgende
     prev: Vorige
-    truncate: '&hellip;'
+    truncate: "&hellip;"
   preferences:
     languages: Talen
     other: Overig
@@ -612,18 +545,18 @@
     web: Webapp
   push_notifications:
     favourite:
-      title: '%{name} markeerde jouw toot als favoriet'
+      title: "%{name} markeerde jouw toot als favoriet"
     follow:
-      title: '%{name} volgt jou nu'
+      title: "%{name} volgt jou nu"
     group:
-      title: '%{count} meldingen'
+      title: "%{count} meldingen"
     mention:
       action_boost: Boost
       action_expand: Meer tonen
       action_favourite: Favoriet
-      title: '%{name} vermeldde jou'
+      title: "%{name} vermeldde jou"
     reblog:
-      title: '%{name} boostte jouw toot'
+      title: "%{name} boostte jouw toot"
   remote_follow:
     acct: Geef jouw account@domein.tld op waarvandaan je wilt volgen
     missing_resource: Kon vereiste doorverwijzings-URL voor jouw account niet vinden
@@ -651,9 +584,8 @@
       uc_browser: UCBrowser
       weibo: Weibo
     current_session: Huidige sessie
-    description: '%{browser} op %{platform}'
-    explanation: Dit zijn de webbrowsers die momenteel met jouw Mastodonaccount zijn
-      ingelogd.
+    description: "%{browser} op %{platform}"
+    explanation: Dit zijn de webbrowsers die momenteel met jouw Mastodonaccount zijn ingelogd.
     ip: IP
     platforms:
       adobe_air: Adobe Air
@@ -709,142 +641,113 @@
     reblogged: boostte
     sensitive_content: Gevoelige inhoud
   terms:
-    body_html: "<h2>Privacy Policy</h2>\n\n<h3 id=\"collect\">What information do\
-      \ we collect?</h3>\n\n<p>We collect information from you when you register on\
-      \ our site and gather data when you participate in the forum by reading, writing,\
-      \ and evaluating the content shared here.</p>\n\n<p>When registering on our\
-      \ site, you may be asked to enter your name and e-mail address. You may, however,\
-      \ visit our site without registering. Your e-mail address will be verified by\
-      \ an email containing a unique link. If that link is visited, we know that you\
-      \ control the e-mail address.</p>\n\n<p>When registered and posting, we record\
-      \ the IP address that the post originated from. We also may retain server logs\
-      \ which include the IP address of every request to our server.</p>\n\n<h3 id=\"\
-      use\">What do we use your information for?</h3>\n\n<p>Any of the information\
-      \ we collect from you may be used in one of the following ways:</p>\n\n<ul>\n\
-      \  <li>To personalize your experience &mdash; your information helps us to better\
-      \ respond to your individual needs.</li>\n  <li>To improve our site &mdash;\
-      \ we continually strive to improve our site offerings based on the information\
-      \ and feedback we receive from you.</li>\n  <li>To improve customer service\
-      \ &mdash; your information helps us to more effectively respond to your customer\
-      \ service requests and support needs.</li>\n  <li>To send periodic emails &mdash;\
-      \ The email address you provide may be used to send you information, notifications\
-      \ that you request about changes to topics or in response to your user name,\
-      \ respond to inquiries, and/or other requests or questions.</li>\n</ul>\n\n\
-      <h3 id=\"protect\">How do we protect your information?</h3>\n\n<p>We implement\
-      \ a variety of security measures to maintain the safety of your personal information\
-      \ when you enter, submit, or access your personal information.</p>\n\n<h3 id=\"\
-      data-retention\">What is your data retention policy?</h3>\n\n<p>We will make\
-      \ a good faith effort to:</p>\n\n<ul>\n  <li>Retain server logs containing the\
-      \ IP address of all requests to this server no more than 90 days.</li>\n  <li>Retain\
-      \ the IP addresses associated with registered users and their posts no more\
-      \ than 5 years.</li>\n</ul>\n\n<h3 id=\"cookies\">Do we use cookies?</h3>\n\n\
-      <p>Yes. Cookies are small files that a site or its service provider transfers\
-      \ to your computer's hard drive through your Web browser (if you allow). These\
-      \ cookies enable the site to recognize your browser and, if you have a registered\
-      \ account, associate it with your registered account.</p>\n\n<p>We use cookies\
-      \ to understand and save your preferences for future visits and compile aggregate\
-      \ data about site traffic and site interaction so that we can offer better site\
-      \ experiences and tools in the future. We may contract with third-party service\
-      \ providers to assist us in better understanding our site visitors. These service\
-      \ providers are not permitted to use the information collected on our behalf\
-      \ except to help us conduct and improve our business.</p>\n\n<h3 id=\"disclose\"\
-      >Do we disclose any information to outside parties?</h3>\n\n<p>We do not sell,\
-      \ trade, or otherwise transfer to outside parties your personally identifiable\
-      \ information. This does not include trusted third parties who assist us in\
-      \ operating our site, conducting our business, or servicing you, so long as\
-      \ those parties agree to keep this information confidential. We may also release\
-      \ your information when we believe release is appropriate to comply with the\
-      \ law, enforce our site policies, or protect ours or others rights, property,\
-      \ or safety. However, non-personally identifiable visitor information may be\
-      \ provided to other parties for marketing, advertising, or other uses.</p>\n\
-      \n<h3 id=\"third-party\">Third party links</h3>\n\n<p>Occasionally, at our discretion,\
-      \ we may include or offer third party products or services on our site. These\
-      \ third party sites have separate and independent privacy policies. We therefore\
-      \ have no responsibility or liability for the content and activities of these\
-      \ linked sites. Nonetheless, we seek to protect the integrity of our site and\
-      \ welcome any feedback about these sites.</p>\n\n<h3 id=\"coppa\">Children's\
-      \ Online Privacy Protection Act Compliance</h3>\n\n<p>Our site, products and\
-      \ services are all directed to people who are at least 13 years old. If this\
-      \ server is in the USA, and you are under the age of 13, per the requirements\
-      \ of COPPA (<a href=\"https://en.wikipedia.org/wiki/Children%27s_Online_Privacy_Protection_Act\"\
-      >Children's Online Privacy Protection Act</a>) do not use this site.</p>\n\n\
-      <h3 id=\"online\">Online Privacy Policy Only</h3>\n\n<p>This online privacy\
-      \ policy applies only to information collected through our site and not to information\
-      \ collected offline.</p>\n\n<h3 id=\"consent\">Your Consent</h3>\n\n<p>By using\
-      \ our site, you consent to our web site privacy policy.</p>\n\n<h3 id=\"changes\"\
-      >Changes to our Privacy Policy</h3>\n\n<p>If we decide to change our privacy\
-      \ policy, we will post those changes on this page.</p>\n\n<p>This document is\
-      \ CC-BY-SA. It was last updated May 31, 2013.</p>\n\n<p>Originally adapted from\
-      \ the <a href=\"https://github.com/discourse/discourse\">Discourse privacy policy</a>.</p>\n"
-    title: '%{instance} Terms of Service and Privacy Policy'
+    body_html: |
+      <h2>Privacy Policy</h2>
+
+      <h3 id="collect">What information do we collect?</h3>
+
+      <p>We collect information from you when you register on our site and gather data when you participate in the forum by reading, writing, and evaluating the content shared here.</p>
+
+      <p>When registering on our site, you may be asked to enter your name and e-mail address. You may, however, visit our site without registering. Your e-mail address will be verified by an email containing a unique link. If that link is visited, we know that you control the e-mail address.</p>
+
+      <p>When registered and posting, we record the IP address that the post originated from. We also may retain server logs which include the IP address of every request to our server.</p>
+
+      <h3 id="use">What do we use your information for?</h3>
+
+      <p>Any of the information we collect from you may be used in one of the following ways:</p>
+
+      <ul>
+        <li>To personalize your experience &mdash; your information helps us to better respond to your individual needs.</li>
+        <li>To improve our site &mdash; we continually strive to improve our site offerings based on the information and feedback we receive from you.</li>
+        <li>To improve customer service &mdash; your information helps us to more effectively respond to your customer service requests and support needs.</li>
+        <li>To send periodic emails &mdash; The email address you provide may be used to send you information, notifications that you request about changes to topics or in response to your user name, respond to inquiries, and/or other requests or questions.</li>
+      </ul>
+
+      <h3 id="protect">How do we protect your information?</h3>
+
+      <p>We implement a variety of security measures to maintain the safety of your personal information when you enter, submit, or access your personal information.</p>
+
+      <h3 id="data-retention">What is your data retention policy?</h3>
+
+      <p>We will make a good faith effort to:</p>
+
+      <ul>
+        <li>Retain server logs containing the IP address of all requests to this server no more than 90 days.</li>
+        <li>Retain the IP addresses associated with registered users and their posts no more than 5 years.</li>
+      </ul>
+
+      <h3 id="cookies">Do we use cookies?</h3>
+
+      <p>Yes. Cookies are small files that a site or its service provider transfers to your computer's hard drive through your Web browser (if you allow). These cookies enable the site to recognize your browser and, if you have a registered account, associate it with your registered account.</p>
+
+      <p>We use cookies to understand and save your preferences for future visits and compile aggregate data about site traffic and site interaction so that we can offer better site experiences and tools in the future. We may contract with third-party service providers to assist us in better understanding our site visitors. These service providers are not permitted to use the information collected on our behalf except to help us conduct and improve our business.</p>
+
+      <h3 id="disclose">Do we disclose any information to outside parties?</h3>
+
+      <p>We do not sell, trade, or otherwise transfer to outside parties your personally identifiable information. This does not include trusted third parties who assist us in operating our site, conducting our business, or servicing you, so long as those parties agree to keep this information confidential. We may also release your information when we believe release is appropriate to comply with the law, enforce our site policies, or protect ours or others rights, property, or safety. However, non-personally identifiable visitor information may be provided to other parties for marketing, advertising, or other uses.</p>
+
+      <h3 id="third-party">Third party links</h3>
+
+      <p>Occasionally, at our discretion, we may include or offer third party products or services on our site. These third party sites have separate and independent privacy policies. We therefore have no responsibility or liability for the content and activities of these linked sites. Nonetheless, we seek to protect the integrity of our site and welcome any feedback about these sites.</p>
+
+      <h3 id="coppa">Children's Online Privacy Protection Act Compliance</h3>
+
+      <p>Our site, products and services are all directed to people who are at least 13 years old. If this server is in the USA, and you are under the age of 13, per the requirements of COPPA (<a href="https://en.wikipedia.org/wiki/Children%27s_Online_Privacy_Protection_Act">Children's Online Privacy Protection Act</a>) do not use this site.</p>
+
+      <h3 id="online">Online Privacy Policy Only</h3>
+
+      <p>This online privacy policy applies only to information collected through our site and not to information collected offline.</p>
+
+      <h3 id="consent">Your Consent</h3>
+
+      <p>By using our site, you consent to our web site privacy policy.</p>
+
+      <h3 id="changes">Changes to our Privacy Policy</h3>
+
+      <p>If we decide to change our privacy policy, we will post those changes on this page.</p>
+
+      <p>This document is CC-BY-SA. It was last updated May 31, 2013.</p>
+
+      <p>Originally adapted from the <a href="https://github.com/discourse/discourse">Discourse privacy policy</a>.</p>
+    title: "%{instance} Terms of Service and Privacy Policy"
   themes:
     default: Mastodon
   time:
     formats:
-      default: '%d %B %Y om %H:%M'
+      default: "%d %B %Y om %H:%M"
   two_factor_authentication:
     code_hint: Voer de code in die door de authenticatie-app gegenereerd is
-    description_html: Na het instellen van <strong>tweestapsverificatie</strong>,
-      kun jij je alleen aanmelden als je jouw mobiele telefoon bij je hebt. Hiermee
-      genereer je namelijk de in te voeren aanmeldcode.
+    description_html: Na het instellen van <strong>tweestapsverificatie</strong>, kun jij je alleen aanmelden als je jouw mobiele telefoon bij je hebt. Hiermee genereer je namelijk de in te voeren aanmeldcode.
     disable: Uitschakelen
     enable: Inschakelen
     enabled: Tweestapsverificatie is ingeschakeld
     enabled_success: Inschakelen tweestapsverificatie geslaagd
     generate_recovery_codes: Herstelcodes genereren
-    instructions_html: <strong>Scan deze QR-code in Google Authenticator of een soortgelijke
-      app op jouw mobiele telefoon</strong>. Van nu af aan genereert deze app aanmeldcodes
-      die je bij het aanmelden moet invoeren.
-    lost_recovery_codes: Met herstelcodes kun je toegang tot jouw account krijgen
-      wanneer je jouw telefoon bent kwijtgeraakt. Wanneer je jouw herstelcodes bent
-      kwijtgeraakt, kan je ze hier opnieuw genereren. Jouw oude herstelcodes zijn
-      daarna ongeldig.
-    manual_instructions: Hieronder vind je de geheime code in platte tekst. Voor het
-      geval je de QR-code niet kunt scannen en het handmatig moet invoeren.
+    instructions_html: "<strong>Scan deze QR-code in Google Authenticator of een soortgelijke app op jouw mobiele telefoon</strong>. Van nu af aan genereert deze app aanmeldcodes die je bij het aanmelden moet invoeren."
+    lost_recovery_codes: Met herstelcodes kun je toegang tot jouw account krijgen wanneer je jouw telefoon bent kwijtgeraakt. Wanneer je jouw herstelcodes bent kwijtgeraakt, kan je ze hier opnieuw genereren. Jouw oude herstelcodes zijn daarna ongeldig.
+    manual_instructions: Hieronder vind je de geheime code in platte tekst. Voor het geval je de QR-code niet kunt scannen en het handmatig moet invoeren.
     recovery_codes: Herstelcodes back-uppen
     recovery_codes_regenerated: Opnieuw genereren herstelcodes geslaagd
-    recovery_instructions_html: Wanneer je ooit de toegang verliest tot jouw telefoon,
-      kan je met behulp van een van de herstelcodes hieronder opnieuw toegang krijgen
-      tot jouw account. <strong>Zorg ervoor dat je de herstelcodes op een veilige
-      plek bewaard</strong>. Je kunt ze bijvoorbeeld printen en ze samen met andere
-      belangrijke documenten bewaren.
+    recovery_instructions_html: Wanneer je ooit de toegang verliest tot jouw telefoon, kan je met behulp van een van de herstelcodes hieronder opnieuw toegang krijgen tot jouw account. <strong>Zorg ervoor dat je de herstelcodes op een veilige plek bewaard</strong>. Je kunt ze bijvoorbeeld printen en ze samen met andere belangrijke documenten bewaren.
     setup: Instellen
-    wrong_code: De ingevoerde code is ongeldig! Klopt de systeemtijd van de server
-      en die van jouw apparaat?
+    wrong_code: De ingevoerde code is ongeldig! Klopt de systeemtijd van de server en die van jouw apparaat?
   user_mailer:
     welcome:
       edit_profile_action: Profiel instellen
-      edit_profile_step: Je kunt jouw profiel aanpassen door een avatar (profielfoto)
-        en omslagfoto te uploaden, jouw weergavenaam in te stellen en iets over jezelf
-        te vertellen. Wanneer je nieuwe volgers eerst wilt goedkeuren, kun je jouw
-        account besloten maken.
+      edit_profile_step: Je kunt jouw profiel aanpassen door een avatar (profielfoto) en omslagfoto te uploaden, jouw weergavenaam in te stellen en iets over jezelf te vertellen. Wanneer je nieuwe volgers eerst wilt goedkeuren, kun je jouw account besloten maken.
       explanation: Hier zijn enkele tips om je op weg te helpen
       final_action: Begin berichten te plaatsen
-      final_step: 'Begin berichten te plaatsen! Zelfs zonder volgers kunnen jouw openbare
-        berichten door anderen gezien worden, bijvoorbeeld op de lokale tijdlijn en
-        via hashtags. Je wilt jezelf misschien introduceren met de hashtag #introductions.'
+      final_step: 'Begin berichten te plaatsen! Zelfs zonder volgers kunnen jouw openbare berichten door anderen gezien worden, bijvoorbeeld op de lokale tijdlijn en via hashtags. Je wilt jezelf misschien introduceren met de hashtag #introductions.'
       full_handle: Jouw volledige Mastodonadres
-      full_handle_hint: Dit geef je aan jouw vrienden, zodat ze jouw berichten kunnen
-        sturen of (vanaf een andere Mastodonserver) kunnen volgen.
+      full_handle_hint: Dit geef je aan jouw vrienden, zodat ze jouw berichten kunnen sturen of (vanaf een andere Mastodonserver) kunnen volgen.
       review_preferences_action: Instellingen veranderen
-      review_preferences_step: Zorg dat je jouw instellingen naloopt, zoals welke
-        e-mails je wilt ontvangen of voor wie jouw berichten standaard zichtbaar moeten
-        zijn. Wanneer je geen last hebt van bewegende beelden, kun je het afspelen
-        van geanimeerde GIF's inschakelen.
+      review_preferences_step: Zorg dat je jouw instellingen naloopt, zoals welke e-mails je wilt ontvangen of voor wie jouw berichten standaard zichtbaar moeten zijn. Wanneer je geen last hebt van bewegende beelden, kun je het afspelen van geanimeerde GIF's inschakelen.
       subject: Welkom op Mastodon
-      tip_bridge_html: Wanneer je hiervoor op Twitter zat, kun je jouw vrienden op
-        Mastodon vinden door gebruik te maken van de <a href="%{bridge_url}">bridge-app</a>.
-        Het werkt echter alleen wanneer zij ook deze bridge-app hebben gebruikt!
-      tip_federated_timeline: De globale tijdlijn toont berichten in het Mastodonnetwerk.
-        Het bevat echter alleen berichten van mensen waar jouw buren mee zijn verbonden,
-        dus het is niet compleet.
-      tip_following: Je volgt standaard de beheerder(s) van jouw Mastodonserver. Bekijk
-        de lokale en de globale tijdlijnen om meer interessante mensen te vinden.
-      tip_local_timeline: De lokale tijdlijn toont berichten van mensen op %{instance}.
-        Dit zijn jouw naaste buren!
-      tip_mobile_webapp: Wanneer jouw mobiele webbrowser Mastodon aan jouw startscherm
-        wilt toevoegen, kun je pushmeldingen ontvangen. Het gedraagt zich op meerdere
-        manieren als een native app!
+      tip_bridge_html: Wanneer je hiervoor op Twitter zat, kun je jouw vrienden op Mastodon vinden door gebruik te maken van de <a href="%{bridge_url}">bridge-app</a>. Het werkt echter alleen wanneer zij ook deze bridge-app hebben gebruikt!
+      tip_federated_timeline: De globale tijdlijn toont berichten in het Mastodonnetwerk. Het bevat echter alleen berichten van mensen waar jouw buren mee zijn verbonden, dus het is niet compleet.
+      tip_following: Je volgt standaard de beheerder(s) van jouw Mastodonserver. Bekijk de lokale en de globale tijdlijnen om meer interessante mensen te vinden.
+      tip_local_timeline: De lokale tijdlijn toont berichten van mensen op %{instance}. Dit zijn jouw naaste buren!
+      tip_mobile_webapp: Wanneer jouw mobiele webbrowser Mastodon aan jouw startscherm wilt toevoegen, kun je pushmeldingen ontvangen. Het gedraagt zich op meerdere manieren als een native app!
       tips: Tips
       title: Welkom aan boord %{name}!
   users:
