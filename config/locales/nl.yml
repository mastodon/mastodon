--- conflicted
+++ resolved
@@ -155,11 +155,7 @@
       muting: Negeerlijst
     upload: Uploaden
   landing_strip_html: <strong>%{name}</strong> is een gebruiker op %{link_to_root_path}. Je kunt deze volgen en ermee communiceren als je ergens in deze fediverse een account hebt.
-<<<<<<< HEAD
-  landing_strip_signup_html: Als je dat niet hebt, kun je je <a href="%{sign_up_path}">hier aanmelden</a>.
-=======
   landing_strip_signup_html: Als je dat niet hebt, kun je je <a href="%{sign_up_path}">hier registreren</a>.
->>>>>>> 947887f2
   notification_mailer:
     digest:
       body: 'Hier is een korte samenvatting van wat je hebt gemist op %{instance} sinds jouw laatste bezoek op %{since}:'
@@ -229,16 +225,12 @@
     enabled_success: Inschakelen tweestapsverificatie geslaagd
     generate_recovery_codes: Herstelcodes genereren
     instructions_html: "<strong>Scan deze QR-code in Google Authenticator of een soortgelijke app op jouw mobiele telefoon</strong>. Van nu af aan genereert deze app aanmeldcodes die je bij het aanmelden moet invoeren."
-<<<<<<< HEAD
-    setup: Instellen
-=======
     lost_recovery_codes: Met herstelcodes kun je toegang tot jouw account krijgen wanneer je jouw telefoon bent kwijtgeraakt. Wanneer je jouw herstelcodes bent kwijtgeraakt, kan je ze hier opnieuw genereren. Jouw oude herstelcodes zijn daarna ongeldig.
     manual_instructions: 'Hieronder vind je de geheime code in platte tekst. Voor het geval je de QR-code niet kunt scannen en het handmatig moet invoeren.'
     recovery_codes_regenerated: Opnieuw genereren herstelcodes geslaagd
     recovery_instructions: Wanneer je ooit de toegang verliest tot jouw telefoon, kan je met behulp van een van de herstelcodes hieronder opnieuw toegang krijgen tot jouw account. Zorg ervoor dat je de herstelcodes op een veilige plek bewaard. (Je kunt ze bijvoorbeeld printen en ze samen met andere belangrijke documenten bewaren.)
     setup: Instellen
     wrong_code: De ingevoerde code is ongeldig! Klopt de systeemtijd van de server en die van jouw apparaat?
->>>>>>> 947887f2
   users:
     invalid_email: E-mailadres is ongeldig
     invalid_otp_token: Ongeldige tweestaps-aanmeldcode