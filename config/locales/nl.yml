--- conflicted
+++ resolved
@@ -41,16 +41,11 @@
     people_followed_by: Mensen die %{name} volgt
     people_who_follow: Mensen die %{name} volgen
     posts: Toots
-<<<<<<< HEAD
-    remote_follow: Extern volgen
-    reserved_username: Deze gebruikersnaam is gereserveerd
-=======
     posts_with_replies: Toots met reacties
     remote_follow: Extern volgen
     reserved_username: Deze gebruikersnaam is gereserveerd
     roles:
       admin: Beheerder
->>>>>>> 4c14ff65
     unfollow: Ontvolgen
   admin:
     accounts:
@@ -64,13 +59,9 @@
       email: E-mail
       feed_url: Feed-URL
       followers: Volgers
-<<<<<<< HEAD
-      follows: Volgt
-=======
       followers_url: Volgers-URL
       follows: Volgt
       inbox_url: Inbox-URL
->>>>>>> 4c14ff65
       ip: IP
       location:
         all: Alles
@@ -100,10 +91,7 @@
       resubscribe: Opnieuw abonneren
       salmon_url: Salmon-URL
       search: Zoeken
-<<<<<<< HEAD
-=======
       shared_inbox_url: Gedeelde inbox-URL
->>>>>>> 4c14ff65
       show:
         created_reports: Toots door dit account gerapporteerd
         report: gerapporteerd
@@ -204,12 +192,9 @@
         desc_html: Je kan hier jouw eigen privacybeleid, gebruikersvoorwaarden en ander juridisch jargon kwijt. Je kan HTML gebruiken.
         title: Aangepaste gebruikersvoorwaarden
       site_title: Naam Mastodon-server
-<<<<<<< HEAD
-=======
       thumbnail:
         desc_html: Gebruikt als voorvertoning voor OpenGraph en de API. 1200x630px aanbevolen.
         title: Thumbnail Mastodon-server
->>>>>>> 4c14ff65
       timeline_preview:
         desc_html: Toon de openbare tijdlijn op de startpagina
         title: Voorbeeld tijdlijn
@@ -299,11 +284,7 @@
       content: Veiligheidsverificatie mislukt. Blokkeer je toevallig cookies?
       title: Veiligheidsverificatie mislukt
     '429': Te veel verbindingsaanvragen.
-<<<<<<< HEAD
-    noscript_html: Schakel JavaScript in om de webapplicatie van Mastodon te gebruiken. Als alternatief kan je een <a href="https://github.com/tootsuite/documentation/blob/master/Using-Mastodon/Apps.md">Mastodon-app</a> zoeken voor jouw platform.
-=======
     noscript_html: Schakel JavaScript in om de webapp van Mastodon te kunnen gebruiken. Als alternatief kan je een <a href="https://github.com/tootsuite/documentation/blob/master/Using-Mastodon/Apps.md">Mastodon-app</a> zoeken voor jouw platform.
->>>>>>> 4c14ff65
   exports:
     blocks: Jij blokkeert
     csv: CSV
@@ -443,10 +424,7 @@
     authorized_apps: Geautoriseerde apps
     back: Terug naar Mastodon
     delete: Account deletion
-<<<<<<< HEAD
-=======
     development: Ontwikkelaars
->>>>>>> 4c14ff65
     edit_profile: Profiel bewerken
     export: Export
     followers: Geautoriseerde volgers
@@ -458,14 +436,11 @@
   statuses:
     open_in_web: In de webapp openen
     over_character_limit: Limiet van %{max} tekens overschreden
-<<<<<<< HEAD
-=======
     pin_errors:
       limit:  Te veel toots vastgezet
       ownership: Een toot van iemand anders kan niet worden vastgezet
       private:  Alleen openbare toots kunnen worden vastgezet
       reblog: Een boost kan niet worden vastgezet
->>>>>>> 4c14ff65
     show_more: Meer tonen
     visibilities:
       private: Alleen volgers
