nl:
  about:
    about_hashtag_html: Dit zijn openbare toots die getagged zijn met <strong>#%{hashtag}</strong>.
      Je kunt er op reageren of iets anders mee doen als je op Mastodon (of ergens
      anders in de fediverse) een account hebt.
    about_mastodon_html: Mastodon is een sociaal netwerk dat gebruikt maakt van open
      webprotocollen en vrije software. Het is net zoals e-mail gedecentraliseerd.
    about_this: Over deze server
    administered_by: 'Beheerd door:'
    closed_registrations: Registreren op deze server is momenteel niet mogelijk. Je
      kunt echter een andere server vinden om zo toegang te krijgen tot het netwerk.
    contact: Contact
    contact_missing: Niet ingesteld
    contact_unavailable: n.v.t
    description_headline: Wat is %{domain}?
    domain_count_after: andere servers
    domain_count_before: Verbonden met
    extended_description_html: '<h3>Een goede plek voor richtlijnen</h3>

      <p>De uitgebreide omschrijving is nog niet ingevuld.</p>

      '
    features:
      humane_approach_body: Mastodon heeft van de fouten van andere sociale netwerken
        geleerd en probeert aan de hand van ethische ontwerpkeuzes misbruik van sociale
        media te voorkomen.
      humane_approach_title: Een meer menselijke aanpak
      not_a_product_body: Mastodon is geen commercieel netwerk. Dus geen advertenties,
        geen datamining en geen besloten systemen. Er is geen centrale organisatie
        die alles bepaalt.
      not_a_product_title: Jij bent een persoon, geen product
      real_conversation_body: Met 500 tekens tot jouw beschikking en ondersteuning
        voor tekst- en media-waarschuwingen, kan je jezelf uiten zoals jij dat wil.
      real_conversation_title: Voor echte gesprekken gemaakt
      within_reach_body: Meerdere apps voor iOS, Android en andere platformen, met
        dank aan het ontwikkelaarsvriendelijke API-systeem, zorgen ervoor dat je overal
        op de hoogte blijft.
      within_reach_title: Altijd binnen bereik
    generic_description: '%{domain} is een server in het Mastodonnetwerk'
    hosted_on: Mastodon op %{domain}
    learn_more: Meer leren
    other_instances: Andere servers
    source_code: Broncode
    status_count_after: toots
    status_count_before: Zij schreven
    user_count_after: gebruikers
    user_count_before: Thuisbasis van
    what_is_mastodon: Wat is Mastodon?
  accounts:
    follow: Volgen
    followers: Volgers
    following: Volgend
    media: Media
    moved_html: '%{name} is verhuisd naar %{new_profile_link}:'
    nothing_here: Hier is niets!
    people_followed_by: Mensen die %{name} volgen
    people_who_follow: Mensen die %{name} volgen
    posts: Toots
    posts_with_replies: Toots en reacties
    remote_follow: Extern volgen
    reserved_username: Deze gebruikersnaam is gereserveerd
    roles:
      admin: Beheerder
      bot: Bot
      moderator: Moderator
    unfollow: Ontvolgen
    network_hidden: Deze informatie is niet beschikbaar
  admin:
    account_moderation_notes:
      create: Laat een opmerking achter
      created_msg: Aanmaken van opmerking voor moderatoren geslaagd!
      delete: Verwijderen
      destroyed_msg: Verwijderen van opmerking voor moderatoren geslaagd!
    accounts:
      are_you_sure: Weet je het zeker?
      avatar: Avatar
      by_domain: Domein
      change_email:
        changed_msg: E-mailadres van account succesvol veranderd!
        current_email: Huidig e-mailadres
        label: E-mailadres wijzigen
        new_email: Nieuw e-mailadres
        submit: E-mailadres veranderen
        title: E-mailadres wijzigen voor %{username}
      confirm: Bevestigen
      confirmed: Bevestigd
      confirming: Bevestiging
      demote: Degraderen
      disable: Uitschakelen
      disable_two_factor_authentication: 2FA uitschakelen
      disabled: Uitgeschakeld
      display_name: Weergavenaam
      domain: Domein
      edit: Bewerken
      email: E-mail
      email_status: E-mail Status
      enable: Inschakelen
      enabled: Ingeschakeld
      feed_url: Feed-URL
      followers: Volgers
      followers_url: Volgers-URL
      follows: Volgt
      inbox_url: Inbox-URL
      ip: IP
      location:
        all: Alles
        local: Lokaal
        remote: Extern
        title: Locatie
      login_status: Login status
      media_attachments: Mediabijlagen
      memorialize: In gedenkpagina veranderen
      moderation:
        all: Alles
        silenced: Genegeerd
        suspended: Opgeschort
        title: Moderatie
      moderation_notes: Opmerkingen voor moderatoren
      most_recent_activity: Laatst actief
      most_recent_ip: Laatst gebruikt IP-adres
      not_subscribed: Niet geabonneerd
      order:
        alphabetic: Alfabetisch
        most_recent: Meest recent
        title: Sorteren
      outbox_url: Outbox-URL
      perform_full_suspension: Volledig opschorten
      profile_url: Profiel-URL
      promote: Promoveren
      protocol: Protocol
      public: Openbaar
      push_subscription_expires: PuSH-abonnement verloopt op
      redownload: Avatar vernieuwen
      remove_avatar: Avatar verwijderen
      resend_confirmation:
        already_confirmed: Deze gebruiker is al bevestigd
        send: Verzend bevestigingsmail opnieuw
        success: Bevestigingsmail succesvol verzonden!
      reset: Opnieuw
      reset_password: Wachtwoord opnieuw instellen
      resubscribe: Opnieuw abonneren
      role: Bevoegdheden
      roles:
        admin: Beheerder
        moderator: Moderator
        staff: Medewerkers
        user: Gebruiker
      salmon_url: Salmon-URL
      search: Zoeken
      shared_inbox_url: Gedeelde inbox-URL
      show:
        created_reports: Toots door dit account gerapporteerd
        report: gerapporteerd
        targeted_reports: Toots van dit account gerapporteerd
      silence: Negeren
      statuses: Toots
      subscribe: Abonneren
      title: Accounts
      unconfirmed_email: Onbevestigd e-mailadres
      undo_silenced: Niet meer negeren
      undo_suspension: Niet meer opschorten
      unsubscribe: Opzeggen
      username: Gebruikersnaam
      web: Webapp
    action_logs:
      actions:
        assigned_to_self_report: '%{name} heeft gerapporteerde toot %{target} aan
          zichzelf toegewezen'
        change_email_user: '%{name} veranderde het e-mailadres van gebruiker %{target}'
        confirm_user: E-mailadres van gebruiker %{target} is door %{name} bevestigd
        create_custom_emoji: Nieuwe emoji %{target} is door %{name} geüpload
        create_domain_block: Domein %{target} is door %{name} geblokkeerd
        create_email_domain_block: E-maildomein %{target} is door %{name} op de zwarte
          lijst geplaatst
        demote_user: Gebruiker %{target} is door %{name} gedegradeerd
        destroy_domain_block: Domein %{target} is door %{name} gedeblokkeerd
        destroy_email_domain_block: E-maildomein %{target} is door %{name} op de witte
          lijst geplaatst
        destroy_status: Toot van %{target} is door %{name} verwijderd
        disable_2fa_user: Vereisten tweestapsverificatie van %{target} zijn door %{name}
          uitgeschakeld
        disable_custom_emoji: Emoji %{target} is door %{name} uitgeschakeld
        disable_user: Aanmelden voor %{target} is door %{name} uitgeschakeld
        enable_custom_emoji: Emoji %{target} is door %{name} ingeschakeld
        enable_user: Inloggen voor %{target} is door %{name} ingeschakeld
        memorialize_account: Account %{target} is door %{name} in een gedenkpagina
          veranderd
        promote_user: Gebruiker %{target} is door %{name} gepromoveerd
        remove_avatar_user: '%{name} verwijderde de avatar van %{target}'
        reopen_report: '%{name} heeft gerapporteerde toot %{target} heropend'
        reset_password_user: Wachtwoord van gebruiker %{target} is door %{name} opnieuw
          ingesteld
        resolve_report: '%{name} heeft gerapporteerde toot %{target} opgelost'
        silence_account: Account %{target} is door %{name} genegeerd
        suspend_account: Account %{target} is door %{name} opgeschort
        unassigned_report: '%{name} heeft het toewijzen van gerapporteerde toot %{target}
          ongedaan gemaakt'
        unsilence_account: Negeren van account %{target} is door %{name} opgeheven
        unsuspend_account: Opschorten van account %{target} is door %{name} opgeheven
        update_custom_emoji: Emoji %{target} is door %{name} bijgewerkt
        update_status: De toots van %{target} zijn door %{name} bijgewerkt
      title: Auditlog
    custom_emojis:
      by_domain: Domein
      copied_msg: Lokale kopie van emoji maken geslaagd
      copy: Kopiëren
      copy_failed_msg: Kan geen lokale kopie van deze emoji maken
      created_msg: Aanmaken van emoji geslaagd!
      delete: Verwijderen
      destroyed_msg: Verwijderen van emoji geslaagd!
      disable: Uitschakelen
      disabled_msg: Uitschakelen van deze emoji geslaagd
      emoji: Emoji
      enable: Inschakelen
      enabled_msg: Inschakelen van deze emoji geslaagd
      image_hint: PNG van max. 50KB
      listed: Weergegeven
      new:
        title: Lokale emoji toevoegen
      overwrite: Overschrijven
      shortcode: Shortcode
      shortcode_hint: Tenminste 2 tekens (alleen alfanumeriek en underscores)
      title: Lokale emoji’s
      unlisted: Niet weergegeven
      update_failed_msg: Deze emoji kon niet worden bijgewerkt
      updated_msg: Bijwerken van emoji is geslaagd!
      upload: Uploaden
    domain_blocks:
      add_new: Nieuwe toevoegen
      created_msg: Domeinblokkade wordt nu verwerkt
      destroyed_msg: Domeinblokkade is ongedaan gemaakt
      domain: Domein
      new:
        create: Blokkade aanmaken
        hint: Een domeinblokkade voorkomt niet dat accountgegevens van dit domein
          aan de database worden toegevoegd, maar dat er met terugwerkende kracht
          en automatisch bepaalde moderatiemethoden op deze accounts worden toegepast.
        severity:
          desc_html: <strong>Negeren</strong> zorgt ervoor dat berichten van accounts
            van dit domein voor iedereen onzichtbaar zijn, behalve als een account
            wordt gevolgd. <strong>Opschorten</strong> zorgt ervoor dat alle berichten,
            media en profielgegevens van accounts van dit domein worden verwijderd.
            Gebruik <strong>Geen</strong> wanneer je alleen mediabestanden wilt weigeren.
          noop: Geen
          silence: Negeren
          suspend: Opschorten
        title: Nieuwe domeinblokkade
      reject_media: Mediabestanden verwerpen
      reject_media_hint: Verwijderd lokaal opgeslagen mediabestanden en weigert deze
        in de toekomst te downloaden. Irrelevant voor opgeschorte domeinen
      severities:
        noop: Geen
        silence: Negeren
        suspend: Opschorten
      severity: Zwaarte
      show:
        affected_accounts:
          one: Eén account in de database aangepast
          other: '%{count} accounts in de database aangepast'
        retroactive:
          silence: Alle genegeerde accounts van dit domein niet meer negeren
          suspend: Alle opgeschorte accounts van dit domein niet meer opschorten
        title: Domeinblokkade voor %{domain} ongedaan maken
        undo: Ongedaan maken
      title: Domeinblokkades
      undo: Ongedaan maken
    email_domain_blocks:
      add_new: Nieuwe toevoegen
      created_msg: Blokkeren e-maildomein geslaagd
      delete: Verwijderen
      destroyed_msg: Deblokkeren e-maildomein geslaagd
      domain: Domein
      new:
        create: Blokkeren
        title: Nieuw e-maildomein blokkeren
      title: E-maildomeinen blokkeren
    instances:
      account_count: Bekende accounts
      domain_name: Domein
      reset: Opnieuw
      search: Zoeken
      title: Bekende servers
    invites:
      filter:
        all: Alles
        available: Beschikbaar
        expired: Verlopen
        title: Filter
      title: Uitnodigingen
    report_notes:
      created_msg: Opmerking bij gerapporteerde toot succesvol aangemaakt!
      destroyed_msg: Opmerking bij gerapporteerde toot succesvol verwijderd!
    reports:
      account:
        note: opmerking
        report: gerapporteerde toot
      action_taken_by: Actie uitgevoerd door
      are_you_sure: Weet je het zeker?
      assign_to_self: Aan mij toewijzen
      assigned: Toegewezen moderator
      comment:
        none: Geen
      created_at: Gerapporteerd op
      id: ID
      mark_as_resolved: Markeer als opgelost
      mark_as_unresolved: Markeer als onopgelost
      notes:
        create: Opmerking toevoegen
        create_and_resolve: Oplossen met opmerking
        create_and_unresolve: Heropenen met opmerking
        delete: Verwijderen
        placeholder: Beschrijf welke acties zijn ondernomen of andere opmerkingen
          over deze gerapporteerde toot…
      reopen: Gerapporteerde toot heropenen
      report: 'Gerapporteerde toot #%{id}'
      report_contents: Inhoud
      reported_account: Gerapporteerde account
      reported_by: Gerapporteerd door
      resolved: Opgelost
      resolved_msg: Gerapporteerde toot succesvol opgelost!
      silence_account: Account negeren
      status: Toot
      suspend_account: Account opschorten
      target: Gerapporteerde account
      title: Gerapporteerde toots
      unassign: Niet meer toewijzen
      unresolved: Onopgelost
      updated_at: Bijgewerkt
      view: Weergeven
    settings:
      activity_api_enabled:
        desc_html: Wekelijks overzicht van de hoeveelheid lokale toots, actieve gebruikers
          en nieuwe registraties
        title: Statistieken over gebruikersactiviteit publiceren
      bootstrap_timeline_accounts:
        desc_html: Meerdere gebruikersnamen met komma's scheiden. Alleen lokale en
          niet opgeschorte accounts werken. Laat leeg voor alle lokale beheerders.
        title: Standaard te volgen accounts voor nieuwe gebruikers
      contact_information:
        email: Vul een openbaar gebruikt e-mailadres in
        username: Vul een gebruikersnaam in
      hero:
        desc_html: Wordt op de voorpagina getoond. Tenminste 600x100px aanbevolen.
          Wanneer dit niet is ingesteld wordt de thumbnail van de Mastodonserver getoond
        title: Hero-afbeelding
      peers_api_enabled:
        desc_html: Domeinnamen die deze server in de fediverse is tegengekomen
        title: Lijst van bekende servers publiceren
      registrations:
        closed_message:
          desc_html: Wordt op de voorpagina weergegeven wanneer registratie van nieuwe
            accounts is uitgeschakeld<br>En ook hier kan je HTML gebruiken
          title: Bericht wanneer registratie is uitgeschakeld
        deletion:
          desc_html: Toestaan dat iedereen hun eigen account kan verwijderen
          title: Verwijderen account toestaan
        min_invite_role:
          disabled: Niemand
          title: Uitnodigingen toestaan door
        open:
          desc_html: Toestaan dat iedereen een account kan registereren
          title: Open registratie
      show_known_fediverse_at_about_page:
        desc_html: Wanneer ingeschakeld wordt de globale tijdlijn als voorbeeld getoond
          en wanneer uitgeschakeld de lokale tijdljn.
        title: De globale tijdlijn als voorbeeld tonen
      show_staff_badge:
        desc_html: Medewerkersbadge op profielpagina tonen
        title: Medewerkersbadge tonen
      site_description:
        desc_html: Dit wordt als een alinea op de voorpagina getoond en gebruikt als
          meta-tag in de paginabron.<br/>Je kan HTML gebruiken, zoals <code>&lt;a&gt;</code>
          en <code>&lt;em&gt;</code>.
        title: Omschrijving Mastodonserver
      site_description_extended:
        desc_html: Wordt op de uitgebreide informatiepagina weergegeven<br>Je kan
          ook hier HTML gebruiken
        title: Uitgebreide omschrijving Mastodonserver
      site_terms:
        desc_html: Je kan hier jouw eigen privacybeleid, gebruikersvoorwaarden en
          ander juridisch jargon kwijt. Je kan HTML gebruiken
        title: Aangepaste gebruikersvoorwaarden
      site_title: Naam Mastodonserver
      thumbnail:
        desc_html: Gebruikt als voorvertoning voor OpenGraph en de API. 1200x630px
          aanbevolen
        title: Thumbnail Mastodonserver
      timeline_preview:
        desc_html: Toon een openbare tijdlijn op de voorpagina
        title: Tijdlijn als voorbeeld tonen
      title: Server-instellingen
    statuses:
      back_to_account: Terug naar accountpagina
      batch:
        delete: Verwijderen
        nsfw_off: Als niet gevoelig markeren
        nsfw_on: Als gevoelig markeren
      failed_to_execute: Uitvoeren mislukt
      media:
        title: Media
      no_media: Geen media
      title: Toots van account
      with_media: Met media
    subscriptions:
      callback_url: Callback-URL
      confirmed: Bevestigd
      expires_in: Verloopt over
      last_delivery: Laatste bezorging
      title: WebSub
      topic: Account
    title: Beheer
  admin_mailer:
    new_report:
      body: '%{reporter} heeft %{target} gerapporteerd'
      body_remote: Iemand van %{domain} heeft %{target} gerapporteerd
      subject: Nieuwe toots gerapporteerd op %{instance} (#%{id})
  application_mailer:
    notification_preferences: E-mailvoorkeuren wijzigen
    salutation: '%{name},'
    settings: 'E-mailvoorkeuren wijzigen: %{link}'
    view: 'Bekijk:'
    view_profile: Profiel bekijken
    view_status: Status bekijken
  applications:
    created: Aanmaken toepassing geslaagd
    destroyed: Verwijderen toepassing geslaagd
    invalid_url: De opgegeven URL is ongeldig
    regenerate_token: Toegangscode opnieuw aanmaken
    token_regenerated: Opnieuw aanmaken toegangscode geslaagd
    warning: Wees voorzichtig met deze gegevens. Deel het nooit met iemand anders!
    your_token: Jouw toegangscode
  auth:
    agreement_html: Wanneer je op registreren klikt ga je akkoord met het opvolgen
      van <a href="%{rules_path}">de regels van deze server</a> en <a href="%{terms_path}">onze
      gebruikersvoorwaarden</a>.
    change_password: Wachtwoord
    confirm_email: E-mail bevestigen
    delete_account: Account verwijderen
    delete_account_html: Wanneer je jouw account graag wilt verwijderen, kan je dat
      <a href="%{path}">hier doen</a>. We vragen jou daar om een bevestiging.
    didnt_get_confirmation: Geen bevestigingsinstructies ontvangen?
    forgot_password: Wachtwoord vergeten?
    invalid_reset_password_token: De code om jouw wachtwoord opnieuw in te stellen
      is verlopen. Vraag een nieuwe aan.
    login: Aanmelden
    logout: Afmelden
    migrate_account: Naar een andere account verhuizen
    migrate_account_html: Wanneer je dit account naar een ander account wilt doorverwijzen,
      kun je <a href="%{path}">dit hier instellen</a>.
    or: of
    or_log_in_with: Of aanmelden met
    providers:
      cas: CAS
      saml: SAML
    register: Registreren
    register_elsewhere: Op een andere server registreren
    resend_confirmation: Verstuur de bevestigingsinstructies nogmaals
    reset_password: Wachtwoord opnieuw instellen
    security: Beveiliging
    set_new_password: Nieuw wachtwoord instellen
  authorize_follow:
    already_following: Je volgt dit account al
    error: Helaas, er is een fout opgetreden bij het opzoeken van de externe account
    follow: Volgen
    follow_request: 'Jij hebt een volgverzoek ingediend bij:'
    following: 'Succes! Jij volgt nu:'
    post_follow:
      close: Of je kan dit venster gewoon sluiten.
      return: Ga terug naar het profiel van de gebruiker
      web: Ga naar de webapp
    title: Volg %{acct}
  datetime:
    distance_in_words:
      about_x_hours: '%{count}u'
      about_x_months: '%{count}ma'
      about_x_years: '%{count}j'
      almost_x_years: '%{count}j'
      half_a_minute: Zojuist
      less_than_x_minutes: '%{count}m'
      less_than_x_seconds: Zojuist
      over_x_years: '%{count}j'
      x_days: '%{count}d'
      x_minutes: '%{count}m'
      x_months: '%{count}ma'
      x_seconds: '%{count}s'
  deletes:
    bad_password_msg: Goed geprobeerd hackers! Ongeldig wachtwoord
    confirm_password: Voer jouw huidige wachtwoord in om jouw identiteit te bevestigen
    description_html: Hierdoor worden alle gegevens van jouw account <strong>permanent,
      onomkeerbaar</strong> verwijderd en wordt deze gedeactiveerd. Om toekomstige
      identiteitsdiefstal te voorkomen, kan op deze server jouw gebruikersnaam niet
      meer gebruikt worden.
    proceed: Account verwijderen
    success_msg: Jouw account is succesvol verwijderd
    warning_html: We kunnen alleen garanderen dat jouw gegevens op deze server worden
      verwijderd. Berichten (toots), incl. media, die veel zijn gedeeld laten mogelijk
      sporen achter. Offline servers en servers die niet meer op jouw updates zijn
      geabonneerd zullen niet hun databases updaten.
    warning_title: Verwijdering gegevens op andere servers
  errors:
    '403': Jij hebt geen toestemming om deze pagina te bekijken.
    '404': De pagina waarnaar jij op zoek bent bestaat niet.
    '410': De pagina waarnaar jij op zoek bent bestaat niet meer.
    '422':
      content: Veiligheidsverificatie mislukt. Blokkeer je toevallig cookies?
      title: Veiligheidsverificatie mislukt
    '429': Te veel verbindingsaanvragen
    '500':
      content: Het spijt ons, er is aan onze kant iets fout gegaan.
      title: Er is iets mis
    noscript_html: Schakel JavaScript in om de webapp van Mastodon te kunnen gebruiken.
      Als alternatief kan je een <a href="https://github.com/tootsuite/documentation/blob/master/Using-Mastodon/Apps.md">Mastodon-app</a>
      zoeken voor jouw platform.
  exports:
    archive_takeout:
      date: Datum
      download: Jouw archief downloaden
      hint_html: Je kunt een archief opvragen van jouw <strong>toots en geüploade
        media</strong>. De geëxporteerde gegevens zijn in ActivityPub-formaat, dat
        door hiervoor geschikte software valt uit te lezen. Je kunt elke 7 dagen een
        kopie van je archief aanvragen.
      in_progress: Jouw archief wordt samengesteld...
      request: Jouw archief opvragen
      size: Omvang
    blocks: Jij blokkeert
    csv: CSV
    follows: Jij volgt
    mutes: Jij negeert
    storage: Mediaopslag
  followers:
    domain: Domein
    explanation_html: Wanneer je de privacy van jouw toots wilt garanderen, moet je
      goed weten wie jouw volgers zijn. <strong>Toots die alleen aan jouw volgers
      zijn gericht, worden aan de Mastodonservers van jouw volgers afgeleverd.</strong>
      Daarom wil je ze misschien controleren en desnoods volgers verwijderen die zich
      op een Mastodonserver bevinden die jij niet vertrouwd. Bijvoorbeeld omdat de
      beheerder(s) of de software van zo'n server jouw privacy niet respecteert.
    followers_count: Aantal volgers
    lock_link: Maak jouw account besloten
    purge: Volgers verwijderen
    success:
      one: Bezig om volgers van één domein te verwijderen...
      other: Bezig om volgers van %{count} domeinen te verwijderen...
    true_privacy_html: Hou er wel rekening mee dat <strong>echte privacy alleen gegarandeerd
      kan worden met behulp van end-to-end-encryptie</strong>.
    unlocked_warning_html: Iedereen kan jou volgen en daarmee meteen toots zien die
      je alleen aan volgers hebt gericht. %{lock_link} om volgers te kunnen beoordelen
      en desnoods te weigeren.
    unlocked_warning_title: Jouw account is niet besloten
  generic:
    changes_saved_msg: Wijzigingen succesvol opgeslagen!
    powered_by: wordt mogelijk gemaakt door %{link}
    save_changes: Wijzigingen opslaan
    validation_errors:
      one: Er is iets niet helemaal goed! Bekijk onderstaande fout
      other: Er is iets niet helemaal goed! Bekijk onderstaande %{count} fouten
  imports:
    preface: Je kunt bepaalde gegevens, zoals de mensen die jij volgt of hebt geblokkeerd,
      naar jouw account op deze server importeren. Je moet deze gegevens wel eerst
      op de oorspronkelijke server exporteren.
    success: Jouw gegevens zijn succesvol geüpload en worden binnenkort verwerkt
    types:
      blocking: Blokkeerlijst
      following: Volglijst
      muting: Negeerlijst
    upload: Uploaden
  in_memoriam_html: In memoriam.
  invites:
    delete: Deactiveren
    expired: Verlopen
    expires_in:
      '1800': 30 minuten
      '21600': 6 uur
      '3600': 1 uur
      '43200': 12 uur
      '604800': 1 week
      '86400': 1 dag
    expires_in_prompt: Nooit
    generate: Genereren
    max_uses:
      one: 1 keer
      other: '%{count} keer'
    max_uses_prompt: Onbeperkt
    prompt: Genereer en deel speciale links om mensen toegang tot deze Mastodonserver
      te geven
    table:
      expires_at: Verloopt op
      uses: Aantal keer te gebruiken
    title: Mensen uitnodigen
  landing_strip_html: <strong>%{name}</strong> is een gebruiker op %{link_to_root_path}.
    Je kunt deze volgen en ermee communiceren als je op Mastodon (of ergens anders
    in de fediverse) een account hebt.
  landing_strip_signup_html: Als je dat niet hebt, kun je je <a href="%{sign_up_path}">hier
    registreren</a>.
  lists:
    errors:
      limit: Je hebt het maximaal aantal lijsten bereikt
  media_attachments:
    validations:
      images_and_video: Een video kan niet aan een toot met afbeeldingen worden gekoppeld
      too_many: Er kunnen niet meer dan 4 afbeeldingen toegevoegd worden
  migrations:
    acct: gebruikersnaam@domein van het nieuwe account
    currently_redirecting: 'Jouw profiel wordt nu doorverwezen naar:'
    proceed: Opslaan
    updated_msg: Jouw accountmigratie-instelling is succesvol bijgewerkt!
  moderation:
    title: Moderatie
  notification_mailer:
    digest:
      action: Alle meldingen bekijken
      body: Hier is een korte samenvatting van de berichten die je sinds jouw laatste
        bezoek op %{since} hebt gemist
      mention: '%{name} vermeldde jou in:'
      new_followers_summary:
        one: Je hebt trouwens sinds je weg was er ook een nieuwe volger bijgekregen!
          Hoera!
        other: Je hebt trouwens sinds je weg was er ook %{count} nieuwe volgers bijgekregen!
          Fantastisch!
      subject:
        one: 1 nieuwe melding sinds jouw laatste bezoek 🐘
        other: '%{count} nieuwe meldingen sinds jouw laatste bezoek 🐘'
      title: Tijdens jouw afwezigheid…
    favourite:
      body: 'Jouw toot werd door %{name} als favoriet gemarkeerd:'
      subject: '%{name} markeerde jouw toot als favoriet'
      title: Nieuwe favoriet
    follow:
      body: '%{name} volgt jou nu!'
      subject: '%{name} volgt jou nu'
      title: Nieuwe volger
    follow_request:
      action: Volgverzoeken beheren
      body: '%{name} wil jou graag volgen'
      subject: 'Volgen in afwachting: %{name}'
      title: Nieuw volgverzoek
    mention:
      action: Reageren
      body: 'Jij bent door %{name} vermeld in:'
      subject: Jij bent vermeld door %{name}
      title: Nieuwe vermelding
    reblog:
      body: 'Jouw toot werd door %{name} geboost:'
      subject: '%{name} boostte jouw toot'
      title: Nieuwe boost
  number:
    human:
      decimal_units:
        format: '%n%u'
        units:
          billion: B
          million: M
          quadrillion: Q
          thousand: K
          trillion: T
          unit: ' '
  pagination:
    newer: Nieuwer
    next: Volgende
    older: Ouder
    prev: Vorige
    truncate: '&hellip;'
  preferences:
    languages: Talen
    other: Overig
    publishing: Publiceren
    web: Webapp
<<<<<<< HEAD
=======
  push_notifications:
    favourite:
      title: '%{name} markeerde jouw toot als favoriet'
    follow:
      title: '%{name} volgt jou nu'
    group:
      title: '%{count} meldingen'
    mention:
      action_boost: Boost
      action_expand: Meer tonen
      action_favourite: Favoriet
      title: '%{name} vermeldde jou'
    reblog:
      title: '%{name} boostte jouw toot'
>>>>>>> c6faecdf
  remote_follow:
    acct: Geef jouw account@domein.tld op waarvandaan je wilt volgen
    missing_resource: Kon vereiste doorverwijzings-URL voor jouw account niet vinden
    proceed: Ga door om te volgen
    prompt: 'Jij gaat volgen:'
  remote_unfollow:
    error: Fout
    title: Titel
    unfollowed: Ontvolgd
  sessions:
    activity: Laatst actief
    browser: Webbrowser
    browsers:
      alipay: Alipay
      blackberry: Blackberry
      chrome: Chrome
      edge: Microsoft Edge
      electron: Electron
      firefox: Firefox
      generic: Onbekende webbrowser
      ie: Internet Explorer
      micro_messenger: MicroMessenger
      nokia: Nokia S40 Ovi Browser
      opera: Opera
      otter: Otter
      phantom_js: PhantomJS
      qq: QQ Browser
      safari: Safari
      uc_browser: UCBrowser
      weibo: Weibo
    current_session: Huidige sessie
    description: '%{browser} op %{platform}'
    explanation: Dit zijn de webbrowsers die momenteel met jouw Mastodonaccount zijn
      ingelogd.
    ip: IP
    platforms:
      adobe_air: Adobe Air
      android: Android
      blackberry: Blackberry
      chrome_os: ChromeOS
      firefox_os: Firefox OS
      ios: iOS
      linux: Linux
      mac: Mac
      other: Onbekend platform
      windows: Windows
      windows_mobile: Windows Mobile
      windows_phone: Windows Phone
    revoke: Intrekken
    revoke_success: Sessie succesvol ingetrokken
    title: Sessies
  settings:
    authorized_apps: Geautoriseerde apps
    back: Terug naar Mastodon
    delete: Account verwijderen
    development: Ontwikkelaars
    edit_profile: Profiel bewerken
    export: Exporteren
    followers: Geautoriseerde volgers
    import: Importeren
    migrate: Accountmigratie
    notifications: Meldingen
    preferences: Voorkeuren
    settings: Instellingen
    two_factor_authentication: Tweestapsverificatie
    your_apps: Jouw toepassingen
  statuses:
    attached:
      description: 'Bijlagen: %{attached}'
      image:
        one: '%{count} afbeelding'
        other: '%{count} afbeeldingen'
      video:
        one: '%{count} video'
        other: '%{count} video''s'
    boosted_from_html: Geboost van %{acct_link}
    content_warning: 'Tekstwaarschuwing: %{warning}'
    disallowed_hashtags:
      one: 'bevatte een niet toegestane hashtag: %{tags}'
      other: 'bevatte niet toegestane hashtags: %{tags}'
    open_in_web: In de webapp openen
    over_character_limit: Limiet van %{max} tekens overschreden
    pin_errors:
      limit: Je hebt het maximaal aantal toots al vastgezet
      ownership: Een toot van iemand anders kan niet worden vastgezet
      private: Alleen openbare toots kunnen worden vastgezet
      reblog: Een boost kan niet worden vastgezet
    show_more: Meer tonen
    title: '%{name}: "%{quote}"'
    visibilities:
      private: Alleen volgers
      private_long: Alleen aan volgers tonen
      public: Openbaar
      public_long: Aan iedereen tonen, ook op openbare tijdlijnen
      unlisted: Minder openbaar
      unlisted_long: Aan iedereen tonen, maar niet op openbare tijdlijnen
  stream_entries:
    click_to_show: Klik om te tonen
    pinned: Vastgemaakte toot
    reblogged: boostte
    sensitive_content: Gevoelige inhoud
  terms:
    body_html: "<h2>Privacy Policy</h2>\n<h3 id=\"collect\">What information do we\
      \ collect?</h3>\n\n<ul>\n  <li><em>Basic account information</em>: If you register\
      \ on this server, you may be asked to enter a username, an e-mail address and\
      \ a password. You may also enter additional profile information such as a display\
      \ name and biography, and upload a profile picture and header image. The username,\
      \ display name, biography, profile picture and header image are always listed\
      \ publicly.</li>\n  <li><em>Posts, following and other public information</em>:\
      \ The list of people you follow is listed publicly, the same is true for your\
      \ followers. When you submit a message, the date and time is stored as well\
      \ as the application you submitted the message from. Messages may contain media\
      \ attachments, such as pictures and videos. Public and unlisted posts are available\
      \ publicly. When you feature a post on your profile, that is also publicly available\
      \ information. Your posts are delivered to your followers, in some cases it\
      \ means they are delivered to different servers and copies are stored there.\
      \ When you delete posts, this is likewise delivered to your followers. The action\
      \ of reblogging or favouriting another post is always public.</li>\n  <li><em>Direct\
      \ and followers-only posts</em>: All posts are stored and processed on the server.\
      \ Followers-only posts are delivered to your followers and users who are mentioned\
      \ in them, and direct posts are delivered only to users mentioned in them. In\
      \ some cases it means they are delivered to different servers and copies are\
      \ stored there. We make a good faith effort to limit the access to those posts\
      \ only to authorized persons, but other servers may fail to do so. Therefore\
      \ it's important to review servers your followers belong to. You may toggle\
      \ an option to approve and reject new followers manually in the settings. <em>Please\
      \ keep in mind that the operators of the server and any receiving server may\
      \ view such messages</em>, and that recipients may screenshot, copy or otherwise\
      \ re-share them. <em>Do not share any dangerous information over Mastodon.</em></li>\n\
      \  <li><em>IPs and other metadata</em>: When you log in, we record the IP address\
      \ you log in from, as well as the name of your browser application. All the\
      \ logged in sessions are available for your review and revocation in the settings.\
      \ The latest IP address used is stored for up to 12 months. We also may retain\
      \ server logs which include the IP address of every request to our server.</li>\n\
      </ul>\n\n<hr class=\"spacer\" />\n\n<h3 id=\"use\">What do we use your information\
      \ for?</h3>\n\n<p>Any of the information we collect from you may be used in\
      \ the following ways:</p>\n\n<ul>\n  <li>To provide the core functionality of\
      \ Mastodon. You can only interact with other people's content and post your\
      \ own content when you are logged in. For example, you may follow other people\
      \ to view their combined posts in your own personalized home timeline.</li>\n\
      \  <li>To aid moderation of the community, for example comparing your IP address\
      \ with other known ones to determine ban evasion or other violations.</li>\n\
      \  <li>The email address you provide may be used to send you information, notifications\
      \ about other people interacting with your content or sending you messages,\
      \ and to respond to inquiries, and/or other requests or questions.</li>\n</ul>\n\
      \n<hr class=\"spacer\" />\n\n<h3 id=\"protect\">How do we protect your information?</h3>\n\
      \n<p>We implement a variety of security measures to maintain the safety of your\
      \ personal information when you enter, submit, or access your personal information.\
      \ Among other things, your browser session, as well as the traffic between your\
      \ applications and the API, are secured with SSL, and your password is hashed\
      \ using a strong one-way algorithm. You may enable two-factor authentication\
      \ to further secure access to your account.</p>\n\n<hr class=\"spacer\" />\n\
      \n<h3 id=\"data-retention\">What is our data retention policy?</h3>\n\n<p>We\
      \ will make a good faith effort to:</p>\n\n<ul>\n  <li>Retain server logs containing\
      \ the IP address of all requests to this server, in so far as such logs are\
      \ kept, no more than 90 days.</li>\n  <li>Retain the IP addresses associated\
      \ with registered users no more than 12 months.</li>\n</ul>\n\n<p>You can request\
      \ and download an archive of your content, including your posts, media attachments,\
      \ profile picture, and header image.</p>\n\n<p>You may irreversibly delete your\
      \ account at any time.</p>\n\n<hr class=\"spacer\"/>\n\n<h3 id=\"cookies\">Do\
      \ we use cookies?</h3>\n\n<p>Yes. Cookies are small files that a site or its\
      \ service provider transfers to your computer's hard drive through your Web\
      \ browser (if you allow). These cookies enable the site to recognize your browser\
      \ and, if you have a registered account, associate it with your registered account.</p>\n\
      \n<p>We use cookies to understand and save your preferences for future visits.</p>\n\
      \n<hr class=\"spacer\" />\n\n<h3 id=\"disclose\">Do we disclose any information\
      \ to outside parties?</h3>\n\n<p>We do not sell, trade, or otherwise transfer\
      \ to outside parties your personally identifiable information. This does not\
      \ include trusted third parties who assist us in operating our site, conducting\
      \ our business, or servicing you, so long as those parties agree to keep this\
      \ information confidential. We may also release your information when we believe\
      \ release is appropriate to comply with the law, enforce our site policies,\
      \ or protect ours or others rights, property, or safety.</p>\n\n<p>Your public\
      \ content may be downloaded by other servers in the network. Your public and\
      \ followers-only posts are delivered to the servers where your followers reside,\
      \ and direct messages are delivered to the servers of the recipients, in so\
      \ far as those followers or recipients reside on a different server than this.</p>\n\
      \n<p>When you authorize an application to use your account, depending on the\
      \ scope of permissions you approve, it may access your public profile information,\
      \ your following list, your followers, your lists, all your posts, and your\
      \ favourites. Applications can never access your e-mail address or password.</p>\n\
      \n<hr class=\"spacer\" />\n\n<h3 id=\"coppa\">Children's Online Privacy Protection\
      \ Act Compliance</h3>\n\n<p>Our site, products and services are all directed\
      \ to people who are at least 13 years old. If this server is in the USA, and\
      \ you are under the age of 13, per the requirements of COPPA (<a href=\"https://en.wikipedia.org/wiki/Children%27s_Online_Privacy_Protection_Act\"\
      >Children's Online Privacy Protection Act</a>) do not use this site.</p>\n\n\
      <hr class=\"spacer\" />\n\n<h3 id=\"changes\">Changes to our Privacy Policy</h3>\n\
      \n<p>If we decide to change our privacy policy, we will post those changes on\
      \ this page.</p>\n\n<p>This document is CC-BY-SA. It was last updated March\
      \ 7, 2018.</p>\n\n<p>Originally adapted from the <a href=\"https://github.com/discourse/discourse\"\
      >Discourse privacy policy</a>.</p>\n"
    title: '%{instance} Terms of Service and Privacy Policy'
  themes:
    contrast: Hoog contrast
    default: Mastodon
  time:
    formats:
      default: '%d %B %Y om %H:%M'
  two_factor_authentication:
    code_hint: Voer de code in die door de authenticatie-app gegenereerd is
    description_html: Na het instellen van <strong>tweestapsverificatie</strong>,
      kun jij je alleen aanmelden als je jouw mobiele telefoon bij je hebt. Hiermee
      genereer je namelijk de in te voeren aanmeldcode.
    disable: Uitschakelen
    enable: Inschakelen
    enabled: Tweestapsverificatie is ingeschakeld
    enabled_success: Inschakelen tweestapsverificatie geslaagd
    generate_recovery_codes: Herstelcodes genereren
    instructions_html: <strong>Scan deze QR-code in Google Authenticator of een soortgelijke
      app op jouw mobiele telefoon</strong>. Van nu af aan genereert deze app aanmeldcodes
      die je bij het aanmelden moet invoeren.
    lost_recovery_codes: Met herstelcodes kun je toegang tot jouw account krijgen
      wanneer je jouw telefoon bent kwijtgeraakt. Wanneer je jouw herstelcodes bent
      kwijtgeraakt, kan je ze hier opnieuw genereren. Jouw oude herstelcodes zijn
      daarna ongeldig.
    manual_instructions: Hieronder vind je de geheime code in platte tekst. Voor het
      geval je de QR-code niet kunt scannen en het handmatig moet invoeren.
    recovery_codes: Herstelcodes back-uppen
    recovery_codes_regenerated: Opnieuw genereren herstelcodes geslaagd
    recovery_instructions_html: Wanneer je ooit de toegang verliest tot jouw telefoon,
      kan je met behulp van een van de herstelcodes hieronder opnieuw toegang krijgen
      tot jouw account. <strong>Zorg ervoor dat je de herstelcodes op een veilige
      plek bewaard</strong>. Je kunt ze bijvoorbeeld printen en ze samen met andere
      belangrijke documenten bewaren.
    setup: Instellen
    wrong_code: De ingevoerde code is ongeldig! Klopt de systeemtijd van de server
      en die van jouw apparaat?
  user_mailer:
    backup_ready:
      explanation: Je hebt een volledige back-up van jouw Mastodon-account opgevraagd.
        Het staat nu klaar om te worden gedownload!
      subject: Jouw archief staat klaar om te worden gedownload
      title: Archief ophalen
    welcome:
      edit_profile_action: Profiel instellen
      edit_profile_step: Je kunt jouw profiel aanpassen door een avatar (profielfoto)
        en omslagfoto te uploaden, jouw weergavenaam in te stellen en iets over jezelf
        te vertellen. Wanneer je nieuwe volgers eerst wilt goedkeuren, kun je jouw
        account besloten maken.
      explanation: Hier zijn enkele tips om je op weg te helpen
      final_action: Begin berichten te plaatsen
      final_step: 'Begin berichten te plaatsen! Zelfs zonder volgers kunnen jouw openbare
        berichten door anderen gezien worden, bijvoorbeeld op de lokale tijdlijn en
        via hashtags. Je wilt jezelf misschien introduceren met de hashtag #introductions.'
      full_handle: Jouw volledige Mastodonadres
      full_handle_hint: Dit geef je aan jouw vrienden, zodat ze jouw berichten kunnen
        sturen of (vanaf een andere Mastodonserver) kunnen volgen.
      review_preferences_action: Instellingen veranderen
      review_preferences_step: Zorg dat je jouw instellingen naloopt, zoals welke
        e-mails je wilt ontvangen of voor wie jouw berichten standaard zichtbaar moeten
        zijn. Wanneer je geen last hebt van bewegende beelden, kun je het afspelen
        van geanimeerde GIF's inschakelen.
      subject: Welkom op Mastodon
      tip_bridge_html: Wanneer je hiervoor op Twitter zat, kun je jouw vrienden op
        Mastodon vinden door gebruik te maken van de <a href="%{bridge_url}">bridge-app</a>.
        Het werkt echter alleen wanneer zij ook deze bridge-app hebben gebruikt!
      tip_federated_timeline: De globale tijdlijn toont berichten in het Mastodonnetwerk.
        Het bevat echter alleen berichten van mensen waar jouw buren mee zijn verbonden,
        dus het is niet compleet.
      tip_following: Je volgt standaard de beheerder(s) van jouw Mastodonserver. Bekijk
        de lokale en de globale tijdlijnen om meer interessante mensen te vinden.
      tip_local_timeline: De lokale tijdlijn toont berichten van mensen op %{instance}.
        Dit zijn jouw naaste buren!
      tip_mobile_webapp: Wanneer jouw mobiele webbrowser Mastodon aan jouw startscherm
        wilt toevoegen, kun je pushmeldingen ontvangen. Het gedraagt zich op meerdere
        manieren als een native app!
      tips: Tips
      title: Welkom aan boord %{name}!
  users:
    invalid_email: E-mailadres is ongeldig
    invalid_otp_token: Ongeldige tweestaps-aanmeldcode
    otp_lost_help_html: Als je toegang tot beiden kwijt bent geraakt, neem dan contact
      op via %{email}
    seamless_external_login: Je bent ingelogd via een externe dienst, daarom zijn
      wachtwoorden en e-mailinstellingen niet beschikbaar.
    signed_in_as: 'Ingelogd als:'<|MERGE_RESOLUTION|>--- conflicted
+++ resolved
@@ -665,8 +665,6 @@
     other: Overig
     publishing: Publiceren
     web: Webapp
-<<<<<<< HEAD
-=======
   push_notifications:
     favourite:
       title: '%{name} markeerde jouw toot als favoriet'
@@ -681,7 +679,6 @@
       title: '%{name} vermeldde jou'
     reblog:
       title: '%{name} boostte jouw toot'
->>>>>>> c6faecdf
   remote_follow:
     acct: Geef jouw account@domein.tld op waarvandaan je wilt volgen
     missing_resource: Kon vereiste doorverwijzings-URL voor jouw account niet vinden
