--- conflicted
+++ resolved
@@ -5,34 +5,26 @@
         autofollow: 通過邀請網址註冊的使用者將會自動關注你
         avatar: 支援 PNG, GIF 或 JPG 圖片，檔案最大為 %{size}，會縮裁成 %{dimensions}px
         bot: 這個帳號由程式進行自動式操作
-        context: 應該套用過濾器的一項或多項內容
         digest: 僅在你長時間未登入，並且收到了私訊時發送
         display_name:
           one: 尚餘 <span class="name-counter">1</span> 個字
           other: 尚餘 <span class="name-counter">%{count}</span> 個字
         fields: 個人資訊頁至多可顯示 4 個項目
         header: 支援 PNG, GIF 或 JPG 圖片，檔案最大為 %{size}，會縮裁成 %{dimensions}px
-        inbox_url: 從您想要使用的中繼首頁複製 URL
-        irreversible: 已過濾的嘟文將會不可逆的消失，即便過濾器之後也一樣
         locale: 使用者介面、 E-mail 與通知的語言
         locked: 你必須手動核准每個使用者對你的關注請求，而你的貼文隱私將會被設定為「只有關注你的人能看」
         note:
           one: 尚餘 <span class="note-counter">1</span> 個字
           other: 尚餘 <span class="note-counter">%{count}</span> 個字
-        phrase: 無論是嘟文的本文或是內容警告都會被過濾
-        scopes: 應用程式將會被允許存取哪些 API。若您選取了最高階的範圍，您就不需要再選取單獨的了。
         setting_default_language: 你嘟文的語言會被自動偵測，但不一定完全準確
         setting_hide_network: 你關注的人與關注你的人將不會在你的個人資料頁上顯示
         setting_noindex: 此設定會影響到你的公開個人資料與嘟文頁面
         setting_theme: 此設定會影響到你從任意設備登入 Mastodon 時的顯示樣式。
-<<<<<<< HEAD
-=======
         phrase: 無論是嘟文的本文或是內容警告都會被過濾
         context: 應該套用過濾器的一項或多項內容
         inbox_url: 從您想要使用的中繼首頁複製 URL
         irreversible: 已過濾的嘟文將會不可逆的消失，即便過濾器之後也一樣
         scopes: 應用程式將會被允許存取哪些 API。若您選取了最高階的範圍，您就不需要再選取單獨的了。
->>>>>>> c5fa30d6
         whole_word: 如果關鍵字或詞組僅有字母與數字，它將只會在符合整個單字的時候才會套用
       imports:
         data: 自其他站點匯出的 CSV 檔案
@@ -52,7 +44,6 @@
         chosen_languages: 語言篩選
         confirm_new_password: 確認新密碼
         confirm_password: 確認密碼
-        context: 過濾範圍
         current_password: 目前密碼
         data: 資料
         display_name: 顯示名稱
@@ -60,8 +51,6 @@
         expires_in: 失效時間
         fields: 資料
         header: 個人頁面圖片
-        inbox_url: 中繼收件匣的 URL
-        irreversible: 放棄而非隱藏
         locale: 介面語言
         locked: 將帳號轉為「私密」
         max_uses: 最大使用次數
@@ -69,7 +58,6 @@
         note: 簡介
         otp_attempt: 兩階段認證碼
         password: 密碼
-        phrase: 關鍵字或片語
         setting_auto_play_gif: 自動播放 GIF
         setting_boost_modal: 在轉嘟前先詢問我
         setting_default_language: 嘟文語言
@@ -87,15 +75,11 @@
         type: 匯入資料類型
         username: 使用者名稱
         username_or_email: 使用者名稱或 E-mail
-<<<<<<< HEAD
-        whole_word: 整個詞
-=======
         context: 過濾範圍
         phrase: 關鍵字或片語
         whole_word: 整個詞
         inbox_url: 中繼收件匣的 URL
         irreversible: 放棄而非隱藏
->>>>>>> c5fa30d6
       interactions:
         must_be_follower: 隱藏沒有關注你的使用者通知
         must_be_following: 隱藏你沒關注的使用者通知
