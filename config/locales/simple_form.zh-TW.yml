--- conflicted
+++ resolved
@@ -27,11 +27,8 @@
         scheduled_at: 空白則立即發布公告
         starts_at: 可選的，讓公告在特定時間範圍內顯示
         text: 您可以使用嘟文語法，但請小心別讓公告太鴨霸而佔據使用者的整個版面。
-<<<<<<< HEAD
-=======
       appeal:
         text: 您只能對警示提出一次申訴
->>>>>>> 8c7223f4
       defaults:
         autofollow: 通過邀請網址註冊的使用者將自動關注你
         avatar: 支援 PNG, GIF 或 JPG 圖片，檔案最大為 %{size}，會等比例縮減成 %{dimensions} 像素
@@ -40,12 +37,7 @@
         current_password: 因安全因素，請輸入目前帳戶的密碼
         current_username: 請輸入目前帳戶的使用者名稱以確認
         digest: 僅在你長時間未登入且在未登入期間收到私訊時傳送
-<<<<<<< HEAD
-        discoverable: 加入個人資料目錄能接觸更多閱聽眾
-        discoverable_no_directory: 允許陌生人透過推薦與其他功能探索您的帳號
-=======
         discoverable: 允許陌生人透過推薦、熱門趨勢及其他功能發現您的帳號
->>>>>>> 8c7223f4
         email: 您將收到一封確認電子郵件
         fields: 您可在個人資料上有至多 4 個以表格形式顯示的項目
         header: 支援 PNG, GIF 或 JPG 圖片，檔案最大為 %{size}，會按比例縮小成 %{dimensions} 像素
@@ -71,11 +63,7 @@
       domain_allow:
         domain: 此域名將能夠攫取本站資料，而自域名該發出的資料也會於本站處理和留存。
       email_domain_block:
-<<<<<<< HEAD
-        domain: 這裡可以是電子郵件地址中的域名、域名解析到的 MX 記錄、或 MX 記錄解析到的伺服器 IP 地址。新使用者註冊時會比對上述資料，如果相符時將拒絕相關註冊。
-=======
         domain: 這可以是顯示在電子郵件中的網域名稱，或是其使用的 MX 紀錄。其將在註冊時檢查。
->>>>>>> 8c7223f4
         with_dns_records: Mastodon 會嘗試解析所給域名的 DNS 記錄，解析結果一致者將一併封鎖
       featured_tag:
         name: 您可能想使用其中一個：
@@ -220,13 +208,8 @@
         mention: 當有使用者在嘟文提及你時，傳送電子信件通知
         pending_account: 需要審核的新帳戶
         reblog: 當有使用者轉嘟你的嘟文時，傳送電子信件通知
-<<<<<<< HEAD
-        report: 當提交新檢舉時傳送電子郵件
-        trending_tag: 未經審核的標籤正在炎上中
-=======
         report: 新回報已遞交
         trending_tag: 新趨勢需要審閱
->>>>>>> 8c7223f4
       rule:
         text: 規則
       tag:
