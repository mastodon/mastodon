--- conflicted
+++ resolved
@@ -114,12 +114,6 @@
       application:
         title: OAuth-autorisatie vereist
     scopes:
-<<<<<<< HEAD
-      follow: accounts te volgen, te negeren en te blokkeren.
-      read: jouw accountgegevens te lezen
-      write: namens jou berichten te plaatsen
-=======
       follow: accounts volgen, negeren en blokkeren
       read: berichten lezen
-      write: berichten plaatsen
->>>>>>> 4c14ff65
+      write: berichten plaatsen