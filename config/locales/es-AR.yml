---
es-AR:
  about:
    about_hashtag_html: Estos son mensajes públicos etiquetados con <strong>#%{hashtag}</strong>. Si tenés una cuenta en cualquier parte del fediverso, podés interactuar con ellos.
    about_mastodon_html: 'La red social del futuro: ¡sin publicidad, sin vigilancia corporativa, con diseño ético y descentralización! ¡Con Mastodon vos sos el dueño de tus datos!'
    about_this: Acerca de Mastodon
    active_count_after: activo
    active_footnote: Usuarios activos mensualmente (MAU)
    administered_by: 'Administrado por:'
    api: API
    apps: Aplicaciones móviles
    apps_platforms: Usá Mastodon desde iOS, Android y otras plataformas
    browse_directory: Explorá el directorio de perfiles y filtrá por intereses
    browse_local_posts: Explorá un flujo en tiempo real de mensajes públicos en este servidor
    browse_public_posts: Explorá un flujo en tiempo real de mensajes públicos en Mastodon
    contact: Contacto
    contact_missing: No establecido
    contact_unavailable: No disponible
    continue_to_web: Continuar con la aplicación web
    discover_users: Descubrí usuarios
    documentation: Documentación
    federation_hint_html: Con una cuenta en %{instance} vas a poder seguir a cuentas de cualquier servidor de Mastodon y más allá.
    get_apps: Probá una aplicación móvil
    hosted_on: Mastodon alojado en %{domain}
    instance_actor_flash: |
      Esta cuenta es un actor virtual usado para representar al propio servidor y no a ningún usuario individual.
      Se usa para fines federativos y no debe ser bloqueado a menos que quieras bloquear toda la instancia, en cuyo caso deberías usar un bloqueo de dominio.
    learn_more: Aprendé más
    logged_in_as_html: Actualmente iniciaste sesión como %{username}.
    logout_before_registering: Ya iniciaste sesión.
    privacy_policy: Política de privacidad
    rules: Reglas del servidor
    rules_html: 'Abajo hay un resumen de las reglas que tenés que seguir si querés tener una cuenta en este servidor de Mastodon:'
    see_whats_happening: Esto es lo que está pasando ahora
    server_stats: 'Estadísticas del servidor:'
    source_code: Código fuente
    status_count_after:
      one: mensaje
      other: mensajes
    status_count_before: Que enviaron
    tagline: Seguí a tus amigos y descubrí nueva gente
    terms: Términos del servicio
    unavailable_content: Servidores moderados
    unavailable_content_description:
      domain: Servidor
      reason: Motivo
      rejecting_media: 'Los archivos de medios de este servidor no van a ser procesados y no se mostrarán miniaturas, lo que requiere un clic manual hacia el archivo original:'
      rejecting_media_title: Medios filtrados
      silenced: 'Los mensajes de estos servidores se ocultarán en las líneas temporales y conversaciones públicas, y no se generarán notificaciones de las interacciones de sus usuarios, a menos que los estés siguiendo:'
      silenced_title: Servidores limitados
      suspended: 'No se procesarán, almacenarán o intercambiarán datos de estos servidores, haciendo imposible cualquier interacción o comunicación con los usuarios de estos servidores:'
      suspended_title: Servidores suspendidos
    unavailable_content_html: Mastodon generalmente te permite ver contenido e interactuar con usuarios de cualquier otro servidor en el fediverso. Estas son las excepciones que se hicieron en este servidor en particular.
    user_count_after:
      one: usuario
      other: usuarios
    user_count_before: Hogar de
    what_is_mastodon: "¿Qué es Mastodon?"
  accounts:
    choices_html: 'Recomendados de %{name}:'
    endorsements_hint: Podés recomendar, desde la interface web, a cuentas que seguís, y van a aparecer acá.
    featured_tags_hint: Podés destacar etiquetas específicas que se mostrarán acá.
    follow: Seguir
    followers:
      one: Seguidor
      other: Seguidores
    following: Siguiendo
    instance_actor_flash: Esta cuenta es un actor virtual usado para representar al servidor en sí mismo y no a ningún usuario individual. Se usa para propósitos de la federación y no debe ser suspendido.
    joined: En este servidor desde %{date}
    last_active: última actividad
    link_verified_on: La propiedad de este enlace fue verificada el %{date}
    media: Medios
    moved_html: "%{name} se mudó a %{new_profile_link}:"
    network_hidden: Esta información no está disponible
    nothing_here: "¡No hay nada acá!"
    people_followed_by: "%{name} sigue a estas personas"
    people_who_follow: Estas personas siguen a %{name}
    pin_errors:
      following: Ya tenés que estar siguiendo a la cuenta que querés recomendar
    posts:
      one: Mensaje
      other: Mensajes
    posts_tab_heading: Mensajes
    posts_with_replies: Mensajes y respuestas
    roles:
      admin: Administrador
      bot: Bot
      group: Grupo
      moderator: Moderador
    unavailable: Perfil no disponible
    unfollow: Dejar de seguir
  admin:
    account_actions:
      action: Ejecutar acción
      title: Ejecutar acción de moderación en %{acct}
    account_moderation_notes:
      create: Dejar nota
      created_msg: "¡Nota de moderación creada exitosamente!"
      destroyed_msg: "¡Nota de moderación destruída exitosamente!"
    accounts:
      add_email_domain_block: Bloquear el dominio del correo electrónico
      approve: Aprobar
      approved_msg: Se aprobó exitosamente la solicitud de registro de %{username}
      are_you_sure: "¿Estás seguro?"
      avatar: Avatar
      by_domain: Dominio
      change_email:
        changed_msg: "¡Correo electrónico de cuenta cambiado exitosamente!"
        current_email: Correo electrónico actual
        label: Cambiar correo electrónico
        new_email: Nuevo correo electrónico
        submit: Cambiar correo electrónico
        title: Cambiar correo electrónico para %{username}
      confirm: Confirmar
      confirmed: Confirmado
      confirming: Confirmación
      custom: Personalizar
      delete: Eliminar datos
      deleted: Eliminado
      demote: Bajar de nivel
      destroyed_msg: Los datos de %{username} están ahora en cola para ser eliminados inminentemente
      disable: Congelar
      disable_sign_in_token_auth: Deshabilitar autenticación de token por correo electrónico
      disable_two_factor_authentication: Deshabilitar 2FA
      disabled: Congelada
      display_name: Nombre para mostrar
      domain: Dominio
      edit: Editar
      email: Correo electrónico
      email_status: Estado del correo
      enable: Descongelar
      enable_sign_in_token_auth: Habilitar autenticación de token por correo electrónico
      enabled: Habilitada
      enabled_msg: Se descongeló exitosamente la cuenta de %{username}
      followers: Seguidores
      follows: Siguiendo
      header: Cabecera
      inbox_url: Dirección web de la bandeja de entrada
      invite_request_text: Motivos para unirte
      invited_by: Invitado por
      ip: Dirección IP
      joined: Se unió en
      location:
        all: Todas
        local: Locales
        remote: Remotas
        title: Ubicación
      login_status: Estado del inicio de sesión
      media_attachments: Adjuntos
      memorialize: Convertir en cuenta conmemorativa
      memorialized: Cuenta conmemorativa
      memorialized_msg: "%{username} se convirtió exitosamente en una cuenta conmemorativa"
      moderation:
        active: Activas
        all: Todas
        pending: Pendientes
<<<<<<< HEAD
        silenced: Limitadas
=======
>>>>>>> 8c7223f4
        suspended: Suspendidas
        title: Moderación
      moderation_notes: Notas de moderación
      most_recent_activity: Actividad más reciente
      most_recent_ip: Dirección IP más reciente
      no_account_selected: No se cambió ninguna cuenta ya que ninguna fue seleccionada
      no_limits_imposed: Sin límites impuestos
      not_subscribed: No suscripto
      pending: Revisión pendiente
      perform_full_suspension: Suspender
      previous_strikes: Incumplimientos previos
      previous_strikes_description_html:
        one: Esta cuenta tiene <strong>un</strong> incumplimiento.
        other: Esta cuenta tiene <strong>%{count}</strong> incumplimientos.
      promote: Promover
      protocol: Protocolo
      public: Pública
      push_subscription_expires: La suscripción push vence
      redownload: Refrescar perfil
      redownloaded_msg: Se refrescó exitosamente el perfil de %{username} desde el origen
      reject: Rechazar
      rejected_msg: Se rechazó exitosamente la solicitud de registro de %{username}
      remove_avatar: Quitar avatar
      remove_header: Quitar cabecera
      removed_avatar_msg: Se quitó exitosamente el avatar de %{username}
      removed_header_msg: Se quitó exitosamente la cabecera de %{username}
      resend_confirmation:
        already_confirmed: Este usuario ya está confirmado
        send: Reenviar correo electrónico de confirmación
        success: "¡Correo electrónico de confirmación enviado exitosamente!"
      reset: Restablecer
      reset_password: Cambiar contraseña
      resubscribe: Resuscribir
      role: Permisos
      roles:
        admin: Administrador
        moderator: Moderador
        staff: Administración
        user: Usuario
      search: Buscar
      search_same_email_domain: Otros usuarios con el mismo dominio de correo electrónico
      search_same_ip: Otros usuarios con la misma dirección IP
      security_measures:
        only_password: Sólo contraseña
        password_and_2fa: Contraseña y 2FA
        password_and_sign_in_token: Contraseña y token por correo electrónico
      sensitive: Forzar como sensible
      sensitized: Marcado como sensible
      shared_inbox_url: Dirección web de la bandeja de entrada compartida
      show:
        created_reports: Denuncias hechas
        targeted_reports: Denunciada por otros
      silence: Limitar
      silenced: Limitadas
      statuses: Mensajes
      strikes: Sanciones previas
      subscribe: Suscribirse
      suspend: Suspender
      suspended: Suspendidas
      suspension_irreversible: Se eliminaron irreversiblemente los datos de esta cuenta. Podés dejar de suspenderla para hacerla utilizable, pero no se recuperarán los datos que tenía anteriormente.
      suspension_reversible_hint_html: La cuenta fue suspendida y los datos se eliminarán completamente el %{date}. Hasta entonces, la cuenta puede ser restaurada sin ningún efecto perjudicial. Si querés eliminar todos los datos de la cuenta inmediatamente, podés hacerlo abajo.
      title: Cuentas
      unblock_email: Desbloquear dirección de correo electrónico
      unblocked_email_msg: Se desbloqueó exitosamente la dirección de correo electrónico de %{username}
      unconfirmed_email: Correo electrónico sin confirmar
      undo_sensitized: Deshacer Forzar como sensible
      undo_silenced: Deshacer límite
      undo_suspension: Deshacer suspensión
      unsilenced_msg: Se quitó exitosamente el límite de la cuenta de %{username}
      unsubscribe: Desuscribirse
      unsuspended_msg: Se quitó exitosamente la suspensión de la cuenta de %{username}
      username: Nombre de usuario
      view_domain: Ver resumen del dominio
      warn: Advertir
      web: Web
      whitelisted: Permitidas para federación
    action_logs:
      action_types:
        approve_appeal: Aprobar apelación
        approve_user: Aprobar usuario
        assigned_to_self_report: Asignar denuncia
        change_email_user: Cambiar correo electrónico del usuario
        confirm_user: Confirmar usuario
        create_account_warning: Crear advertencia
        create_announcement: Crear anuncio
        create_custom_emoji: Crear emoji personalizado
        create_domain_allow: Crear permiso de dominio
        create_domain_block: Crear bloqueo de dominio
        create_email_domain_block: Crear bloqueo de dominio de correo electrónico
        create_ip_block: Crear regla de dirección IP
        create_unavailable_domain: Crear dominio no disponible
        demote_user: Descender usuario
        destroy_announcement: Eliminar anuncio
        destroy_custom_emoji: Eliminar emoji personalizado
        destroy_domain_allow: Eliminar permiso de dominio
        destroy_domain_block: Eliminar bloqueo de dominio
        destroy_email_domain_block: Eliminar bloqueo de dominio de correo electrónico
        destroy_instance: Purgar dominio
        destroy_ip_block: Eliminar regla de dirección IP
        destroy_status: Eliminar mensaje
        destroy_unavailable_domain: Eliminar dominio no disponible
        disable_2fa_user: Deshabilitar 2FA
        disable_custom_emoji: Deshabilitar emoji personalizado
        disable_sign_in_token_auth_user: Deshabilitar autenticación de token por correo electrónico para el usuario
        disable_user: Deshabilitar usuario
        enable_custom_emoji: Habilitar emoji personalizado
        enable_sign_in_token_auth_user: Habilitar autenticación de token por correo electrónico para el usuario
        enable_user: Habilitar usuario
        memorialize_account: Convertir en cuenta conmemorativa
        promote_user: Promover usuario
        reject_appeal: Rechazar apelación
        reject_user: Rechazar usuario
        remove_avatar_user: Quitar avatar
        reopen_report: Reabrir denuncia
        reset_password_user: Cambiar contraseña
        resolve_report: Resolver denuncia
        sensitive_account: Forzar cuenta como sensible
        silence_account: Limitar cuenta
        suspend_account: Suspender cuenta
        unassigned_report: Desasignar denuncia
<<<<<<< HEAD
=======
        unblock_email_account: Desbloquear dirección de correo electrónico
>>>>>>> 8c7223f4
        unsensitive_account: Desmarcar Forzar cuenta como sensible
        unsilence_account: Deshacer Limitar cuenta
        unsuspend_account: Dejar de suspender cuenta
        update_announcement: Actualizar anuncio
        update_custom_emoji: Actualizar emoji personalizado
        update_domain_block: Actualizar bloque de dominio
        update_status: Actualizar mensaje
      actions:
        approve_appeal_html: "%{name} aprobó la solicitud de moderación de %{target}"
        approve_user_html: "%{name} aprobó el registro de %{target}"
        assigned_to_self_report_html: "%{name} se asignó la denuncia %{target} a sí"
        change_email_user_html: "%{name} cambió la dirección de correo electrónico del usuario %{target}"
        confirm_user_html: "%{name} confirmó la dirección de correo del usuario %{target}"
        create_account_warning_html: "%{name} envió una advertencia a %{target}"
        create_announcement_html: "%{name} creó el nuevo anuncio %{target}"
        create_custom_emoji_html: "%{name} subió nuevo emoji %{target}"
        create_domain_allow_html: "%{name} permitió la federación con el dominio %{target}"
        create_domain_block_html: "%{name} bloqueó el dominio %{target}"
        create_email_domain_block_html: "%{name} bloqueó el dominio de correo electrónico %{target}"
        create_ip_block_html: "%{name} creó la regla para la dirección IP %{target}"
        create_unavailable_domain_html: "%{name} detuvo la entrega al dominio %{target}"
        demote_user_html: "%{name} bajó de nivel al usuario %{target}"
        destroy_announcement_html: "%{name} eliminó el anuncio %{target}"
        destroy_custom_emoji_html: "%{name} destruyó el emoji %{target}"
        destroy_domain_allow_html: "%{name} no permitió la federación con el dominio %{target}"
        destroy_domain_block_html: "%{name} desbloqueó el dominio %{target}"
        destroy_email_domain_block_html: "%{name} desbloqueó el dominio de correo electrónico %{target}"
        destroy_instance_html: "%{name} purgó el dominio %{target}"
        destroy_ip_block_html: "%{name} eliminó la regla para la dirección IP %{target}"
        destroy_status_html: "%{name} eliminó el mensaje de %{target}"
        destroy_unavailable_domain_html: "%{name} reanudó la entrega al dominio %{target}"
        disable_2fa_user_html: "%{name} deshabilitó el requerimiento de dos factores para el usuario %{target}"
        disable_custom_emoji_html: "%{name} deshabilitó el emoji %{target}"
        disable_sign_in_token_auth_user_html: "%{name} deshabilitó la autenticación de token por correo electrónico para %{target}"
        disable_user_html: "%{name} deshabilitó el inicio de sesión para el usuario %{target}"
        enable_custom_emoji_html: "%{name} habilitó el emoji %{target}"
        enable_sign_in_token_auth_user_html: "%{name} habilitó la autenticación de token por correo electrónico para %{target}"
        enable_user_html: "%{name} habilitó el inicio de sesión para el usuario %{target}"
        memorialize_account_html: "%{name} convirtió la cuenta de %{target} en una cuenta conmemorativa"
        promote_user_html: "%{name} promovió al usuario %{target}"
        reject_appeal_html: "%{name} rechazó la solicitud de moderación de %{target}"
        reject_user_html: "%{name} rechazó el registro de %{target}"
        remove_avatar_user_html: "%{name} quitó el avatar de %{target}"
        reopen_report_html: "%{name} reabrió la denuncia %{target}"
        reset_password_user_html: "%{name} cambió la contraseña del usuario %{target}"
        resolve_report_html: "%{name} resolvió la denuncia %{target}"
        sensitive_account_html: "%{name} marcó los medios de %{target} como sensibles"
        silence_account_html: "%{name} limitó la cuenta de %{target}"
        suspend_account_html: "%{name} suspendió la cuenta de %{target}"
        unassigned_report_html: "%{name} desasignó la denuncia %{target}"
        unblock_email_account_html: "%{name} desbloqueó la dirección de correo electrónico de %{target}"
        unsensitive_account_html: "%{name} desmarcó los medios de %{target} como sensibles"
        unsilence_account_html: "%{name} quitó el límite de la cuenta de %{target}"
        unsuspend_account_html: "%{name} quitó la suspensión de la cuenta de %{target}"
        update_announcement_html: "%{name} actualizó el anuncio %{target}"
        update_custom_emoji_html: "%{name} actualizó el emoji %{target}"
        update_domain_block_html: "%{name} actualizó el bloqueo de dominio para %{target}"
        update_status_html: "%{name} actualizó el mensaje de %{target}"
      deleted_status: "[mensaje eliminado]"
      empty: No se encontraron registros.
      filter_by_action: Filtrar por acción
      filter_by_user: Filtrar por usuario
      title: Registro de auditoría
    announcements:
      destroyed_msg: "¡Anuncio eliminado exitosamente!"
      edit:
        title: Editar anuncio
      empty: No se encontraron anuncios.
      live: En vivo
      new:
        create: Crear anuncio
        title: Nuevo anuncio
      publish: Publicar
      published_msg: "¡Anuncio publicado exitosamente!"
      scheduled_for: Programado para %{time}
      scheduled_msg: "¡Anuncio programado para su publicación!"
      title: Anuncios
      unpublish: Eliminar publicación
      unpublished_msg: "¡Se dejó de publicar el anuncio exitosamente!"
      updated_msg: "¡Anuncio actualizado exitosamente!"
    custom_emojis:
      assign_category: Asignar categoría
      by_domain: Dominio
      copied_msg: Copia local del emoji creada exitosamente
      copy: Copiar
      copy_failed_msg: No se pudo realizar una copia local de ese emoji
      create_new_category: Crear nueva categoría
      created_msg: "¡Emoji creado exitosamente!"
      delete: Eliminar
      destroyed_msg: "¡Emoji destruido exitosamente!"
      disable: Deshabilitar
      disabled: Deshabilitado
      disabled_msg: Se deshabilitó ese emoji exitosamente
      emoji: Emoji
      enable: Habilitar
      enabled: Habilitado
      enabled_msg: Se habilitó ese emoji exitosamente
      image_hint: PNG o GIF, hasta %{size}
      list: Listar
      listed: Listados
      new:
        title: Agregar nuevo emoji personalizado
      not_permitted: No tenés permiso para realizar esta acción
      overwrite: Sobreescribir
      shortcode: Código corto
      shortcode_hint: Al menos 2 caracteres, sólo caracteres alfanuméricos y subguiones ("_")
      title: Emojis personalizados
      uncategorized: Sin categoría
      unlist: No listar
      unlisted: No listado
      update_failed_msg: No se pudo actualizar ese emoji
      updated_msg: "¡Emoji actualizado exitosamente!"
      upload: Subir
    dashboard:
<<<<<<< HEAD
=======
      active_users: usuarios activos
      interactions: interacciones
      media_storage: Almacenamiento de medios
      new_users: nuevos usuarios
      opened_reports: denuncias abiertas
      pending_appeals_html:
        one: "<strong>%{count}</strong> apelación pendiente"
        other: "<strong>%{count}</strong> apelaciones pendientes"
      pending_reports_html:
        one: "<strong>%{count}</strong> denuncia pendiente"
        other: "<strong>%{count}</strong> denuncias pendientes"
      pending_tags_html:
        one: "<strong>%{count}</strong> etiqueta pendiente"
        other: "<strong>%{count}</strong> etiquetas pendientes"
      pending_users_html:
        one: "<strong>%{count}</strong> usuario pendiente"
        other: "<strong>%{count}</strong> usuarios pendientes"
      resolved_reports: denuncias resueltas
>>>>>>> 8c7223f4
      software: Software
      sources: Fuentes de registro
      space: Uso de almacenamiento
      title: Panel
<<<<<<< HEAD
=======
      top_languages: Idiomas más activos
      top_servers: Servidores más activos
      website: Sitio web
    disputes:
      appeals:
        empty: No se encontraron apelaciones.
        title: Apelaciones
>>>>>>> 8c7223f4
    domain_allows:
      add_new: Permitir federación con el dominio
      created_msg: El dominio fue exitosamente permitido para la federación
      destroyed_msg: El dominio no fue permitido para la federación
      undo: No permitir federación con el dominio
    domain_blocks:
      add_new: Agregar nuevo bloqueo de dominio
      created_msg: Ahora se está procesando el bloqueo de dominio
      destroyed_msg: Se deshizo el bloqueo de dominio
      domain: Dominio
      edit: Editar bloqueo de dominio
      existing_domain_block_html: Ya le aplicaste límites más estrictos a %{name}, por lo que primero necesitás <a href="%{unblock_url}">desbloquearlo</a>.
      new:
        create: Crear bloqueo
        hint: El bloqueo de dominio no va a prevenir la creación de mensajes de cuenta en la base de datos, pero se aplicarán métodos específicos de moderación en esas cuentas, retroactiva y automáticamente.
        severity:
          desc_html: "<strong>Silenciar</strong> hará que los mensajes de la cuenta sean invisibles a quienes no estén siguiendo esa cuenta. <strong>Suspender</strong> quitará todo el contenido, archivos de medio y datos de perfil de la cuenta. Usá <strong>Ninguno</strong> si simplemente querés rechazar archivos de medios."
          noop: Ninguno
          silence: Silenciar
          suspend: Suspender
        title: Nuevo bloqueo de dominio
      obfuscate: Obfuscar nombre de dominio
      obfuscate_hint: Obfusca parcialmente el nombre de dominio en la lista, si el anuncio de la lista de limitaciones de dominio está habilitado
      private_comment: Comentario privado
      private_comment_hint: Comentario sobre la limitación de este dominio, para uso interno de los moderadores.
      public_comment: Comentario público
      public_comment_hint: Comentario sobre la limitación de este dominio para el público en general, si está habilitada la publicación de lista de limitaciones de dominio.
      reject_media: Rechazar archivos de medios
      reject_media_hint: Quita los archivos de medios almacenados e impide la descarga en el futuro. Irrelevante para suspensiones
      reject_reports: Rechazar denuncias
      reject_reports_hint: Ignora todas las denuncias que vengan de este dominio. Irrelevante para suspensiones
<<<<<<< HEAD
      rejecting_media: rechazo de archivos de medios
      rejecting_reports: rechazo de denuncias
      severity:
        silence: limitados
        suspend: suspendidos
      show:
        affected_accounts:
          one: Una cuenta afectada en la base de datos
          other: "%{count} cuentas afectadas en la base de datos"
        retroactive:
          silence: Quitar límite de las cuentas existentes afectadas de este dominio
          suspend: Quitar suspensión de las cuentas existentes afectadas de este dominio
        title: Deshacer el bloqueo de dominio para %{domain}
        undo: Deshacer
=======
>>>>>>> 8c7223f4
      undo: Deshacer bloqueo de dominio
      view: Ver bloqueo de dominio
    email_domain_blocks:
      add_new: Agregar nuevo
      attempts_over_week:
        one: "%{count} intento durante la última semana"
        other: "%{count} intentos durante la última semana"
      created_msg: Se bloqueó el dominio de correo electrónico exitosamente
      delete: Eliminar
      dns:
        types:
          mx: Registro MX
      domain: Dominio
      new:
        create: Agregar dominio
        resolve: Resolver dominio
        title: Bloquear nuevo dominio de correo electrónico
      no_email_domain_block_selected: No se cambiaron bloques de dominio ya que no se seleccionó ninguno
      resolved_dns_records_hint_html: El nombre de dominio resuelve los siguientes dominios MX, los cuales son responsables en última instancia de aceptar el correo electrónico. Bloquear un dominio MX bloqueará los registros de cualquier dirección de correo electrónico que utilice el mismo dominio MX, incluso si el nombre de dominio visible es diferente. <strong>Tené cuidado de no bloquear los principales proveedores de correo electrónico.</strong>
      resolved_through_html: Resuelto a través de %{domain}
      title: Dominios bloqueados de correo electrónico
    follow_recommendations:
      description_html: "<strong>Las recomendaciones de cuentas para seguir ayudan a los nuevos usuarios a encontrar rápidamente contenido interesante</strong>. Cuando un usuario no ha interactuado con otros lo suficiente como para formar recomendaciones personalizadas de seguimiento, se recomiendan estas cuentas, en su lugar. Se recalculan diariamente a partir de una mezcla de cuentas con las interacciones más recientes y el mayor número de seguidores para un idioma determinado."
      language: Por idioma
      status: Estado
      suppress: Eliminar recomendación de cuentas para seguir
      suppressed: Eliminado
      title: Recomendaciones de cuentas para seguir
      unsuppress: Restablecer recomendaciones de cuentas para seguir
    instances:
      availability:
        description_html:
          one: Si el envío al dominio falla durante <strong>%{count} día</strong> sin éxito, no se harán más intentos de entrega a menos que se reciba un envío <em>desde</em> el dominio.
          other: Si el envío al dominio falla durante <strong>%{count} días</strong> sin éxito, no se harán más intentos de entrega a menos que se reciba un envío <em>desde</em> el dominio.
        failure_threshold_reached: Umbral de límite de fallo alcanzado el %{date}.
        failures_recorded:
          one: Intento fallido en %{count} día.
          other: Intentos fallidos en %{count} días.
        no_failures_recorded: No hay fallos en el registro.
        title: Disponibilidad
        warning: El último intento de conexión a este servidor no fue exitoso
      back_to_all: Todos
      back_to_limited: Limitados
      back_to_warning: Advertencia
      by_domain: Dominio
      confirm_purge: "¿Estás seguro que querés eliminar permanentemente los datos de este dominio?"
      content_policies:
        comment: Nota interna
        description_html: Podés definir políticas de contenido que se aplicarán a todas las cuentas de este dominio y a cualquiera de sus subdominios.
        policies:
          reject_media: Rechazar medios
          reject_reports: Rechazar denuncias
          silence: Limitar
          suspend: Suspender
        policy: Política
        reason: Razón pública
        title: Políticas de contenido
      dashboard:
        instance_accounts_dimension: Cuentas más seguidas
        instance_accounts_measure: cuentas almacenadas
        instance_followers_measure: nuestros seguidores allí
        instance_follows_measure: sus seguidores aquí
        instance_languages_dimension: Idiomas principales
        instance_media_attachments_measure: archivos adjuntos almacenados
        instance_reports_measure: denuncias sobre ellos
        instance_statuses_measure: mensajes almacenados
      delivery:
        all: Todos
        clear: Limpiar errores de entrega
        restart: Reiniciar entrega
        stop: Detener entrega
        unavailable: No disponible
      delivery_available: La entrega está disponible
      delivery_error_days: Días de error de entrega
      delivery_error_hint: Si la entrega no es posible durante %{count} días, se marcará automáticamente como no entregable.
      destroyed_msg: Los datos de %{domain} están ahora en cola para su eliminación inminente.
      empty: No se encontraron dominios.
      known_accounts:
        one: "%{count} cuenta conocida"
        other: "%{count} cuentas conocidas"
      moderation:
        all: Todas
        limited: Limitadas
        title: Moderación
      private_comment: Comentario privado
      public_comment: Comentario público
      purge: Purgar
      purge_description_html: Si creés que este dominio está fuera de línea para siempre, podés eliminar de tu almacenamiento todos los registros de cuentas y los datos asociados a este dominio. Esto puede llevar un tiempo.
      title: Federación
      total_blocked_by_us: Bloqueada por nosotros
      total_followed_by_them: Seguidas por ellos
      total_followed_by_us: Seguidas por nosotros
      total_reported: Denuncias sobre ellas
      total_storage: Adjuntos
      totals_time_period_hint_html: Los datos totales mostrados a continuación incluyen datos para todo el tiempo.
    invites:
      deactivate_all: Desactivar todas
      filter:
        all: Todas
        available: Disponibles
        expired: Vencidas
        title: Filtrar
      title: Invitaciones
    ip_blocks:
      add_new: Crear regla
      created_msg: Se agregó exitosamente la nueva regla de dirección IP
      delete: Eliminar
      expires_in:
        '1209600': 2 semanas
        '15778476': 6 meses
        '2629746': 1 mes
        '31556952': 1 año
        '86400': 1 día
        '94670856': 3 años
      new:
        title: Crear nueva regla de dirección IP
      no_ip_block_selected: No se cambió ninguna regla de dirección IP, ya que no se seleccionó ninguna
      title: Reglas de dirección IP
    relationships:
      title: Relaciones de %{acct}
    relays:
      add_new: Agregar nuevo relé
      delete: Eliminar
      description_html: Un <strong>relé de federación</strong> es un servidor intermedio que intercambia grandes volúmenes de mensajes públicos entre servidores que se suscriben y publican en él. <strong>Puede ayudar a servidores chicos y medianos a descubrir contenido del fediverso</strong>, que de otra manera requeriría que los usuarios locales siguiesen manualmente a cuentas de servidores remotos.
      disable: Deshabilitar
      disabled: Deshabilitado
      enable: Habilitar
      enable_hint: Una vez habilitado, tu servidor se suscribirá a todos los mensajes públicos desde este relé, y comenzará a enviar los mensajes públicos de este servidor al relé.
      enabled: Habilitado
      inbox_url: Dirección web del relé
      pending: Esperando aprobación del relé
      save_and_enable: Guardar y habilitar
      setup: Configurar una conexión de relé
      signatures_not_enabled: Los relés no funcionarán correctamente mientras el modo seguro o el de federación limitada estén habilitados
      status: Estado
      title: Relés
    report_notes:
      created_msg: "¡La nota de denuncia fue creada exitosamente!"
      destroyed_msg: "¡La nota de denuncia fue eliminada exitosamente!"
      today_at: Hoy a las %{time}
    reports:
      account:
        notes:
          one: "%{count} nota"
          other: "%{count} notas"
      action_log: Registro de auditoría
      action_taken_by: Acción tomada por
      actions:
        delete_description_html: Los mensajes denunciados serán eliminados y se registrará un incumplimiento para ayudarte a escalar en futuras infracciones por la misma cuenta.
        mark_as_sensitive_description_html: Los archivos de medios en los mensajes denunciados se marcarán como sensibles y se registrará un incumplimiento para ayudarte a escalar las futuras acciones de la misma cuenta.
        other_description_html: Ver más opciones para controlar el comportamiento de la cuenta y personalizar la comunicación de la cuenta denunciada.
        resolve_description_html: No se tomarán medidas contra la cuenta denunciada, no se registrará el incumplimiento, y se cerrará la denuncia.
        silence_description_html: El perfil será visible sólo para aquellos que ya sigan esta cuenta o que la busquen manualmente, limitando seriamente su alcance. Siempre puede ser revertido.
        suspend_description_html: El perfil y todos sus contenidos serán inaccesibles hasta que sean finalmente eliminados. No será posible interactuar con la cuenta. Reversible dentro de los 30 días.
      actions_description_html: Decidí qué medidas tomar para resolver esta denuncia. Si tomás una acción punitiva contra la cuenta denunciada, se le enviará a dicha cuenta una notificación por correo electrónico, excepto cuando se seleccione la categoría <strong>Spam</strong>.
      add_to_report: Agregar más a la denuncia
      are_you_sure: "¿Estás seguro?"
      assign_to_self: Asignármela a mí
      assigned: Moderador asignado
      by_target_domain: Dominio de la cuenta denunciada
      category: Categoría
      category_description_html: El motivo por el que se denunció esta cuenta o contenido será citado en las comunicaciones con la cuenta denunciada
      comment:
        none: Ninguno
      comment_description_html: 'Para proporcionar más información, %{name} escribió:'
      created_at: Denunciado
      delete_and_resolve: Eliminar mensajes
      forwarded: Reenviado
      forwarded_to: Reenviado a %{domain}
      mark_as_resolved: Marcar como resuelta
      mark_as_sensitive: Marcado como sensible
      mark_as_unresolved: Marcar como no resuelta
      no_one_assigned: Nadie
      notes:
        create: Agregar nota
        create_and_resolve: Resolver con nota
        create_and_unresolve: Reabrir con nota
        delete: Eliminar
        placeholder: Describí qué acciones se tomaron, o cualquier otra actualización relacionada...
        title: Notas
      notes_description_html: Ver y dejar notas para otros moderadores y como referencia futura
      quick_actions_description_html: 'Tomá una acción rápida o desplazate hacia abajo para ver el contenido denunciado:'
      remote_user_placeholder: el usuario remoto de %{instance}
      reopen: Reabrir denuncia
      report: 'Denuncia #%{id}'
      reported_account: Cuenta denunciada
      reported_by: Denunciada por
      resolved: Resueltas
      resolved_msg: "¡Denuncia exitosamente resuelta!"
      skip_to_actions: Ir directamente a las acciones
      status: Estado
<<<<<<< HEAD
=======
      statuses: Contenido denunciado
      statuses_description_html: El contenido ofensivo se citará en la comunicación con la cuenta denunciada
>>>>>>> 8c7223f4
      target_origin: Origen de la cuenta denunciada
      title: Denuncias
      unassign: Desasignar
      unresolved: No resueltas
      updated_at: Actualizadas
      view_profile: Ver perfil
    rules:
      add_new: Agregar regla
      delete: Eliminar
      description_html: Aunque la mayoría afirma haber leído y aceptado los términos del servicio, normalmente la gente no los revisa hasta después de que surge un problema. <strong>Hacé que sea más fácil ver las reglas de tu servidor, de un vistazo, disponiéndolas en una lista por puntos.</strong> Tratá de hacer cada regla corta y sencilla, pero no de dividirlas en muchos temas individuales.
      edit: Editar regla
      empty: Aún no se han definido las reglas del servidor.
      title: Reglas del servidor
    settings:
      activity_api_enabled:
        desc_html: Conteos de mensajes publicados localmente, usuarios activos y nuevos registros en tandas semanales
        title: Publicar estadísticas agregadas sobre la actividad del usuario en la API
      bootstrap_timeline_accounts:
        desc_html: Separar múltiples nombres de usuario con coma. Sólo funcionarán las cuentas locales y desbloqueadas. Predeterminadamente, cuando está vacío se trata de todos los administradores locales.
        title: Recomendar estas cuentas a usuarios nuevos
      contact_information:
        email: Correo electrónico de negocios
        username: Nombre de usuario de contacto
      custom_css:
        desc_html: Modificá la apariencia con CSS cargado en cada página
        title: CSS personalizado
      default_noindex:
        desc_html: Afecta a todos los usuarios que no cambiaron esta configuración por sí mismos
        title: Quitar predeterminadamente a los usuarios de la indexación de los motores de búsqueda
      domain_blocks:
        all: A todos
        disabled: A nadie
        title: Mostrar dominios bloqueados
        users: A usuarios locales con sesiones abiertas
      domain_blocks_rationale:
        title: Mostrar razonamiento
      hero:
        desc_html: Mostrado en la página principal. Se recomienda un tamaño mínimo de 600x100 píxeles. Predeterminadamente se establece a la miniatura del servidor
        title: Imagen de portada
      mascot:
        desc_html: Mostrado en múltiples páginas. Se recomienda un tamaño mínimo de 293x205 píxeles. Cuando no se especifica, se muestra la mascota predeterminada
        title: Imagen de la mascota
      peers_api_enabled:
        desc_html: Nombres de dominio que este servidor encontró en el fediverso
        title: Publicar lista de servidores descubiertos en la API
      preview_sensitive_media:
        desc_html: Las previsualizaciones de enlaces en otros sitios web mostrarán una miniatura incluso si el medio está marcado como contenido sensible
        title: Mostrar medios sensibles en previsualizaciones de OpenGraph
      profile_directory:
        desc_html: Permitir que los usuarios puedan ser descubiertos
        title: Habilitar directorio de perfiles
      registrations:
        closed_message:
          desc_html: Mostrado en la página principal cuando los registros de nuevas cuentas están cerrados. Podés usar etiquetas HTML
          title: Mensaje de registro de nuevas cuentas cerrado
        deletion:
          desc_html: Permitir que cualquiera elimine su cuenta
          title: Abrir eliminación de cuenta
        min_invite_role:
          disabled: Nadie
          title: Permitir invitaciones de
        require_invite_text:
          desc_html: Cuando los registros requieran aprobación manual, hacé que la solicitud de invitación "¿Por qué querés unirte?" sea obligatoria, en vez de opcional
          title: Requerir que los nuevos usuarios llenen un texto de solicitud de invitación
      registrations_mode:
        modes:
          approved: Se requiere aprobación para registrarse
          none: Nadie puede registrarse
          open: Cualquiera puede registrarse
        title: Modo de registros
      show_known_fediverse_at_about_page:
        desc_html: Cuando está deshabilitado, restringe la línea temporal pública enlazada desde la página de inicio para mostrar sólo contenido local
        title: Incluir contenido federado en la página de línea temporal pública no autenticada
      show_staff_badge:
        desc_html: Mostrar una insignia de administración en la página de un usuario
        title: Mostrar insignia de administración
      site_description:
        desc_html: Párrafo introductorio en la API. Describe qué hace especial a este servidor de Mastodon y todo lo demás que sea importante. Podés usar etiquetas HTML, en particular <code>&lt;a&gt;</code> y <code>&lt;em&gt;</code>.
        title: Descripción del servidor
      site_description_extended:
        desc_html: Un buen lugar para tu código de conducta, reglas, directrices y otras cosas que definen tu servidor. Podés usar etiquets HTML
        title: Información extendida personalizada
      site_short_description:
        desc_html: Mostrado en la barra lateral y las etiquetas de metadatos. Describe qué es Mastodon y qué hace especial a este servidor en un solo párrafo.
        title: Descripción corta del servidor
      site_terms:
        desc_html: Podés escribir tus propias políticas de privacidad, términos del servicio u otras cuestiones legales. Podés usar etiquetas HTML
        title: Términos del servicio personalizados
      site_title: Nombre del servidor
      thumbnail:
        desc_html: Usado para previsualizaciones vía OpenGraph y APIs. Se recomienda 1200x630 píxeles
        title: Miniatura del servidor
      timeline_preview:
        desc_html: Mostrar enlace a la línea temporal pública en la página de inicio y permitir el acceso a la API a la línea temporal pública sin autenticación
        title: Permitir acceso no autorizado a la línea temporal pública
      title: Configuración del sitio
      trendable_by_default:
        desc_html: Afecta a etiquetas que no fueron rechazadas previamente
        title: Permitir que las etiquetas sean tendencia sin revisión previa
      trends:
        desc_html: Mostrar públicamente etiquetas previamente revisadas que son tendencia actualmente
        title: Tendencias
    site_uploads:
      delete: Eliminar archivo subido
      destroyed_msg: "¡Subida al sitio eliminada exitosamente!"
    statuses:
      back_to_account: Volver a la página de la cuenta
      back_to_report: Volver a la página de la denuncia
      batch:
        remove_from_report: Quitar de la denuncia
        report: Denunciar
      deleted: Eliminado
      media:
        title: Medios
      no_status_selected: No se cambió ningún mensaje, ya que ninguno fue seleccionado
      title: Mensajes de la cuenta
      with_media: Con medios
    strikes:
      actions:
        delete_statuses: "%{name} eliminó los mensajes de %{target}"
        disable: "%{name} congeló la cuenta de %{target}"
        mark_statuses_as_sensitive: "%{name} marcó los mensajes de %{target} como sensibles"
        none: "%{name} envió una advertencia a %{target}"
        sensitive: "%{name} marcó los medios de %{target} como sensibles"
        silence: "%{name} limitó la cuenta de %{target}"
        suspend: "%{name} suspendió la cuenta de %{target}"
      appeal_approved: Apelado
      appeal_pending: Apelación pendiente
    system_checks:
      database_schema_check:
        message_html: Hay migraciones pendientes de la base de datos. Por favor, ejecutalas para asegurarte de que la aplicación funciona según lo esperado
      elasticsearch_running_check:
        message_html: No se pudo conectar a Elasticsearch. Por favor, revisá que se esté ejecutando, o deshabilitá la búsqueda de texto completo
      elasticsearch_version_check:
        message_html: 'Versión incompatible de Elasticsearch: %{value}'
        version_comparison: Se está ejecutando la versión %{running_version} de Elasticsearch, mientras que la versión requerida es la %{required_version}
      rules_check:
        action: Administrar reglas del servidor
        message_html: No definiste ninguna regla del servidor.
      sidekiq_process_check:
        message_html: No hay ningún proceso Sidekiq en ejecución para la/s cola/s %{value}. Por favor, revisá tu configuración de Sidekiq
    tags:
      review: Estado de revisión
      updated_msg: La configuración de la etiqueta se actualizó exitosamente
    title: Administración
    trends:
      allow: Permitir
      approved: Aprobadas
      disallow: Rechazar
      links:
        allow: Permitir enlace
        allow_provider: Permitir medio
        description_html: Estos son enlaces que actualmente están siendo muy compartidos por cuentas desde las que tu servidor ve los mensajes. Esto puede ayudar a tus usuarios a averiguar qué está pasando en el mundo. No hay enlaces que se muestren públicamente hasta que autoricés al publicador. También podés permitir o rechazar enlaces individuales.
        disallow: Rechazar enlace
        disallow_provider: Rechazar medio
        shared_by_over_week:
          one: Compartido por una persona durante la última semana
          other: Compartido por %{count} personas durante la última semana
        title: Enlaces en tendencia
        usage_comparison: Compartido %{today} veces hoy, comparado con la/s %{yesterday} vez/veces de ayer
      pending_review: Revisión pendiente
      preview_card_providers:
        allowed: Los enlaces de este medio pueden ser tendencia
        description_html: Estos son dominios desde los que los enlaces a menudo se comparten en tu servidor. Los enlaces no serán tendencia públicamente a menos que se apruebe el dominio del enlace. Tu aprobación (o rechazo) se extiende a los subdominios.
        rejected: Los enlaces de este medio no serán tendencia
        title: Medios
      rejected: Rechazadas
      statuses:
        allow: Permitir mensaje
        allow_account: Permitir autor
        description_html: Estos son mensajes que tu servidor detecta que están siendo compartidos y marcados como favoritos muchas veces en este momento. Esto puede ayudar a tus usuarios nuevos y retornantes a encontrar más cuentas para seguir. No hay mensajes que se muestren públicamente hasta que aprobés al autor, y el autor permita que su cuenta sea sugerida a otros. También podés permitir o rechazar mensajes individuales.
        disallow: Rechazar mensaje
        disallow_account: Rechazar autor
        not_discoverable: El autor optó ser detectable
        shared_by:
          one: Compartido o marcado como favorito una vez
          other: Compartido y marcado como favorito %{friendly_count} veces
        title: Mensajes en tendencia
      tags:
        current_score: Puntuación actual %{score}
        dashboard:
          tag_accounts_measure: usos únicos
          tag_languages_dimension: Idiomas principales
          tag_servers_dimension: Servidores principales
          tag_servers_measure: diferentes servidores
          tag_uses_measure: usos totales
        description_html: Estas son etiquetas que están apareciendo en muchos mensajes que tu servidor ve. Esto puede ayudar a tus usuarios a averiguar de qué habla la gente en estos momentos. No hay etiquetas que se muestren públicamente hasta que las aprobés.
        listable: Pueden ser recomendadas
        not_listable: No serán recomendadas
        not_trendable: No aparecerán en tendencias
        not_usable: No podrán ser usadas
        peaked_on_and_decaying: Alcanzó el pico el %{date}, ahora decreciendo
        title: Etiquetas en tendencia
        trendable: Pueden aparecer en tendencias
        trending_rank: Tendencia n.º %{rank}
        usable: Pueden usarse
        usage_comparison: Usadas %{today} veces hoy, comparado con la/s %{yesterday} vez/veces de ayer
        used_by_over_week:
          one: Usada por una persona durante la última semana
          other: Usada por %{count} personas durante la última semana
      title: Tendencias
    warning_presets:
      add_new: Agregar nuevo
      delete: Eliminar
      edit_preset: Editar preajuste de advertencia
      empty: Aún no ha definido ningún preajuste de advertencia.
      title: Administrar preajustes de advertencia
  admin_mailer:
    new_appeal:
      actions:
        delete_statuses: para eliminar sus mensajes
        disable: para congelar su cuenta
        mark_statuses_as_sensitive: para marcar sus mensajes como sensibles
        none: una advertencia
        sensitive: para marcar su cuenta como sensible
        silence: para limitar su cuenta
        suspend: para suspender su cuenta
      body: "%{target} está apelando a una solicitud de moderación de %{action_taken_by} de %{date}, del tipo %{type}. Ellos escribieron:"
      next_steps: Podés aprobar la apelación para deshacer la solicitud de moderación, o ignorarla.
      subject: "%{username} está apelando a una solicitud de moderación en %{instance}"
    new_pending_account:
      body: Abajo están los detalles de la nueva cuenta. Podés aprobar o rechazar esta solicitud.
      subject: Nueva cuenta para revisión en %{instance} (%{username})
    new_report:
      body: "%{reporter} denunció a %{target}"
      body_remote: Alguien de %{domain} denunció a %{target}
      subject: Nueva denuncia para %{instance} (#%{id})
    new_trends:
      body: 'Los siguientes elementos necesitan una revisión antes de que se puedan mostrar públicamente:'
      new_trending_links:
        no_approved_links: Actualmente no hay enlaces en tendencia aprobados.
        requirements: 'Cualquiera de estos candidatos podría superar el enlace de tendencia aprobado de #%{rank}, que actualmente es "%{lowest_link_title}" con una puntuación de %{lowest_link_score}.'
        title: Enlaces en tendencia
      new_trending_statuses:
        no_approved_statuses: Actualmente no hay mensajes en tendencia aprobados.
        requirements: 'Cualquiera de estos candidatos podría superar el mensaje de tendencia aprobado de #%{rank}, que actualmente es %{lowest_status_url} con una puntuación de %{lowest_status_score}.'
        title: Mensajes en tendencia
      new_trending_tags:
        no_approved_tags: Actualmente no hay etiquetas en tendencia aprobadas.
        requirements: 'Cualquiera de estos candidatos podría superar la etiqueta en tendencia aprobada de #%{rank}, que actualmente es #%{lowest_tag_name} con una puntuación de %{lowest_tag_score}.'
        title: Etiquetas en tendencia
      subject: Nuevas tendencias para revisar en %{instance}
  aliases:
    add_new: Crear alias
    created_msg: El nuevo alias se creó exitosamente. Ahora podés empezar la mudanza desde la cuenta vieja.
    deleted_msg: Eliminaste el alias exitosamente. La mudanza de esa cuenta a ésta ya no será posible.
    empty: No tenés alias.
    hint_html: Si querés mudarte desde otra cuenta a esta, acá podés crear un alias, el cual es necesario antes de empezar a mudar seguidores de la cuenta vieja a ésta. Esta acción por sí misma es <strong>inofensiva y reversible</strong>. <strong>La migración de la cuenta se inicia desde la cuenta anterior</strong>.
    remove: Desvincular alias
  appearance:
    advanced_web_interface: Interface web avanzada
    advanced_web_interface_hint: 'Si querés hacer uso de todo el ancho de tu pantalla, la interface web avanzada te permite configurar varias columnas diferentes para ver tanta información al mismo tiempo como quieras: "Principal", "Notificaciones", "Línea temporal federada", y cualquier número de listas y etiquetas.'
    animations_and_accessibility: Animaciones y accesibilidad
    confirmation_dialogs: Diálogos de confirmación
    discovery: Descubrí
    localization:
      body: Mastodon es localizado por voluntarios.
      guide_link: https://es.crowdin.com/project/mastodon
      guide_link_text: Todos pueden contribuir.
    sensitive_content: Contenido sensible
    toot_layout: Diseño del mensaje
  application_mailer:
    notification_preferences: Cambiar configuración de correo electrónico
    salutation: "%{name}:"
    settings: 'Cambiar configuración de correo electrónico: %{link}'
    view: 'Vista:'
    view_profile: Ver perfil
    view_status: Ver mensaje
  applications:
    created: Aplicación creada exitosamente
    destroyed: Aplicación eliminada exitosamente
    invalid_url: La dirección web ofrecida no es válida
    regenerate_token: Regenerar clave de acceso
    token_regenerated: Clave de acceso regenerada exitosamente
    warning: Ojo con estos datos. ¡Nunca los compartas con nadie!
    your_token: Tu clave de acceso
  auth:
    apply_for_account: Solicitar una invitación
    change_password: Contraseña
    checkbox_agreement_html: Acepto las <a href="%{rules_path}" target="_blank">reglas del servidor</a> y los <a href="%{terms_path}" target="_blank">términos del servicio</a>
    checkbox_agreement_without_rules_html: Acepto los <a href="%{terms_path}" target="_blank">términos del servicio</a>
    delete_account: Eliminar cuenta
    delete_account_html: Si querés eliminar tu cuenta, podés <a href="%{path}">seguir por acá</a>. Se te va a pedir una confirmación.
    description:
      prefix_invited_by_user: "¡@%{name} te invita para que te unás a este servidor de Mastodon!"
      prefix_sign_up: "¡Unite a Mastodon hoy!"
      suffix: Con una cuenta vas a poder seguir a otras cuentas, escribir mensajes e intercambiarlos con usuarios de cualquier servidor de Mastodon, ¡y mucho más!
    didnt_get_confirmation: "¿No recibiste el correo electrónico de confirmación?"
    dont_have_your_security_key: "¿No tenés tu llave de seguridad?"
    forgot_password: "¿Te olvidaste la contraseña?"
    invalid_reset_password_token: La clave para cambiar la contraseña no es válida o venció. Por favor, solicitá una nueva.
    link_to_otp: Ingresá un código de dos factores desde tu dispositivo o un código de recuperación
    link_to_webauth: Usá tu dispositivo de llave de seguridad
    log_in_with: Iniciar sesión con
    login: Iniciar sesión
    logout: Cerrar sesión
    migrate_account: Mudarse a otra cuenta
    migrate_account_html: Si querés redireccionar esta cuenta a otra distinta, podés <a href="%{path}">configurar eso acá</a>.
    or_log_in_with: O iniciar sesión con
    providers:
      cas: CAS
      saml: SAML
    register: Registrarse
    registration_closed: "%{instance} no está aceptando nuevos miembros"
    resend_confirmation: Reenviar correo electrónico de confirmación
    reset_password: Cambiar contraseña
    security: Seguridad
    set_new_password: Establecer nueva contraseña
    setup:
      email_below_hint_html: Si la dirección de correo electrónico que aparece a continuación es incorrecta, podés cambiarla acá y recibir un nuevo correo electrónico de confirmación.
      email_settings_hint_html: Se envió el correo electrónico de confirmación a %{email}. Si esa dirección de correo electrónico no es correcta, podés cambiarla en la configuración de la cuenta.
      title: Configuración
    status:
      account_status: Estado de la cuenta
      confirming: Esperando confirmación de correo electrónico.
      functional: Tu cuenta está totalmente operativa.
      pending: Tu solicitud está pendiente de revisión por nuestra administración. Eso puede tardar algún tiempo. Si se aprueba tu solicitud, vas a recibir un correo electrónico.
      redirecting_to: Tu cuenta se encuentra inactiva porque está siendo redirigida a %{acct}.
      view_strikes: Ver incumplimientos pasados contra tu cuenta
    too_fast: Formulario enviado demasiado rápido, probá de nuevo.
    trouble_logging_in: "¿Tenés problemas para iniciar sesión?"
    use_security_key: Usar la llave de seguridad
  authorize_follow:
    already_following: Ya estás siguiendo a esta cuenta
    already_requested: Ya enviaste una solicitud de seguimiento a esa cuenta
    error: Lamentablemente, ocurrió un error buscando la cuenta remota
    follow: Seguir
    follow_request: 'Enviaste una solicitud de seguimiento a:'
    following: "¡Listo! Ahora estás siguiendo a:"
    post_follow:
      close: O simplemente podés cerrar esta ventana.
      return: Mostrar el perfil del usuario
      web: Ir a la web
    title: Seguir a %{acct}
  challenge:
    confirm: Continuar
    hint_html: "<strong>Dato:</strong> No volveremos a preguntarte por la contraseña durante la siguiente hora."
    invalid_password: Contraseña no válida
    prompt: Confirmar contraseña para seguir
  crypto:
    errors:
      invalid_key: no es una clave Ed25519 o Curve25519 válida
      invalid_signature: no es una firma Ed25519 válida
  date:
    formats:
      default: "%Y.%b.%d"
      with_month_name: "%Y.%B.%d"
  datetime:
    distance_in_words:
      about_x_hours: "%{count}h"
      about_x_months: "%{count}M"
      about_x_years: "%{count}A"
      almost_x_years: "%{count}A"
      half_a_minute: Recién
      less_than_x_minutes: "%{count}min"
      less_than_x_seconds: Recién
      over_x_years: "%{count}A"
      x_days: "%{count}D"
      x_minutes: "%{count}min"
      x_months: "%{count}M"
      x_seconds: "%{count}s"
  deletes:
    challenge_not_passed: La información que ingresaste no es correcta
    confirm_password: Ingresá tu contraseña actual para verificar tu identidad
    confirm_username: Ingresá tu nombre de usuario para confirmar el procedimiento
    proceed: Eliminar cuenta
    success_msg: Tu cuenta fue eliminada exitosamente
    warning:
      before: 'Antes de proceder, por favor, leé estas notas cuidadosamente:'
      caches: El contenido que fue almacenado en caché por otros servidores puede persistir
      data_removal: Tus mensajes y el resto de los datos se eliminarán definitivamente
      email_change_html: Podés <a href="%{path}">cambiar tu dirección de correo electrónico</a> sin eliminar tu cuenta
      email_contact_html: Si todavía no llegó, podés escribir a <a href="mailto:%{email}">%{email}</a> para pedir ayuda
      email_reconfirmation_html: Si no te llegó el correo de confirmación, podés <a href="%{path}">solicitarlo de nuevo</a>
      irreversible: No podrás restaurar ni reactivar tu cuenta
      more_details_html: Para más detalles, leé la <a href="%{terms_path}">política de privacidad</a>.
      username_available: Tu nombre de usuario volverá a estar disponible
      username_unavailable: Tu nombre de usuario no estará disponible
  directories:
    directory: Directorio de perfiles
    explanation: Descubrí usuarios basados en sus intereses
    explore_mastodon: Navegá %{title}
  disputes:
    strikes:
      action_taken: Acción tomada
      appeal: Apelar
      appeal_approved: Este incumplimiento fue apelado exitosamente y ya no es válido
      appeal_rejected: Se rechazó la apelación
      appeal_submitted_at: Apelación enviada
      appealed_msg: Tu apelación fue enviada. Si se aprueba, se te notificará.
      appeals:
        submit: Enviar apelación
      associated_report: Denuncia asociada
      created_at: Con fecha
      description_html: Estas son acciones tomadas contra tu cuenta y las advertencias que te han sido enviadas por el equipo de %{instance}.
      recipient: Dirigida a
      status: 'Mensaje #%{id}'
      status_removed: Mensaje ya eliminado del sistema
      title: "%{action} de %{date}"
      title_actions:
        delete_statuses: Eliminación de mensaje
        disable: Congelación de cuenta
        mark_statuses_as_sensitive: Marcado de mensajes como sensibles
        none: Advertencia
        sensitive: Marcado de cuenta como sensible
        silence: Limitación de cuenta
        suspend: Suspensión de cuenta
      your_appeal_approved: Se aprobó tu apelación
      your_appeal_pending: Enviaste una apelación
      your_appeal_rejected: Se rechazó tu apelación
  domain_validator:
    invalid_domain: no es un nombre de dominio válido
  errors:
    '400': La solicitud que enviaste no era válida o estaba corrompida.
    '403': No tenés permiso para ver esta página.
    '404': La página que estabas buscando no está acá.
    '406': Esta página no está disponible en el formato solicitado.
    '410': La página que estabas buscando no existe más.
    '422':
      content: Falló la verificación de seguridad. ¿Estás bloqueando cookies?
      title: Falló la verificación de seguridad
    '429': Demasiadas solicitudes
    '500':
      content: Lo sentimos, pero algo salió mal en nuestro lado.
      title: Esta página no es correcta
    '503': La página no se pudo cargar debido a un fallo temporal del servidor.
    noscript_html: Para usar la aplicación web de Mastodon, por favor, activá Javascript. Alternativamente, probá alguna de las <a href="%{apps_path}">aplicaciones nativas</a> de Mastodon para tu plataforma.
  existing_username_validator:
    not_found: no se pudo encontrar un usuario local con ese nombre de usuario
    not_found_multiple: no se pudo encontrar a %{usernames}
  exports:
    archive_takeout:
      date: Fecha
      download: Descargá tu archivo historial
      hint_html: Podés solicitar un archivo historial de tus <strong>mensajes y medios subidos</strong>. Los datos exportados estarán en formato "ActivityPub", legibles por cualquier software compatible. Podés solicitar un archivo historial cada 7 días.
      in_progress: Compilando tu archivo historial...
      request: Solicitá tu archivo historial
      size: Tamaño
    blocks: Cuentas que bloqueaste
    bookmarks: Marcadores
    csv: CSV
    domain_blocks: Dominios bloqueados
    lists: Listas
    mutes: Cuentas que silenciaste
    storage: Almacenamiento de medios
  featured_tags:
    add_new: Agregar nueva
    errors:
      limit: Alcanzaste el máximo de etiquetas destacadas
    hint_html: "<strong>¿Qué son las etiquetas destacadas?</strong> Son etiquetas que se muestran de forma permanente en tu perfil público y permiten a los usuarios navegar por tus mensajes públicos que contengan esas etiquetas. Las etiquetas destacadas son una gran herramienta para hacer un seguimiento de trabajos creativos o proyectos a largo plazo."
  filters:
    contexts:
      account: Perfiles
      home: Principal y listas
      notifications: Notificaciones
      public: Líneas temporales públicas
      thread: Conversaciones
    edit:
      title: Editar filtro
    errors:
      invalid_context: Se suministró un contexto no válido o vacío
      invalid_irreversible: El filtrado irreversible sólo funciona con los contextos de "Principal" o de "Notificaciones"
    index:
      delete: Eliminar
      empty: No tenés filtros.
      title: Filtros
    new:
      title: Agregar nuevo filtro
  footer:
    developers: Desarrolladores
    more: Más…
    resources: Recursos
    trending_now: Tendencia ahora
  generic:
    all: Todas
    changes_saved_msg: "¡Cambios guardados exitosamente!"
    copy: Copiar
    delete: Eliminar
    none: "[Ninguna]"
    order_by: Ordenar por
    save_changes: Guardar cambios
    today: hoy
    validation_errors:
      one: "¡Falta algo! Por favor, revisá el error abajo"
      other: "¡Falta algo! Por favor, revisá los %{count} errores abajo"
  html_validator:
    invalid_markup: 'contiene markup HTML no válido: %{error}'
  imports:
    errors:
      over_rows_processing_limit: contiene más de %{count} filas
    modes:
      merge: Combinar
      merge_long: Mantener registros existentes y agregar nuevos
      overwrite: Sobrescribir
      overwrite_long: Reemplazar registros actuales con los nuevos
    preface: Podés importar ciertos datos que exportaste desde otro servidor, como una lista de las cuentas que estás siguiendo o bloqueando.
    success: Tus datos se subieron exitosamente y serán procesados en brevedad
    types:
      blocking: Lista de bloqueados
      bookmarks: Marcadores
      domain_blocking: Lista de dominios bloqueados
      following: Lista de seguidos
      muting: Lista de silenciados
    upload: Subir
  in_memoriam_html: Cuenta conmemorativa.
  invites:
    delete: Desactivar
    expired: Vencidas
    expires_in:
      '1800': 30 minutos
      '21600': 6 horas
      '3600': 1 hora
      '43200': 12 horas
      '604800': 1 semana
      '86400': 1 día
    expires_in_prompt: Nunca
    generate: Generar enlace de invitación
    invited_by: 'Fuiste invitado por:'
    max_uses:
      one: 1 uso
      other: "%{count} usos"
    max_uses_prompt: Sin límite
    prompt: Generar y compartir enlaces con otros para ofrecer acceso a este servidor
    table:
      expires_at: Vence
      uses: Usos
    title: Invitar a gente
  lists:
    errors:
      limit: Alcanzaste el máximo de listas
  login_activities:
    authentication_methods:
      otp: aplicación de autenticación de dos factores
      password: contraseña
      sign_in_token: código de seguridad por correo electrónico
      webauthn: llaves de seguridad
    description_html: Si ves actividad que no reconocés, considerá cambiar tu contraseña y habilitar la autenticación de dos factores.
    empty: No hay historial de autenticación disponible
    failed_sign_in_html: Intento de inicio de sesión fallido con %{method} desde %{ip} (%{browser})
    successful_sign_in_html: Inicio de sesión exitoso con %{method} desde %{ip} (%{browser})
    title: Historial de autenticación
  media_attachments:
    validations:
      images_and_video: No se puede adjuntar un video a un mensaje que ya contenga imágenes
      not_ready: No se pueden adjuntar archivos que no se han terminado de procesar. ¡Intentá de nuevo en un rato!
      too_many: No se pueden adjuntar más de 4 archivos
  migrations:
    acct: Mudada a
    cancel: Cancelar redireccionamiento
    cancel_explanation: Al cancelar el redireccionamiento se reactivará tu cuenta actual, pero no recuperarás los seguidores que hayan sido mudados a la otra cuenta.
    cancelled_msg: Se canceló exitosamente el redireccionamiento.
    errors:
      already_moved: es la misma cuenta a la que ya te mudaste
      missing_also_known_as: no está haciendo referencia a esta cuenta
      move_to_self: no puede ser la cuenta actual
      not_found: no se pudo encontrar
      on_cooldown: Estás en receso intermedio
    followers_count: Seguidores al momento de mudarse
    incoming_migrations: Mudarse desde una cuenta diferente
    incoming_migrations_html: Para mudarte de otra cuenta a esta, primero necesitás <a href="%{path}">crear un alias de la cuenta</a>.
    moved_msg: Ahora tu cuenta está siendo redirigida a %{acct} y tus seguidores se están mudando.
    not_redirecting: Actualmente, tu cuenta no está siendo redirigida a ninguna otra cuenta.
    on_cooldown: Recientemente mudaste tu cuenta. Esta función estará disponible de nuevo en %{count} días.
    past_migrations: Mudanzas pasadas
    proceed_with_move: Mudar seguidores
    redirected_msg: Tu cuenta ahora redirige a %{acct}.
    redirecting_to: Tu cuenta está siendo redirigida a %{acct}.
    set_redirect: Establecer redireccionamiento
    warning:
      backreference_required: La cuenta nueva debe ser configurada primero para hacer referencia a ésta
      before: 'Antes de proceder, por favor, leé estas notas cuidadosamente:'
      cooldown: Después de mudarte hay un período de receso intermedio durante el cual no podrás volver a mudarte
      disabled_account: Tu cuenta actual no será completamente utilizable luego de esto. Sin embargo, tendrás acceso a la exportación de datos así como a la reactivación.
      followers: Esta acción mudará a todos los seguidores de la cuenta actual a la cuenta nueva
      only_redirect_html: Alternativamente, podés <a href="%{path}">poner solamente un redireccionamiento en tu perfil</a>.
      other_data: No se mudarán otros datos automáticamente
      redirect: El perfil de tu cuenta actual se actualizará con un aviso de redireccionamiento y será excluido de las búsquedas
  moderation:
    title: Moderación
  move_handler:
    carry_blocks_over_text: Este usuario se mudó desde %{acct}, que habías bloqueado.
    carry_mutes_over_text: Este usuario se mudó desde %{acct}, que habías silenciado.
    copy_account_note_text: 'Este usuario se mudó desde %{acct}, acá están tus notas previas sobre él/ella:'
  notification_mailer:
    admin:
      sign_up:
        subject: Se registró %{name}
    digest:
      action: Ver todas las notificaciones
      body: Acá tenés un resumen de los mensajes que te perdiste desde tu última visita, el %{since}
      mention: "%{name} te mencionó en:"
      new_followers_summary:
        one: Además, ¡ganaste un nuevo seguidor mientras estabas ausente! ¡Esa!
        other: Además, ¡ganaste %{count} nuevos seguidores mientras estabas ausente! ¡Esssa!
      subject:
        one: "1 nueva notificación desde tu última visita \U0001F418"
        other: "%{count} nuevas notificaciones desde tu última visita \U0001F418"
      title: En tu ausencia...
    favourite:
      body: 'Tu mensaje fue marcado como favorito por %{name}:'
      subject: "%{name} marcó tu mensaje como favorito"
      title: Nuevo favorito
    follow:
      body: "¡%{name} te está siguiendo!"
      subject: "%{name} te está siguiendo"
      title: Nuevo seguidor
    follow_request:
      action: Administrar solicitudes de seguimiento
      body: "%{name} solicitó seguirte"
      subject: 'Seguidor pendiente: %{name}'
      title: Nueva solicitud de seguimiento
    mention:
      action: Responder
      body: 'Fuiste mencionado por %{name} en:'
      subject: Fuiste mencionado por %{name}
      title: Nueva mención
    poll:
      subject: Terminó una encuesta de %{name}
    reblog:
      body: "%{name} adhirió a tu mensaje:"
      subject: "%{name} adhirió a tu mensaje"
      title: Nueva adhesión
    status:
      subject: "%{name} acaba de enviar un mensaje"
    update:
      subject: "%{name} editó un mensaje"
  notifications:
    email_events: Eventos para notificaciones por correo electrónico
    email_events_hint: 'Seleccioná los eventos para los que querés recibir notificaciones:'
    other_settings: Configuración de otras notificaciones
  number:
    human:
      decimal_units:
        format: "%n%u"
        units:
          billion: MM
          million: M
          quadrillion: C
          thousand: m
          trillion: T
  otp_authentication:
    code_hint: Ingresá el código generado por tu aplicación de autenticación para confirmar
    description_html: Si habilitás la <strong>autenticación de dos factores</strong> usando una aplicación de autenticación, entonces en el inicio de sesión se te pedirá que estés con tu dispositivo, el cual generará un código numérico ("token") para que lo ingresés.
    enable: Habilitar
    instructions_html: <strong>Escaneá este código QR en Authy, Google Authenticator o en otra aplicación TOTP en tu dispositivo</strong>. A partir de ahora, esa aplicación generará un código numérico ("token") para que lo ingresés.
    manual_instructions: 'Si no podés escanear el código QR y necesitás ingresarlo manualmente, acá está el secreto en texto plano:'
    setup: Configurar
    wrong_code: "¡El código ingresado no es válido! ¿La hora del servidor y del dispositivo son correctas?"
  pagination:
    newer: Más recientes
    next: Siguiente
    older: Más antiguos
    prev: Anterior
    truncate: "&hellip;"
  polls:
    errors:
      already_voted: Ya votaste en esta encuesta
      duplicate_options: contiene elementos duplicados
      duration_too_long: está demasiado lejos en el futuro
      duration_too_short: es demasiado pronto
      expired: La encuesta ya finalizó
      invalid_choice: La opción elegida no existe
      over_character_limit: no puede ser más largo de %{max} caracteres, cada uno
      too_few_options: debe tener más de un elemento
      too_many_options: no puede contener más de %{max} elementos
  preferences:
    other: Otras opciones
    posting_defaults: Configuración predeterminada de mensajes
    public_timelines: Líneas temporales públicas
  reactions:
    errors:
      limit_reached: Se alcanzó el límite de reacciones diferentes
      unrecognized_emoji: no es un emoji conocido
  relationships:
    activity: Actividad de la cuenta
    dormant: Inactivas
    follow_selected_followers: Seguir a los seguidores seleccionados
    followers: Seguidores
    following: Siguiendo
    invited: Invitados
    last_active: Última actividad
    most_recent: Más recientes
    moved: Mudadas
    mutual: Mutuales
    primary: Principales
    relationship: Relación
    remove_selected_domains: Quitar todos los seguidores de los dominios seleccionados
    remove_selected_followers: Quitar los seguidores seleccionados
    remove_selected_follows: Dejar de seguir a los usuarios seleccionados
    status: Estado de la cuenta
  remote_follow:
    acct: Ingresá tu usuario@dominio desde el que querés continuar
    missing_resource: No se pudo encontrar la dirección web de redireccionamiento requerida para tu cuenta
    no_account_html: "¿No tenés cuenta? Podés <a href='%{sign_up_path}' target='_blank'>registrarte acá</a>"
    proceed: Proceder para seguir
    prompt: 'Vas a seguir a:'
    reason_html: "<strong>¿Por qué es necesario este paso?</strong> <code>%{instance}</code> puede que no sea el servidor donde estás registrado, así que necesitamos redirigirte primero a tu servidor de origen."
  remote_interaction:
    favourite:
      proceed: Proceder para marcar como favorito
      prompt: 'Vas a marcar este mensaje como favorito:'
    reblog:
      proceed: Proceder para adherir
      prompt: 'Vas a adherir a este mensaje:'
    reply:
      proceed: Proceder para responder
      prompt: 'Vas a responder a este mensaje:'
  reports:
    errors:
      invalid_rules: no hace referencia a reglas válidas
  scheduled_statuses:
    over_daily_limit: Superaste el límite de %{limit} mensajes programados para ese día
    over_total_limit: Superaste el límite de %{limit} mensajes programados
    too_soon: La fecha programada debe estar en el futuro
  sessions:
    activity: Última actividad
    browser: Navegador web
    browsers:
      alipay: Alipay
      blackberry: BlackBerry
      chrome: Chrome
      edge: Edge
      electron: Electron
      firefox: Mozilla Firefox
      generic: "[Navegador web desconocido]"
      ie: Internet Explorer
      micro_messenger: MicroMessenger
      nokia: Navegador web de Nokia S40 Ovi
      opera: Opera
      otter: Otter
      phantom_js: PhantomJS
      qq: QQ Browser
      safari: Safari
      uc_browser: UC Browser
      weibo: Weibo
    current_session: Sesión actual
    description: "%{browser} en %{platform}"
    explanation: Estos son los navegadores web en los que actualmente iniciaste sesión en tu cuenta de Mastodon.
    ip: Dirección IP
    platforms:
      adobe_air: Adobe Air
      android: Android
      blackberry: BlackBerry
      chrome_os: Chrome OS
      firefox_os: Firefox OS
      ios: iOS
      linux: GNU/Linux
      mac: macOS
      other: "[Plataforma desconocida]"
      windows: Windows
      windows_mobile: Windows Mobile
      windows_phone: Windows Phone
    revoke: Revocar
    revoke_success: Sesión revocada exitosamente
    title: Sesiones
    view_authentication_history: Ver historial de autenticación de tu cuenta
  settings:
    account: Cuenta
    account_settings: Config. de la cuenta
    aliases: Alias de la cuenta
    appearance: Apariencia
    authorized_apps: Aplicaciones autorizadas
    back: Volver a Mastodon
    delete: Eliminación de la cuenta
    development: Desarrollo
    edit_profile: Editar perfil
    export: Exportación de datos
    featured_tags: Etiquetas destacadas
    import: Importar
    import_and_export: Importación y exportación
    migrate: Migración de la cuenta
    notifications: Notificaciones
    preferences: Configuración
    profile: Perfil
    relationships: Seguimientos
    statuses_cleanup: Eliminación automática de mensajes
<<<<<<< HEAD
=======
    strikes: Moderación de incumplimientos
>>>>>>> 8c7223f4
    two_factor_authentication: Autenticación de dos factores
    webauthn_authentication: Llaves de seguridad
  statuses:
    attached:
      audio:
        one: "%{count} audio"
        other: "%{count} audios"
      description: 'Adjunto: %{attached}'
      image:
        one: "%{count} imagen"
        other: "%{count} imágenes"
      video:
        one: "%{count} video"
        other: "%{count} videos"
    boosted_from_html: Adherido desde %{acct_link}
    content_warning: 'Advertencia de contenido: %{warning}'
    default_language: Igual que el idioma de la interface
    disallowed_hashtags:
      one: 'contenía una etiqueta no permitida: %{tags}'
      other: 'contenía las etiquetas no permitidas: %{tags}'
    edited_at_html: Editado el %{date}
    errors:
      in_reply_not_found: El mensaje al que intentás responder no existe.
    open_in_web: Abrir en la web
    over_character_limit: se excedió el límite de %{max} caracteres
    pin_errors:
      direct: Los mensajes que sólo son visibles para los usuarios mencionados no pueden ser fijados
      limit: Ya fijaste el número máximo de mensajes
      ownership: No se puede fijar el mensaje de otra cuenta
      reblog: No se puede fijar una adhesión
    poll:
      total_people:
        one: "%{count} persona"
        other: "%{count} personas"
      total_votes:
        one: "%{count} voto"
        other: "%{count} votos"
      vote: Votar
    show_more: Mostrar más
    show_newer: Mostrar más recientes
    show_older: Mostrar más antiguos
    show_thread: Mostrar hilo
    sign_in_to_participate: Iniciá sesión para participar en la conversación
    title: '%{name}: "%{quote}"'
    visibilities:
      direct: Directo
      private: Sólo a seguidores
      private_long: Sólo mostrar a seguidores
      public: Público
      public_long: Todos pueden ver
      unlisted: No listado
      unlisted_long: Todos pueden ver, pero no está listado en las líneas temporales públicas
  statuses_cleanup:
    enabled: Eliminar automáticamente mensajes antiguos
    enabled_hint: Elimina automáticamente tus mensajes una vez que alcancen un umbral de edad especificado, a menos que coincidan con una de las excepciones a continuación
    exceptions: Exepciones
    explanation: Debido a que la eliminación de mensajes es una operación costosa, esto se hace lentamente con el tiempo cuando el servidor no está ocupado. Por esta razón, tus mensajes pueden ser borrados un poco después de que alcancen el umbral de edad.
    ignore_favs: Ignorar mensajes marcados como favoritos
    ignore_reblogs: Ignorar adhesiones
    interaction_exceptions: Excepciones basadas en interacciones
    interaction_exceptions_explanation: Tené en cuenta que no hay garantía de que los mensajes se eliminen si van por debajo del umbral de los mensajes marcados como favorito o de las adhesiones después de haberlos superado una vez.
    keep_direct: Conservar mensajes directos
    keep_direct_hint: No elimina ninguno de tus mensajes directos
    keep_media: Conservar mensajes con archivos adjuntos
    keep_media_hint: No elimina ninguno de tus mensajes con archivos adjuntos
    keep_pinned: Conservar mensajes fijados
    keep_pinned_hint: No elimina ninguno de tus mensajes fijados
    keep_polls: Conservar encuestas
    keep_polls_hint: No elimina ninguna de tus encuestas
    keep_self_bookmark: Conservar mensajes que marcaste como favoritos
    keep_self_bookmark_hint: No elimina tus propios mensajes si los marcaste como favoritos
    keep_self_fav: Conservar mensajes marcados como favoritos
    keep_self_fav_hint: No elimina tus propios mensajes si los marcaste como favoritos
    min_age:
      '1209600': 2 semanas
      '15778476': 6 meses
      '2629746': 1 mes
      '31556952': 1 año
      '5259492': 2 meses
<<<<<<< HEAD
      '63113904': 2 años
      '7889238': 3 meses
    min_age_label: Umbral de edad
    min_favs: Conservar mensajes marcados como favoritos de hace más de
    min_favs_hint: No elimina ninguno de tus mensajes que haya recibido más de esta cantidad de favoritos. Dejá en blanco para eliminar mensajes independientemente de su número de favoritos
    min_reblogs: Conservar adhesiones de hace más de
=======
      '604800': 1 semana
      '63113904': 2 años
      '7889238': 3 meses
    min_age_label: Umbral de edad
    min_favs: Conservar mensajes marcados como favoritos de por lo menos
    min_favs_hint: No elimina ninguno de tus mensajes que haya recibido más de esta cantidad de favoritos. Dejá en blanco para eliminar mensajes independientemente de su número de favoritos
    min_reblogs: Conservar adhesiones de por lo menos
>>>>>>> 8c7223f4
    min_reblogs_hint: No elimina ninguno de tus mensajes que haya recibido más de esta cantidad de adhesiones. Dejá en blanco para eliminar mensajes independientemente de su número de adhesiones
  stream_entries:
    pinned: Mensaje fijado
    reblogged: adhirió a este mensaje
    sensitive_content: Contenido sensible
  tags:
    does_not_match_previous_name: no coincide con el nombre anterior
  terms:
    body_html: |
      <h2>Política de privacidad</h2>
      <h3 id="collect">¿Qué información recolectamos?</h3>

      <ul>
      <li><em>Información básica de la cuenta</em>: Si te registrás en este servidor, se te va a pedir un nombre de usuario, una dirección de correo electrónico y una contraseña. También podés ingresar información adicional de perfil como un nombre para mostrar y una biografía, y subir un avatar y una imagen de cabecera. El nombre de usuario, nombre para mostrar, biografía, avatar e imagen de cabecera siempre son visibles públicamente.</li>
      <li><em>Mensajes, seguimiento y otra información pública</em>: La lista de cuentas a las que seguís es mostrada públicamente, al igual que la de tus seguidores. Cuando enviás un mensaje, se almacenan la fecha y hora, así como la aplicación desde la cual enviaste el mensaje. Los mensajes pueden contener archivos adjuntos de medios, como imágenes y videos. Los mensajes públicos y no listados están técnicamente disponibles para todos. Cuando destacás un mensaje en tu perfil, eso también se considera información disponible públicamente. Tus mensajes son entregados a tus seguidores; en algunos casos significa que son entregados a diferentes servidores y las copias son almacenadas allí. Cuando eliminás mensajes, esto también afecta a tus seguidores. La acción de adherir o marcar como favorito otro mensaje es siempre pública.</li>
      <li><em>Mensajes directos y sólo para seguidores</em>: Todos los mensajes se almacenan y procesan en el servidor. Los mensajes sólo para seguidores se entregan a los seguidores y usuarios que se mencionan en ellos, y los mensajes directos se entregan sólo a los usuarios que se mencionan en ellos. En algunos casos significa que se entregan a diferentes servidores y que las copias se almacenan allí. Hacemos un esfuerzo de buena fe para limitar el acceso a esos mensajes sólo a las cuentas autorizadas, pero otros servidores pueden no hacerlo. Por lo tanto, es importante revisar los servidores a los que pertenecen tus seguidores. Podés cambiar una opción para aprobar y rechazar nuevos seguidores manualmente en la configuración. <em>Por favor, tené en cuenta que los operadores del servidor y de cualquier servidor receptor pueden ver dichos mensajes</em>, y que los destinatarios pueden tomar capturas de pantalla, copiarlos o volver a compartirlos de alguna otra manera. <em>No compartas ninguna información peligrosa en Mastodon.</em></li>
      <li><em>Direcciones IP y otros metadatos</em>: Cuando iniciás sesión, registramos la dirección IP desde dónde lo estás haciendo, así como el nombre de tu navegador web. Todos los inicios de sesiones están disponibles para tu revisión y revocación en la configuración. La última dirección IP usada se almacena hasta por 12 meses. También podemos conservar los registros del servidor que incluyen la dirección IP de cada solicitud a nuestro servidor.</li>
      </ul>

      <hr class="spacer" />

      <h3 id="use">¿Para qué usamos tu información?</h3>

      <p>Toda la información que recolectamos de vos puede ser usada de las siguientes maneras:</p>

      <ul>
      <li>Para proporcionar la funcionalidad principal de Mastodon. Sólo podés interactuar con el contenido de otras cuentas y publicar tu propio contenido cuando hayás iniciado sesión. Por ejemplo, podés seguir a otras cuentas para ver sus mensajes combinados en tu propia línea temporal personalizada.</li>
      <li>Para ayudar a la moderación de la comunidad, por ejemplo, comparando tu dirección IP con otras conocidas para determinar la evasión de prohibiciones u otras violaciones.</li>
      <li>La dirección de correo electrónico que nos proporcionés podría usarse para enviarte información, notificaciones sobre otras cuentas que interactúen con tu contenido o para enviarte mensajes, así como para responder a consultas y/u otras solicitudes o preguntas.</li>
      </ul>

      <hr class="spacer" />

      <h3 id="protect">¿Cómo protegemos tu información?</h3>

      <p>Implementamos una variedad de medidas de seguridad para mantener la seguridad de tu información personal cuando ingresás, enviás o accedés a tu información personal. Entre otras cosas, la sesión de tu navegador web, así como el tráfico entre sus aplicaciones y la API, están protegidos con SSL; y tu contraseña está protegida mediante un algoritmo unidireccional fuerte. Podés habilitar la autenticación de dos factores para obtener un acceso más seguro a tu cuenta.</p>

      <hr class="spacer" />

      <h3 id="data-retention">¿Cuál es nuestra política de retención de datos?</h3>

      <p>Hacemos un esfuerzo de buena fe para:</p>

      <ul>
      <li>Conservar los registros del servidor que contengan la dirección IP de todas las solicitudes a este servidor, en la medida en que se mantengan dichos registros, por no más de 90 días.</li>
      <li>Conservar las direcciones IP asociadas a los usuarios registrados, por no más de 12 meses.</li>
      </ul>

      <p>Podés solicitar y descargar un archivo historial de tu contenido, incluyendo tus mensajes, archivos adjuntos de medios, avatar e imagen de cabecera.</p>

      <p>Podés eliminar tu cuenta de forma irreversible en cualquier momento.</p>

      <hr class="spacer"/>

      <h3 id="cookies">¿Usamos cookies?</h3>

      <p>Sí. Las cookies son pequeños archivos que un sitio web o su proveedor de servicios transfiere a la unidad de almacenamiento de tu computadora a través de tu navegador web (si así lo permitís). Estas cookies permiten al sitio reconocer tu navegador web y, si tenés una cuenta registrada, asociarla con la misma.</p>

      <p>Usamos cookies para entender y guardar tu configuración para futuras visitas.</p>

      <hr class="spacer" />

      <h3 id="disclose">¿Revelamos alguna información a terceros?</h3>

      <p>No vendemos, comercializamos ni transferimos de ninguna otra manera a terceros tu información personal identificable. Esto no incluye a los terceros de confianza que nos asisten en la operación de nuestro sitio, en la realización de nuestros negocios o en la prestación de servicios, siempre y cuando dichas partes acuerden mantener la confidencialidad de esta información. También podríamos liberar tu información cuando creamos que es apropiado para cumplir con la ley, hacer cumplir las políticas de nuestro sitio web, o proteger derechos, propiedad o seguridad, nuestros o de otros.</p>

      <p>Tu contenido público puede ser descargado por otros servidores de la red. Tus mensajes públicos y tus mensajes sólo para seguidores se envían a los servidores donde residen tus seguidores, y los mensajes directos se envían a los servidores de los destinatarios, en la medida en que dichos seguidores o destinatarios residan en un servidor diferente.</p>

      <p>Cuando autorizás a una aplicación a usar tu cuenta, dependiendo del alcance de los permisos que aprobés, puede acceder a la información de tu perfil público, tu lista de seguimiento, tus seguidores, tus listas, todos tus mensajes y tus favoritos. Las aplicaciones nunca podrán acceder a tu dirección de correo electrónico o contraseña.</p>

      <hr class="spacer" />

      <h3 id="children">Uso del sitio web por parte de niños</h3>

      <p>Si este servidor está en la UE o en el EEE: Nuestro sitio web, productos y servicios están dirigidos a personas mayores de 16 años. Si tenés menos de 16 años, según los requisitos de la GDPR (<a href="https://es.wikipedia.org/wiki/Reglamento_General_de_Protecci%C3%B3n_de_Datos">Reglamento General de Protección de Datos</a>) entonces, por favor, no usés este sitio web.</p>

      <p>Si este servidor está en los EE.UU.: Nuestro sitio web, productos y servicios están dirigidos a personas que tienen al menos 13 años de edad. Si tenés menos de 13 años, según los requisitos de COPPA (<a href="https://en.wikipedia.org/wiki/Children%27s_Online_Privacy_Protection_Act">Acta de Protección de la Privacidad en Línea de Niños [en inglés]</a>) entonces, por favor, no usés este sitio web.</p>

      <p>Los requisitos legales pueden ser diferentes si este servidor está en otra jurisdicción.</p>

      <hr class="spacer" />

      <h3 id="changes">Cambios a nuestra Política de privacidad</h3>

      <p>Si decidimos cambiar nuestra política de privacidad, publicaremos dichos cambios en esta página.</p>

      <p>Este documento es CC-BY-SA. Fue actualizado por última vez el 7 de marzo de 2018.</p>

      <p>Adaptado originalmente desde <a href="https://github.com/discourse/discourse">la política de privacidad de Discourse</a>.</p>
    title: Términos del servicio y Políticas de privacidad de %{instance}
  themes:
    contrast: Alto contraste
    default: Oscuro
    mastodon-light: Claro
  time:
    formats:
      default: "%Y.%b.%d, %H:%M"
      month: "%b de %Y"
      time: "%H:%M"
  two_factor_authentication:
    add: Agregar
    disable: Deshabilitar 2FA
    disabled_success: Autenticación de dos factores exitosamente deshabilitada
    edit: Editar
    enabled: La autenticación de dos factores está activada
    enabled_success: Se habilitó exitosamente la autenticación de dos factores
    generate_recovery_codes: Generar códigos de recuperación
    lost_recovery_codes: Los códigos de recuperación te permiten recuperar el acceso a tu cuenta, si no tenés acceso a la aplicación de 2FA. Si perdiste tus códigos de recuperación, podés regenerarlos acá. Tus antiguos códigos de recuperación serán invalidados.
    methods: Métodos de dos factores
    otp: Aplicación de autenticación
    recovery_codes: Resguardar códigos de recuperación
    recovery_codes_regenerated: Los códigos de recuperación se regeneraron exitosamente
    recovery_instructions_html: Si alguna vez perdés el acceso a tu aplicación de 2FA, podés usar uno de los siguientes códigos de recuperación para recuperar el acceso a tu cuenta. <strong>Mantenelos a salvo</strong>. Por ejemplo, podés imprimirlos y guardarlos con otros documentos importantes.
    webauthn: Llaves de seguridad
  user_mailer:
    appeal_approved:
      action: Ir a tu cuenta
      explanation: La apelación del incumplimiento contra tu cuenta del %{strike_date} que enviaste el %{appeal_date} fue aprobada. Tu cuenta se encuentra de nuevo en buen estado.
      subject: Tu apelación del %{date} fue aprobada
      title: Apelación aprobada
    appeal_rejected:
      explanation: La apelación del incumplimiento contra tu cuenta del %{strike_date} que enviaste el %{appeal_date} fue rechazada.
      subject: Tu apelación del %{date} fue rechazada
      title: Apelación rechazada
    backup_ready:
      explanation: Solicitaste un resguardo completo de tu cuenta de Mastodon. ¡Ya está listo para descargar!
      subject: Tu archivo historial está listo para descargar
      title: Descargar archivo historial
    sign_in_token:
      details: 'Acá están los detalles del intento:'
      explanation: 'Detectamos un intento de inicio de sesión en tu cuenta desde una dirección IP no reconocida. Si fuiste vos, por favor, ingresá el código de seguridad de abajo en la página del desafío:'
      further_actions: 'Si no eras vos, por favor, cambiá tu contraseña y habilitá la autenticación de dos factores en tu cuenta. Podés hacerlo acá:'
      subject: Por favor, confirmá el intento de inicio de sesión
      title: Intento de inicio de sesión
    warning:
      appeal: Enviar una apelación
      appeal_description: Si creés que esto es un error, podés enviar una apelación al equipo de %{instance}.
      categories:
        spam: Spam
        violation: El contenido viola las siguientes directrices de la comunidad
      explanation:
        delete_statuses: Algunos de tus mensajes se encontraron violando una o más directrices de la comunidad y fueron eliminados posteriormente por los moderadores de %{instance}.
        disable: Ya no podés usar tu cuenta, pero tu perfil y el resto de datos permanecen intactos. Podés solicitar una copia de seguridad de tus datos, cambiar la configuración de tu cuenta, o eliminarla.
        mark_statuses_as_sensitive: Algunos de tus mensajes fueron marcados como sensibles por los moderadores de %{instance}. Esto significa que la gente tendrá que hacer clic o darle un toque a los medios en los mensajes antes de que se muestre una vista previa. Podés marcar los medios como sensibles vos mismo cuando publiqués en el futuro.
        sensitive: A partir de ahora, todos tus archivos subidos serán marcados como sensibles y ocultos tras una advertencia en la que habrá que hacer clic.
        silence: Todavía podés usar tu cuenta, pero sólo las personas que te están siguiendo verán tus publicaciones en este servidor, y podrías ser excluido de varias funciones de descubrimiento. Sin embargo, otras cuentas podrán seguirte manualmente.
        suspend: Ya no podés usar tu cuenta, y tu perfil y el resto de datos ya no son accesibles. Todavía podés iniciar sesión para solicitar una copia de seguridad de tus datos, hasta que estos sean eliminados por completo en unos 30 días, aunque conservaremos algunos datos básicos para impedir que esquivés la suspensión.
      reason: 'Motivo:'
      statuses: 'Mensajes citados:'
      subject:
        delete_statuses: Se eliminaron tus mensajes en %{acct}
        disable: Tu cuenta %{acct} fue congelada
        mark_statuses_as_sensitive: Tus mensajes en %{acct} fueron marcados como sensibles
        none: Advertencia para %{acct}
        sensitive: Tus mensajes en %{acct} se marcarán como sensibles a partir de ahora
        silence: Tu cuenta %{acct} fue limitada
        suspend: Tu cuenta %{acct} fue suspendida
      title:
        delete_statuses: Mensajes eliminados
        disable: Cuenta congelada
        mark_statuses_as_sensitive: Mensajes marcados como sensibles
        none: Advertencia
        sensitive: Cuenta marcada como sensible
        silence: Cuenta limitada
        suspend: Cuenta suspendida
    welcome:
      edit_profile_action: Configurar perfil
      edit_profile_step: Podés personalizar tu perfil subiendo un avatar, una cabecera, cambiando tu nombre para mostrar y más cosas. Si querés revisar a tus nuevos seguidores antes de que se les permita seguirte, podés hacer tu cuenta privada.
      explanation: Aquí hay algunos consejos para empezar
      final_action: Empezá a enviar mensajes
      final_step: ¡Empezá a enviar mensajes! Incluso sin seguidores, tus mensajes públicos pueden ser vistos por otros, por ejemplo en la linea temporal local, y con etiquetas. Capaz que quieras presentarte al mundo con la etiqueta "#presentación".
      full_handle: Tu nombre de usuario completo
      full_handle_hint: Esto es lo que le dirás a tus contactos para que ellos puedan enviarte mensajes o seguirte desde otro servidor.
      review_preferences_action: Cambiar configuración
      review_preferences_step: Asegurate de establecer tu configuración, como qué tipo de correos electrónicos te gustaría recibir, o qué nivel de privacidad te gustaría que sea el predeterminado para tus mensajes. Si no sufrís de mareos, podrías elegir habilitar la reproducción automática de GIFs.
      subject: Bienvenido a Mastodon
      tip_federated_timeline: La línea temporal federada es una línea contínua global de la red de Mastodon. Pero sólo incluye gente que tus vecinos están siguiendo, así que no es completa.
      tip_following: Predeterminadamente seguís al / a los administrador/es de tu servidor. Para encontrar más gente interesante, revisá las lineas temporales local y federada.
      tip_local_timeline: La línea temporal local es una línea contínua global de cuentas en %{instance}. ¡Estos son tus vecinos inmediatos!
      tip_mobile_webapp: Si tu navegador web móvil te ofrece agregar Mastodon a tu página de inicio, podés recibir notificaciones push. ¡Actúa como una aplicación nativa de muchas maneras!
      tips: Consejos
      title: "¡Bienvenido a bordo, %{name}!"
  users:
    follow_limit_reached: No podés seguir a más de %{limit} cuentas
    generic_access_help_html: "¿Tenés problemas para acceder a tu cuenta? Podés ponerte en contacto con %{email} para obtener ayuda"
    invalid_otp_token: Código de dos factores no válido
    invalid_sign_in_token: Código de seguridad no válido
    otp_lost_help_html: Si perdiste al acceso a ambos, podés ponerte en contacto con %{email}
    seamless_external_login: Iniciaste sesión desde un servicio externo, así que la configuración de contraseña y correo electrónico no están disponibles.
    signed_in_as: 'Iniciaste sesión como:'
    suspicious_sign_in_confirmation: Parece que no iniciaste sesión desde este dispositivo antes, y no iniciaste sesión durante un tiempo, así que te estamos enviando un código de seguridad a tu dirección de correo electrónico para confirmar que sos vos.
  verification:
    explanation_html: 'Podés <strong>verificarte a vos mismo como el propietario de los enlaces en los metadatos de tu perfil</strong>. Para eso, el sitio web del enlace debe contener un enlace de vuelta a tu perfil de Mastodon. El enlace en tu sitio <strong>debe</strong> tener un atributo <code>rel="me"</code>. El contenido del texto del enlace no importa. Acá tenés un ejemplo:'
    verification: Verificación
  webauthn_credentials:
    add: Agregar nueva llave de seguridad
    create:
      error: Hubo un problema al agregar tu llave de seguridad. Por favor, intentá de nuevo.
      success: Se agregó exitosamente tu llave de seguridad.
    delete: Eliminar
    delete_confirmation: "¿Estás seguro que querés eliminar esta llave de seguridad?"
    description_html: Si habilitás la <strong>autenticación de llave de seguridad</strong>, entonces en el inicio de sesión se te pedirá que usés una de tus llaves de seguridad.
    destroy:
      error: Hubo un problema al eliminar tu llave de seguridad. Por favor, intentá de nuevo.
      success: Se eliminó exitosamente tu llave de seguridad.
    invalid_credential: Llave de seguridad no válida
    nickname_hint: Ingresá el apodo de tu nueva llave de seguridad
    not_enabled: Todavía no habilitaste WebAuthn
    not_supported: Este navegador web no soporta llaves de seguridad
    otp_required: Para usar llaves de seguridad, por favor, primero habilitá la autenticación de dos factores.
    registered_on: Registrado el %{date}<|MERGE_RESOLUTION|>--- conflicted
+++ resolved
@@ -154,10 +154,6 @@
         active: Activas
         all: Todas
         pending: Pendientes
-<<<<<<< HEAD
-        silenced: Limitadas
-=======
->>>>>>> 8c7223f4
         suspended: Suspendidas
         title: Moderación
       moderation_notes: Notas de moderación
@@ -278,10 +274,7 @@
         silence_account: Limitar cuenta
         suspend_account: Suspender cuenta
         unassigned_report: Desasignar denuncia
-<<<<<<< HEAD
-=======
         unblock_email_account: Desbloquear dirección de correo electrónico
->>>>>>> 8c7223f4
         unsensitive_account: Desmarcar Forzar cuenta como sensible
         unsilence_account: Deshacer Limitar cuenta
         unsuspend_account: Dejar de suspender cuenta
@@ -396,8 +389,6 @@
       updated_msg: "¡Emoji actualizado exitosamente!"
       upload: Subir
     dashboard:
-<<<<<<< HEAD
-=======
       active_users: usuarios activos
       interactions: interacciones
       media_storage: Almacenamiento de medios
@@ -416,13 +407,10 @@
         one: "<strong>%{count}</strong> usuario pendiente"
         other: "<strong>%{count}</strong> usuarios pendientes"
       resolved_reports: denuncias resueltas
->>>>>>> 8c7223f4
       software: Software
       sources: Fuentes de registro
       space: Uso de almacenamiento
       title: Panel
-<<<<<<< HEAD
-=======
       top_languages: Idiomas más activos
       top_servers: Servidores más activos
       website: Sitio web
@@ -430,7 +418,6 @@
       appeals:
         empty: No se encontraron apelaciones.
         title: Apelaciones
->>>>>>> 8c7223f4
     domain_allows:
       add_new: Permitir federación con el dominio
       created_msg: El dominio fue exitosamente permitido para la federación
@@ -462,23 +449,6 @@
       reject_media_hint: Quita los archivos de medios almacenados e impide la descarga en el futuro. Irrelevante para suspensiones
       reject_reports: Rechazar denuncias
       reject_reports_hint: Ignora todas las denuncias que vengan de este dominio. Irrelevante para suspensiones
-<<<<<<< HEAD
-      rejecting_media: rechazo de archivos de medios
-      rejecting_reports: rechazo de denuncias
-      severity:
-        silence: limitados
-        suspend: suspendidos
-      show:
-        affected_accounts:
-          one: Una cuenta afectada en la base de datos
-          other: "%{count} cuentas afectadas en la base de datos"
-        retroactive:
-          silence: Quitar límite de las cuentas existentes afectadas de este dominio
-          suspend: Quitar suspensión de las cuentas existentes afectadas de este dominio
-        title: Deshacer el bloqueo de dominio para %{domain}
-        undo: Deshacer
-=======
->>>>>>> 8c7223f4
       undo: Deshacer bloqueo de dominio
       view: Ver bloqueo de dominio
     email_domain_blocks:
@@ -670,11 +640,8 @@
       resolved_msg: "¡Denuncia exitosamente resuelta!"
       skip_to_actions: Ir directamente a las acciones
       status: Estado
-<<<<<<< HEAD
-=======
       statuses: Contenido denunciado
       statuses_description_html: El contenido ofensivo se citará en la comunicación con la cuenta denunciada
->>>>>>> 8c7223f4
       target_origin: Origen de la cuenta denunciada
       title: Denuncias
       unassign: Desasignar
@@ -1451,10 +1418,7 @@
     profile: Perfil
     relationships: Seguimientos
     statuses_cleanup: Eliminación automática de mensajes
-<<<<<<< HEAD
-=======
     strikes: Moderación de incumplimientos
->>>>>>> 8c7223f4
     two_factor_authentication: Autenticación de dos factores
     webauthn_authentication: Llaves de seguridad
   statuses:
@@ -1534,14 +1498,6 @@
       '2629746': 1 mes
       '31556952': 1 año
       '5259492': 2 meses
-<<<<<<< HEAD
-      '63113904': 2 años
-      '7889238': 3 meses
-    min_age_label: Umbral de edad
-    min_favs: Conservar mensajes marcados como favoritos de hace más de
-    min_favs_hint: No elimina ninguno de tus mensajes que haya recibido más de esta cantidad de favoritos. Dejá en blanco para eliminar mensajes independientemente de su número de favoritos
-    min_reblogs: Conservar adhesiones de hace más de
-=======
       '604800': 1 semana
       '63113904': 2 años
       '7889238': 3 meses
@@ -1549,7 +1505,6 @@
     min_favs: Conservar mensajes marcados como favoritos de por lo menos
     min_favs_hint: No elimina ninguno de tus mensajes que haya recibido más de esta cantidad de favoritos. Dejá en blanco para eliminar mensajes independientemente de su número de favoritos
     min_reblogs: Conservar adhesiones de por lo menos
->>>>>>> 8c7223f4
     min_reblogs_hint: No elimina ninguno de tus mensajes que haya recibido más de esta cantidad de adhesiones. Dejá en blanco para eliminar mensajes independientemente de su número de adhesiones
   stream_entries:
     pinned: Mensaje fijado
