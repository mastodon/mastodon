---
es-AR:
  about:
    about_mastodon_html: 'La red social del futuro: ¡sin publicidad, sin vigilancia corporativa, con diseño ético y descentralización! ¡Con Mastodon vos sos el dueño de tus datos!'
    contact_missing: No establecido
    contact_unavailable: No disponible
    hosted_on: Mastodon alojado en %{domain}
    title: Información
  accounts:
    errors:
      cannot_be_added_to_collections: Esta cuenta no puede ser agregada a colecciones.
    followers:
      one: Seguidor
      other: Seguidores
    following: Siguiendo
    instance_actor_flash: Esta cuenta es un actor virtual usado para representar al servidor en sí mismo y no a ningún usuario individual. Se usa para propósitos de la federación y no debe ser suspendido.
    last_active: última actividad
    link_verified_on: La propiedad de este enlace fue verificada el %{date}
    nothing_here: "¡No hay nada acá!"
    pin_errors:
      following: Ya tenés que estar siguiendo a la cuenta que querés recomendar
    posts:
      one: Mensaje
      other: Mensajes
    posts_tab_heading: Mensajes
    self_follow_error: No está permitido seguir tu propia cuenta
  admin:
    account_actions:
      action: Ejecutar acción
      already_silenced: Esta cuenta ya fue limitada.
      already_suspended: Esta cuenta ya ha sido suspendida.
      title: Ejecutar acción de moderación en %{acct}
    account_moderation_notes:
      create: Dejar nota
      created_msg: "¡Nota de moderación creada exitosamente!"
      destroyed_msg: "¡Nota de moderación destruída exitosamente!"
    accounts:
      add_email_domain_block: Bloquear el dominio del correo electrónico
      approve: Aprobar
      approved_msg: Se aprobó exitosamente la solicitud de registro de %{username}
      are_you_sure: "¿Estás seguro?"
      avatar: Avatar
      by_domain: Dominio
      change_email:
        changed_msg: "¡Correo electrónico cambiado exitosamente!"
        current_email: Correo electrónico actual
        label: Cambiar correo electrónico
        new_email: Nuevo correo electrónico
        submit: Cambiar correo electrónico
        title: Cambiar correo electrónico para %{username}
      change_role:
        changed_msg: "¡Rol cambiado exitosamente!"
        edit_roles: Administrar roles de usuario
        label: Cambiar rol
        no_role: Sin rol
        title: Cambiar rol para %{username}
      confirm: Confirmar
      confirmed: Confirmado
      confirming: Confirmación
      custom: Personalizar
      delete: Eliminar datos
      deleted: Eliminado
      demote: Bajar de nivel
      destroyed_msg: Los datos de %{username} están ahora en cola para ser eliminados inminentemente
      disable: Congelar
      disable_sign_in_token_auth: Deshabilitar autenticación de token por correo electrónico
      disable_two_factor_authentication: Deshabilitar 2FA
      disabled: Congelada
      display_name: Nombre para mostrar
      domain: Dominio
      edit: Editar
      email: Correo electrónico
      email_status: Estado del correo
      enable: Descongelar
      enable_sign_in_token_auth: Habilitar autenticación de token por correo electrónico
      enabled: Habilitada
      enabled_msg: Se descongeló exitosamente la cuenta de %{username}
      followers: Seguidores
      follows: Siguiendo
      header: Cabecera
      inbox_url: Dirección web de la bandeja de entrada
      invite_request_text: Motivos para unirte
      invited_by: Invitado por
      ip: Dirección IP
      joined: Se unió en
      location:
        all: Todas
        local: Locales
        remote: Remotas
        title: Ubicación
      login_status: Estado del inicio de sesión
      media_attachments: Adjuntos
      memorialize: Convertir en cuenta conmemorativa
      memorialized: Cuenta conmemorativa
      memorialized_msg: "%{username} se convirtió exitosamente en una cuenta conmemorativa"
      moderation:
        active: Activas
        all: Todas
        disabled: Deshabilitadas
        pending: Pendientes
        silenced: Limitada
        suspended: Suspendidas
        title: Moderación
      moderation_notes: Notas de moderación
      most_recent_activity: Actividad más reciente
      most_recent_ip: Dirección IP más reciente
      no_account_selected: No se cambió ninguna cuenta ya que ninguna fue seleccionada
      no_limits_imposed: Sin límites impuestos
      no_role_assigned: Sin rol asignado
      not_subscribed: No suscripto
      pending: Revisión pendiente
      perform_full_suspension: Suspender
      previous_strikes: Incumplimientos previos
      previous_strikes_description_html:
        one: Esta cuenta tiene <strong>un</strong> incumplimiento.
        other: Esta cuenta tiene <strong>%{count}</strong> incumplimientos.
      promote: Promover
      protocol: Protocolo
      public: Pública
      push_subscription_expires: La suscripción push vence
      redownload: Refrescar perfil
      redownloaded_msg: Se refrescó exitosamente el perfil de %{username} desde el origen
      reject: Rechazar
      rejected_msg: Se rechazó exitosamente la solicitud de registro de %{username}
      remote_suspension_irreversible: Los datos de esta cuenta fueron eliminados irreversiblemente.
      remote_suspension_reversible_hint_html: La cuenta fue suspendida en su servidor y los datos se eliminarán completamente el %{date}. Hasta entonces, el servidor remoto puede restaurar esta cuenta sin ningún efecto perjudicial. Si querés eliminar todos los datos de la cuenta inmediatamente, podés hacerlo abajo.
      remove_avatar: Quitar avatar
      remove_header: Quitar cabecera
      removed_avatar_msg: Se quitó exitosamente el avatar de %{username}
      removed_header_msg: Se quitó exitosamente la cabecera de %{username}
      resend_confirmation:
        already_confirmed: Este usuario ya está confirmado
        send: Reenviar enlace de confirmación
        success: "¡Enlace de confirmación enviado exitosamente!"
      reset: Restablecer
      reset_password: Cambiar contraseña
      resubscribe: Resuscribir
      role: Rol
      search: Buscar
      search_same_email_domain: Otros usuarios con el mismo dominio de correo electrónico
      search_same_ip: Otros usuarios con la misma dirección IP
      security: Seguridad
      security_measures:
        only_password: Sólo contraseña
        password_and_2fa: Contraseña y 2FA
      sensitive: Forzar como sensible
      sensitized: Marcado como sensible
      shared_inbox_url: Dirección web de la bandeja de entrada compartida
      show:
        created_reports: Denuncias hechas
        targeted_reports: Denunciada por otros
      silence: Limitar
      silenced: Limitadas
      statuses: Mensajes
      strikes: Sanciones previas
      subscribe: Suscribirse
      suspend: Suspender
      suspended: Suspendidas
      suspension_irreversible: Se eliminaron irreversiblemente los datos de esta cuenta. Podés dejar de suspenderla para hacerla utilizable, pero no se recuperarán los datos que tenía anteriormente.
      suspension_reversible_hint_html: La cuenta fue suspendida y los datos se eliminarán completamente el %{date}. Hasta entonces, la cuenta puede ser restaurada sin ningún efecto perjudicial. Si querés eliminar todos los datos de la cuenta inmediatamente, podés hacerlo abajo.
      title: Cuentas
      unblock_email: Desbloquear dirección de correo electrónico
      unblocked_email_msg: Se desbloqueó exitosamente la dirección de correo electrónico de %{username}
      unconfirmed_email: Correo electrónico sin confirmar
      undo_sensitized: Deshacer Forzar como sensible
      undo_silenced: Deshacer límite
      undo_suspension: Deshacer suspensión
      unsilenced_msg: Se quitó exitosamente el límite de la cuenta de %{username}
      unsubscribe: Desuscribirse
      unsuspended_msg: Se quitó exitosamente la suspensión de la cuenta de %{username}
      username: Nombre de usuario
      view_domain: Ver resumen del dominio
      warn: Advertir
      web: Web
      whitelisted: Permitidas para federación
    action_logs:
      action_types:
        approve_appeal: Aprobar apelación
        approve_user: Aprobar usuario
        assigned_to_self_report: Asignar denuncia
        change_email_user: Cambiar correo electrónico del usuario
        change_role_user: Cambiar rol del usuario
        confirm_user: Confirmar usuario
        create_account_warning: Crear advertencia
        create_announcement: Crear anuncio
        create_canonical_email_block: Crear bloqueo de correo electrónico
        create_custom_emoji: Crear emoji personalizado
        create_domain_allow: Crear permiso de dominio
        create_domain_block: Crear bloqueo de dominio
        create_email_domain_block: Crear bloqueo de dominio de correo electrónico
        create_ip_block: Crear regla de dirección IP
        create_relay: Crear relé
        create_unavailable_domain: Crear dominio no disponible
        create_user_role: Crear rol
        create_username_block: Crear regla de nombre de usuario
        demote_user: Descender usuario
        destroy_announcement: Eliminar anuncio
        destroy_canonical_email_block: Eliminar bloqueo de correo electrónico
        destroy_custom_emoji: Eliminar emoji personalizado
        destroy_domain_allow: Eliminar permiso de dominio
        destroy_domain_block: Eliminar bloqueo de dominio
        destroy_email_domain_block: Eliminar bloqueo de dominio de correo electrónico
        destroy_instance: Purgar dominio
        destroy_ip_block: Eliminar regla de dirección IP
        destroy_relay: Eliminar relé
        destroy_status: Eliminar mensaje
        destroy_unavailable_domain: Eliminar dominio no disponible
        destroy_user_role: Destruir rol
        destroy_username_block: Eliminar regla de nombre de usuario
        disable_2fa_user: Deshabilitar 2FA
        disable_custom_emoji: Deshabilitar emoji personalizado
        disable_relay: Deshabilitar relé
        disable_sign_in_token_auth_user: Deshabilitar autenticación de token por correo electrónico para el usuario
        disable_user: Deshabilitar usuario
        enable_custom_emoji: Habilitar emoji personalizado
        enable_relay: Habilitar relé
        enable_sign_in_token_auth_user: Habilitar autenticación de token por correo electrónico para el usuario
        enable_user: Habilitar usuario
        memorialize_account: Convertir en cuenta conmemorativa
        promote_user: Promover usuario
        publish_terms_of_service: Publicar términos del servicio
        reject_appeal: Rechazar apelación
        reject_user: Rechazar usuario
        remove_avatar_user: Quitar avatar
        reopen_report: Reabrir denuncia
        resend_user: Reenviar correo electrónico de confirmación
        reset_password_user: Cambiar contraseña
        resolve_report: Resolver denuncia
        sensitive_account: Forzar cuenta como sensible
        silence_account: Limitar cuenta
        suspend_account: Suspender cuenta
        unassigned_report: Desasignar denuncia
        unblock_email_account: Desbloquear dirección de correo electrónico
        unsensitive_account: Desmarcar Forzar cuenta como sensible
        unsilence_account: Deshacer Limitar cuenta
        unsuspend_account: Dejar de suspender cuenta
        update_announcement: Actualizar anuncio
        update_custom_emoji: Actualizar emoji personalizado
        update_domain_block: Actualizar bloque de dominio
        update_ip_block: Actualizar regla de dirección IP
        update_report: Actualizar denuncia
        update_status: Actualizar mensaje
        update_user_role: Actualizar rol
        update_username_block: Actualizar regla de nombre de usuario
      actions:
        approve_appeal_html: "%{name} aprobó la solicitud de moderación de %{target}"
        approve_user_html: "%{name} aprobó el registro de %{target}"
        assigned_to_self_report_html: "%{name} se asignó la denuncia %{target} a sí"
        change_email_user_html: "%{name} cambió la dirección de correo electrónico del usuario %{target}"
        change_role_user_html: "%{name} cambió el rol de %{target}"
        confirm_user_html: "%{name} confirmó la dirección de correo del usuario %{target}"
        create_account_warning_html: "%{name} envió una advertencia a %{target}"
        create_announcement_html: "%{name} creó el nuevo anuncio %{target}"
        create_canonical_email_block_html: "%{name} bloqueó el correo electrónico con el hash %{target}"
        create_custom_emoji_html: "%{name} subió nuevo emoji %{target}"
        create_domain_allow_html: "%{name} permitió la federación con el dominio %{target}"
        create_domain_block_html: "%{name} bloqueó el dominio %{target}"
        create_email_domain_block_html: "%{name} bloqueó el dominio de correo electrónico %{target}"
        create_ip_block_html: "%{name} creó la regla para la dirección IP %{target}"
        create_relay_html: "%{name} creó el relé %{target}"
        create_unavailable_domain_html: "%{name} detuvo la entrega al dominio %{target}"
        create_user_role_html: "%{name} creó el rol %{target}"
        create_username_block_html: "%{name} agregó una regla para los nombres de usuario que contienen %{target}"
        demote_user_html: "%{name} bajó de nivel al usuario %{target}"
        destroy_announcement_html: "%{name} eliminó el anuncio %{target}"
        destroy_canonical_email_block_html: "%{name} desbloqueó el correo electrónico con el hash %{target}"
        destroy_custom_emoji_html: "%{name} eliminó el emoji %{target}"
        destroy_domain_allow_html: "%{name} no permitió la federación con el dominio %{target}"
        destroy_domain_block_html: "%{name} desbloqueó el dominio %{target}"
        destroy_email_domain_block_html: "%{name} desbloqueó el dominio de correo electrónico %{target}"
        destroy_instance_html: "%{name} purgó el dominio %{target}"
        destroy_ip_block_html: "%{name} eliminó la regla para la dirección IP %{target}"
        destroy_relay_html: "%{name} eliminó el relé %{target}"
        destroy_status_html: "%{name} eliminó el mensaje de %{target}"
        destroy_unavailable_domain_html: "%{name} reanudó la entrega al dominio %{target}"
        destroy_user_role_html: "%{name} eliminó el rol %{target}"
        destroy_username_block_html: "%{name} eliminó una regla para los nombres de usuario que contienen %{target}"
        disable_2fa_user_html: "%{name} deshabilitó el requerimiento de dos factores para el usuario %{target}"
        disable_custom_emoji_html: "%{name} deshabilitó el emoji %{target}"
        disable_relay_html: "%{name} deshabilitó el relé %{target}"
        disable_sign_in_token_auth_user_html: "%{name} deshabilitó la autenticación de token por correo electrónico para %{target}"
        disable_user_html: "%{name} deshabilitó el inicio de sesión para el usuario %{target}"
        enable_custom_emoji_html: "%{name} habilitó el emoji %{target}"
        enable_relay_html: "%{name} eliminó el relé %{target}"
        enable_sign_in_token_auth_user_html: "%{name} habilitó la autenticación de token por correo electrónico para %{target}"
        enable_user_html: "%{name} habilitó el inicio de sesión para el usuario %{target}"
        memorialize_account_html: "%{name} convirtió la cuenta de %{target} en una cuenta conmemorativa"
        promote_user_html: "%{name} promovió al usuario %{target}"
        publish_terms_of_service_html: "%{name} publicó actualizaciones de los términos del servicio"
        reject_appeal_html: "%{name} rechazó la solicitud de moderación de %{target}"
        reject_user_html: "%{name} rechazó el registro de %{target}"
        remove_avatar_user_html: "%{name} quitó el avatar de %{target}"
        reopen_report_html: "%{name} reabrió la denuncia %{target}"
        resend_user_html: "%{name} reenvió el correo electrónico de confirmación para %{target}"
        reset_password_user_html: "%{name} cambió la contraseña del usuario %{target}"
        resolve_report_html: "%{name} resolvió la denuncia %{target}"
        sensitive_account_html: "%{name} marcó los medios de %{target} como sensibles"
        silence_account_html: "%{name} limitó la cuenta de %{target}"
        suspend_account_html: "%{name} suspendió la cuenta de %{target}"
        unassigned_report_html: "%{name} desasignó la denuncia %{target}"
        unblock_email_account_html: "%{name} desbloqueó la dirección de correo electrónico de %{target}"
        unsensitive_account_html: "%{name} desmarcó los medios de %{target} como sensibles"
        unsilence_account_html: "%{name} quitó el límite de la cuenta de %{target}"
        unsuspend_account_html: "%{name} quitó la suspensión de la cuenta de %{target}"
        update_announcement_html: "%{name} actualizó el anuncio %{target}"
        update_custom_emoji_html: "%{name} actualizó el emoji %{target}"
        update_domain_block_html: "%{name} actualizó el bloqueo de dominio para %{target}"
        update_ip_block_html: "%{name} cambió la regla para la dirección IP %{target}"
        update_report_html: "%{name} actualizó la denuncia %{target}"
        update_status_html: "%{name} actualizó el mensaje de %{target}"
        update_user_role_html: "%{name} cambió el rol %{target}"
        update_username_block_html: "%{name} actualizó una regla para los nombres de usuario que contienen %{target}"
      deleted_account: cuenta eliminada
      empty: No se encontraron registros.
      filter_by_action: Filtrar por acción
      filter_by_user: Filtrar por usuario
      title: Registro de auditoría
      unavailable_instance: "[nombre de dominio no disponible]"
    announcements:
      back: Volver a los anuncios
      destroyed_msg: "¡Anuncio eliminado exitosamente!"
      edit:
        title: Editar anuncio
      empty: No se encontraron anuncios.
      live: En vivo
      new:
        create: Crear anuncio
        title: Nuevo anuncio
      preview:
        disclaimer: Como los usuarios no pueden excluirse de ellas, las notificaciones por correo electrónico deberían limitarse a anuncios importantes como la violación de datos personales o las notificaciones de cierre del servidor.
        explanation_html: 'El correo electrónico se enviará a <strong>%{display_count} usuarios</strong>. En el correo electrónico se incluirá el siguiente texto:'
        title: Previsualizar la notificación del anuncio
      publish: Publicar
      published_msg: "¡Anuncio publicado exitosamente!"
      scheduled_for: Programado para %{time}
      scheduled_msg: "¡Anuncio programado para su publicación!"
      title: Anuncios
      unpublish: Eliminar publicación
      unpublished_msg: "¡Se dejó de publicar el anuncio exitosamente!"
      updated_msg: "¡Anuncio actualizado exitosamente!"
    critical_update_pending: Actualización crítica pendiente
    custom_emojis:
      assign_category: Asignar categoría
      by_domain: Dominio
      copied_msg: Copia local del emoji creada exitosamente
      copy: Copiar
      copy_failed_msg: No se pudo realizar una copia local de ese emoji
      create_new_category: Crear nueva categoría
      created_msg: "¡Emoji creado exitosamente!"
      delete: Eliminar
      destroyed_msg: "¡Emoji destruido exitosamente!"
      disable: Deshabilitar
      disabled: Deshabilitado
      disabled_msg: Se deshabilitó ese emoji exitosamente
      emoji: Emoji
      enable: Habilitar
      enabled: Habilitado
      enabled_msg: Se habilitó ese emoji exitosamente
      image_hint: PNG o GIF, hasta %{size}
      list: Listar
      listed: Listados
      new:
        title: Agregar nuevo emoji personalizado
      no_emoji_selected: No se cambió ningún emoji, ya que ninguno fue seleccionado
      not_permitted: No tenés permiso para realizar esta acción
      overwrite: Sobreescribir
      shortcode: Código corto
      shortcode_hint: Al menos 2 caracteres, sólo caracteres alfanuméricos y subguiones ("_")
      title: Emojis personalizados
      uncategorized: Sin categoría
      unlist: No listar
      unlisted: No listado
      update_failed_msg: No se pudo actualizar ese emoji
      updated_msg: "¡Emoji actualizado exitosamente!"
      upload: Subir
    dashboard:
      active_users: usuarios activos
      interactions: interacciones
      media_storage: Almacenamiento de medios
      new_users: nuevos usuarios
      opened_reports: denuncias abiertas
      pending_appeals_html:
        one: "<strong>%{count}</strong> apelación pendiente"
        other: "<strong>%{count}</strong> apelaciones pendientes"
      pending_reports_html:
        one: "<strong>%{count}</strong> denuncia pendiente"
        other: "<strong>%{count}</strong> denuncias pendientes"
      pending_tags_html:
        one: "<strong>%{count}</strong> etiqueta pendiente"
        other: "<strong>%{count}</strong> etiquetas pendientes"
      pending_users_html:
        one: "<strong>%{count}</strong> usuario pendiente"
        other: "<strong>%{count}</strong> usuarios pendientes"
      resolved_reports: denuncias resueltas
      software: Software
      sources: Fuentes de registro
      space: Uso de almacenamiento
      title: Panel
      top_languages: Idiomas más activos
      top_servers: Servidores más activos
      website: Sitio web
    disputes:
      appeals:
        empty: No se encontraron apelaciones.
        title: Apelaciones
    domain_allows:
      add_new: Permitir federación con el dominio
      created_msg: El dominio fue exitosamente permitido para la federación
      destroyed_msg: El dominio no fue permitido para la federación
      export: Exportar
      import: Importar
      undo: No permitir federación con el dominio
    domain_blocks:
      add_new: Agregar nuevo bloqueo de dominio
      confirm_suspension:
        cancel: Cancelar
        confirm: Suspender
        permanent_action: Deshacer la suspensión no recuperará ningún dato ni relación (seguidores y en seguimiento).
        preamble_html: Estás a punto de suspender a <strong>%{domain}</strong> y sus subdominios.
        remove_all_data: Esto eliminará todo el contenido, medios y datos de perfil de las cuentas de este dominio en tu servidor.
        stop_communication: Tu servidor dejará de comunicarse con estos servidores.
        title: Confirmar bloqueo del dominio para %{domain}
        undo_relationships: Esto deshará cualquier relación (seguidores y en seguimiento) entre las cuentas de estos servidores y el tuyo.
      created_msg: Ahora se está procesando el bloqueo de dominio
      destroyed_msg: Se deshizo el bloqueo de dominio
      domain: Dominio
      edit: Editar bloqueo de dominio
      existing_domain_block: Ya impusiste límites más estrictos a %{name}.
      existing_domain_block_html: Ya le aplicaste límites más estrictos a %{name}, por lo que primero necesitás <a href="%{unblock_url}">desbloquearlo</a>.
      export: Exportar
      import: Importar
      new:
        create: Crear bloqueo
        hint: El bloqueo de dominio no va a prevenir la creación de mensajes de cuenta en la base de datos, pero se aplicarán métodos específicos de moderación en esas cuentas, retroactiva y automáticamente.
        severity:
          desc_html: "<strong>Limitar</strong> hará que los mensajes de cuentas en este dominio sean invisibles a quienes no las estén siguiendo. <strong>Suspender</strong> quitará todo el contenido, archivos de medio y datos de perfil de cuentas en este dominio de tu servidor. Usá <strong>Ninguno</strong> si simplemente querés rechazar archivos de medios."
          noop: Ninguno
          silence: Limitar
          suspend: Suspender
        title: Nuevo bloqueo de dominio
      no_domain_block_selected: No se cambiaron bloques de dominio, ya que ninguno fue seleccionado
      not_permitted: No tenés permiso para realizar esta acción
      obfuscate: Obfuscar nombre de dominio
      obfuscate_hint: Obfusca parcialmente el nombre de dominio en la lista, si el anuncio de la lista de limitaciones de dominio está habilitado
      private_comment: Comentario privado
      private_comment_hint: Comentario sobre la limitación de este dominio, para uso interno de los moderadores.
      public_comment: Comentario público
      public_comment_hint: Comentario sobre la limitación de este dominio para el público en general, si está habilitada la publicación de lista de limitaciones de dominio.
      reject_media: Rechazar archivos de medios
      reject_media_hint: Quita los archivos de medios almacenados e impide la descarga en el futuro. Irrelevante para suspensiones
      reject_reports: Rechazar denuncias
      reject_reports_hint: Ignora todas las denuncias que vengan de este dominio. Irrelevante para suspensiones
      undo: Deshacer bloqueo de dominio
      view: Ver bloqueo de dominio
    email_domain_blocks:
      add_new: Agregar nuevo
      allow_registrations_with_approval: Permitir crear cuentas con aprobación
      attempts_over_week:
        one: "%{count} intento durante la última semana"
        other: "%{count} intentos durante la última semana"
      created_msg: Se bloqueó el dominio de correo electrónico exitosamente
      delete: Eliminar
      dns:
        types:
          mx: Registro MX
      domain: Dominio
      new:
        create: Agregar dominio
        resolve: Resolver dominio
        title: Bloquear nuevo dominio de correo electrónico
      no_email_domain_block_selected: No se cambiaron bloqueos de dominio de correo electrónico, ya que no se seleccionó ninguno
      not_permitted: No permitidos
      resolved_dns_records_hint_html: El nombre de dominio resuelve los siguientes dominios MX, los cuales son responsables en última instancia de aceptar el correo electrónico. Bloquear un dominio MX bloqueará los registros de cualquier dirección de correo electrónico que utilice el mismo dominio MX, incluso si el nombre de dominio visible es diferente. <strong>Tené cuidado de no bloquear los principales proveedores de correo electrónico.</strong>
      resolved_through_html: Resuelto a través de %{domain}
      title: Dominios bloqueados de correo electrónico
    export_domain_allows:
      new:
        title: Importar permisos de dominio
      no_file: No hay ningún archivo seleccionado
    export_domain_blocks:
      import:
        description_html: Estás a punto de importar una lista de bloques de dominio. Por favor, revisá esta lista con mucho cuidado, especialmente si no creaste esta lista vos mismo.
        existing_relationships_warning: Relaciones de seguimientos existentes
        private_comment_description_html: 'Para ayudarte a rastrear de dónde vienen los bloques importados, se crearán los mismos con el siguiente comentario privado: <q>%{comment}</q>'
        private_comment_template: Importado desde %{source} el %{date}
        title: Importar bloques de dominio
      invalid_domain_block: 'Uno o más bloqueos de dominio fueron omitidos debido al/los siguiente/s error/es: %{error}'
      new:
        title: Importar bloques de dominio
      no_file: No hay ningún archivo seleccionado
    fasp:
      debug:
        callbacks:
          created_at: 'Fecha de creación:'
          delete: Eliminar
          ip: Dirección IP
          request_body: Cuerpo de la solicitud
          title: Depurar llamadas
      providers:
        active: Activo
        base_url: Dirección web base
        callback: Depuraciones
        delete: Eliminar
        edit: Editar proveedor
        finish_registration: Finalizar registro
        name: Nombre
        providers: Proveedores
        public_key_fingerprint: Huella de clave pública
        registration_requested: Registro solicitado
        registrations:
          confirm: Confirmar
          description: Recibiste un registro de un FASP (Fediverse Auxiliary Service Providers; Proveedores de Servicio Auxiliares del Fediverso). Rechazalo si no iniciaste esto. Si, en cambio, iniciaste esto, compará cuidadosamente el nombre y la huella de la clave antes de confirmar el registro.
          reject: Rechazar
          title: Confirmar registro FASP
        save: Guardar
        select_capabilities: Seleccionar capacidades
        sign_in: Iniciar sesión
        status: Estado
        title: Proveedores de Servicios Auxiliares del Fediverso
      title: FASP
    follow_recommendations:
      description_html: "<strong>Las recomendaciones de cuentas para seguir ayudan a los nuevos usuarios a encontrar rápidamente contenido interesante</strong>. Cuando un usuario no ha interactuado con otros lo suficiente como para formar recomendaciones personalizadas de seguimiento, se recomiendan estas cuentas, en su lugar. Se recalculan diariamente a partir de una mezcla de cuentas con las interacciones más recientes y el mayor número de seguidores para un idioma determinado."
      language: Por idioma
      status: Estado
      suppress: Eliminar recomendación de cuentas para seguir
      suppressed: Eliminado
      title: Recom. de cuentas a seguir
      unsuppress: Restablecer recomendaciones de cuentas para seguir
    instances:
      audit_log:
        title: Registros de auditoría recientes
        view_all: Ver registros de auditoría completos
      availability:
        description_html:
          one: Si el envío al dominio falla durante <strong>%{count} día</strong> sin éxito, no se harán más intentos de entrega a menos que se reciba un envío <em>desde</em> el dominio.
          other: Si el envío al dominio falla durante <strong>%{count} días</strong> sin éxito, no se harán más intentos de entrega a menos que se reciba un envío <em>desde</em> el dominio.
        failure_threshold_reached: Umbral de límite de fallo alcanzado el %{date}.
        failures_recorded:
          one: Intento fallido en %{count} día.
          other: Intentos fallidos en %{count} días.
        no_failures_recorded: No hay fallos en el registro.
        title: Disponibilidad
        warning: El último intento de conexión a este servidor no fue exitoso
      back_to_all: Todos
      back_to_limited: Limitados
      back_to_warning: Advertencia
      by_domain: Dominio
      confirm_purge: "¿Estás seguro que querés eliminar permanentemente los datos de este dominio?"
      content_policies:
        comment: Nota interna
        description_html: Podés definir políticas de contenido que se aplicarán a todas las cuentas de este dominio y a cualquiera de sus subdominios.
        limited_federation_mode_description_html: Podés elegir si permit´s la federación con este dominio.
        policies:
          reject_media: Rechazar medios
          reject_reports: Rechazar denuncias
          silence: Limitar
          suspend: Suspender
        policy: Política
        reason: Razón pública
        title: Políticas de contenido
      dashboard:
        instance_accounts_dimension: Cuentas más seguidas
        instance_accounts_measure: cuentas almacenadas
        instance_followers_measure: nuestros seguidores allí
        instance_follows_measure: sus seguidores aquí
        instance_languages_dimension: Idiomas principales
        instance_media_attachments_measure: archivos adjuntos almacenados
        instance_reports_measure: denuncias sobre ellos
        instance_statuses_measure: mensajes almacenados
      delivery:
        all: Todos
        clear: Limpiar errores de entrega
        failing: Fallo
        restart: Reiniciar entrega
        stop: Detener entrega
        unavailable: No disponible
      delivery_available: La entrega está disponible
      delivery_error_days: Días de error de entrega
      delivery_error_hint: Si la entrega no es posible durante %{count} días, se marcará automáticamente como no entregable.
      destroyed_msg: Los datos de %{domain} están ahora en cola para su eliminación inminente.
      empty: No se encontraron dominios.
      known_accounts:
        one: "%{count} cuenta conocida"
        other: "%{count} cuentas conocidas"
      moderation:
        all: Todas
        limited: Limitadas
        title: Moderación
      moderation_notes:
        create: Agregar nota de moderación
        created_msg: "¡Nota de moderación de servidor creada exitosamente!"
        description_html: Ver y dejar notas para otros moderadores y como referencia futura
        destroyed_msg: "¡Nota de moderación de servidor eliminada exitosamente!"
        placeholder: Información sobre este servidor, acciones tomadas, o cualquier otra cosa que te ayude a moderar al mismo en el futuro.
        title: Notas de moderación
      private_comment: Comentario privado
      public_comment: Comentario público
      purge: Purgar
      purge_description_html: Si creés que este dominio está fuera de línea para siempre, podés eliminar de tu almacenamiento todos los registros de cuentas y los datos asociados a este dominio. Esto puede llevar un tiempo.
      title: Federación
      total_blocked_by_us: Bloqueada por nosotros
      total_followed_by_them: Seguidas por ellos
      total_followed_by_us: Seguidas por nosotros
      total_reported: Denuncias sobre ellas
      total_storage: Adjuntos
      totals_time_period_hint_html: Los datos totales mostrados a continuación incluyen datos para todo el tiempo.
      unknown_instance: Actualmente no hay ningún registro de este dominio en este servidor.
    invites:
      deactivate_all: Desactivar todas
      filter:
        all: Todas
        available: Disponibles
        expired: Vencidas
        title: Filtrar
      title: Invitaciones
    ip_blocks:
      add_new: Crear regla
      created_msg: Se agregó exitosamente la nueva regla de dirección IP
      delete: Eliminar
      expires_in:
        '1209600': 2 semanas
        '15778476': 6 meses
        '2629746': 1 mes
        '31556952': 1 año
        '86400': 1 día
        '94670856': 3 años
      new:
        title: Crear nueva regla de dirección IP
      no_ip_block_selected: No se cambió ninguna regla de dirección IP, ya que no se seleccionó ninguna
      title: Reglas de dirección IP
    relationships:
      title: Relaciones de %{acct}
    relays:
      add_new: Agregar nuevo relé
      delete: Eliminar
      description_html: Un <strong>relé de federación</strong> es un servidor intermedio que intercambia grandes volúmenes de mensajes públicos entre servidores que se suscriben y publican en él. <strong>Puede ayudar a servidores chicos y medianos a descubrir contenido del fediverso</strong>, que de otra manera requeriría que los usuarios locales siguiesen manualmente a cuentas de servidores remotos.
      disable: Deshabilitar
      disabled: Deshabilitado
      enable: Habilitar
      enable_hint: Una vez habilitado, tu servidor se suscribirá a todos los mensajes públicos desde este relé, y comenzará a enviar los mensajes públicos de este servidor al relé.
      enabled: Habilitado
      inbox_url: Dirección web del relé
      pending: Esperando aprobación del relé
      save_and_enable: Guardar y habilitar
      setup: Configurar una conexión de relé
      signatures_not_enabled: Puede que los relés no funcionen correctamente mientras el modo seguro o el de federación limitada estén habilitados
      status: Estado
      title: Relés
    report_notes:
      created_msg: "¡La nota de denuncia fue creada exitosamente!"
      destroyed_msg: "¡La nota de denuncia fue eliminada exitosamente!"
    reports:
      account:
        notes:
          one: "%{count} nota"
          other: "%{count} notas"
      action_log: Registro de auditoría
      action_taken_by: Acción tomada por
      actions:
        delete_description_html: Los mensajes denunciados serán eliminados y se registrará un incumplimiento para ayudarte a escalar en futuras infracciones por la misma cuenta.
        mark_as_sensitive_description_html: Los archivos de medios en los mensajes denunciados se marcarán como sensibles y se registrará un incumplimiento para ayudarte a escalar las futuras infracciones de la misma cuenta.
        other_description_html: Ver más opciones para controlar el comportamiento de la cuenta y personalizar la comunicación de la cuenta denunciada.
        resolve_description_html: No se tomarán medidas contra la cuenta denunciada, no se registrará el incumplimiento, y se cerrará la denuncia.
        silence_description_html: La cuenta será visible sólo para quienes ya la siguen o la busquen manualmente, limitando severamente su alcance. Siempre puede ser revertido. Esto cierra todas las denuncias contra esta cuenta.
        suspend_description_html: La cuenta y todos sus contenidos serán inaccesibles y finalmente eliminados, e interactuar con ella será imposible. Revertible en 30 días. Esto cierra todas las denuncias contra esta cuenta.
      actions_description_html: Decidí qué medidas tomar para resolver esta denuncia. Si tomás una acción punitiva contra la cuenta denunciada, se le enviará a dicha cuenta una notificación por correo electrónico, excepto cuando se seleccione la categoría <strong>Spam</strong>.
      actions_description_remote_html: Decidí qué medidas tomar para resolver esta denuncia. Esto sólo afectará la forma en que <strong>tu servidor</strong> se comunica con esta cuenta remota y maneja su contenido.
      actions_no_posts: Esta denuncia no tiene ningún mensaje asociado para eliminar
      add_to_report: Agregar más a la denuncia
      already_suspended_badges:
        local: Ya suspendido en este servidor
        remote: Ya suspendido en su servidor
      are_you_sure: "¿Estás seguro?"
      assign_to_self: Asignármela a mí
      assigned: Moderador asignado
      by_target_domain: Dominio de la cuenta denunciada
      cancel: Cancelar
      category: Categoría
      category_description_html: El motivo por el que se denunció esta cuenta o contenido será citado en las comunicaciones con la cuenta denunciada
      comment:
        none: Ninguno
      comment_description_html: 'Para proporcionar más información, %{name} escribió:'
      confirm: Confirmar
      confirm_action: Confirmar acción de moderación contra @%{acct}
      created_at: Denunciado
      delete_and_resolve: Eliminar mensajes
      forwarded: Reenviado
      forwarded_replies_explanation: Esta denuncia es de un usuario remoto y sobre contenido remoto. Se te reenvió porque el contenido denunciado es en respuesta a uno de tus usuarios.
      forwarded_to: Reenviado a %{domain}
      mark_as_resolved: Marcar como resuelta
      mark_as_sensitive: Marcar como sensible
      mark_as_unresolved: Marcar como no resuelta
      no_one_assigned: Nadie
      notes:
        create: Agregar nota
        create_and_resolve: Resolver con nota
        create_and_unresolve: Reabrir con nota
        delete: Eliminar
        placeholder: Describí qué acciones se tomaron, o cualquier otra actualización relacionada...
        title: Notas
      notes_description_html: Ver y dejar notas para otros moderadores y como referencia futura
      processed_msg: 'Denuncia #%{id}, procesada exitosamente'
      quick_actions_description_html: 'Tomá una acción rápida o desplazate hacia abajo para ver el contenido denunciado:'
      remote_user_placeholder: el usuario remoto de %{instance}
      reopen: Reabrir denuncia
      report: 'Denuncia #%{id}'
      reported_account: Cuenta denunciada
      reported_by: Denunciada por
      reported_with_application: Denunciado con aplicación
      resolved: Resueltas
      resolved_msg: "¡Denuncia exitosamente resuelta!"
      skip_to_actions: Ir directamente a las acciones
      status: Estado
      statuses: Contenido denunciado
      statuses_description_html: El contenido ofensivo se citará en la comunicación con la cuenta denunciada
      summary:
        action_preambles:
          delete_html: 'Estás a punto de <strong>eliminar</strong> algunos de los mensajes de <strong>@%{acct}</strong>. Esto hará lo siguiente:'
          mark_as_sensitive_html: 'Estás a punto de <strong>marcar</strong> algunos de los mensajes de <strong>@%{acct}</strong>como <strong>sensibles</strong>. Esto hará lo siguiente:'
          silence_html: 'Estás a punto de <strong>limitar</strong> la cuenta de <strong>@%{acct}</strong>. Esto hará lo siguiente:'
          suspend_html: 'Estás a punto de <strong>suspender</strong> la cuenta de <strong>@%{acct}</strong>. Esto hará lo siguiente:'
        actions:
          delete_html: Eliminar los mensajes ofensivos
          mark_as_sensitive_html: Marcar los mensajes ofensivos como sensibles
          silence_html: Limitar severamente el alcance de <strong>@%{acct}</strong> haciendo que su perfil y contenido sólo sean visibles para las personas que ya lo siguen o que busquen manualmente su perfil
          suspend_html: Suspender <strong>@%{acct}</strong>, haciendo su perfil y contenido inaccesibles, e imposibilitando la interacción con la cuenta
        close_report: 'Marcar denuncia #%{id} como resuelta'
        close_reports_html: Marcar <strong>todas</strong> las denuncias contra <strong>@%{acct}</strong> como resueltas
        delete_data_html: Eliminar el perfil y contenido de <strong>@%{acct}</strong> en 30 días a partir de ahora, a menos que se revierta la suspensión en ese tiempo
        preview_preamble_html: "<strong>@%{acct}</strong> recibirá una advertencia con el siguiente contenido:"
        record_strike_html: Registrar una amonestación contra <strong>@%{acct}</strong> para ayudarte a escalar futuras violaciones de esta cuenta
        send_email_html: Enviar a <strong>@%{acct}</strong> un correo electrónico de advertencia
        warning_placeholder: Razones adicionales opcionales para la acción de moderación.
      target_origin: Origen de la cuenta denunciada
      title: Denuncias
      unassign: Desasignar
      unknown_action_msg: 'Acción desconocida: %{action}'
      unresolved: No resueltas
      updated_at: Actualizadas
      view_profile: Ver perfil
    roles:
      add_new: Agregar rol
      assigned_users:
        one: "%{count} usuario"
        other: "%{count} usuarios"
      categories:
        administration: Administración
        devops: Operadores de desarrollo
        invites: Invitaciones
        moderation: Moderación
        special: Especial
      delete: Eliminar
      description_html: Con <strong>roles de usuario</strong>, podés personalizar las funciones y áreas de Mastodon a las que pueden acceder tus usuarios.
      edit: Editar rol de «%{name}»
      everyone: Permisos predeterminados
      everyone_full_description_html: Este es el <strong>rol base</strong> que afecta a <strong>todos los usuarios</strong>, incluso aquellos sin un rol asignado. Todos los otros roles heredan permisos de él.
      permissions_count:
        one: "%{count} permiso"
        other: "%{count} permisos"
      privileges:
        administrator: Administrador
        administrator_description: Los usuarios con este permiso saltarán todos los permisos
        delete_user_data: Eliminar datos del usuario
        delete_user_data_description: Permite a los usuarios eliminar los datos de otros usuarios sin demora
        invite_users: Invitar usuarios
        invite_users_description: Permite a los usuarios invitar a nuevas personas al servidor
        manage_announcements: Administrar anuncios
        manage_announcements_description: Permite a los usuarios administrar anuncios en el servidor
        manage_appeals: Administrar apelaciones
        manage_appeals_description: Permite a los usuarios revisar apelaciones contra acciones de moderación
        manage_blocks: Administrar bloqueos
        manage_blocks_description: Permite a los usuarios bloquear proveedores de correo electrónico y direcciones IP
        manage_custom_emojis: Administrar emojis personalizados
        manage_custom_emojis_description: Permite a los usuarios administrar emojis personalizados en el servidor
        manage_federation: Administrar Federación
        manage_federation_description: Permite a los usuarios bloquear o permitir la federación con otros dominios y controlar las entregas
        manage_invites: Administrar invitaciones
        manage_invites_description: Permite a los usuarios navegar y desactivar los enlaces de invitación
        manage_reports: Administrar denuncias
        manage_reports_description: Permite a los usuarios revisar denuncias y realizar acciones de moderación contra ellas
        manage_roles: Administrar roles
        manage_roles_description: Permite a los usuarios administrar y asignar roles por debajo de los suyos
        manage_rules: Administrar reglas
        manage_rules_description: Permite a los usuarios cambiar las reglas del servidor
        manage_settings: Administrar configuración
        manage_settings_description: Permite a los usuarios cambiar la configuración del sitio
        manage_taxonomies: Administrar taxonomías
        manage_taxonomies_description: Permite a los usuarios revisar el contenido de tendencia y actualizar la configuración de las etiquetas
        manage_user_access: Administrar acceso de usuario
        manage_user_access_description: Permite a los usuarios deshabilitar la autenticación de dos factores de otros usuarios, cambiar su dirección de correo electrónico y restablecer su contraseña
        manage_users: Administrar usuarios
        manage_users_description: Permite a los usuarios ver los detalles de otros usuarios y realizar acciones de moderación contra ellos
        manage_webhooks: Administrar Webhooks
        manage_webhooks_description: Permite a los usuarios configurar webhooks para eventos administrativos
        view_audit_log: Ver auditoría
        view_audit_log_description: Permite a los usuarios ver un historial de acciones administrativas en el servidor
        view_dashboard: Ver panel
        view_dashboard_description: Permite a los usuarios acceder al panel de control y varias métricas
        view_devops: Operadores de desarrollo
        view_devops_description: Permite a los usuarios acceder a los paneles de Sidekiq y pgHero
        view_feeds: Ver líneas temporales y por temas
        view_feeds_description: Permite a los usuarios acceder a las líneas temporales en vivo y por temas, sin importar la configuración del servidor
      title: Roles
    rules:
      add_new: Agregar regla
      add_translation: Agregar traducción
      delete: Eliminar
      description_html: Aunque la mayoría afirma haber leído y aceptado los términos del servicio, normalmente la gente no los revisa hasta después de que surge un problema. <strong>Hacé que sea más fácil ver las reglas de tu servidor, de un vistazo, disponiéndolas en una lista por puntos.</strong> Tratá de hacer cada regla corta y sencilla, pero no de dividirlas en muchos temas individuales.
      edit: Editar regla
      empty: Aún no se han definido las reglas del servidor.
      move_down: Bajar
      move_up: Subir
      title: Reglas del servidor
      translation: Traducción
      translations: Traducciones
      translations_explanation: Opcionalmente, podés agregar traducciones para las reglas. El valor predeterminado se mostrará si no hay una versión traducida disponible. Por favor, asegurate siempre de que cualquier traducción proporcionada esté sincronizada con el valor predeterminado.
    settings:
      about:
        manage_rules: Administrar reglas del servidor
        preamble: Proveé información en profundidad sobre cómo el servidor es operado, moderado y financiado.
        rules_hint: Hay un área dedicada para las reglas a las que se espera que tus usuarios se adhieran.
        title: Información
      allow_referrer_origin:
        desc: Cuando tus usuarios hagan clic en enlaces a sitios externos, sus navegadores pueden enviar la dirección de tu servidor de Mastodon como la referencia. Deshabilitá esto si significase identificar inequívocamente a tus usuarios; por ejemplo, si se trata de un servidor personal de Mastodon.
        title: Permitir a los sitios externos ver tu servidor de Mastodon como fuente de tráfico
      appearance:
        preamble: Personalizá la interface web de Mastodon.
        title: Apariencia
      branding:
        preamble: La marca de tu servidor lo diferencia de otros servidores de la red. Esta información puede mostrarse a través de una variedad de entornos, como en la interface web de Mastodon, en aplicaciones nativas, en previsualizaciones de enlaces en otros sitios web y en aplicaciones de mensajería, etc. Por esta razón, es mejor mantener esta información clara, breve y concisa.
        title: Marca
      captcha_enabled:
        desc_html: Esto depende de scripts externos de hCaptcha, que pueden ser una preocupación de seguridad y privacidad. Además, <strong>esto puede hacer el proceso de registro significativamente menos accesible para algunas personas (especialmente para gente con discapacidades)</strong>. Por estas razones, por favor, considerá medidas alternativas, como el registro basado en la aprobación o la invitación.
        title: Solicitar a los nuevos usuarios que resuelvan una CAPTCHA para confirmar su cuenta
      content_retention:
        danger_zone: Zona de peligro
        preamble: Controlá cómo el contenido generado por el usuario se almacena en Mastodon.
        title: Retención de contenido
      default_noindex:
        desc_html: Afecta a todos los usuarios que no cambiaron esta configuración por sí mismos
        title: Quitar predeterminadamente a los usuarios de la indexación de los motores de búsqueda
      discovery:
        follow_recommendations: Recom. de cuentas a seguir
        preamble: Exponer contenido interesante a la superficie es fundamental para incorporar nuevos usuarios que pueden no conocer a nadie Mastodon. Controlá cómo funcionan varias opciones de descubrimiento en tu servidor.
        privacy: Privacidad
        profile_directory: Directorio de perfiles
        public_timelines: Líneas temporales públicas
        publish_statistics: Publicar estadísticas
        title: Descubrí
        trends: Tendencias
        wrapstodon: MastodonAnual
      domain_blocks:
        all: A todos
        disabled: A nadie
        users: A usuarios locales con sesiones abiertas
      feed_access:
        modes:
          authenticated: Solo usuarios autenticados
          disabled: Requerir un rol de específico de usuario
          public: Todos
      landing_page:
        values:
          about: Información
          local_feed: Línea temporal local
          trends: Tendencias
      registrations:
        moderation_recommandation: Por favor, ¡asegurate de tener un equipo de moderación adecuado y reactivo antes de abrir los registros a todos!
        preamble: Controlá quién puede crear una cuenta en tu servidor.
        title: Registros
      registrations_mode:
        modes:
          approved: Se requiere aprobación para registrarse
          none: Nadie puede registrarse
          open: Cualquiera puede registrarse
        warning_hint: Recomendamos el uso de la opción “Se requiere aprobación para registrarse”, a menos que estés seguro de que tu equipo de moderación puede manejar el spam y los registros maliciosos de forma oportuna.
      security:
        authorized_fetch: Requiere autenticación de servidores federados
        authorized_fetch_hint: Requerir autenticación de servidores federados permite un cumplimiento más estricto tanto de los bloques de nivel de usuario como de nivel de servidor. Sin embargo, esto se produce a costa de una penalidad en el rendimiento, reduce el alcance de tus respuestas y puede introducir problemas de compatibilidad con algunos servicios federados. Además, esto no impedirá que actores dedicados obtengan tus mensajes y cuentas públicas.
        authorized_fetch_overridden_hint: Actualmente no podés cambiar esta configuración porque está sobreescrita por una variable de entorno.
        federation_authentication: Ejecución de autenticación de federación
      title: Configuración del servidor
    site_uploads:
      delete: Eliminar archivo subido
      destroyed_msg: "¡Subida al sitio eliminada exitosamente!"
    software_updates:
      critical_update: Crítica — por favor, actualizá cuanto antes
      description: Se recomienda mantener actualizada tu instalación de Mastodon para beneficiarte de las últimas correcciones y funciones. Además, a veces es crítico actualizar Mastodon inmediatamente para evitar problemas de seguridad. Por estas razones, Mastodon comprueba si hay actualizaciones cada 30 minutos, y te notificará de acuerdo a tu configuración de notificaciones por correo electrónico.
      documentation_link: Aprendé más
      release_notes: Notas de lanzamiento
      title: Actualización disponible
      type: Tipo
      types:
        major: Lanzamiento importante
        minor: Lanzamiento menor
        patch: Lanzamiento parche — correcciones de errores y cambios fáciles de aplicar
      version: Versión
    statuses:
      account: Autor
      application: Aplicación
      back_to_account: Volver a la página de la cuenta
      back_to_report: Volver a la página de la denuncia
      batch:
        add_to_report: Agregar a la denuncia N°%{id}
        remove_from_report: Quitar de la denuncia
        report: Denunciar
      contents: Contenido
      deleted: Eliminado
      favourites: Favoritos
      history: Historial de versiones
      in_reply_to: Respondiendo a
      language: Idioma
      media:
        title: Medios
      metadata: Metadatos
      no_history: Este mensaje no ha sido editado
      no_status_selected: No se cambió ningún mensaje, ya que ninguno fue seleccionado
      open: Abrir mensaje
      original_status: Mensaje original
      quotes: Citas
      reblogs: Adhesiones
      replied_to_html: Respondido a %{acct_link}
      status_changed: Mensaje cambiado
      status_title: Mensaje por @%{name}
      title: Mensajes de cuenta - @%{name}
      trending: En tendencia
      view_publicly: Ver públicamente
      view_quoted_post: Ver mensaje citado
      visibility: Visibilidad
      with_media: Con medios
    strikes:
      actions:
        delete_statuses: "%{name} eliminó los mensajes de %{target}"
        disable: "%{name} congeló la cuenta de %{target}"
        mark_statuses_as_sensitive: "%{name} marcó los mensajes de %{target} como sensibles"
        none: "%{name} envió una advertencia a %{target}"
        sensitive: "%{name} marcó los medios de %{target} como sensibles"
        silence: "%{name} limitó la cuenta de %{target}"
        suspend: "%{name} suspendió la cuenta de %{target}"
      appeal_approved: Apelado
      appeal_pending: Apelación pendiente
      appeal_rejected: Apelación rechazada
    system_checks:
      database_schema_check:
        message_html: Hay migraciones pendientes de la base de datos. Por favor, ejecutalas para asegurarte de que la aplicación funciona según lo esperado
      elasticsearch_analysis_index_mismatch:
        message_html: La configuración del analizador de índices Elasticsearch está desactualizada. Por favor, ejecutá <code>tootctl search deploy --only-mapping --only=%{value}</code>
      elasticsearch_health_red:
        message_html: El estado del clúster de Elasticsearch no es saludable (estado rojo), las funciones de búsqueda no están disponibles
      elasticsearch_health_yellow:
        message_html: El estado del clúster de Elasticsearch no es saludable (estado amarillo), es posible que quieras investigar el motivo
      elasticsearch_index_mismatch:
        message_html: Las asignaciones de índices de Elasticsearch están desactualizadas. Por favor, ejecutá <code>tootctl search deploy --only=%{value}</code>
      elasticsearch_preset:
        action: Ver documentación
        message_html: Tu clúster de Elasticsearch tiene más de un nodo, pero Mastodon no está configurado para usarlos.
      elasticsearch_preset_single_node:
        action: Ver documentación
        message_html: Tu clúster de Elasticsearch solo tiene un nodo, <code>ES_PRESET</code> debe establecerse a <code>single_node_cluster</code>.
      elasticsearch_reset_chewy:
        message_html: Tu sistema de indexado Elasticsearch está desactualizado debido a un cambio de configuración. Ejecutá <code>tootctl search deploy --reset-chewy</code> para actualizarlo.
      elasticsearch_running_check:
        message_html: No se pudo conectar a Elasticsearch. Por favor, revisá que se esté ejecutando, o deshabilitá la búsqueda de texto completo
      elasticsearch_version_check:
        message_html: 'Versión incompatible de Elasticsearch: %{value}'
        version_comparison: Se está ejecutando la versión %{running_version} de Elasticsearch, mientras que la versión requerida es la %{required_version}
      rules_check:
        action: Administrar reglas del servidor
        message_html: No definiste ninguna regla del servidor.
      sidekiq_process_check:
        message_html: No hay ningún proceso Sidekiq en ejecución para la/s cola/s %{value}. Por favor, revisá tu configuración de Sidekiq
      software_version_check:
        action: Ver actualizaciones disponibles
        message_html: Hay disponible una actualización de Mastodon.
      software_version_critical_check:
        action: Ver actualizaciones disponibles
        message_html: Una actualización crítica de Mastodon está disponible; por favor, actualizá lo antes posible.
      software_version_patch_check:
        action: Ver actualizaciones disponibles
        message_html: Hay disponible una corrección de errores en la actualización de Mastodon.
      upload_check_privacy_error:
        action: Revisá acá para más información
        message_html: "<strong>Tu servidor web está mal configurado. La privacidad de tus usuarios está en riesgo.</strong>"
      upload_check_privacy_error_object_storage:
        action: Revisá acá para más información
        message_html: "<strong>El almacenamiento de tu objeto está mal configurado. La privacidad de tus usuarios está en riesgo.</strong>"
    tags:
      moderation:
        not_trendable: No disponible para tendencia
        not_usable: No disponible para uso
        pending_review: Revisión pendiente
        review_requested: Revisión solicitada
        reviewed: Revisada
        title: Estado
        trendable: Disponible para tendencia
        unreviewed: No revisada
        usable: Disponible para uso
      name: Nombre
      newest: Lo más reciente
      oldest: Lo más antiguo
      open: Ver públicamente
      reset: Restablecer
      review: Estado de revisión
      search: Buscar
      title: Etiquetas
      updated_msg: La configuración de la etiqueta se actualizó exitosamente
    terms_of_service:
      back: Volver a los términos del servicio
      changelog: Qué cambió
      create: Usá los tuyos
      current: Actual
      draft: Borrador
      generate: Usar plantilla
      generates:
        action: Generar
        chance_to_review_html: "<strong>Los términos del servicio generados no se publicarán automáticamente.</strong> Vas a tener la oportunidad de revisar el resultado. Por favor, rellená los detalles necesarios para continuar."
        explanation_html: La plantilla de términos de servicio ofrecida es únicamente para propósito informativo, y no debería ser considerada asesoramiento legal sobre ningún tema. Por favor, consultá con tu propio asesor legal sobre tu situación y las cuestiones legales específicas que tengás.
        title: Configuración de los términos del servicio
      going_live_on_html: Actual, efectivo desde %{date}
      history: Historial
      live: En vivo
      no_history: Aún no se han registrado cambios en los términos del servicio.
      no_terms_of_service_html: Actualmente, no tenés configurado ningún término del servicio. Los términos del servicio están pensados para proporcionar claridad y protegerte de posibles responsabilidades en disputas con tus usuarios.
      notified_on_html: Usuarios notificados el %{date}
      notify_users: Notificar usuarios
      preview:
        explanation_html: 'El correo electrónico se enviará a <strong>%{display_count} usuarios</strong> que se registraron antes del %{date}. El siguiente texto se incluirá en el correo:'
        send_preview: Enviar previsualización a %{email}
        send_to_all:
          one: Enviar %{display_count} correo electrónico
          other: Enviar %{display_count} correos electrónicos
        title: Previsualizar la notificación de los términos del servicio
      publish: Publicar
      published_on_html: Publicado el %{date}
      save_draft: Guardar borrador
      title: Términos del servicio
    title: Administración
    trends:
      allow: Permitir
      approved: Aprobadas
      confirm_allow: "¿Estás seguro de que querés permitir las etiquetas seleccionadas?"
      confirm_disallow: "¿Estás seguro de que no querés permitir las etiquetas seleccionadas?"
      disallow: Rechazar
      links:
        allow: Permitir enlace
        allow_provider: Permitir medio
        confirm_allow: "¿Estás seguro de que querés permitir los enlaces seleccionados?"
        confirm_allow_provider: "¿Estás seguro de que querés permitir los proveedores seleccionados?"
        confirm_disallow: "¿Estás seguro de que no querés permitir los enlaces seleccionados?"
        confirm_disallow_provider: "¿Estás seguro de que no querés permitir los proveedores seleccionados?"
        description_html: Estos son enlaces que actualmente están siendo muy compartidos por cuentas desde las que tu servidor ve los mensajes. Esto puede ayudar a tus usuarios a averiguar qué está pasando en el mundo. No hay enlaces que se muestren públicamente hasta que autoricés al publicador. También podés permitir o rechazar enlaces individuales.
        disallow: Rechazar enlace
        disallow_provider: Rechazar medio
        no_link_selected: No se cambió ningún enlace, ya que ninguno fue seleccionado
        publishers:
          no_publisher_selected: No se cambió ningún medio, ya que ninguno fue seleccionado
        shared_by_over_week:
          one: Compartido por una persona durante la última semana
          other: Compartido por %{count} personas durante la última semana
        title: Enlaces en tendencia
        usage_comparison: Compartido %{today} veces hoy, comparado con la/s %{yesterday} vez/veces de ayer
      not_allowed_to_trend: No se permite la tendencia
      only_allowed: Sólo permitidas
      pending_review: Revisión pendiente
      preview_card_providers:
        allowed: Los enlaces de este medio pueden ser tendencia
        description_html: Estos son dominios desde los que los enlaces a menudo se comparten en tu servidor. Los enlaces no serán tendencia públicamente a menos que se apruebe el dominio del enlace. Tu aprobación (o rechazo) se extiende a los subdominios.
        rejected: Los enlaces de este medio no serán tendencia
        title: Medios
      rejected: Rechazadas
      statuses:
        allow: Permitir mensaje
        allow_account: Permitir autor
        confirm_allow: "¿Estás seguro de que querés permitir los estados seleccionados?"
        confirm_allow_account: "¿Estás seguro de que querés permitir las cuentas seleccionadas?"
        confirm_disallow: "¿Estás seguro de que no querés permitir los estados seleccionados?"
        confirm_disallow_account: "¿Estás seguro de que no querés permitir las cuentas seleccionadas?"
        description_html: Estos son mensajes que tu servidor detecta que están siendo compartidos y marcados como favoritos muchas veces en este momento. Esto puede ayudar a tus usuarios nuevos y retornantes a encontrar más cuentas para seguir. No hay mensajes que se muestren públicamente hasta que aprobés al autor, y el autor permita que su cuenta sea sugerida a otros. También podés permitir o rechazar mensajes individuales.
        disallow: Rechazar mensaje
        disallow_account: Rechazar autor
        no_status_selected: No se cambió ningún mensaje en tendencia, ya que ninguno fue seleccionado
        not_discoverable: El autor optó ser detectable
        shared_by:
          one: Compartido y marcado como favorito %{friendly_count} vez
          other: Compartido y marcado como favorito %{friendly_count} veces
        title: Mensajes en tendencia
      tags:
        current_score: Puntuación actual %{score}
        dashboard:
          tag_accounts_measure: usos únicos
          tag_languages_dimension: Idiomas principales
          tag_servers_dimension: Servidores principales
          tag_servers_measure: diferentes servidores
          tag_uses_measure: usos totales
        description_html: Estas son etiquetas que están apareciendo en muchos mensajes que tu servidor ve. Esto puede ayudar a tus usuarios a averiguar de qué habla la gente en estos momentos. No hay etiquetas que se muestren públicamente hasta que las aprobés.
        listable: Pueden ser recomendadas
        no_tag_selected: No se cambió ninguna etiqueta, ya que ninguna fue seleccionada
        not_listable: No serán recomendadas
        not_trendable: No aparecerán en tendencias
        not_usable: No podrán ser usadas
        peaked_on_and_decaying: Alcanzó el pico el %{date}, ahora decreciendo
        title: Etiquetas en tendencia
        trendable: Pueden aparecer en tendencias
        trending_rank: Tendencia n.º %{rank}
        usable: Pueden usarse
        usage_comparison: Usadas %{today} veces hoy, comparado con la/s %{yesterday} vez/veces de ayer
        used_by_over_week:
          one: Usada por una persona durante la última semana
          other: Usada por %{count} personas durante la última semana
      title: Recomendaciones y tendencias
      trending: En tendencia
    username_blocks:
      add_new: Agregar nueva
      block_registrations: Bloquear registros
      comparison:
        contains: Contiene
        equals: Es igual a
      contains_html: Contiene %{string}
      created_msg: Regla de nombre de usuario creada exitosamente
      delete: Eliminar
      edit:
        title: Editar regla de nombre de usuario
      matches_exactly_html: Es igual a %{string}
      new:
        create: Crear regla
        title: Crear nueva regla de nombre de usuario
      no_username_block_selected: No se cambiaron las reglas de nombre de usuario, ya que no se seleccionó ninguna
      not_permitted: No permitido
      title: Reglas de nombre de usuario
      updated_msg: Regla de nombre de usuario actualizada exitosamente
    warning_presets:
      add_new: Agregar nuevo
      delete: Eliminar
      edit_preset: Editar preajuste de advertencia
      empty: Aún no ha definido ningún preajuste de advertencia.
      title: Preajustes de advertencia
    webhooks:
      add_new: Agregar punto final
      delete: Eliminar
      description_html: Un <strong>webhook</strong> habilita a Mastodon a enviar <strong>notificaciones en tiempo real</strong> sobre los eventos elegidos a tu propia aplicación, así la misma puede <strong>activar automáticamente las reacciones</strong>.
      disable: Deshabilitar
      disabled: Deshabilitada
      edit: Editar punto final
      empty: Todavía no tenés configurado ningún punto final de webhook.
      enable: Habilitar
      enabled: Activar
      enabled_events:
        one: 1 evento habilitado
        other: "%{count} eventos habilitados"
      events: Eventos
      new: Nuevo webhook
      rotate_secret: Rotar secreto
      secret: Firma secreta
      status: Estado
      title: Webhooks
      webhook: Webhook
  admin_mailer:
    auto_close_registrations:
      body: Debido a la falta de actividad reciente por parte de moderadores, los registros en %{instance} fueron cambiados automáticamente para requerir revisión manual, para evitar que %{instance} se use como una plataforma para potenciales malos actores. Podés volver a cambiar esto para abrir los registros en cualquier momento.
      subject: Los registros de %{instance} se cambiaron automáticamente para requerir aprobación
    new_appeal:
      actions:
        delete_statuses: para eliminar sus mensajes
        disable: para congelar su cuenta
        mark_statuses_as_sensitive: para marcar sus mensajes como sensibles
        none: una advertencia
        sensitive: para marcar su cuenta como sensible
        silence: para limitar su cuenta
        suspend: para suspender su cuenta
      body: "%{target} está apelando a una solicitud de moderación de %{action_taken_by} de %{date}, del tipo %{type}. Ellos escribieron:"
      next_steps: Podés aprobar la apelación para deshacer la solicitud de moderación, o ignorarla.
      subject: "%{username} está apelando a una solicitud de moderación en %{instance}"
    new_critical_software_updates:
      body: Se lanzaron nuevas versiones críticas de Mastodon; ¡es posible que quieras actualizar lo antes posible!
      subject: "¡Las actualizaciones críticas de Mastodon están disponibles para %{instance}!"
    new_pending_account:
      body: Abajo están los detalles de la nueva cuenta. Podés aprobar o rechazar esta solicitud.
      subject: Nueva cuenta para revisión en %{instance} (%{username})
    new_report:
      body: "%{reporter} denunció a %{target}"
      body_remote: Alguien de %{domain} denunció a %{target}
      subject: Nueva denuncia para %{instance} (#%{id})
    new_software_updates:
      body: Se liberaron nuevas versiones de Mastodon; ¡es posible que quieras actualizar!
      subject: "¡Las nuevas versiones de Mastodon están disponibles para %{instance}!"
    new_trends:
      body: 'Los siguientes elementos necesitan una revisión antes de que se puedan mostrar públicamente:'
      new_trending_links:
        title: Enlaces en tendencia
      new_trending_statuses:
        title: Mensajes en tendencia
      new_trending_tags:
        title: Etiquetas en tendencia
      subject: Nuevas tendencias para revisar en %{instance}
  aliases:
    add_new: Crear alias
    created_msg: El nuevo alias se creó exitosamente. Ahora podés empezar la mudanza desde la cuenta vieja.
    deleted_msg: Eliminaste el alias exitosamente. La mudanza de esa cuenta a ésta ya no será posible.
    empty: No tenés alias.
    hint_html: Si querés mudarte desde otra cuenta a esta, acá podés crear un alias, el cual es necesario antes de empezar a mudar seguidores de la cuenta vieja a ésta. Esta acción por sí misma es <strong>inofensiva y reversible</strong>. <strong>La migración de la cuenta se inicia desde la cuenta anterior</strong>.
    remove: Desvincular alias
  appearance:
    advanced_settings: Configuración avanzada
    animations_and_accessibility: Animaciones y accesibilidad
    boosting_preferences: Configuración de adhesiones
    boosting_preferences_info_html: "<strong>Truco:</strong> Más allá de la configuración, si mantenés pulsada la tecla <kbd>Mayúscula</kbd> y hacés <kbd>clic</kbd> en el ícono para adherir %{icon}, vas a adherir inmediatamente."
    discovery: Descubrí
    localization:
      body: Mastodon es localizado por voluntarios.
      guide_link: https://es.crowdin.com/project/mastodon
      guide_link_text: Todos pueden contribuir.
    sensitive_content: Contenido sensible
  application_mailer:
    notification_preferences: Cambiar configuración de correo electrónico
    salutation: "%{name}:"
    settings: 'Cambiar configuración de correo electrónico: %{link}'
    unsubscribe: Desuscribirse
    view: 'Visitá:'
    view_profile: Ver perfil
    view_status: Ver mensaje
  applications:
    created: Aplicación creada exitosamente
    destroyed: Aplicación eliminada exitosamente
    logout: Cerrar sesión
    regenerate_token: Regenerar clave de acceso
    token_regenerated: Clave de acceso regenerada exitosamente
    warning: Ojo con estos datos. ¡Nunca los compartas con nadie!
    your_token: Tu clave de acceso
  auth:
    apply_for_account: Solicitar una cuenta
    captcha_confirmation:
      help_html: Si tenés problemas resolviendo la CAPTCHA, podés ponerte en contacto con nosotros a través de %{email} y te vamos a ayudar.
      hint_html: ¡Solo una cosa más! Necesitamos confirmar que sos humano (¡esto es para que podamos mantener el spam fuera!). Resolvé la CAPTCHA abajo y hacé clic en "Continuar".
      title: Comprobación de seguridad
    confirmations:
      awaiting_review: "¡Tu dirección de correo electrónico fue confirmada! El equipo de %{domain} está revisando tu registro. ¡Recibirás un correo electrónico si aprueban tu cuenta!"
      awaiting_review_title: Tu registro está siendo revisado
      clicking_this_link: haciendo clic en este enlace
      login_link: iniciar sesión
      proceed_to_login_html: Ahora podés %{login_link}.
      redirect_to_app_html: Deberías haber sido redirigido a la aplicación <strong>%{app_name}</strong>. Si eso no sucedió, probá %{clicking_this_link} o volvé a la aplicación manualmente.
      registration_complete: "¡Tu registro en %{domain} fue completado!"
      welcome_title: "¡Te damos la bienvenida, %{name}!"
      wrong_email_hint: Si esa dirección de correo electrónico no es correcta, podés cambiarla en la configuración de la cuenta.
    delete_account: Eliminar cuenta
    delete_account_html: Si querés eliminar tu cuenta, podés <a href="%{path}">seguir por acá</a>. Se te va a pedir una confirmación.
    description:
      prefix_invited_by_user: "¡@%{name} te invita para que te unás a este servidor de Mastodon!"
      prefix_sign_up: "¡Unite a Mastodon hoy!"
      suffix: Con una cuenta vas a poder seguir a otras cuentas, escribir mensajes e intercambiarlos con usuarios de cualquier servidor de Mastodon, ¡y mucho más!
    didnt_get_confirmation: "¿No recibiste un enlace de confirmación?"
    dont_have_your_security_key: "¿No tenés tu llave de seguridad?"
    forgot_password: "¿Te olvidaste la contraseña?"
    invalid_reset_password_token: La clave para cambiar la contraseña no es válida o venció. Por favor, solicitá una nueva.
    link_to_otp: Ingresá un código de dos factores desde tu dispositivo o un código de recuperación
    link_to_webauth: Usá tu dispositivo de llave de seguridad
    log_in_with: Iniciar sesión con
    login: Iniciar sesión
    logout: Cerrar sesión
    migrate_account: Mudarse a otra cuenta
    migrate_account_html: Si querés redireccionar esta cuenta a otra distinta, podés <a href="%{path}">configurar eso acá</a>.
    or_log_in_with: O iniciar sesión con
    progress:
      confirm: Confirmar correo electrónico
      details: Tus detalles
      review: Nuestra reseña
      rules: Aceptar reglas
    providers:
      cas: CAS
      saml: SAML
    register: Registrarse
    registration_closed: "%{instance} no está aceptando nuevos miembros"
    resend_confirmation: Reenviar enlace de confirmación
    reset_password: Cambiar contraseña
    rules:
      accept: Aceptar
      back: Volver
      invited_by: 'Podés unirte a %{domain} gracias a la invitación que recibiste de:'
      preamble: Estas reglas son establecidas y aplicadas por los moderadores de %{domain}.
      preamble_invited: Antes de continuar, por favor, tené en cuenta las reglas básicas establecidas por los moderadores de %{domain}.
      title: Algunas reglas básicas.
      title_invited: Te invitaron.
    security: Seguridad
    set_new_password: Establecer nueva contraseña
    setup:
      email_below_hint_html: Revisá tu carpeta de correo no deseado / spam, o solicitá otro enlace de confirmación. Podés corregir tu dirección de correo electrónico si está mal.
      email_settings_hint_html: Hacé clic en el enlace que enviamos a %{email} para comenzar a usar Mastodon. Estaremos esperando aquí mismo.
      link_not_received: "¿No recibiste un enlace?"
      new_confirmation_instructions_sent: "¡Recibirás un nuevo correo electrónico con el enlace de confirmación en unos minutos!"
      title: Revisá tu bandeja de entrada
    sign_in:
      preamble_html: Iniciá sesión con tus credenciales de <strong>%{domain}</strong>. Si tu cuenta está alojada en un servidor diferente, no vas a poder iniciar sesión acá.
      title: Iniciar sesión en %{domain}
    sign_up:
      manual_review: Los registros en %{domain} pasan por la revisión manual de nuestros moderadores. Para ayudarnos a procesar tu registro, escribinos un poco sobre vos y contanos por qué querés una cuenta en %{domain}.
      preamble: Con una cuenta en este servidor de Mastodon, podrás seguir a cualquier otra cuenta en el Fediverso, independientemente de dónde esté alojada su cuenta.
      title: Dejá que te preparemos en %{domain}.
    status:
      account_status: Estado de la cuenta
      confirming: Esperando confirmación de correo electrónico.
      functional: Tu cuenta está totalmente operativa.
      pending: Tu solicitud está pendiente de revisión por nuestra administración. Eso puede tardar algún tiempo. Si se aprueba tu solicitud, vas a recibir un correo electrónico.
      redirecting_to: Tu cuenta se encuentra inactiva porque está siendo redirigida a %{acct}.
      self_destruct: Como %{domain} está en proceso de cierre, solo tendrás acceso limitado a tu cuenta.
      view_strikes: Ver incumplimientos pasados contra tu cuenta
    too_fast: Formulario enviado demasiado rápido, probá de nuevo.
    use_security_key: Usar la llave de seguridad
    user_agreement_html: Leí y acepto los <a href="%{terms_of_service_path}" target="_blank">términos del servicio</a> y la <a href="%{privacy_policy_path}" target="_blank">política de privacidad</a>
    user_privacy_agreement_html: Leí y acepto la <a href="%{privacy_policy_path}" target="_blank">política de privacidad</a>
  author_attribution:
    example_title: Texto de ejemplo
    hint_html: "¿Escribís artículos de noticias o de blog fuera de Mastodon? Controlá cómo se te acredita cuando se comparten en Mastodon."
    instructions: 'Asegurate de que este código está en el HTML de tu artículo:'
    more_from_html: Más de %{name}
    s_blog: Blog de %{name}
    then_instructions: Luego, agregá el nombre de dominio de la publicación en el campo de abajo.
    title: Atribución del autor
  challenge:
    confirm: Continuar
    hint_html: "<strong>Dato:</strong> No volveremos a preguntarte por la contraseña durante la siguiente hora."
    invalid_password: Contraseña no válida
    prompt: Confirmar contraseña para seguir
  color_scheme:
    auto: Automático
    dark: Oscuro
    light: Claro
  contrast:
    auto: Automático
    high: Alto
  crypto:
    errors:
      invalid_key: no es una clave Ed25519 o Curve25519 válida
  date:
    formats:
      default: "%d de %b de %Y"
      with_month_name: "%d de %B de %Y"
  datetime:
    distance_in_words:
      about_x_hours: "%{count}hrs."
      about_x_months: "%{count}mes."
      about_x_years: "%{count}año."
      almost_x_years: "%{count}año."
      half_a_minute: Recién
      less_than_x_minutes: "%{count}min."
      less_than_x_seconds: Recién
      over_x_years: "%{count}año."
      x_days: "%{count}día."
      x_minutes: "%{count}min."
      x_months: "%{count}mes."
      x_seconds: "%{count}seg."
  deletes:
    challenge_not_passed: La información que ingresaste no es correcta
    confirm_password: Ingresá tu contraseña actual para verificar tu identidad
    confirm_username: Ingresá tu nombre de usuario para confirmar el procedimiento
    proceed: Eliminar cuenta
    success_msg: Tu cuenta fue eliminada exitosamente
    warning:
      before: 'Antes de proceder, por favor, leé estas notas cuidadosamente:'
      caches: El contenido que fue almacenado en caché por otros servidores puede persistir
      data_removal: Tus mensajes y el resto de los datos se eliminarán definitivamente
      email_change_html: Podés <a href="%{path}">cambiar tu dirección de correo electrónico</a> sin eliminar tu cuenta
      email_contact_html: Si todavía no llegó, podés escribir a <a href="mailto:%{email}">%{email}</a> para pedir ayuda
      email_reconfirmation_html: Si no te llegó el correo de confirmación, podés <a href="%{path}">solicitarlo de nuevo</a>
      irreversible: No podrás restaurar ni reactivar tu cuenta
      more_details_html: Para más detalles, leé la <a href="%{terms_path}">política de privacidad</a>.
      username_available: Tu nombre de usuario volverá a estar disponible
      username_unavailable: Tu nombre de usuario no estará disponible
  disputes:
    strikes:
      action_taken: Acción tomada
      appeal: Apelar
      appeal_approved: Este incumplimiento fue apelado exitosamente y ya no es válido
      appeal_rejected: Se rechazó la apelación
      appeal_submitted_at: Apelación enviada
      appealed_msg: Tu apelación fue enviada. Si se aprueba, se te notificará.
      appeals:
        submit: Enviar apelación
      approve_appeal: Aprobar apelación
      associated_report: Denuncia asociada
      created_at: Con fecha
      description_html: Estas son acciones tomadas contra tu cuenta y las advertencias que te han sido enviadas por el equipo de %{instance}.
      recipient: Dirigida a
      reject_appeal: Rechazar apelación
      status: 'Mensaje #%{id}'
      status_removed: Mensaje ya eliminado del sistema
      title: "%{action} de %{date}"
      title_actions:
        delete_statuses: Eliminación de mensaje
        disable: Congelación de cuenta
        mark_statuses_as_sensitive: Marcado de mensajes como sensibles
        none: Advertencia
        sensitive: Marcado de cuenta como sensible
        silence: Limitación de cuenta
        suspend: Suspensión de cuenta
      your_appeal_approved: Se aprobó tu apelación
      your_appeal_pending: Enviaste una apelación
      your_appeal_rejected: Se rechazó tu apelación
  edit_profile:
    basic_information: Información básica
    hint_html: "<strong>Personalizá lo que la gente ve en tu perfil público y junto a tus publicaciones.</strong> Es más probable que otras personas te sigan e interactúen con vos cuando tengas un perfil completo y una foto de perfil."
    other: Otros
  emoji_styles:
    auto: Automático
    native: Nativo
    twemoji: Twemoji
  errors:
    '400': La solicitud que enviaste no era válida o estaba corrompida.
    '403': No tenés permiso para ver esta página.
    '404': La página que estabas buscando no está acá.
    '406': Esta página no está disponible en el formato solicitado.
    '410': La página que estabas buscando no existe más.
    '422':
      content: Falló la verificación de seguridad. ¿Estás bloqueando cookies?
      title: Falló la verificación de seguridad
    '429': Demasiadas solicitudes
    '500':
      content: Lo sentimos, pero algo salió mal en nuestro lado.
      title: Esta página no es correcta
    '503': La página no se pudo cargar debido a un fallo temporal del servidor.
    noscript_html: Para usar la aplicación web de Mastodon, por favor, activá Javascript. Alternativamente, probá alguna de las <a href="%{apps_path}">aplicaciones nativas</a> de Mastodon para tu plataforma.
  existing_username_validator:
    not_found: no se pudo encontrar un usuario local con ese nombre de usuario
    not_found_multiple: no se pudo encontrar a %{usernames}
  exports:
    archive_takeout:
      date: Fecha
      download: Descargá tu archivo historial
      hint_html: Podés solicitar un archivo historial de tus <strong>mensajes y medios subidos</strong>. Los datos exportados estarán en formato "ActivityPub", legibles por cualquier software compatible. Podés solicitar un archivo historial cada 7 días.
      in_progress: Compilando tu archivo historial...
      request: Solicitá tu archivo historial
      size: Tamaño
    blocks: Cuentas que bloqueaste
    bookmarks: Marcadores
    csv: CSV
    domain_blocks: Dominios bloqueados
    lists: Listas
    mutes: Cuentas que silenciaste
    storage: Almacenamiento de medios
  featured_tags:
    add_new: Agregar nueva
    errors:
      limit: Ya estableciste el número máximo de etiquetas
    hint_html: "<strong>Destacá tus etiquetas más importantes en tu perfil.</strong> Una gran herramienta para realizar un seguimiento de tus obras creativas y de tus proyectos a largo plazo. Las etiquetas destacadas se muestran de tal forma en tu perfil y permiten un acceso rápido a tus propios mensajes."
  filters:
    contexts:
      account: Perfiles
      home: Principal y listas
      notifications: Notificaciones
      public: Líneas temporales públicas
      thread: Conversaciones
    edit:
      add_keyword: Agregar palabra clave
      keywords: Palabras clave
      statuses: Mensajes individuales
      statuses_hint_html: Este filtro se aplica a la selección de mensajes individuales, independientemente de si coinciden con las palabras clave a continuación. <a href="%{path}">Revisar o quitar mensajes del filtro</a>.
      title: Editar filtro
    errors:
      deprecated_api_multiple_keywords: Estos parámetros no se pueden cambiar de esta aplicación porque se aplican a más de una palabra clave de filtro. Usá una aplicación más reciente o la interface web.
      invalid_context: Se suministró un contexto no válido o vacío
    index:
      contexts: Filtros en %{contexts}
      delete: Eliminar
      empty: No tenés filtros.
      expires_in: Caduca en %{distance}
      expires_on: Caduca en %{date}
      keywords:
        one: "%{count} palabra clave"
        other: "%{count} palabras clave"
      statuses:
        one: "%{count} mensaje"
        other: "%{count} mensajes"
      statuses_long:
        one: "%{count} mensaje individual oculto"
        other: "%{count} mensajes individuales ocultos"
      title: Filtros
    new:
      save: Guardar nuevo filtro
      title: Agregar nuevo filtro
    statuses:
      back_to_filter: Volver al filtro
      batch:
        remove: Quitar del filtro
      index:
        hint: Este filtro se aplica a la selección de mensajes individuales, independientemente de otros criterios. Podés agregar más mensajes a este filtro desde la interface web.
        title: Mensajes filtrados
  generic:
    all: Todas
    all_items_on_page_selected_html:
      one: "<strong>%{count}</strong> elemento en esta página está seleccionado."
      other: Todos los <strong>%{count}</strong> elementos en esta página están seleccionados.
    all_matching_items_selected_html:
      one: "<strong>%{count}</strong> elemento que coincide con tu búsqueda está seleccionado."
      other: Todos los <strong>%{count}</strong> elementos que coinciden con tu búsqueda están seleccionados.
    cancel: Cancelar
    changes_saved_msg: "¡Cambios guardados exitosamente!"
    confirm: Confirmar
    copy: Copiar
    delete: Eliminar
    deselect: Deseleccionar todo
    none: "[Ninguna]"
    order_by: Ordenar por
    save_changes: Guardar cambios
    select_all_matching_items:
      one: Seleccionar %{count} elemento que coincide con tu búsqueda.
      other: Seleccionar todos los %{count} elementos que coinciden con tu búsqueda.
    today: hoy
    validation_errors:
      one: "¡Falta algo! Por favor, revisá el error abajo"
      other: "¡Falta algo! Por favor, revisá los %{count} errores abajo"
  imports:
    errors:
      empty: Archivo CSV vacío
      incompatible_type: Incompatible con el tipo de importación seleccionado
      invalid_csv_file: 'Archivo CSV no válido. Error: %{error}'
      over_rows_processing_limit: contiene más de %{count} filas
      too_large: El archivo es demasiado grande
    failures: Fallos
    imported: Importadas
    mismatched_types_warning: Parece que podrías haber seleccionado el tipo incorrecto para esta importación; por favor, volvé a verificarlo.
    modes:
      merge: Combinar
      merge_long: Mantener registros existentes y agregar nuevos
      overwrite: Sobrescribir
      overwrite_long: Reemplazar registros actuales con los nuevos
    overwrite_preambles:
      blocking_html:
        one: Estás a punto de <strong>reemplazar tu lista de bloqueos</strong> por hasta <strong>%{count} cuenta</strong> provenientes de <strong>%{filename}</strong>.
        other: Estás a punto de <strong>reemplazar tu lista de bloqueos</strong> por hasta <strong>%{count} cuentas</strong> provenientes de <strong>%{filename}</strong>.
      bookmarks_html:
        one: Estás a punto de <strong>reemplazar tus marcadores</strong> por hasta <strong>%{count} mensaje</strong> provenientes de <strong>%{filename}</strong>.
        other: Estás a punto de <strong>reemplazar tus marcadores</strong> por hasta <strong>%{count} mensajes</strong> provenientes de <strong>%{filename}</strong>.
      domain_blocking_html:
        one: Estás a punto de <strong>reemplazar tu lista de bloqueos de dominio</strong> por hasta <strong>%{count} dominio</strong> provenientes de <strong>%{filename}</strong>.
        other: Estás a punto de <strong>reemplazar tu lista de bloqueos de dominio</strong> por hasta <strong>%{count} dominios</strong> provenientes de <strong>%{filename}</strong>.
      following_html:
        one: Estás a punto de <strong>seguir</strong> hasta <strong>%{count} cuenta</strong> provenientes de <strong>%{filename}</strong> y <strong>dejar de seguir a cualquier otra cuenta</strong>.
        other: Estás a punto de <strong>seguir</strong> hasta <strong>%{count} cuentas</strong> provenientes de <strong>%{filename}</strong> y <strong>dejar de seguir a cualquier otra cuenta</strong>.
      lists_html:
        one: Estás a punto de <strong>reemplazar tus listas</strong> con el contenido de <strong>%{filename}</strong>. Se agregarán hasta <strong>%{count} cuenta</strong> a listas nuevas.
        other: Estás a punto de <strong>reemplazar tus listas</strong> con el contenido de <strong>%{filename}</strong>. Se agregarán hasta <strong>%{count} cuentas</strong> a listas nuevas.
      muting_html:
        one: Estás a punto de <strong>reemplazar tu lista de cuentas silenciadas</strong> con hasta <strong>%{count} cuenta</strong> provenientes de <strong>%{filename}</strong>.
        other: Estás a punto de <strong>reemplazar tu lista de cuentas silenciadas</strong> con hasta <strong>%{count} cuentas</strong> provenientes de <strong>%{filename}</strong>.
    preambles:
      blocking_html:
        one: Estás a punto de <strong>bloquear</strong> hasta <strong>%{count} cuenta</strong> provenientes de <strong>%{filename}</strong>.
        other: Estás a punto de <strong>bloquear</strong> hasta <strong>%{count} cuentas</strong> provenientes de <strong>%{filename}</strong>.
      bookmarks_html:
        one: Está a punto de agregar hasta <strong>%{count} mensaje</strong> provenientes de <strong>%{filename}</strong> a tus <strong>marcadores</strong>.
        other: Está a punto de agregar hasta <strong>%{count} mensajes</strong> provenientes de <strong>%{filename}</strong> a tus <strong>marcadores</strong>.
      domain_blocking_html:
        one: Estás a punto de <strong>bloquear</strong> hasta <strong>%{count} dominio</strong> provenientes de <strong>%{filename}</strong>.
        other: Estás a punto de <strong>bloquear</strong> hasta <strong>%{count} dominios</strong> provenientes de <strong>%{filename}</strong>.
      following_html:
        one: Estás a punto de <strong>seguir</strong> hasta <strong>%{count} cuenta</strong> provenientes de <strong>%{filename}</strong>.
        other: Estás a punto de <strong>seguir</strong> hasta <strong>%{count} cuentas</strong> provenientes de <strong>%{filename}</strong>.
      lists_html:
        one: Estás a punto de agregar hasta <strong>%{count} cuenta</strong> desde <strong>%{filename}</strong> a tus <strong>listas</strong>. Se crearán nuevas listas si no hay lista a cuál agregar.
        other: Estás a punto de agregar hasta <strong>%{count} cuentas</strong> desde <strong>%{filename}</strong> a tus <strong>listas</strong>. Se crearán nuevas listas si no hay lista a cuál agregar.
      muting_html:
        one: Estás a punto de <strong>silenciar</strong> hasta <strong>%{count} cuenta</strong> provenientes de <strong>%{filename}</strong>.
        other: Estás a punto de <strong>silenciar</strong> hasta <strong>%{count} cuentas</strong> provenientes de <strong>%{filename}</strong>.
    preface: Podés importar ciertos datos que exportaste desde otro servidor, como una lista de las cuentas que estás siguiendo o bloqueando.
    recent_imports: Importaciones recientes
    states:
      finished: Finalizadas
      in_progress: En progreso
      scheduled: Programadas
      unconfirmed: Sin confirmar
    status: Estado
    success: Tus datos se subieron exitosamente y serán procesados en brevedad
    time_started: Comenzada el
    titles:
      blocking: Importación de cuentas bloqueadas
      bookmarks: Importación de marcadores
      domain_blocking: Importación de dominios bloqueados
      following: Importación de cuentas seguidas
      lists: Importando listas
      muting: Importación de cuentas silenciadas
    type: Importar tipo
    type_groups:
      constructive: Seguimientos y marcadores
      destructive: Bloqueos y silencios
    types:
      blocking: Lista de bloqueados
      bookmarks: Marcadores
      domain_blocking: Lista de dominios bloqueados
      following: Lista de seguidos
      lists: Listas
      muting: Lista de silenciados
    upload: Subir
  invites:
    delete: Desactivar
    expired: Vencidas
    expires_in:
      '1800': 30 minutos
      '21600': 6 horas
      '3600': 1 hora
      '43200': 12 horas
      '604800': 1 semana
      '86400': 1 día
    expires_in_prompt: Nunca
    generate: Generar enlace de invitación
    invalid: Esta invitación no es válida
    invited_by: 'Fuiste invitado por:'
    max_uses:
      one: 1 uso
      other: "%{count} usos"
    max_uses_prompt: Sin límite
    prompt: Generar y compartir enlaces con otros para ofrecer acceso a este servidor
    table:
      expires_at: Vence
      uses: Usos
    title: Invitar a gente
  link_preview:
    author_html: Por %{name}
    potentially_sensitive_content:
      action: Clic para mostrar
      confirm_visit: "¿Está seguro de que querés abrir este enlace?"
      hide_button: Ocultar
      label: Contenido potencialmente sensible
  lists:
    errors:
      limit: Alcanzaste el número máximo de listas
  login_activities:
    authentication_methods:
      otp: aplicación de autenticación de dos factores
      password: contraseña
      sign_in_token: código de seguridad por correo electrónico
      webauthn: llaves de seguridad
    description_html: Si ves actividad que no reconocés, considerá cambiar tu contraseña y habilitar la autenticación de dos factores.
    empty: No hay historial de autenticación disponible
    failed_sign_in_html: Intento de inicio de sesión fallido con %{method} desde %{ip} (%{browser})
    successful_sign_in_html: Inicio de sesión exitoso con %{method} desde %{ip} (%{browser})
    title: Historial de autenticación
  mail_subscriptions:
    unsubscribe:
      action: Sí, desuscribir
      complete: Desuscripto
      confirmation_html: ¿Estás seguro que querés dejar de recibir %{type} de Mastodon en %{domain} a tu correo electrónico %{email}? Siempre podrás volver a suscribirte desde la <a href="%{settings_path}"> configuración de notificaciones por correo electrónico.</a>.
      emails:
        notification_emails:
          favourite: notificaciones de favoritos por correo electrónico
          follow: notificaciones de seguidores por correo electrónico
          follow_request: notificaciones de solicitudes de seguimiento por correo electrónico
          mention: notificaciones de menciones por correo electrónico
          reblog: notificaciones de adhesiones por correo electrónico
      resubscribe_html: Si te desuscribiste por error, podés resuscribirte desde la <a href="%{settings_path}">configuración de notificaciones por correo electrónico</a>.
      success_html: Ya no recibirás %{type} de mastodon en %{domain} a tu correo electrónico %{email}.
      title: Desuscribirse
  media_attachments:
    validations:
      images_and_video: No se puede adjuntar un video a un mensaje que ya contenga imágenes
      not_found: Medios %{ids} no encontrados o ya adjuntados a otro mensaje
      not_ready: No se pueden adjuntar archivos que no se han terminado de procesar. ¡Intentá de nuevo en un rato!
      too_many: No se pueden adjuntar más de 4 archivos
  migrations:
    acct: Mudada a
    cancel: Cancelar redireccionamiento
    cancel_explanation: Al cancelar el redireccionamiento se reactivará tu cuenta actual, pero no recuperarás los seguidores que hayan sido mudados a la otra cuenta.
    cancelled_msg: Se canceló exitosamente el redireccionamiento.
    errors:
      already_moved: es la misma cuenta a la que ya te mudaste
      missing_also_known_as: no está haciendo referencia a esta cuenta
      move_to_self: no puede ser la cuenta actual
      not_found: no se pudo encontrar
      on_cooldown: Estás en receso intermedio
    followers_count: Seguidores al momento de mudarse
    incoming_migrations: Mudarse desde una cuenta diferente
    incoming_migrations_html: Para mudarte de otra cuenta a esta, primero necesitás <a href="%{path}">crear un alias de la cuenta</a>.
    moved_msg: Ahora tu cuenta está siendo redirigida a %{acct} y tus seguidores se están mudando.
    not_redirecting: Actualmente, tu cuenta no está siendo redirigida a ninguna otra cuenta.
    on_cooldown: Recientemente mudaste tu cuenta. Esta función estará disponible de nuevo en %{count} días.
    past_migrations: Mudanzas pasadas
    proceed_with_move: Mudar seguidores
    redirected_msg: Tu cuenta ahora redirige a %{acct}.
    redirecting_to: Tu cuenta está siendo redirigida a %{acct}.
    set_redirect: Establecer redireccionamiento
    warning:
      backreference_required: La cuenta nueva debe ser configurada primero para hacer referencia a ésta
      before: 'Antes de proceder, por favor, leé estas notas cuidadosamente:'
      cooldown: Después de mudarte hay un período de receso intermedio durante el cual no podrás volver a mudarte
      disabled_account: Tu cuenta actual no será completamente utilizable luego de esto. Sin embargo, tendrás acceso a la exportación de datos así como a la reactivación.
      followers: Esta acción mudará a todos los seguidores de la cuenta actual a la cuenta nueva
      only_redirect_html: Alternativamente, podés <a href="%{path}">poner solamente un redireccionamiento en tu perfil</a>.
      other_data: No se mudarán otros datos automáticamente (esto incluye tus mensajes y la lista de cuentas que seguís)
      redirect: El perfil de tu cuenta actual se actualizará con un aviso de redireccionamiento y será excluido de las búsquedas
  moderation:
    title: Moderación
  move_handler:
    carry_blocks_over_text: Este usuario se mudó desde %{acct}, que habías bloqueado.
    carry_mutes_over_text: Este usuario se mudó desde %{acct}, que habías silenciado.
    copy_account_note_text: 'Este usuario se mudó desde %{acct}, acá están tus notas previas sobre él/ella:'
  navigation:
    toggle_menu: Cambiar menú
  notification_mailer:
    admin:
      report:
        subject: "%{name} envió una denuncia"
      sign_up:
        subject: Se registró %{name}
    favourite:
      body: 'Tu mensaje fue marcado como favorito por %{name}:'
      subject: "%{name} marcó tu mensaje como favorito"
      title: Nuevo favorito
    follow:
      body: "¡%{name} te está siguiendo!"
      subject: "%{name} te está siguiendo"
      title: Nuevo seguidor
    follow_request:
      action: Administrar solicitudes de seguimiento
      body: "%{name} solicitó seguirte"
      subject: 'Seguidor pendiente: %{name}'
      title: Nueva solicitud de seguimiento
    mention:
      action: Responder
      body: 'Fuiste mencionado por %{name} en:'
      subject: Fuiste mencionado por %{name}
      title: Nueva mención
    moderation_warning:
      subject: Recibiste una advertencia de moderación
    poll:
      subject: Terminó una encuesta de %{name}
    quote:
      body: 'Tu mensaje fue citado por %{name}:'
      subject: "%{name} citó tu mensaje"
      title: Nueva cita
    quoted_update:
      subject: "%{name} editó un mensaje que citaste"
    reblog:
      body: "%{name} adhirió a tu mensaje:"
      subject: "%{name} adhirió a tu mensaje"
      title: Nueva adhesión
    severed_relationships:
      subject: Perdiste seguidores y/o cuentas seguidas, debido a una decisión de moderación
    status:
      subject: "%{name} acaba de enviar un mensaje"
    update:
      subject: "%{name} editó un mensaje"
  notifications:
    administration_emails: Notificaciones de administración por correo electrónico
    email_events: Eventos para notificaciones por correo electrónico
    email_events_hint: 'Seleccioná los eventos para los que querés recibir notificaciones:'
  number:
    human:
      decimal_units:
        format: "%n%u"
        units:
          billion: MM
          million: M
          quadrillion: C
          thousand: m
          trillion: T
  otp_authentication:
    code_hint: Ingresá el código generado por tu aplicación de autenticación para confirmar
    description_html: Si habilitás la <strong>autenticación de dos factores</strong> usando una aplicación de autenticación, entonces en el inicio de sesión se te pedirá que estés con tu dispositivo, el cual generará un código numérico ("token") para que lo ingresés.
    enable: Habilitar
    instructions_html: <strong>Escaneá este código QR en Authy, Google Authenticator o en otra aplicación TOTP en tu dispositivo</strong>. A partir de ahora, esa aplicación generará un código numérico ("token") para que lo ingresés.
    manual_instructions: 'Si no podés escanear el código QR y necesitás ingresarlo manualmente, acá está el secreto en texto plano:'
    setup: Configurar
    wrong_code: "¡El código ingresado no es válido! ¿La hora del servidor y del dispositivo son correctas?"
  pagination:
    newer: Más recientes
    next: Siguiente
    older: Más antiguos
    prev: Anterior
    truncate: "&hellip;"
  polls:
    errors:
      already_voted: Ya votaste en esta encuesta
      duplicate_options: contiene elementos duplicados
      duration_too_long: está demasiado lejos en el futuro
      duration_too_short: es demasiado pronto
      expired: La encuesta ya finalizó
      invalid_choice: La opción elegida no existe
      over_character_limit: no puede ser más largo de %{max} caracteres, cada uno
      self_vote: No podés votar en tus propias encuestas
      too_few_options: debe tener más de un elemento
      too_many_options: no puede contener más de %{max} elementos
    vote: Votar
  posting_defaults:
    explanation: Esta configuración se usará como predeterminada cuando crees nuevos mensajes, pero podés modificarla en cada mensaje dentro de la sección de redacción.
  preferences:
    other: Otras opciones
    posting_defaults: Configuración predeterminada de mensajes
    public_timelines: Líneas temporales públicas
  privacy:
    hint_html: "<strong>Personalizá cómo querés que sean encontrados tu perfil y tus mensajes.</strong> Una variedad de funciones en Mastodon pueden ayudarte a alcanzar una mayor audiencia al estar activada. Tomate un momento para revisar esta configuración para asegurarte de que se ajusta a tu caso."
    privacy: Privacidad
    privacy_hint_html: Controlá cuánto querés revelar a los demás. La gente descubre perfiles interesantes y aplicaciones copadas explorando los seguimientos de otras personas y viendo qué aplicaciones usan, pero puede que prefieras mantener esto oculto.
    reach: Alcance
    reach_hint_html: Controla si querés ser descubierto y seguido por nuevas cuentas. ¿Querés que tus mensajes aparezcan en la sección de Explorar? ¿Querés que otras personas te vean en las recomendaciones para seguir? ¿Querés aceptar automáticamente a todos los nuevos seguidores, o querés tener el control sobre cada uno de ellos?
    search: Búsqueda
    search_hint_html: Controlá cómo querés ser encontrado. ¿Querés que la gente te encuentre por lo que publicaste? ¿Querés que desde fuera de Mastodon se encuentre tu perfil al buscar en la web? Por favor, tené en cuenta que la exclusión total de información pública de todos los motores de búsqueda no puede ser garantizada.
    title: Privacidad y alcance
  privacy_policy:
    title: Política de privacidad
  reactions:
    errors:
      limit_reached: Se alcanzó el límite de reacciones diferentes
      unrecognized_emoji: no es un emoji conocido
  redirects:
    prompt: Si confiás en este enlace, dale clic o un toque para continuar.
    title: Estás dejando %{instance}.
  relationships:
    activity: Actividad de la cuenta
    confirm_follow_selected_followers: "¿Estás seguro que querés seguir a los seguidores seleccionados?"
    confirm_remove_selected_followers: "¿Estás seguro que querés quitar a los seguidores seleccionados?"
    confirm_remove_selected_follows: "¿Estás seguro que querés quitar a las cuentas seguidas seleccionadas?"
    dormant: Inactivas
    follow_failure: No se pudieron seguir algunas de las cuentas seleccionadas.
    follow_selected_followers: Seguir a los seguidores seleccionados
    followers: Seguidores
    following: Siguiendo
    invited: Invitados
    last_active: Última actividad
    most_recent: Más recientes
    moved: Mudadas
    mutual: Mutuales
    primary: Principales
    relationship: Relación
    remove_selected_domains: Quitar todos los seguidores de los dominios seleccionados
    remove_selected_followers: Quitar los seguidores seleccionados
    remove_selected_follows: Dejar de seguir a los usuarios seleccionados
    status: Estado de la cuenta
  remote_follow:
    missing_resource: No se pudo encontrar la dirección web de redireccionamiento requerida para tu cuenta
  reports:
    errors:
      invalid_rules: no hace referencia a reglas válidas
  rss:
    content_warning: 'Advertencia de contenido:'
    descriptions:
      account: Mensajes públicos de @%{acct}
      tag: 'Mensajes públicos etiquetados #%{hashtag}'
  scheduled_statuses:
    over_daily_limit: Superaste el límite de %{limit} mensajes programados para ese día
    over_total_limit: Superaste el límite de %{limit} mensajes programados
    too_soon: la fecha debe ser en el futuro
  self_destruct:
    lead_html: Desafortunadamente, <strong>%{domain}</strong> va a cerrar permanentemente. Si tenías una cuenta ahí, no podrás continuar usándola, pero aún podés solicitar una copia de tus datos.
    title: Este servidor está cerrando
  sessions:
    activity: Última actividad
    browser: Navegador web
    browsers:
      alipay: Alipay
      blackberry: BlackBerry
      chrome: Chrome
      edge: Edge
      electron: Electron
      firefox: Mozilla Firefox
      generic: "[Navegador web desconocido]"
      huawei_browser: Navegador Huawei
      ie: Internet Explorer
      micro_messenger: MicroMessenger
      nokia: Navegador web de Nokia S40 Ovi
      opera: Opera
      otter: Otter
      phantom_js: PhantomJS
      qq: QQ Browser
      safari: Safari
      uc_browser: UC Browser
      unknown_browser: "[Navegador web desconocido]"
      weibo: Weibo
    current_session: Sesión actual
    date: Fecha
    description: "%{browser} en %{platform}"
    explanation: Estos son los navegadores web en los que actualmente iniciaste sesión en tu cuenta de Mastodon.
    ip: Dirección IP
    platforms:
      adobe_air: Adobe Air
      android: Android
      blackberry: BlackBerry
      chrome_os: ChromeOS
      firefox_os: Firefox OS
      ios: iOS
      kai_os: KaiOS
      linux: GNU/Linux
      mac: macOS
      unknown_platform: "[Plataforma desconocida]"
      windows: Windows
      windows_mobile: Windows Mobile
      windows_phone: Windows Phone
    revoke: Revocar
    revoke_success: Sesión revocada exitosamente
    title: Sesiones
    view_authentication_history: Ver historial de autenticación de tu cuenta.
  settings:
    account: Cuenta
    account_settings: Config. de la cuenta
    aliases: Alias de la cuenta
    appearance: Apariencia
    authorized_apps: Aplicaciones autorizadas
    back: Volver a Mastodon
    delete: Eliminación de la cuenta
    development: Desarrollo
    edit_profile: Editar perfil
    export: Exportar
    featured_tags: Etiquetas destacadas
    import: Importar
    import_and_export: Importación y exportación
    migrate: Migración de la cuenta
    notifications: Notificaciones por correo electrónico
    preferences: Configuración
    profile: Perfil público
    relationships: Seguimientos
    severed_relationships: Relaciones cortadas
    statuses_cleanup: Eliminación auto. de mensajes
    strikes: Moderación de incumplimientos
    two_factor_authentication: Aut. de dos factores
    webauthn_authentication: Llaves de seguridad
  severed_relationships:
    download: Descargar (%{count})
    event_type:
      account_suspension: Suspensión de cuenta (%{target_name})
      domain_block: Suspensión de cuenta (%{target_name})
      user_domain_block: Bloqueaste a %{target_name}
    lost_followers: Seguidores perdidos
    lost_follows: Cuentas seguidas perdidas
    preamble: Podés perder seguidores y cuentas seguidas cuando bloqueás un dominio o cuando tus moderadores deciden suspender un servidor remoto. Cuando esto suceda, vas a poder descargar listas de relaciones cortadas, que serán inspectadas y posiblemente importadas en otro servidor.
    purged: La información sobre este servidor fue purgada por los administradores de tu servidor.
    type: Evento
  statuses:
    attached:
      audio:
        one: "%{count} audio"
        other: "%{count} audios"
      description: 'Adjunto: %{attached}'
      image:
        one: "%{count} imagen"
        other: "%{count} imágenes"
      video:
        one: "%{count} video"
        other: "%{count} videos"
    boosted_from_html: Adherido desde %{acct_link}
    content_warning: 'Advertencia de contenido: %{warning}'
    content_warnings:
      hide: Ocultar mensaje
      show: Mostrar más
    default_language: Igual que el idioma de la interface
    disallowed_hashtags:
      one: 'contenía una etiqueta no permitida: %{tags}'
      other: 'contenía las etiquetas no permitidas: %{tags}'
    edited_at_html: Editado el %{date}
    errors:
      in_reply_not_found: El mensaje al que intentás responder no existe.
      quoted_status_not_found: El mensaje al que intentás citar parece que no existe.
      quoted_user_not_mentioned: No se puede citar a un usuario no mencionado en un mensaje de mención privada.
    over_character_limit: se excedió el límite de %{max} caracteres
    pin_errors:
      direct: Los mensajes que sólo son visibles para los usuarios mencionados no pueden ser fijados
      limit: Ya fijaste el número máximo de mensajes
      ownership: No se puede fijar el mensaje de otra cuenta
      reblog: No se puede fijar una adhesión
    quote_error:
      not_available: Mensaje no disponible
      pending_approval: Mensaje pendiente
      revoked: Mensaje eliminado por el autor
    quote_policies:
      followers: Solo seguidores
      nobody: Solo yo
      public: Cualquier cuenta
    quote_post_author: Se citó un mensaje de %{acct}
    title: '%{name}: "%{quote}"'
    visibilities:
      direct: Mención privada
      private: Solo seguidores
      public: Público
      public_long: Todo el mundo, dentro y fuera de Mastodon
      unlisted: Público pero silencioso
      unlisted_long: Oculto de los resultados de búsqueda, tendencias y líneas temporales públicas de Mastodon
  statuses_cleanup:
    enabled: Eliminar automáticamente mensajes antiguos
    enabled_hint: Elimina automáticamente tus mensajes una vez que alcancen un umbral de edad especificado, a menos que coincidan con una de las excepciones a continuación
    exceptions: Exepciones
    explanation: Debido a que la eliminación de mensajes es una operación costosa, esto se hace lentamente con el tiempo cuando el servidor no está ocupado. Por esta razón, tus mensajes pueden ser borrados un poco después de que alcancen el umbral de edad.
    ignore_favs: Ignorar mensajes marcados como favoritos
    ignore_reblogs: Ignorar adhesiones
    interaction_exceptions: Excepciones basadas en interacciones
    interaction_exceptions_explanation: Tené en cuenta que no hay garantía de que los mensajes se eliminen si van por debajo del umbral de los mensajes marcados como favorito o de las adhesiones después de haberlos superado una vez.
    keep_direct: Conservar mensajes directos
    keep_direct_hint: No elimina ninguno de tus mensajes directos
    keep_media: Conservar mensajes con archivos adjuntos
    keep_media_hint: No elimina ninguno de tus mensajes con archivos adjuntos
    keep_pinned: Conservar mensajes fijados
    keep_pinned_hint: No elimina ninguno de tus mensajes fijados
    keep_polls: Conservar encuestas
    keep_polls_hint: No elimina ninguna de tus encuestas
    keep_self_bookmark: Conservar mensajes que enviaste a Marcadores
    keep_self_bookmark_hint: No elimina tus propios mensajes si los enviaste a Marcadores
    keep_self_fav: Conservar mensajes que enviaste a Favoritos
    keep_self_fav_hint: No elimina tus propios mensajes si los enviaste a Favoritos
    min_age:
      '1209600': 2 semanas
      '15778476': 6 meses
      '2629746': 1 mes
      '31556952': 1 año
      '5259492': 2 meses
      '604800': 1 semana
      '63113904': 2 años
      '7889238': 3 meses
    min_age_label: Umbral de edad
    min_favs: Conservar mensajes marcados como favoritos de por lo menos
    min_favs_hint: No elimina ninguno de tus mensajes que haya recibido al menos esta cantidad de favoritos. Dejá en blanco para eliminar mensajes independientemente de su número de favoritos.
    min_reblogs: Conservar adhesiones de por lo menos
    min_reblogs_hint: No elimina ninguno de tus mensajes que haya recibido más de esta cantidad de adhesiones. Dejá en blanco para eliminar mensajes independientemente de su número de adhesiones.
  stream_entries:
    sensitive_content: Contenido sensible
  strikes:
    errors:
      too_late: Es demasiado tarde para apelar este incumplimiento
  tags:
    does_not_match_previous_name: no coincide con el nombre anterior
  terms_of_service:
    title: Términos del servicio
  terms_of_service_interstitial:
    future_preamble_html: Estamos haciendo algunos cambios a nuestros términos de servicio, que serán efectivos en <strong>%{date}</strong>. Te invitamos a revisar los términos actualizados.
    past_preamble_html: Hemos cambiado nuestros términos de servicio desde tu última visita. Te invitamos a revisar los términos actualizados.
    review_link: Revisar los términos del servicio
    title: Los términos del servicio de %{domain} están cambiando
  themes:
    contrast: Alto contraste
    default: Oscuro
    mastodon-light: Claro
    system: Automático (usar tema del sistema)
  time:
    formats:
      default: "%Y.%b.%d, %H:%M"
      month: "%b de %Y"
      time: "%H:%M"
      with_time_zone: "%d de %b de %Y, %H:%M %Z"
  translation:
    errors:
      quota_exceeded: Se excedió la cuota de uso del servicio de traducción en todo el servidor.
      too_many_requests: Han habido demasiadas solicitudes al servicio de traducción recientemente.
  two_factor_authentication:
    add: Agregar
    disable: Deshabilitar 2FA
    disabled_success: Autenticación de dos factores exitosamente deshabilitada
    edit: Editar
    enabled: La autenticación de dos factores está activada
    enabled_success: Se habilitó exitosamente la autenticación de dos factores
    generate_recovery_codes: Generar códigos de recuperación
    lost_recovery_codes: Los códigos de recuperación te permiten recuperar el acceso a tu cuenta, si no tenés acceso a la aplicación de 2FA. Si perdiste tus códigos de recuperación, podés regenerarlos acá. Tus antiguos códigos de recuperación serán invalidados.
    methods: Métodos de dos factores
    otp: Aplicación de autenticación
    recovery_codes: Resguardar códigos de recuperación
    recovery_codes_regenerated: Los códigos de recuperación se regeneraron exitosamente
    recovery_instructions_html: Si alguna vez perdés el acceso a tu aplicación de 2FA, podés usar uno de los siguientes códigos de recuperación para recuperar el acceso a tu cuenta. <strong>Mantenelos a salvo</strong>. Por ejemplo, podés imprimirlos y guardarlos con otros documentos importantes.
    webauthn: Llaves de seguridad
  user_mailer:
    announcement_published:
      description: 'Los administradores de %{domain} están haciendo un anuncio:'
      subject: Anuncio del servicio
      title: Anuncio del servicio %{domain}
    appeal_approved:
      action: Configuración de la cuenta
      explanation: La apelación del incumplimiento contra tu cuenta del %{strike_date} que enviaste el %{appeal_date} fue aprobada. Tu cuenta se encuentra de nuevo en buen estado.
      subject: Tu apelación del %{date} fue aprobada
      subtitle: Tu cuenta está, de nuevo, en perfecto estado.
      title: Apelación aprobada
    appeal_rejected:
      explanation: La apelación del incumplimiento contra tu cuenta del %{strike_date} que enviaste el %{appeal_date} fue rechazada.
      subject: Tu apelación del %{date} fue rechazada
      subtitle: Se rechazó tu apelación.
      title: Apelación rechazada
    backup_ready:
      explanation: Solicitaste una copia de seguridad completa de tu cuenta de Mastodon.
      extra: "¡Ya está lista para descargar!"
      subject: Tu archivo historial está listo para descargar
      title: Descargar archivo historial
    failed_2fa:
      details: 'Estos son los detalles del intento de inicio de sesión:'
      explanation: Alguien intentó iniciar sesión en tu cuenta pero proporcionó un segundo factor de autenticación no válido.
      further_actions_html: Si vos no fuiste, te recomendamos que %{action} inmediatamente, ya que la seguridad de tu cuenta podría estar comprometida.
      subject: Fallo de autenticación del segundo factor
      title: Fallo en la autenticación del segundo factor
    suspicious_sign_in:
      change_password: cambiés tu contraseña
      details: 'Acá están los detalles del inicio de sesión:'
      explanation: Detectamos un inicio de sesión de tu cuenta desde una nueva dirección IP.
      further_actions_html: Si no fuiste vos, te recomendamos que %{action} inmediatamente y habilités la autenticación de dos factores para mantener tu cuenta segura.
      subject: Se accedió a tu cuenta desde una nueva dirección IP
      title: Un nuevo inicio de sesión
    terms_of_service_changed:
      agreement: Si seguís usando %{domain}, aceptás estos términos. Si no estás de acuerdo con los términos actualizados, podés cancelar tu acuerdo con %{domain} en cualquier momento, eliminando tu cuenta.
      changelog: 'A modo de pantallazo general, esto es lo que esta actualización significa para vos:'
      description: 'Estás recibiendo este correo electrónico porque estamos haciendo algunos cambios en nuestros términos de servicio en %{domain}. Estas actualizaciones serán efectivas el %{date}. Te alentamos a revisar los términos actualizados en su totalidad aquí:'
      description_html: Estás recibiendo este correo electrónico porque estamos haciendo algunos cambios en nuestros términos de servicio en %{domain}. Estas actualizaciones serán efectivas el <strong>%{date}</strong>. Te alentamos a revisar los <a href="%{path}" target="_blank"> términos actualizados en su totalidad aquí</a>.
      sign_off: El equipo de %{domain}
      subject: Actualizaciones en nuestros términos del servicio
      subtitle: Los términos del servicio de %{domain} están cambiando
      title: Actualización importante
    warning:
      appeal: Enviar una apelación
      appeal_description: Si creés que esto es un error, podés enviar una apelación al equipo de %{instance}.
      categories:
        spam: Spam
        violation: El contenido viola las siguientes directrices de la comunidad
      explanation:
        delete_statuses: Algunos de tus mensajes se encontraron violando una o más directrices de la comunidad y fueron eliminados posteriormente por los moderadores de %{instance}.
        disable: Ya no podés usar tu cuenta, pero tu perfil y el resto de datos permanecen intactos. Podés solicitar una copia de seguridad de tus datos, cambiar la configuración de tu cuenta, o eliminarla.
        mark_statuses_as_sensitive: Algunos de tus mensajes fueron marcados como sensibles por los moderadores de %{instance}. Esto significa que la gente tendrá que hacer clic o darle un toque a los medios en los mensajes antes de que se muestre una vista previa. Podés marcar los medios como sensibles vos mismo cuando publiqués en el futuro.
        sensitive: A partir de ahora, todos tus archivos subidos serán marcados como sensibles y ocultos tras una advertencia en la que habrá que hacer clic.
        silence: Todavía podés usar tu cuenta, pero sólo las personas que te están siguiendo verán tus publicaciones en este servidor, y podrías ser excluido de varias funciones de descubrimiento. Sin embargo, otras cuentas podrán seguirte manualmente.
        suspend: Ya no podés usar tu cuenta, y tu perfil y el resto de datos ya no son accesibles. Todavía podés iniciar sesión para solicitar una copia de seguridad de tus datos, hasta que estos sean eliminados por completo en unos 30 días, aunque conservaremos algunos datos básicos para impedir que esquivés la suspensión.
      reason: 'Motivo:'
      statuses: 'Mensajes citados:'
      subject:
        delete_statuses: Se eliminaron tus mensajes en %{acct}
        disable: Tu cuenta %{acct} fue congelada
        mark_statuses_as_sensitive: Tus mensajes en %{acct} fueron marcados como sensibles
        none: Advertencia para %{acct}
        sensitive: Tus mensajes en %{acct} se marcarán como sensibles a partir de ahora
        silence: Tu cuenta %{acct} fue limitada
        suspend: Tu cuenta %{acct} fue suspendida
      title:
        delete_statuses: Mensajes eliminados
        disable: Cuenta congelada
        mark_statuses_as_sensitive: Mensajes marcados como sensibles
        none: Advertencia
        sensitive: Cuenta marcada como sensible
        silence: Cuenta limitada
        suspend: Cuenta suspendida
    welcome:
      apps_android_action: Conseguila en Google Play
      apps_ios_action: Descargala desde la App Store
      apps_step: Descargá nuestras aplicaciones oficiales.
      apps_title: Aplicaciones de Mastodon
      checklist_subtitle: 'Vamos a iniciarte en esta nueva experiencia social:'
      checklist_title: Repaso de bienvenida
      edit_profile_action: Personalizar
      edit_profile_step: Completá tu perfil para aumentar las posibilidades de interacción.
      edit_profile_title: Personalizá tu perfil
      explanation: Aquí hay algunos consejos para empezar
      feature_action: Aprendé más
      feature_audience: Mastodon te ofrece la posibilidad única de gestionar tu audiencia sin intermediarios. Mastodon desplegado en tu propia infraestructura te permite seguir a otras cuentas, y que te sigan desde cualquier otro servidor en línea de Mastodon y no estar bajo el control de nadie más, excepto el tuyo.
      feature_audience_title: Construí tu audiencia en confianza
      feature_control: Vos sabés bien que querés tener en tu línea temporal principal. Nada de algoritmos o publicidades que desperdicien tu tiempo. Seguí cualquier cuenta de cualquier servidor de Mastodon desde la tuya propia y recibí sus mensajes en orden cronológico, haciendo tu espacio de Internet un lugar más personalizado.
      feature_control_title: Tené el control de tu propia línea temporal
      feature_creativity: Mastodon soporta mensajes con audio, videos e imágenes, descripciones de accesibilidad, encuestas, advertencias de contenido, avatares animados, emojis personalizables, control de recorte de miniaturas, y más; todo para ayudarte a expresarte en línea. Ya sea que estés publicando tu arte, tu música o tu podcast, Mastodon está ahí para vos.
      feature_creativity_title: Creatividad sin paralelos
      feature_moderation: Mastodon vuelve a poner el poder de decisión en tus manos. Cada servidor crea sus propias reglas y regulaciones, las cuales se aplican localmente y no de arriba hacia abajo como las redes sociales corporativas, volviendo a Mastodon la red social más flexible en respuesta a las necesidades de diferentes grupos de personas. Unite a un servidor con cuyas reglas estés de acuerdo, o montá tu propio servidor.
      feature_moderation_title: Moderando como debería ser
      follow_action: Seguir
      follow_step: Seguir cuentas interesantes es de lo que se trata Mastodon.
      follow_title: Personalizá tu línea de tiempo principal
      follows_subtitle: Seguí cuentas populares
      follows_title: A quién seguir
      follows_view_more: Encontrá más cuentas para seguir
      hashtags_recent_count:
        one: "%{people} cuenta en los últimos 2 días"
        other: "%{people} cuenta en los últimos 2 días"
      hashtags_subtitle: Explora las tendencias de los últimos 2 días
      hashtags_title: Etiquetas en tendencia
      hashtags_view_more: Ver más etiquetas en tendencias
      post_action: Redactar
      post_step: Decile "Hola" al mundo con textos, fotos, videos o encuestas.
      post_title: Escribí tu primer mensaje
      share_step: Hacé que tus amistades sepan cómo encontrarte en Mastodon.
      share_title: Compartí tu perfil de Mastodon
      sign_in_action: Iniciá sesión
      subject: Bienvenido a Mastodon
      title: "¡Bienvenido a bordo, %{name}!"
  users:
    follow_limit_reached: No podés seguir a más de %{limit} cuentas
    go_to_sso_account_settings: Andá a la configuración de cuenta de tu proveedor de identidad
    invalid_otp_token: Código de dos factores no válido
    otp_lost_help_html: Si perdiste al acceso a ambos, podés ponerte en contacto con %{email}
    rate_limited: Demasiados intentos de autenticación; intentá de nuevo más tarde.
    seamless_external_login: Iniciaste sesión desde un servicio externo, así que la configuración de contraseña y correo electrónico no están disponibles.
    signed_in_as: 'Iniciaste sesión como:'
  verification:
    extra_instructions_html: <strong>Dato:</strong> El enlace en tu sitio web puede ser invisible. La parte importante es <code>rel="me"</code>, que evita la suplantación de identidad en sitios con contenido generado por el usuario. Incluso podés usar una etiqueta <code>link</code> en el encabezado de la página en vez de <code>a</code>, pero el HTML debe ser accesible sin ejecutar JavaScript.
    here_is_how: Así es cómo se hace
    hint_html: "<strong>La verificación de tu identidad en Mastodon es válida para todos.</strong> Está basada en estándares web abiertos, y es gratis ahora y para siempre. Todo lo que necesitás es un sitio web propio que la gente reconozca. Cuando enlacés a este sitio web desde tu perfil, comprobaremos que el sitio web se enlaza a tu perfil y mostraremos un indicador visual en él."
    instructions_html: Copiá y pegá el siguiente código en el HTML de tu sitio web. Luego, agregá la dirección de tu sitio web en uno de los campos extras de tu perfil desde la pestaña "Editar perfil" y guardá los cambios.
    verification: Verificación
    verified_links: Tus enlaces verificados
    website_verification: Verificación del sitio web
  webauthn_credentials:
    add: Agregar nueva llave de seguridad
    create:
      error: Hubo un problema al agregar tu llave de seguridad. Por favor, intentá de nuevo.
      success: Se agregó exitosamente tu llave de seguridad.
    delete: Eliminar
    delete_confirmation: "¿Estás seguro que querés eliminar esta llave de seguridad?"
    description_html: Si habilitás la <strong>autenticación de llave de seguridad</strong>, entonces en el inicio de sesión se te pedirá que usés una de tus llaves de seguridad.
    destroy:
      error: Hubo un problema al eliminar tu llave de seguridad. Por favor, intentá de nuevo.
      success: Se eliminó exitosamente tu llave de seguridad.
    invalid_credential: Llave de seguridad no válida
    nickname_hint: Ingresá el apodo de tu nueva llave de seguridad
    not_enabled: Todavía no habilitaste WebAuthn
    not_supported: Este navegador web no soporta llaves de seguridad
<<<<<<< HEAD
    otp_required: Para usar llaves de seguridad, por favor, primero habilitá la autenticación de dos factores.
    registered_on: Registrado el %{date}
  wrapstodon:
    description: "¡Enterate cómo %{name} usó Mastodon este año!"
    title: MastodonAnual %{year} para %{name}
=======
    registered_on: Registrado el %{date}
>>>>>>> f2a2d73e
<|MERGE_RESOLUTION|>--- conflicted
+++ resolved
@@ -2193,12 +2193,7 @@
     nickname_hint: Ingresá el apodo de tu nueva llave de seguridad
     not_enabled: Todavía no habilitaste WebAuthn
     not_supported: Este navegador web no soporta llaves de seguridad
-<<<<<<< HEAD
-    otp_required: Para usar llaves de seguridad, por favor, primero habilitá la autenticación de dos factores.
     registered_on: Registrado el %{date}
   wrapstodon:
     description: "¡Enterate cómo %{name} usó Mastodon este año!"
-    title: MastodonAnual %{year} para %{name}
-=======
-    registered_on: Registrado el %{date}
->>>>>>> f2a2d73e
+    title: MastodonAnual %{year} para %{name}