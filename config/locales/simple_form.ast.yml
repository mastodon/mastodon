<<<<<<< HEAD
---
=======
>>>>>>> c5fa30d6
ast:
  simple_form:
    hints:
      defaults:
        display_name:
          one: Queda <span class="name-counter">1</span> caráuter
          other: Queden <span class="name-counter">%{count}</span> caráuteres
        note:
          one: Queda <span class="note-counter">1</span> caráuter
          other: Queden <span class="note-counter">%{count}</span> caráuteres
<<<<<<< HEAD
        setting_theme: Afeuta al aspeutu de Mastodon cuando anicies sesión dende cualesquier preséu.
=======
        setting_theme: Afeuta al aspeutu de Mastodon cuando anicies sesión dende cualesquier
          preséu.
        autofollow: La xente que se rexistre pente la invitación va siguite automáticamente
        bot: Esta cuenta fai principalmente aiciones automatizaes y podría nun supervisase
        digest: Namái s'unvia tres un periodu llargu d'inactividá y namái si recibiesti
          cualesquier mensaxe personal na to ausencia
        irreversible: Los toots peñeraos van desapaecer de mou irreversible, magar
          que se desanicie la peñera dempués
        setting_hide_network: La xente que sigas y teas siguiendo nun va amosase nel
          perfil
>>>>>>> c5fa30d6
    labels:
      account:
        fields:
          name: Etiqueta
          value: Conteníu
      defaults:
        avatar: Avatar
        bot: Esta cuenta ye d'un robó
        chosen_languages: Peñera de llingües
        current_password: Contraseña actual
        data: Datos
        display_name: Nome a amosar
        fields: Datos meta del perfil
        header: Testera
        locale: Llingua de la interfaz
        locked: Bloquiar cuenta
        new_password: Contraseña nueva
        note: Bio
        otp_attempt: Códigu de verificación en dos pasos
        password: Contraseña
        setting_auto_play_gif: Reproducir GIFs automáticamente
        setting_default_language: Llingua d'espublización
        setting_default_privacy: Privacidá d'espublizaciones
        severity: Severidá
        username: Nome d'usuariu
        username_or_email: Nome d'usuariu o corréu
<<<<<<< HEAD
=======
        confirm_new_password: Confirmación de la contraseña nueva
>>>>>>> c5fa30d6
      interactions:
        must_be_follower: Bloquiar avisos de persones que nun son siguidores
        must_be_following: Bloquiar avisos de persones que nun sigues
        must_be_following_dm: Bloquiar mensaxes direutos de persones que nun sigues
      notification_emails:
        favourite: Unviar un corréu cuando daquién conseñe como favoritu los tos estaos
        follow: Unviar un corréu cuando daquién te siga
        follow_request: Unviar un corréu cuando daquién solicite siguite
        mention: Unviar un corréu cuando daquién te mente
    'no': Non
    required:
<<<<<<< HEAD
      mark: "*"
=======
      mark: '*'
>>>>>>> c5fa30d6
      text: ríquese
    'yes': Sí<|MERGE_RESOLUTION|>--- conflicted
+++ resolved
@@ -1,7 +1,3 @@
-<<<<<<< HEAD
----
-=======
->>>>>>> c5fa30d6
 ast:
   simple_form:
     hints:
@@ -12,9 +8,6 @@
         note:
           one: Queda <span class="note-counter">1</span> caráuter
           other: Queden <span class="note-counter">%{count}</span> caráuteres
-<<<<<<< HEAD
-        setting_theme: Afeuta al aspeutu de Mastodon cuando anicies sesión dende cualesquier preséu.
-=======
         setting_theme: Afeuta al aspeutu de Mastodon cuando anicies sesión dende cualesquier
           preséu.
         autofollow: La xente que se rexistre pente la invitación va siguite automáticamente
@@ -25,7 +18,6 @@
           que se desanicie la peñera dempués
         setting_hide_network: La xente que sigas y teas siguiendo nun va amosase nel
           perfil
->>>>>>> c5fa30d6
     labels:
       account:
         fields:
@@ -52,10 +44,7 @@
         severity: Severidá
         username: Nome d'usuariu
         username_or_email: Nome d'usuariu o corréu
-<<<<<<< HEAD
-=======
         confirm_new_password: Confirmación de la contraseña nueva
->>>>>>> c5fa30d6
       interactions:
         must_be_follower: Bloquiar avisos de persones que nun son siguidores
         must_be_following: Bloquiar avisos de persones que nun sigues
@@ -67,10 +56,6 @@
         mention: Unviar un corréu cuando daquién te mente
     'no': Non
     required:
-<<<<<<< HEAD
-      mark: "*"
-=======
       mark: '*'
->>>>>>> c5fa30d6
       text: ríquese
     'yes': Sí