--- conflicted
+++ resolved
@@ -6,13 +6,9 @@
         expires_at: Krajnji rok
         options: Opcije
       user:
-<<<<<<< HEAD
-        email: E-mail adresa
-=======
         agreement: Ugovor o uslugama
         email: E-mail adresa
         locale: Lokalitet
->>>>>>> ab36c152
         password: Lozinka
       user/account:
         username: Korisničko ime
@@ -23,9 +19,6 @@
         account:
           attributes:
             username:
-<<<<<<< HEAD
-              invalid: mora sadržavati samo slova, brojeve i _
-=======
               invalid: mora sadržavati samo slova, brojeve i _
               reserved: je rezervisano
         admin/webhook:
@@ -39,5 +32,4 @@
         import:
           attributes:
             data:
-              malformed: je neispravan
->>>>>>> ab36c152
+              malformed: je neispravan