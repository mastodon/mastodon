---
th:
  activerecord:
    attributes:
      doorkeeper/application:
        name: ชื่อแอปพลิเคชัน
        redirect_uri: URI การเปลี่ยนเส้นทาง
        scopes: ขอบเขต
        website: เว็บไซต์แอปพลิเคชัน
    errors:
      models:
        doorkeeper/application:
          attributes:
            redirect_uri:
              fragment_present: ไม่สามารถมีส่วนย่อย
              invalid_uri: ต้องเป็น URI ที่ถูกต้อง
              relative_uri: ต้องเป็น URI แบบเต็ม
              secured_uri: ต้องเป็น URI แบบ HTTPS/SSL
  doorkeeper:
    applications:
      buttons:
        authorize: อนุญาต
        cancel: ยกเลิก
        destroy: ทำลาย
        edit: แก้ไข
        submit: ส่ง
      confirmations:
        destroy: คุณแน่ใจหรือไม่?
      edit:
        title: แก้ไขแอปพลิเคชัน
      form:
        error: อ๊ะ! ตรวจสอบแบบฟอร์มของคุณสำหรับข้อผิดพลาดที่อาจเกิดขึ้น
      help:
        native_redirect_uri: ใช้ %{native_redirect_uri} สำหรับการทดสอบในเซิร์ฟเวอร์
        redirect_uri: ใช้หนึ่งบรรทัดต่อ URI
        scopes: แยกขอบเขตด้วยช่องว่าง เว้นว่างไว้เพื่อใช้ขอบเขตเริ่มต้น
      index:
        application: แอปพลิเคชัน
        callback_url: URL เรียกกลับ
        delete: ลบ
        empty: คุณไม่มีแอปพลิเคชัน
        name: ชื่อ
        new: แอปพลิเคชันใหม่
        scopes: ขอบเขต
        show: แสดง
        title: แอปพลิเคชันของคุณ
      new:
        title: แอปพลิเคชันใหม่
      show:
        actions: การกระทำ
        application_id: กุญแจไคลเอ็นต์
        callback_urls: URL เรียกกลับ
        scopes: ขอบเขต
        secret: รหัสลับไคลเอ็นต์
        title: 'แอปพลิเคชัน: %{name}'
    authorizations:
      buttons:
        authorize: อนุญาต
        deny: ปฏิเสธ
      error:
        title: เกิดข้อผิดพลาด
      new:
        prompt_html: "%{client_name} ต้องการสิทธิอนุญาตเพื่อเข้าถึงบัญชีของคุณ แอปพลิเคชันเป็นแอปพลิเคชันจากบุคคลที่สาม <strong>หากคุณไม่เชื่อถือแอปพลิเคชัน คุณไม่ควรอนุญาตแอปพลิเคชัน</strong>"
        review_permissions: ตรวจทานสิทธิอนุญาต
        title: ต้องมีการอนุญาต
      show:
        title: คัดลอกรหัสการอนุญาตนี้แล้ววางลงในแอปพลิเคชัน
    authorized_applications:
      buttons:
        revoke: เพิกถอน
      confirmations:
        revoke: คุณแน่ใจหรือไม่?
      index:
        authorized_at: อนุญาตเมื่อ %{date}
        description_html: นี่คือแอปพลิเคชันที่สามารถเข้าถึงบัญชีของคุณโดยใช้ API หากมีแอปพลิเคชันที่คุณไม่รู้จักที่นี่ หรือแอปพลิเคชันทำงานผิดปกติ คุณสามารถเพิกถอนการเข้าถึงของแอปพลิเคชัน
        last_used_at: ใช้ล่าสุดเมื่อ %{date}
        never_used: ไม่เคยใช้
        scopes: สิทธิอนุญาต
        superapp: ภายใน
        title: แอปพลิเคชันที่ได้รับอนุญาตของคุณ
    errors:
      messages:
        access_denied: เจ้าของทรัพยากรหรือเซิร์ฟเวอร์การอนุญาตปฏิเสธคำขอ
        invalid_request:
          missing_param: 'พารามิเตอร์ที่จำเป็นขาดหายไป: %{value}'
        invalid_scope: ขอบเขตที่ขอไม่ถูกต้อง ไม่รู้จัก หรือผิดรูปแบบ
        invalid_token:
          expired: โทเคนการเข้าถึงหมดอายุแล้ว
          revoked: เพิกถอนโทเคนการเข้าถึงแล้ว
          unknown: โทเคนการเข้าถึงไม่ถูกต้อง
        resource_owner_authenticator_not_configured: การค้นหาเจ้าของทรัพยากรล้มเหลวเนื่องจากไม่ได้กำหนดค่า Doorkeeper.configure.resource_owner_authenticator
        unauthorized_client: ไคลเอ็นต์ไม่ได้รับอนุญาตให้ทำคำขอนี้โดยใช้วิธีการนี้
        unsupported_response_type: เซิร์ฟเวอร์การอนุญาตไม่รองรับชนิดการตอบสนองนี้
    flash:
      applications:
        create:
          notice: สร้างแอปพลิเคชันแล้ว
        destroy:
          notice: ลบแอปพลิเคชันแล้ว
        update:
          notice: อัปเดตแอปพลิเคชันแล้ว
      authorized_applications:
        destroy:
          notice: เพิกถอนแอปพลิเคชันแล้ว
    grouped_scopes:
      access:
        read: การเข้าถึงแบบอ่านเท่านั้น
        read/write: การเข้าถึงแบบอ่านและเขียน
        write: การเข้าถึงแบบเขียนเท่านั้น
      title:
        accounts: บัญชี
        admin/accounts: การดูแลบัญชี
        admin/all: ฟังก์ชันการดูแลทั้งหมด
        admin/reports: การดูแลรายงาน
        all: ทุกอย่าง
        blocks: การปิดกั้น
        bookmarks: ที่คั่นหน้า
        conversations: การสนทนา
        crypto: การเข้ารหัสแบบต้นทางถึงปลายทาง
        favourites: รายการโปรด
        filters: ตัวกรอง
        follow: ความสัมพันธ์
        follows: การติดตาม
        lists: รายการ
        media: ไฟล์แนบสื่อ
        mutes: การซ่อน
        notifications: การแจ้งเตือน
        push: การแจ้งเตือนแบบผลัก
        reports: การรายงาน
        search: ค้นหา
        statuses: โพสต์
    layouts:
      admin:
        nav:
          applications: แอปพลิเคชัน
          oauth2_provider: ผู้ให้บริการ OAuth2
      application:
        title: ต้องมีการอนุญาต OAuth
    scopes:
      admin:read: อ่านข้อมูลทั้งหมดในเซิร์ฟเวอร์
      admin:read:accounts: อ่านข้อมูลที่ละเอียดอ่อนของบัญชีทั้งหมด
      admin:read:reports: อ่านข้อมูลที่ละเอียดอ่อนของรายงานและบัญชีที่ได้รับการรายงานทั้งหมด
      admin:write: ปรับเปลี่ยนข้อมูลทั้งหมดในเซิร์ฟเวอร์
      admin:write:accounts: ทำการกระทำการควบคุมบัญชี
      admin:write:reports: ทำการกระทำการควบคุมรายงาน
      crypto: ใช้การเข้ารหัสแบบต้นทางถึงปลายทาง
      follow: ปรับเปลี่ยนความสัมพันธ์ของบัญชี
      push: รับการแจ้งเตือนแบบผลักของคุณ
      read: อ่านข้อมูลบัญชีทั้งหมดของคุณ
      read:accounts: ดูข้อมูลบัญชี
      read:blocks: ดูการปิดกั้นของคุณ
      read:bookmarks: ดูที่คั่นหน้าของคุณ
      read:favourites: ดูรายการโปรดของคุณ
      read:filters: ดูตัวกรองของคุณ
      read:follows: ดูการติดตามของคุณ
      read:lists: ดูรายการของคุณ
      read:mutes: ดูการซ่อนของคุณ
      read:notifications: ดูการแจ้งเตือนของคุณ
      read:reports: ดูรายงานของคุณ
      read:search: ค้นหาในนามของคุณ
      read:statuses: ดูโพสต์ทั้งหมด
      write: ปรับเปลี่ยนข้อมูลบัญชีทั้งหมดของคุณ
      write:accounts: ปรับเปลี่ยนโปรไฟล์ของคุณ
      write:blocks: ปิดกั้นบัญชีและโดเมน
      write:bookmarks: เพิ่มที่คั่นหน้าโพสต์
<<<<<<< HEAD
=======
      write:conversations: ซ่อนและลบการสนทนา
>>>>>>> 2c5862ed
      write:favourites: ชื่นชอบโพสต์
      write:filters: สร้างตัวกรอง
      write:follows: ติดตามผู้คน
      write:lists: สร้างรายการ
      write:media: อัปโหลดไฟล์สื่อ
      write:mutes: ซ่อนผู้คนและการสนทนา
      write:notifications: ล้างการแจ้งเตือนของคุณ
      write:reports: รายงานผู้คนอื่น ๆ
      write:statuses: เผยแพร่โพสต์<|MERGE_RESOLUTION|>--- conflicted
+++ resolved
@@ -163,10 +163,7 @@
       write:accounts: ปรับเปลี่ยนโปรไฟล์ของคุณ
       write:blocks: ปิดกั้นบัญชีและโดเมน
       write:bookmarks: เพิ่มที่คั่นหน้าโพสต์
-<<<<<<< HEAD
-=======
       write:conversations: ซ่อนและลบการสนทนา
->>>>>>> 2c5862ed
       write:favourites: ชื่นชอบโพสต์
       write:filters: สร้างตัวกรอง
       write:follows: ติดตามผู้คน
