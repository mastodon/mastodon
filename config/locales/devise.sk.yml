--- conflicted
+++ resolved
@@ -59,9 +59,6 @@
         subject: 'Dvojfázové zálohové kódy boli znovu vygenerované'
         title: Obnovovacie kódy pre dvoj-faktorové overovanie zmenené
       unlock_instructions:
-<<<<<<< HEAD
-        subject: 'Pokyny na odomknutie účtu'
-=======
         subject: 'Mastodon: Pokyny na odomknutie účtu'
       webauthn_credential:
         added:
@@ -80,7 +77,6 @@
         explanation: Pre vaše konto bolo povolené overovanie bezpečnostným kľúčom. Váš bezpečnostný kľúč teraz môžete použiť na prihlásenie.
         subject: 'Mastodon: Povolené overovanie bezpečnostného kľúča'
         title: Povolené bezpečnostné kľúče
->>>>>>> 363bedd0
     omniauth_callbacks:
       failure: Nebolo možné ťa overiť z %{kind}, lebo "%{reason}".
       success: Úspešné overenie z účtu %{kind}.
