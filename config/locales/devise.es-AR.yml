---
es-AR:
  devise:
    confirmations:
      confirmed: Se confirmó exitosamente tu dirección de correo electrónico.
      send_instructions: En unos minutos, vas a recibir un correo electrónico con instrucciones sobre cómo confirmar tu dirección de correo. Si pasa el tiempo y no recibiste ningún mensaje, por favor, revisá tu carpeta de correo basura / no deseado / spam.
      send_paranoid_instructions: Si tu dirección de correo electrónico existe en nuestra base de datos, en unos minutos, vas a recibir un correo electrónico con instrucciones sobre cómo confirmar tu dirección de correo. Si pasa el tiempo y no recibiste ningún mensaje, por favor, revisá tu carpeta de correo basura / no deseado / spam.
    failure:
      already_authenticated: Ya iniciaste sesión.
      inactive: Tu cuenta todavía no está activada.
      invalid: "%{authentication_keys} o contraseña no válidas."
      last_attempt: Tenés un intento más antes de que se bloquee tu cuenta.
      locked: Se bloqueó tu cuenta.
      not_found_in_database: "%{authentication_keys} o contraseña no válidas."
      omniauth_user_creation_failure: Error al crear una cuenta para esta identidad.
      pending: Tu cuenta todavía está bajo revisión.
      timeout: Venció tu sesión. Por favor, volvé a iniciar sesión para continuar.
      unauthenticated: Necesitás iniciar sesión o registrarte antes de continuar.
      unconfirmed: Tenés que confirmar tu dirección de correo electrónico antes de continuar.
    mailer:
      confirmation_instructions:
        action: Verificar dirección de correo electrónico
        action_with_app: Confirmar y volver a %{app}
        explanation: Te creaste una cuenta en %{host} con esta dirección de correo electrónico. Estás a un clic de activarla. Si vos no te creaste ninguna cuenta acá, por favor, simplemente ignorá este mensaje.
        explanation_when_pending: Pediste una invitación para %{host} con esta dirección de correo electrónico. Una vez que confirmés esta dirección de correo, revisaremos tu pedido. Podés iniciar sesión para cambiar tus detalles o eliminar tu cuenta, pero no vas a poder acceder a la mayoría de las funciones hasta que no se apruebe tu cuenta. Si tu pedido es rechazado, se eliminarán tus datos, por lo que no vas a necesitar hacer nada en especial. Si vos no pediste ninguna cuenta acá, por favor, simplemente ignorá este mensaje.
        extra_html: Por favor, también leé <a href="%{terms_path}">las reglas del servidor</a> y <a href="%{policy_path}">nuestros términos del servicio</a>.
        subject: 'instrucciones de confirmación para %{instance}'
        title: Verificar dirección de correo electrónico
      email_changed:
        explanation: 'La dirección de correo electrónico de tu cuenta está siendo cambiada a:'
        extra: Si no cambiaste tu correo electrónico, es probable que alguien más haya obtenido acceso a tu cuenta. Por favor, cambiá tu contraseña inmediatamente o contactá con el administrador del servidor si no podés ingresar a tu cuenta.
        subject: 'correo electrónico cambiado'
        title: Nueva dirección de correo electrónico
      password_change:
        explanation: Se cambió la contraseña de tu cuenta.
        extra: Si no cambiaste tu contraseña, es probable que alguien más haya obtenido acceso a tu cuenta. Por favor, cambiá tu contraseña inmediatamente o contactá con el administrador del servidor si no podés ingresar a tu cuenta.
        subject: 'contraseña cambiada'
        title: Contraseña cambiada
      reconfirmation_instructions:
        explanation: Confirmá la nueva dirección para cambiar tu correo electrónico.
        extra: Si no pediste este cambio, por favor, ignorá este mensaje. No se cambiará la dirección de correo electrónico de tu cuenta de Mastodon hasta que no accedas al enlace de arriba.
        subject: 'confirmar correo electrónico para %{instance}'
        title: Verificar dirección de correo electrónico
      reset_password_instructions:
        action: Cambiar contraseña
        explanation: Pediste una nueva contraseña para tu cuenta.
        extra: Si no pediste este cambio, por favor, ignorá este mensaje. No se cambiará la contraseña de tu cuenta de Mastodon hasta que no accedas al enlace de arriba y crees una nueva.
        subject: 'instrucciones para cambiar la contraseña'
        title: Cambiar contraseña
      two_factor_disabled:
<<<<<<< HEAD
        explanation: La autenticación de dos factores para tu cuenta está deshabilitada. Ahora el inicio de sesión sólo es posible usando la dirección de correo electrónico y la contraseña.
        subject: 'autenticación de dos factores, deshabilitada'
        title: 2FA deshabilitada
      two_factor_enabled:
        explanation: La autenticación de dos factores para tu cuenta está habilitada. Se requiere una clave generada por la aplicación TOTP asociada para iniciar sesión.
        subject: 'autenticación de dos factores, habilitada'
        title: 2FA habilitada
      two_factor_recovery_codes_changed:
        explanation: Los códigos anteriores de recuperación fueron invalidados y se generaron unos nuevos.
        subject: 'códigos de recuperación de dos factores, regenerados'
=======
        explanation: Ahora es posible iniciar sesión utilizando sólo la dirección de correo electrónico y la contraseña.
        subject: 'Mastodon: autenticación de dos factores, deshabilitada'
        subtitle: Se deshabilitó la autenticación de dos factores para tu cuenta.
        title: 2FA deshabilitada
      two_factor_enabled:
        explanation: Para iniciar sesión, se requerirá una clave numérica ("token") generada por la aplicación TOTP emparejada.
        subject: 'Mastodon: autenticación de dos factores, habilitada'
        subtitle: Se habilitó la autenticación de dos factores para tu cuenta.
        title: 2FA habilitada
      two_factor_recovery_codes_changed:
        explanation: Los códigos anteriores de recuperación fueron invalidados y se generaron unos nuevos.
        subject: 'Mastodon: códigos de recuperación de dos factores, regenerados'
        subtitle: Los códigos de recuperación anteriores ya no son válidos y se generaron códigos nuevos.
>>>>>>> ab36c152
        title: Códigos de recuperación 2FA cambiados
      unlock_instructions:
        subject: 'instrucciones de desbloqueo'
      webauthn_credential:
        added:
          explanation: Se agregó la siguiente llave de seguridad a tu cuenta
          subject: 'nueva llave de seguridad'
          title: Se agregó una nueva llave de seguridad
        deleted:
          explanation: Se eliminó la siguiente llave de seguridad de tu cuenta
          subject: 'llave de seguridad eliminada'
          title: Se eliminó una de tus llaves de seguridad
      webauthn_disabled:
<<<<<<< HEAD
        explanation: Se deshabilitó la autenticación con llaves de seguridad en tu cuenta. El inicio de sesión ahora es posible usando sólo la clave generada por la aplicación TOTP asociada.
        subject: 'autenticación con llaves de seguridad, deshabilitada'
        title: Llaves de seguridad deshabilitadas
      webauthn_enabled:
        explanation: Se habilitó la autenticación de llave de seguridad en tu cuenta. Ahora tu llave de seguridad se puede usar para iniciar sesión.
        subject: 'autenticación con llaves de seguridad, habilitada'
=======
        explanation: Se deshabilitó la autenticación con claves de seguridad para tu cuenta.
        extra: Ahora es posible iniciar sesión utilizando sólo la clave numérica ("token") generada por la aplicación TOTP emparejada.
        subject: 'Mastodon: autenticación con llaves de seguridad, deshabilitada'
        title: Llaves de seguridad deshabilitadas
      webauthn_enabled:
        explanation: Se habilitó la autenticación con llave de seguridad para tu cuenta.
        extra: Ahora es posible iniciar sesión utilizando tu llave de seguridad.
        subject: 'Mastodon: autenticación con llaves de seguridad, habilitada'
>>>>>>> ab36c152
        title: Llaves de seguridad habilitadas
    omniauth_callbacks:
      failure: 'No se te pudo autenticar desde %{kind} debido a esto: "%{reason}".'
      success: Se autenticó exitosamente para la cuenta %{kind}.
    passwords:
      no_token: No podés acceder a esta página sin venir desde un correo electrónico destinado al cambio de contraseña. Si venís desde dicho mensaje, por favor, asegurate que usaste toda la dirección web ofrecida.
      send_instructions: Si tu dirección de correo electrónico existe en nuestra base de datos, en unos minutos, vas a recibir un correo electrónico con un enlace para cambiar tu contraseña. Si pasa el tiempo y no recibiste ningún mensaje, por favor, revisá tu carpeta de correo basura / no deseado / spam.
      send_paranoid_instructions: Si tu dirección de correo electrónico existe en nuestra base de datos, en unos minutos, vas a recibir un correo electrónico con un enlace para cambiar tu contraseña. Si pasa el tiempo y no recibiste ningún mensaje, por favor, revisá tu carpeta de correo basura / no deseado / spam.
      updated: Se cambió exitosamente tu contraseña. Ya iniciaste sesión.
      updated_not_active: Se cambió exitosamente tu contraseña.
    registrations:
      destroyed: "¡Chauchas! Se canceló exitosamente tu cuenta. Esperamos verte pronto de nuevo."
      signed_up: "¡Bienvenido! Te registraste exitosamente."
      signed_up_but_inactive: Te registraste exitosamente. Sin embargo, no podés iniciar sesión porque tu cuenta todavía no está activada.
      signed_up_but_locked: Te registraste exitosamente. Sin embargo, no podés iniciar sesión porque tu cuenta está bloqueada.
      signed_up_but_pending: Se envió un correo electrónico a tu dirección de correo con un enlace de confirmación. Después que hagás clic en ese enlace, revisaremos tu pedido. Si sos aprobado, serás notificado.
      signed_up_but_unconfirmed: Se envió un correo electrónico a tu dirección de correo con un enlace de confirmación. Por favor, seguí ese enlace para activar tu cuenta. Si pasa el tiempo y no recibiste ningún mensaje, por favor, revisá tu carpeta de correo basura / no deseado / spam.
      update_needs_confirmation: Actualizaste tu cuenta exitosamente. Sin embargo, necesitamos verificar tu nueva dirección de correo electrónico. Por favor, revisá tu correo electrónico y seguí el enlace de confirmación. Si pasa el tiempo y no recibiste ningún mensaje, por favor, revisá tu carpeta de correo basura / no deseado / spam.
      updated: Se actualizó exitosamente tu cuenta.
    sessions:
      already_signed_out: Cerraste sesión exitosamente.
      signed_in: Iniciaste sesión exitosamente.
      signed_out: Cerraste sesión exitosamente.
    unlocks:
      send_instructions: En unos minutos, vas a recibir un correo electrónico con instrucciones sobre cómo desbloquear tu cuenta. Si pasa el tiempo y no recibiste ningún mensaje, por favor, revisá tu carpeta de correo basura / no deseado / spam.
      send_paranoid_instructions: Si tu cuenta existe en nuestra base de datos, en unos minutos vas a recibir un correo electrónico con instrucciones sobre cómo desbloquear tu cuenta. Si pasa el tiempo y no recibiste ningún mensaje, por favor, revisá tu carpeta de correo basura / no deseado / spam.
      unlocked: Tu cuenta fue desbloqueada exitosamente. Por favor, iniciá sesión para continuar.
  errors:
    messages:
      already_confirmed: ya se confirmó; por favor, intentá iniciar sesión
      confirmation_period_expired: necesita confirmarse dentro de %{period}; por favor, solicitá una nueva
      expired: venció; por favor, solicitá una nueva
      not_found: no se encontró
      not_locked: no se bloqueó
      not_saved:
        one: '1 error prohibió que este %{resource} se guarde:'
        other: "%{count} errores prohibieron que este %{resource} se guarde:"<|MERGE_RESOLUTION|>--- conflicted
+++ resolved
@@ -24,42 +24,30 @@
         explanation: Te creaste una cuenta en %{host} con esta dirección de correo electrónico. Estás a un clic de activarla. Si vos no te creaste ninguna cuenta acá, por favor, simplemente ignorá este mensaje.
         explanation_when_pending: Pediste una invitación para %{host} con esta dirección de correo electrónico. Una vez que confirmés esta dirección de correo, revisaremos tu pedido. Podés iniciar sesión para cambiar tus detalles o eliminar tu cuenta, pero no vas a poder acceder a la mayoría de las funciones hasta que no se apruebe tu cuenta. Si tu pedido es rechazado, se eliminarán tus datos, por lo que no vas a necesitar hacer nada en especial. Si vos no pediste ninguna cuenta acá, por favor, simplemente ignorá este mensaje.
         extra_html: Por favor, también leé <a href="%{terms_path}">las reglas del servidor</a> y <a href="%{policy_path}">nuestros términos del servicio</a>.
-        subject: 'instrucciones de confirmación para %{instance}'
+        subject: 'Mastodon: instrucciones de confirmación para %{instance}'
         title: Verificar dirección de correo electrónico
       email_changed:
         explanation: 'La dirección de correo electrónico de tu cuenta está siendo cambiada a:'
         extra: Si no cambiaste tu correo electrónico, es probable que alguien más haya obtenido acceso a tu cuenta. Por favor, cambiá tu contraseña inmediatamente o contactá con el administrador del servidor si no podés ingresar a tu cuenta.
-        subject: 'correo electrónico cambiado'
+        subject: 'Mastodon: correo electrónico cambiado'
         title: Nueva dirección de correo electrónico
       password_change:
         explanation: Se cambió la contraseña de tu cuenta.
         extra: Si no cambiaste tu contraseña, es probable que alguien más haya obtenido acceso a tu cuenta. Por favor, cambiá tu contraseña inmediatamente o contactá con el administrador del servidor si no podés ingresar a tu cuenta.
-        subject: 'contraseña cambiada'
+        subject: 'Mastodon: contraseña cambiada'
         title: Contraseña cambiada
       reconfirmation_instructions:
         explanation: Confirmá la nueva dirección para cambiar tu correo electrónico.
         extra: Si no pediste este cambio, por favor, ignorá este mensaje. No se cambiará la dirección de correo electrónico de tu cuenta de Mastodon hasta que no accedas al enlace de arriba.
-        subject: 'confirmar correo electrónico para %{instance}'
+        subject: 'Mastodon: confirmar correo electrónico para %{instance}'
         title: Verificar dirección de correo electrónico
       reset_password_instructions:
         action: Cambiar contraseña
         explanation: Pediste una nueva contraseña para tu cuenta.
         extra: Si no pediste este cambio, por favor, ignorá este mensaje. No se cambiará la contraseña de tu cuenta de Mastodon hasta que no accedas al enlace de arriba y crees una nueva.
-        subject: 'instrucciones para cambiar la contraseña'
+        subject: 'Mastodon: instrucciones para cambiar la contraseña'
         title: Cambiar contraseña
       two_factor_disabled:
-<<<<<<< HEAD
-        explanation: La autenticación de dos factores para tu cuenta está deshabilitada. Ahora el inicio de sesión sólo es posible usando la dirección de correo electrónico y la contraseña.
-        subject: 'autenticación de dos factores, deshabilitada'
-        title: 2FA deshabilitada
-      two_factor_enabled:
-        explanation: La autenticación de dos factores para tu cuenta está habilitada. Se requiere una clave generada por la aplicación TOTP asociada para iniciar sesión.
-        subject: 'autenticación de dos factores, habilitada'
-        title: 2FA habilitada
-      two_factor_recovery_codes_changed:
-        explanation: Los códigos anteriores de recuperación fueron invalidados y se generaron unos nuevos.
-        subject: 'códigos de recuperación de dos factores, regenerados'
-=======
         explanation: Ahora es posible iniciar sesión utilizando sólo la dirección de correo electrónico y la contraseña.
         subject: 'Mastodon: autenticación de dos factores, deshabilitada'
         subtitle: Se deshabilitó la autenticación de dos factores para tu cuenta.
@@ -73,28 +61,19 @@
         explanation: Los códigos anteriores de recuperación fueron invalidados y se generaron unos nuevos.
         subject: 'Mastodon: códigos de recuperación de dos factores, regenerados'
         subtitle: Los códigos de recuperación anteriores ya no son válidos y se generaron códigos nuevos.
->>>>>>> ab36c152
         title: Códigos de recuperación 2FA cambiados
       unlock_instructions:
-        subject: 'instrucciones de desbloqueo'
+        subject: 'Mastodon: instrucciones de desbloqueo'
       webauthn_credential:
         added:
           explanation: Se agregó la siguiente llave de seguridad a tu cuenta
-          subject: 'nueva llave de seguridad'
+          subject: 'Mastodon: nueva llave de seguridad'
           title: Se agregó una nueva llave de seguridad
         deleted:
           explanation: Se eliminó la siguiente llave de seguridad de tu cuenta
-          subject: 'llave de seguridad eliminada'
+          subject: 'Mastodon: llave de seguridad eliminada'
           title: Se eliminó una de tus llaves de seguridad
       webauthn_disabled:
-<<<<<<< HEAD
-        explanation: Se deshabilitó la autenticación con llaves de seguridad en tu cuenta. El inicio de sesión ahora es posible usando sólo la clave generada por la aplicación TOTP asociada.
-        subject: 'autenticación con llaves de seguridad, deshabilitada'
-        title: Llaves de seguridad deshabilitadas
-      webauthn_enabled:
-        explanation: Se habilitó la autenticación de llave de seguridad en tu cuenta. Ahora tu llave de seguridad se puede usar para iniciar sesión.
-        subject: 'autenticación con llaves de seguridad, habilitada'
-=======
         explanation: Se deshabilitó la autenticación con claves de seguridad para tu cuenta.
         extra: Ahora es posible iniciar sesión utilizando sólo la clave numérica ("token") generada por la aplicación TOTP emparejada.
         subject: 'Mastodon: autenticación con llaves de seguridad, deshabilitada'
@@ -103,7 +82,6 @@
         explanation: Se habilitó la autenticación con llave de seguridad para tu cuenta.
         extra: Ahora es posible iniciar sesión utilizando tu llave de seguridad.
         subject: 'Mastodon: autenticación con llaves de seguridad, habilitada'
->>>>>>> ab36c152
         title: Llaves de seguridad habilitadas
     omniauth_callbacks:
       failure: 'No se te pudo autenticar desde %{kind} debido a esto: "%{reason}".'
