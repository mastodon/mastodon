---
ga:
  about:
    about_mastodon_html: 'Líonra sóisialta a sheasfaidh an aimsir: Gan fógraíocht, gan faire chorparáideach, le leagan amach eiticiúil agus dílárú. Bíodh do chuid sonraí agatsa féin le Mastodon!'
    contact_missing: Gan socrú
<<<<<<< HEAD
    contact_unavailable: N/B
    hosted_on: Decodon arna óstáil ar %{domain}
=======
    contact_unavailable: N/A
    hosted_on: Mastodon arna óstáil ar %{domain}
>>>>>>> ab36c152
    title: Maidir le
  accounts:
    followers:
      few: Leantóirí
      many: Leantóirí
      one: Leantóir
      other: LeantóiríLeantóirí
      two: Leantóirí
    following: Ag leanúint
    instance_actor_flash: Is gníomhaí fíorúil é an cuntas seo a úsáidtear chun an freastalaí féin agus ní aon úsáideoir aonair a léiriú. Úsáidtear é chun críocha cónaidhme agus níor cheart é a chur ar fionraí.
    last_active: deireanach gníomhach
    link_verified_on: Seiceáladh úinéireacht an naisc seo ar %{date}
    nothing_here: Níl rud ar bith anseo!
    pin_errors:
      following: Ní mór duit a bheith ag leanúint an duine is mian leat a fhormhuiniú cheana féin
    posts:
      few: Postálacha
      many: Postálacha
      one: Postáil
      other: Postálacha
      two: Postálacha
    posts_tab_heading: Postálacha
  admin:
    account_actions:
      action: Déan gníomh
      already_silenced: Tá teorainn leis an gcuntas seo cheana féin.
      already_suspended: Tá an cuntas seo curtha ar fionraí cheana féin.
      title: Dean gníomh modhnóireachta ar %{acct}
    account_moderation_notes:
      create: Fág nóta
      created_msg: Cruthaíodh nóta modhnóireachta go rathúil!
      destroyed_msg: Nóta measarthachta scriosta go rathúil!
    accounts:
      add_email_domain_block: Cuir bac ar fhearann ​​​​ríomhphoist
      approve: Faomh
      approved_msg: D'éirigh le feidhmchlár sínithe %{username} a cheadú
      are_you_sure: An bhfuil tú cinnte?
      avatar: Abhatár
      by_domain: Fearann
      change_email:
        changed_msg: D'éirigh leis an ríomhphost a athrú!
        current_email: Ríomhphost reatha
        label: Athraigh ríomhphost
        new_email: Ríomhphost nua
        submit: Athraigh ríomhphost
        title: Athraigh ríomhphost do %{username}
      change_role:
        changed_msg: Athraíodh ról go rathúil!
        edit_roles: Bainistigh róil úsáideora
        label: Athraigh ról
        no_role: Gan ról
        title: Athraigh ról do %{username}
      confirm: Deimhnigh
      confirmed: Deimhnithe
      confirming: Ag deimhniú
      custom: Saincheaptha
      delete: Scrios sonraí
      deleted: Scriosta
      demote: Ísligh
      destroyed_msg: Tá sonraí %{username} ciúáilte anois le scriosadh gan mhoill
      disable: Reoigh
      disable_sign_in_token_auth: Díchumasaigh fíordheimhniú comhartha ríomhphoist
      disable_two_factor_authentication: Díchumasaigh 2FA
      disabled: Reoite
      display_name: Ainm taispeána
      domain: Fearann
      edit: Cuir in eagar
      email: Ríomhphost
      email_status: Stádas ríomhphoist
      enable: Dí-reoigh
      enable_sign_in_token_auth: Cumasaigh fíordheimhniú comhartha ríomhphoist
      enabled: Ar chumas
      enabled_msg: D'éirigh le dí-reoite cuntas %{username}
      followers: Leantóirí
      follows: Ag leanúint
      header: Ceanntásc
      inbox_url: URL an Bhosca Isteach
      invite_request_text: Cúiseanna le bheith páirteach
      invited_by: Ar cuireadh ó
      ip: IP
      joined: Cláraithe
      location:
        all: Uile
        local: Áitiúil
        remote: Cian
        title: Suíomh
      login_status: Stádas logála isteach
      media_attachments: Ceangaltáin meán
      memorialize: Déan cuntas chuimhneacháin de
      memorialized: Cuntas chuimhneacháin
      memorialized_msg: D'éirigh le %{username} a iompú ina chuntas cuimhneacháin
      moderation:
        active: Gníomhach
        all: Uile
        disabled: Faoi mhíchumas
        pending: Ar feitheamh
        silenced: Teoranta
        suspended: Ar fionraí
        title: Modhnóireacht
      moderation_notes: Nótaí modhnóireacht
      most_recent_activity: Gníomhaíocht is déanaí
      most_recent_ip: IP is déanaí
      no_account_selected: Níor athraíodh aon chuntas mar níor roghnaíodh ceann ar bith
      no_limits_imposed: Ní fhorchuirtear aon teorainneacha
      no_role_assigned: Níl aon ról sannta
      not_subscribed: Gan suibscríofa
      pending: Athbhreithniú ar feitheamh
      perform_full_suspension: Fionraí
      previous_strikes: Cionta roimhe seo
      previous_strikes_description_html:
        few: Tá <strong>%{count}</strong> buailte ag an gcuntas seo.
        many: Tá <strong>%{count}</strong> buailte ag an gcuntas seo.
        one: Tá <strong>buail amháin</strong> ag an gcuntas seo.
        other: Tá <strong>%{count}</strong> buailte ag an gcuntas seo.
        two: Tá <strong>%{count}</strong> buailte ag an gcuntas seo.
      promote: Ardaigh
      protocol: Prótacal
      public: Poiblí
      push_subscription_expires: Téann síntiús PuSH in éag
      redownload: Athnuaigh próifíl
      redownloaded_msg: D'éirigh le hathnuachan próifíl %{username} ón mbunús
      reject: Diúltaigh
      rejected_msg: D'éirigh le diúltú le feidhmchlár sínithe %{username}
      remote_suspension_irreversible: Scriosadh sonraí an chuntais seo go do-aisiompaithe.
      remote_suspension_reversible_hint_html: Cuireadh an cuntas ar fionraí ar a fhreastalaí, agus bainfear na sonraí go hiomlán ar %{date}. Go dtí sin, is féidir leis an gcianfhreastalaí an cuntas seo a chur ar ais gan aon drochéifeachtaí. Más mian leat sonraí uile an chuntais a bhaint láithreach, is féidir leat é sin a dhéanamh thíos.
      remove_avatar: Bain abhatár
      remove_header: Bain ceanntásc
      removed_avatar_msg: D'éirigh leis an íomhá avatar %{username} a bhaint
      removed_header_msg: D'éirigh le híomhá ceanntásc %{username} a bhaint
      resend_confirmation:
        already_confirmed: Tá an t-úsáideoir seo deimhnithe cheana féin
        send: Seol an nasc deimhnithe arís
        success: D'éirigh le nasc deimhnithe seolta!
      reset: Athshocraigh
      reset_password: Athshocraigh pasfhocal
      resubscribe: Athchláraigh
      role: Ról
      search: Cuardaigh
      search_same_email_domain: Úsáideoirí eile a bhfuil an fearann ​​ríomhphoist céanna acu
      search_same_ip: Úsáideoirí eile a bhfuil an IP céanna acu
      security: Slándáil
      security_measures:
        only_password: Pasfhocal amháin
        password_and_2fa: Pasfhocal agus fíordheimhniú déshraithe
      sensitive: Fórsa-íogair
      sensitized: Marcáladh mar íogair
      shared_inbox_url: URL an bhosca isteach roinnte
      show:
        created_reports: Tuarascálacha déanta
        targeted_reports: Thuairiscigh daoine eile
      silence: Teorannaigh
      silenced: Teoranta
      statuses: Postálacha
      strikes: Stailceanna roimhe seo
      subscribe: Cláraigh
      suspend: Cuir ar fionraí
      suspended: Ar fionraí
      suspension_irreversible: Scriosadh sonraí an chuntais seo go do-aisiompaithe. Is féidir leat an cuntas a chur ar fionraí chun é a dhéanamh inúsáidte ach ní dhéanfaidh sé aon sonraí a bhí aige roimhe seo a aisghabháil.
      suspension_reversible_hint_html: Tá an cuntas curtha ar fionraí, agus bainfear na sonraí go hiomlán ar %{date}. Go dtí sin, is féidir an cuntas a chur ar ais gan aon drochthionchar. Más mian leat sonraí uile an chuntais a bhaint láithreach, is féidir leat é sin a dhéanamh thíos.
      title: Cuntais
      unblock_email: Bain an bac den seoladh ríomhphoist
      unblocked_email_msg: D'éirigh leis an mbac a bhain le seoladh ríomhphoist %{username}
      unconfirmed_email: Ríomhphost neamhdheimhnithe
      undo_sensitized: Cealaigh fórsa-íogair
      undo_silenced: Cealaigh teorainn
      undo_suspension: Cealaigh fionraí
      unsilenced_msg: D'éirigh leis an teorainn chuntas %{username} a bhaint
      unsubscribe: Díliostáil
      unsuspended_msg: D'éirigh le dífhorlannú cuntas %{username}
      username: Ainm úsáideora
      view_domain: Féach ar achoimre le haghaidh fearainn
      warn: Rabhadh a thabhairt
      web: Gréasán
      whitelisted: Ceadaithe do chónaidhm
    action_logs:
      action_types:
        approve_appeal: Achomharc a cheadú
        approve_user: Úsáideoir a cheadú
        assigned_to_self_report: Sann Tuairisc
        change_email_user: Athraigh Ríomhphost don Úsáideoir
        change_role_user: Athrú Ról an Úsáideora
        confirm_user: Deimhnigh Úsáideoir
        create_account_warning: Cruthaigh Rabhadh
        create_announcement: Cruthaigh Fógra
        create_canonical_email_block: Cruthaigh Bloc Ríomhphoist
        create_custom_emoji: Cruthaigh Emoji Saincheaptha
        create_domain_allow: Cruthaigh Ceadaigh Fearainn
        create_domain_block: Cruthaigh Bloc Fearainn
        create_email_domain_block: Cruthaigh Bloc Fearainn Ríomhphoist
        create_ip_block: Cruthaigh riail IP
        create_unavailable_domain: Cruthaigh Fearann ​​Gan Fáil
        create_user_role: Cruthaigh Ról
        demote_user: Ísligh úsáideoir
        destroy_announcement: Scrios Fógra
        destroy_canonical_email_block: Scrios Bloc Ríomhphoist
        destroy_custom_emoji: Scrios Saincheaptha Emoji
        destroy_domain_allow: Scrios Ceadaigh Fearainn
        destroy_domain_block: Scrios Bloc Fearainn
        destroy_email_domain_block: Scrios Bloc Fearainn Ríomhphoist
        destroy_instance: Fearann ​​Purge
        destroy_ip_block: Scrios riail IP
        destroy_status: Scrios Postáil
        destroy_unavailable_domain: Scrios Fearann ​​Gan Fáil
        destroy_user_role: Scrios ról
        disable_2fa_user: Díchumasaigh 2FA
        disable_custom_emoji: Díchumasaigh Emoji Saincheaptha
        disable_sign_in_token_auth_user: Díchumasaigh Fíordheimhniú Comhartha Ríomhphoist don Úsáideoir
        disable_user: Díchumasaigh Úsáideoir
        enable_custom_emoji: Cumasaigh Emoji Saincheaptha
        enable_sign_in_token_auth_user: Cumasaigh Fíordheimhniú Comhartha Ríomhphoist don Úsáideoir
        enable_user: Cumasaigh Úsáideoir
        memorialize_account: Cuntas Cuimhneacháin
        promote_user: Úsáideoir a chur chun cinn
        reject_appeal: Diúltaigh Achomharc
        reject_user: Diúltaigh Úsáideoir
        remove_avatar_user: Bain Abhatár
        reopen_report: Athoscail tuairisc
        resend_user: Seol Ríomhphost Deimhnithe arís
        reset_password_user: Athshocraigh Pasfhocal
        resolve_report: Réitigh tuairisc
        sensitive_account: Cuntas Íogair Fórsa
        silence_account: Cuntas Teorainn
        suspend_account: Cuntas a Fhionraí
        unassigned_report: Díshann Tuairisc
        unblock_email_account: Bain an bac den seoladh ríomhphoist
        unsensitive_account: Cealaigh Cuntas Íogair Fórsa
        unsilence_account: Cealaigh an Cuntas Teorainn
        unsuspend_account: Díghlasáil Cuntas
        update_announcement: Nuashonraigh Fógra
        update_custom_emoji: Nuashonraigh Emoji Saincheaptha
        update_domain_block: Nuashonraigh Emoji Saincheaptha
        update_ip_block: Íoslódáil an riail IP
        update_report: Tuairisc Nuashonraithe
        update_status: Nuashonraigh Postáil
        update_user_role: Nuashonraigh Ról
      actions:
        approve_appeal_html: Cheadaigh %{name} achomharc ar chinneadh modhnóireachta ó %{target}
        approve_user_html: Cheadaigh %{name} clárú ó %{target}
        assigned_to_self_report_html: Shann %{name} tuairisc %{target} dóibh féin
        change_email_user_html: D'athraigh %{name} seoladh ríomhphoist úsáideora %{target}
        change_role_user_html: D'athraigh %{name} ról %{target}
        confirm_user_html: Dhearbhaigh %{name} seoladh ríomhphoist úsáideora %{target}
        create_account_warning_html: Sheol %{name} rabhadh chuig %{target}
        create_announcement_html: Chruthaigh %{name} fógra nua %{target}
        create_canonical_email_block_html: "%{name} ríomhphost bactha leis an hash %{target}"
        create_custom_emoji_html: D'uaslódáil %{name} emoji nua %{target}
        create_domain_allow_html: Cheadaigh %{name} cónaidhm le fearann ​​%{target}
        create_domain_block_html: "%{name} fearann ​​bactha %{target}"
        create_email_domain_block_html: Chuir %{name} fearann ​​ríomhphoist bactha %{target}
        create_ip_block_html: Chruthaigh %{name} riail don IP %{target}
        create_unavailable_domain_html: Chuir %{name} deireadh leis an seachadadh chuig fearann ​​%{target}
        create_user_role_html: Chruthaigh %{name} %{target} ról
        demote_user_html: "%{name} úsáideoir scriosta %{target}"
        destroy_announcement_html: "%{name} fógra scriosta %{target}"
        destroy_canonical_email_block_html: "%{name} ríomhphost díchoiscthe leis an hash %{target}"
        destroy_custom_emoji_html: Scriosadh %{name} emoji %{target}
        destroy_domain_allow_html: Dhiúltaigh %{name} cónaidhm le fearann ​​%{target}
        destroy_domain_block_html: "%{name} fearann ​​%{target} bainte de"
        destroy_email_domain_block_html: "%{name} fearann ​​ríomhphoist díchoiscthe %{target}"
        destroy_instance_html: Glanadh %{name} fearann ​​%{target}
        destroy_ip_block_html: "%{name} scriosta riail le haghaidh IP %{target}"
        destroy_status_html: Bhain %{name} postáil le %{target}
        destroy_unavailable_domain_html: D'athchrom %{name} ar an seachadadh chuig fearann ​​%{target}
        destroy_user_role_html: Scrios %{name} ról %{target}
        disable_2fa_user_html: Dhíchumasaigh %{name} riachtanas dhá fhachtóir don úsáideoir %{target}
        disable_custom_emoji_html: Dhíchumasaigh %{name} emoji %{target}
        disable_sign_in_token_auth_user_html: Dhíchumasaigh %{name} fíordheimhniú comhartha ríomhphoist le haghaidh %{target}
        disable_user_html: "%{name} logáil isteach díchumasaithe d'úsáideoir %{target}"
        enable_custom_emoji_html: "%{name} emoji cumasaithe %{target}"
        enable_sign_in_token_auth_user_html: Chuir %{name} fíordheimhniú comhartha ríomhphoist ar chumas %{target}
        enable_user_html: "%{name} logáil isteach cumasaithe don úsáideoir %{target}"
        memorialize_account_html: Rinne %{name} cuntas %{target} a iompú ina leathanach cuimhneacháin
        promote_user_html: Chuir %{name} úsáideoir %{target} chun cinn
        reject_appeal_html: Dhiúltaigh %{name} achomharc ar chinneadh modhnóireachta ó %{target}
        reject_user_html: Dhiúltaigh %{name} síniú suas ó %{target}
        remove_avatar_user_html: Bhain %{name} avatar %{target}
        reopen_report_html: D'athoscail %{name} tuairisc %{target}
        resend_user_html: D'fheidhmigh %{name} ríomhphost deimhnithe do %{target}
        reset_password_user_html: Athshocraigh %{name} pasfhocal úsáideora %{target}
        resolve_report_html: Réitigh %{name} tuairisc %{target}
        sensitive_account_html: Mharcáil %{name} meán %{target} mar íogair
        silence_account_html: Chuir %{name} teorainn le cuntas %{target}
        suspend_account_html: Chuir %{name} cuntas %{target} ar fionraí
        unassigned_report_html: "%{name} tuairisc neamhshannta %{target}"
        unblock_email_account_html: Bhain %{name} seoladh ríomhphoist %{target} amach
        unsensitive_account_html: "%{name} meán %{target} gan mharcáil mar íogair"
        unsilence_account_html: Chealaigh %{name} teorainn chuntas %{target}
        unsuspend_account_html: Níor chuir %{name} cuntas %{target} ar fionraí
        update_announcement_html: "%{name} fógra nuashonraithe %{target}"
        update_custom_emoji_html: "%{name} emoji nuashonraithe %{target}"
        update_domain_block_html: "%{name} nuashonraithe bloc fearainn le haghaidh %{target}"
        update_ip_block_html: D'athraigh %{name} riail an IP %{target}
        update_report_html: "%{name} tuairisc nuashonraithe %{target}"
        update_status_html: "%{name} postáil nuashonraithe faoi %{target}"
        update_user_role_html: D'athraigh %{name} ról %{target}
      deleted_account: cuntas scriosta
      empty: Níor aimsíodh aon logaí.
      filter_by_action: Scag de réir gnímh
      filter_by_user: Scag de réir úsáideora
      title: Loga iniúchta
      unavailable_instance: "(ainm fearainn ar fáil)"
    announcements:
      destroyed_msg: D'éirigh leis an bhfógra a scriosadh!
      edit:
        title: Cuir fógra in eagar
      empty: Níor aimsíodh aon fhógraí.
      live: Beo
      new:
        create: Cruthaigh fógra
        title: Fógra nua
      publish: Foilsigh
      published_msg: D’éirigh leis an bhfógra a fhoilsiú!
      scheduled_for: Sceidealta le haghaidh %{time}
      scheduled_msg: Tá an fógra le foilsiú!
      title: Fógraí
      unpublish: Dífhoilsiú
      unpublished_msg: D’éirigh leis an bhfógra neamhfhoilsithe!
      updated_msg: D'éirigh leis an bhfógra a nuashonrú!
    critical_update_pending: Nuashonrú criticiúil ar feitheamh
    custom_emojis:
      assign_category: Sann catagóir
      by_domain: Fearann
      copied_msg: Cruthaíodh cóip áitiúil den emoji go rathúil
      copy: Cóipeáil
      copy_failed_msg: Níorbh fhéidir cóip áitiúil den emoji sin a dhéanamh
      create_new_category: Cruthaigh catagóir nua
      created_msg: Cruthaíodh emoji go rathúil!
      delete: Scrios
      destroyed_msg: Scriosadh emoji go rathúil!
      disable: Díchumasaigh
      disabled: Díchumasaithe
      disabled_msg: D'éirigh leis an emoji sin a dhíchumasú
      emoji: Emoji
      enable: Cumasaigh
      enabled: Ar chumas
      enabled_msg: D'éirigh leis an emoji sin a chumasú
      image_hint: PNG nó GIF suas go %{size}
      list: Liosta
      listed: Liostaithe
      new:
        title: Cuir emoji saincheaptha nua leis
      no_emoji_selected: Níor athraíodh emojis ar bith mar níor roghnaíodh ceann ar bith
      not_permitted: Níl cead agat an gníomh seo a dhéanamh
      overwrite: Forscríobh
      shortcode: Gearrchód
      shortcode_hint: 2 charachtar ar a laghad, gan ach carachtair alfa-uimhriúla agus béim ar leith
      title: Emojis saincheaptha
      uncategorized: Neamhchatagóirithe
      unlist: Neamhliostaigh
      unlisted: Neamhliostaithe
      update_failed_msg: Níorbh fhéidir an emoji sin a nuashonrú
      updated_msg: D'éirigh le Emoji a nuashonrú!
      upload: Uaslódáil
    dashboard:
      active_users: úsáideoirí gníomhacha
      interactions: idirghníomhaíochtaí
      media_storage: Stóráil meáin
      new_users: úsáideoirí nua
      opened_reports: tuairiscí oscailte
      pending_appeals_html:
        few: "<strong>%{count}</strong> achomharc ar feitheamh"
        many: "<strong>%{count}</strong> achomharc ar feitheamh"
        one: "<strong>%{count}</strong> ar feitheamh achomhairc"
        other: "<strong>%{count}</strong> achomharc ar feitheamh"
        two: "<strong>%{count}</strong> achomharc ar feitheamh"
      pending_reports_html:
        few: "<strong>%{count}</strong> tuairiscí ar feitheamh"
        many: "<strong>%{count}</strong> tuairiscí ar feitheamh"
        one: "<strong>%{count}</strong> tuairisc ar feitheamh"
        other: "<strong>%{count}</strong> tuairiscí ar feitheamh"
        two: "<strong>%{count}</strong> tuairiscí ar feitheamh"
      pending_tags_html:
        few: "<strong>%{count}</strong> hashtags ar feitheamh"
        many: "<strong>%{count}</strong> hashtags ar feitheamh"
        one: "<strong>%{count}</strong> hashtag ar feitheamh"
        other: "<strong>%{count}</strong> hashtags ar feitheamh"
        two: "<strong>%{count}</strong> hashtags ar feitheamh"
      pending_users_html:
        few: "<strong>%{count}</strong> úsáideoirí ar feitheamh"
        many: "<strong>%{count}</strong> úsáideoirí ar feitheamh"
        one: "<strong>%{count}</strong> úsáideoir ar feitheamh"
        other: "<strong>%{count}</strong> úsáideoirí ar feitheamh"
        two: "<strong>%{count}</strong> úsáideoirí ar feitheamh"
      resolved_reports: tuarascálacha réitithe
      software: Bogearraí
      sources: Foinsí sínithe
      space: Úsáid spáis
      title: Deais
      top_languages: Barr teangacha gníomhacha
      top_servers: Barr freastalaithe gníomhacha
      website: Suíomh Gréasáin
    disputes:
      appeals:
        empty: Níor aimsíodh aon achomharc.
        title: Achomhairc
    domain_allows:
      add_new: Ceadaigh cónaidhm leis an bhfearann
      created_msg: Ceadaíodh fearann ​​don chónaidhm go rathúil
      destroyed_msg: Dícheadaíodh an fearann ​​ón gcónaidhm
      export: Easpórtáil
      import: Iompórtáil
      undo: Dícheadaigh cónaidhm leis an bhfearann
    domain_blocks:
      add_new: Cuir bloc fearainn nua leis
      confirm_suspension:
        cancel: Cealaigh
        confirm: Fionraí
        permanent_action: Má dhéantar an fionraí a chealú, ní dhéanfar aon sonraí nó gaol a athbhunú.
        preamble_html: Tá tú ar tí <strong>%{domain}</strong> agus a fhofhearainn a chur ar fionraí.
        remove_all_data: Bainfidh sé seo gach ábhar, meán agus sonraí próifíle do chuntais an fhearainn seo de do fhreastalaí.
        stop_communication: Stopfaidh do fhreastalaí ag cumarsáid leis na freastalaithe seo.
        title: Deimhnigh bloc fearainn le haghaidh %{domain}
        undo_relationships: Déanfaidh sé seo aon ghaol leantach idir cuntais na bhfreastalaithe seo agus do chuid féin a chealú.
      created_msg: Tá bloc fearainn á phróiseáil anois
      destroyed_msg: Tá an bloc fearainn cealaithe
      domain: Fearann
      edit: Cuir bloc fearainn in eagar
      existing_domain_block: Chuir tú teorainneacha níos déine ar %{name} cheana féin.
      existing_domain_block_html: Chuir tú teorainneacha níos déine ar %{name} cheana féin, ní mór duit <a href="%{unblock_url}">an bac a bhaint as</a> ar dtús.
      export: Easpórtáil
      import: Iompórtáil
      new:
        create: Cruthaigh bloc
        hint: Ní choiscfidh an bloc fearainn iontrálacha cuntais a chruthú sa bhunachar sonraí, ach cuirfidh sé modhanna modhnóireachta sonracha i bhfeidhm go haisghníomhach agus go huathoibríoch ar na cuntais sin.
        severity:
          desc_html: Déanfaidh <strong>Teorainn</strong> postálacha ó chuntais ag an bhfearann ​​seo dofheicthe d'aon duine nach bhfuil á leanúint. Bainfidh <strong>Fionraí</strong> gach ábhar, meán agus sonraí próifíle do chuntais an fhearainn seo de do fhreastalaí. Úsáid <strong>Dada</strong> más mian leat comhaid meán a dhiúltú.
          noop: Dada
          silence: Teorannaigh
          suspend: Cuir ar fionraí
        title: Bloc fearainn nua
      no_domain_block_selected: Níor athraíodh aon bhloc fearainn mar níor roghnaíodh ceann ar bith
      not_permitted: Níl cead agat an gníomh seo a dhéanamh
      obfuscate: Obfuscate ainm fearainn
      obfuscate_hint: Cuir bac páirteach ar an ainm fearainn sa liosta má tá fógraíocht ar an liosta teorainneacha fearainn cumasaithe
      private_comment: Trácht príobháideach
      private_comment_hint: Déan trácht ar an teorannú fearainn seo le haghaidh úsáid inmheánach ag na modhnóirí.
      public_comment: Trácht poiblí
      public_comment_hint: Déan trácht ar an teorannú fearainn seo don phobal i gcoitinne, má tá fógraíocht ar an liosta teorainneacha fearainn cumasaithe.
      reject_media: Diúltaigh comhaid meán
      reject_media_hint: Baintear comhaid meán atá stóráilte go háitiúil agus diúltaíonn sé aon cheann a íoslódáil amach anseo. Ní bhaineann le fionraí
      reject_reports: Diúltaigh tuarascálacha
      reject_reports_hint: Déan neamhaird de gach tuairisc a thagann ón bhfearann ​​seo. Ní bhaineann le fionraí
      undo: Cealaigh bloc fearainn
      view: Féach ar bhloc fearainn
    email_domain_blocks:
      add_new: Cuir nua leis
      allow_registrations_with_approval: Ceadaigh clárúcháin le ceadú
      attempts_over_week:
        few: "%{count} iarracht chun síniú suas le seachtain anuas"
        many: "%{count} iarracht chun síniú suas le seachtain anuas"
        one: "%{count} iarracht le seachtain anuas"
        other: "%{count} iarracht chun síniú suas le seachtain anuas"
        two: "%{count} iarracht chun síniú suas le seachtain anuas"
      created_msg: D'éirigh leis an bhfearann ​​ríomhphoist a bhlocáil
      delete: Scrios
      dns:
        types:
          mx: Taifead MX
      domain: Fearann
      new:
        create: Cuir fearann ​​leis
        resolve: Réitigh fearann
        title: Cuir bac ar fhearann ​​​​ríomhphoist nua
      no_email_domain_block_selected: Níor athraíodh aon bhloc fearainn ríomhphoist mar níor roghnaíodh ceann ar bith
      not_permitted: Níl sé ceadaithe
      resolved_dns_records_hint_html: Réitíonn an t-ainm fearainn chuig na fearainn MX seo a leanas, atá freagrach sa deireadh as glacadh le ríomhphost. Má dhéantar fearann ​​MX a bhlocáil, cuirfear bac ar chlárúcháin ó aon seoladh ríomhphoist a úsáideann an fearann ​​MX céanna, fiú má tá an t-ainm fearainn infheicthe difriúil. <strong>Bí cúramach gan bac a chur ar phríomhsholáthraithe ríomhphoist.</strong>
      resolved_through_html: Réitithe trí %{domain}
      title: Fearainn ríomhphoist bactha
    export_domain_allows:
      new:
        title: Ceadaíonn fearann ​​​​iomportála
      no_file: Níor roghnaíodh aon chomhad
    export_domain_blocks:
      import:
        description_html: Tá tú ar tí liosta de bhlocanna fearainn a allmhairiú. Athbhreithnigh an liosta seo go han-chúramach, le do thoil, go háirithe murar scríobh tú féin an liosta seo.
        existing_relationships_warning: Caidreamh leantach atá ann cheana féin
        private_comment_description_html: 'Chun cabhrú leat teacht ar cad as a dtagann bloic iompórtáilte, cruthófar bloic iompórtáilte leis an nóta tráchta príobháideach seo a leanas: <q> %{comment}</q>'
        private_comment_template: Iompórtáilte ó %{source} ar %{date}
        title: Iompórtáil bloic fearainn
      invalid_domain_block: 'Léiríodh bloc fearainn amháin nó níos mó mar gheall ar an earráid(í): %{error}'
      new:
        title: Iompórtáil bloic fearainn
      no_file: Níor roghnaíodh aon chomhad
    follow_recommendations:
      description_html: "<strong>Lean na moltaí cabhraíonn sé le húsáideoirí nua ábhar suimiúil a aimsiú go tapa</strong>. Nuair nach mbíonn go leor idirghníomhaithe ag úsáideoir le daoine eile chun moltaí pearsantaithe a leanúint, moltar na cuntais seo ina ionad sin. Déantar iad a athríomh ar bhonn laethúil ó mheascán de chuntais a bhfuil na rannpháirtíochtaí is airde acu le déanaí agus na háirimh áitiúla is airde leanúna do theanga ar leith."
      language: Don teanga
      status: Stádas
      suppress: Coisc moladh leanúna
      suppressed: Coiscthe
      title: Moltaí leanúna
      unsuppress: Aischuir moladh leanúna
    instances:
      audit_log:
        title: Logchomhaid Iniúchta le Déanaí
        view_all: Féach ar logaí iniúchta iomlána
      availability:
        description_html:
          few: Má theipeann ar sheachadadh chuig an bhfearann ​​ar <strong>%{count} laethanta éagsúla</strong> gan rath, ní dhéanfar aon iarrachtaí seachadta eile mura bhfaightear <em>ó</em> seachadadh ón bhfearann.
          many: Má theipeann ar sheachadadh chuig an bhfearann ​​ar <strong>%{count} laethanta éagsúla</strong> gan rath, ní dhéanfar aon iarrachtaí seachadta eile mura bhfaightear <em>ó</em> seachadadh ón bhfearann.
          one: Má theipeann ar sheachadadh chuig an bhfearann ​​<strong>%{count} day</strong> gan rath, ní dhéanfar aon iarrachtaí seachadta eile mura bhfaightear <em>ó</em> seachadadh ón bhfearann.
          other: Má theipeann ar sheachadadh chuig an bhfearann ​​ar <strong>%{count} laethanta éagsúla</strong> gan rath, ní dhéanfar aon iarrachtaí seachadta eile mura bhfaightear <em>ó</em> seachadadh ón bhfearann.
          two: Má theipeann ar sheachadadh chuig an bhfearann ​​ar <strong>%{count} laethanta éagsúla</strong> gan rath, ní dhéanfar aon iarrachtaí seachadta eile mura bhfaightear <em>ó</em> seachadadh ón bhfearann.
        failure_threshold_reached: Baineadh an tairseach teipe amach ar %{date}.
        failures_recorded:
          few: Theip ar iarrachtaí ar %{count} lá difriúil.
          many: Theip ar iarrachtaí ar %{count} lá difriúil.
          one: Theip ar iarracht ar %{count} lá.
          other: Theip ar iarrachtaí ar %{count} lá difriúil.
          two: Theip ar iarrachtaí ar %{count} lá difriúil.
        no_failures_recorded: Uimh teipeanna ar taifead.
        title: Infhaighteacht
        warning: Níor éirigh leis an iarracht dheireanach chun ceangal leis an bhfreastalaí seo
      back_to_all: Uile
      back_to_limited: Teoranta
      back_to_warning: Rabhadh
      by_domain: Fearann
      confirm_purge: An bhfuil tú cinnte gur mian leat sonraí a scriosadh go buan ón bhfearann ​​seo?
      content_policies:
        comment: Nóta inmheánach
        description_html: Is féidir leat beartais inneachair a shainiú a chuirfear i bhfeidhm ar gach cuntas ón bhfearann ​​seo agus aon cheann dá fhofhearainn.
        limited_federation_mode_description_html: Is féidir leat an rogha a dhéanamh maidir le cónaidhm a cheadú leis an bhfearann ​​seo.
        policies:
          reject_media: Na meáin a dhiúltú
          reject_reports: Diúltaigh tuarascálacha
          silence: Teorannaigh
          suspend: Cuir ar fionraí
        policy: Polasaí
        reason: Cúis phoiblí
        title: Polasaithe ábhair
      dashboard:
        instance_accounts_dimension: Cuntais a lean a bhformhór
        instance_accounts_measure: cuntais stóráilte
        instance_followers_measure: ár leantóirí ann
        instance_follows_measure: a lucht leanta anseo
        instance_languages_dimension: Teangacha is airde
        instance_media_attachments_measure: ceangaltáin meáin stóráilte
        instance_reports_measure: tuairiscí mar gheall orthu
        instance_statuses_measure: postanna stóráilte
      delivery:
        all: Uile
        clear: Earráidí seachadta soiléir
        failing: Ag teip
        restart: Seachadadh a atosú
        stop: Stad seachadadh
        unavailable: Níl ar fáil
      delivery_available: Tá seachadadh ar fáil
      delivery_error_days: Laethanta earráide seachadta
      delivery_error_hint: Mura féidir seachadadh a dhéanamh ar feadh %{count} lá, marcálfar go huathoibríoch é mar dosheachadta.
      destroyed_msg: Tá sonraí ó %{domain} ciúáilte anois le haghaidh scriosadh gan mhoill.
      empty: Níor aimsíodh aon fhearainn.
      known_accounts:
        few: "%{count} cuntas aitheanta"
        many: "%{count} cuntas aitheanta"
        one: "%{count} cuntas aitheanta"
        other: "%{count} cuntas aitheanta"
        two: "%{count} cuntas aitheanta"
      moderation:
        all: Uile
        limited: Teoranta
        title: Measarthacht
      private_comment: Trácht príobháideach
      public_comment: Trácht poiblí
      purge: Glan
      purge_description_html: Má chreideann tú go bhfuil an fearann ​​seo as líne ar feadh tamaill mhaith, is féidir leat gach taifead cuntais agus sonraí gaolmhara ón bhfearann ​​​​seo a scriosadh ó do stór. Seans go dtógfaidh sé seo tamall.
      title: Cónascadh
      total_blocked_by_us: Blocáilte ag dúinn
      total_followed_by_them: Ina dhiaidh sin iad
      total_followed_by_us: Á leanúint againn
      total_reported: Tuarascálacha mar gheall orthu
      total_storage: Ceangaltáin meán
      totals_time_period_hint_html: Áiríonn na hiomláin a thaispeántar thíos sonraí don am ar fad.
      unknown_instance: Níl aon taifead den fhearann ​​seo ar an bhfreastalaí seo faoi láthair.
    invites:
      deactivate_all: Díghníomhachtaigh go léir
      filter:
        all: Uile
        available: Ar fáil
        expired: Imithe in éag
        title: Scag
      title: Cuirí
    ip_blocks:
      add_new: Cruthaigh riail
      created_msg: Cuireadh riail IP nua leis go rathúil
      delete: Scrios
      expires_in:
        '1209600': Coicís
        '15778476': 6 mhí
        '2629746': Mí amháin
        '31556952': Bliain amháin
        '86400': Lá amháin
        '94670856': 3 bhliain
      new:
        title: Cruthaigh riail IP nua
      no_ip_block_selected: Níor athraíodh aon rialacha IP mar níor roghnaíodh ceann ar bith
      title: Rialacha IP
    relationships:
      title: Caidrimh %{acct}
    relays:
      add_new: Cuir sealaíochta nua leis
      delete: Scrios
      description_html: Is freastalaí idirghabhálaí é <strong>athsheachadán cónaidhme</strong> a mhalartaíonn líon mór postálacha poiblí idir freastalaithe a shíníonn dó agus a fhoilsíonn é. <strong>Is féidir leis cabhrú le freastalaithe beaga agus meánmhéide inneachar a aimsiú ón bhfeideas</strong>, rud a d'éileodh ar úsáideoirí áitiúla daoine eile a leanúint de láimh ar fhreastalaithe cianda.
      disable: Díchumasaigh
      disabled: Díchumasaithe
      enable: Cumasaigh
      enable_hint: Nuair a bheidh sé cumasaithe, liostóidh do fhreastalaí le gach postáil phoiblí ón athsheoladh seo, agus tosóidh sé ag seoladh postálacha poiblí an fhreastalaí seo chuige.
      enabled: Ar chumas
      inbox_url: URL Athsheolta
      pending: Ag fanacht le ceadú sealaíochta
      save_and_enable: Sábháil agus cumasaigh
      setup: Socraigh nasc sealaíochta
      signatures_not_enabled: Seans nach n-oibreoidh athsheachadáin i gceart agus mód slán nó modh cónaidhmthe teoranta cumasaithe
      status: Stádas
      title: Athsheachadáin
    report_notes:
      created_msg: Cruthaíodh nóta tuairisce go rathúil!
      destroyed_msg: D'éirigh leis an nóta tuairisce a scriosadh!
    reports:
      account:
        notes:
          few: "%{count} nótaí"
          many: "%{count} nótaí"
          one: "%{count} nóta"
          other: "%{count} nótaí"
          two: "%{count} nótaí"
      action_log: Loga iniúchta
      action_taken_by: Gníomh arna ghlacadh ag
      actions:
        delete_description_html: Scriosfar na postálacha tuairiscithe agus déanfar stailc a thaifeadadh chun cabhrú leat dul in airde ar sháruithe sa todhchaí tríd an gcuntas céanna.
        mark_as_sensitive_description_html: Déanfar na meáin sna poist tuairiscithe a mharcáil mar íogair agus déanfar stailc a thaifeadadh chun cabhrú leat sárú a dhéanamh ar sháruithe sa todhchaí tríd an gcuntas céanna.
        other_description_html: Féach ar a thuilleadh roghanna chun iompar an chuntais a rialú agus cumarsáid a shaincheapadh chuig an gcuntas tuairiscithe.
        resolve_description_html: Ní dhéanfar aon ghníomhaíocht i gcoinne an chuntais thuairiscithe, ní dhéanfar aon stailc a thaifeadadh, agus dúnfar an tuarascáil.
        silence_description_html: Ní bheidh an cuntas le feiceáil ach amháin dóibh siúd a leanann é cheana féin nó a bhreathnaíonn suas de láimh air, rud a chuirfidh srian mór ar a rochtain. Is féidir é a chur ar ais i gcónaí. Dúnann sé gach tuairisc i gcoinne an chuntais seo.
        suspend_description_html: Beidh an cuntas agus a bhfuil ann go léir dorochtana agus scriosfar iad ar deireadh, agus beidh sé dodhéanta idirghníomhú leis. Inchúlaithe laistigh de 30 lá. Dúnann sé gach tuairisc i gcoinne an chuntais seo.
      actions_description_html: Déan cinneadh ar an ngníomh atá le déanamh chun an tuarascáil seo a réiteach. Má dhéanann tú beart pionósach in aghaidh an chuntais tuairiscithe, seolfar fógra ríomhphoist chucu, ach amháin nuair a roghnaítear an chatagóir <strong>Turscar</strong>.
      actions_description_remote_html: Déan cinneadh ar an ngníomh atá le déanamh chun an tuarascáil seo a réiteach. Ní bheidh tionchar aige seo ach ar an gcaoi a ndéanann <strong>do fhreastalaí</strong> cumarsáid leis an gcianchuntas seo agus a láimhseálann sé a ábhar.
      actions_no_posts: Níl aon phostáil ghaolmhar ag an tuarascáil seo le scriosadh
      add_to_report: Cuir tuilleadh leis an tuairisc
      already_suspended_badges:
        local: Ar fionraí cheana féin ar an bhfreastalaí seo
        remote: Ar fionraí cheana féin ar a bhfreastalaí
      are_you_sure: An bhfuil tú cinnte?
      assign_to_self: Sann dom
      assigned: Modhnóir sannta
      by_target_domain: Fearann ​​an chuntais tuairiscithe
      cancel: Cealaigh
      category: Catagóir
      category_description_html: Luafar an chúis ar tuairiscíodh an cuntas seo agus/nó an t-ábhar seo i gcumarsáid leis an gcuntas tuairiscithe
      comment:
        none: Dada
      comment_description_html: 'Chun tuilleadh eolais a sholáthar, scríobh %{name}:'
      confirm: Deimhnigh
      confirm_action: Deimhnigh gníomh modhnóireachta i gcoinne @%{acct}
      created_at: Tuairiscithe
      delete_and_resolve: Scrios postálacha
      forwarded: Ar aghaidh
      forwarded_replies_explanation: Is ó chianúsáideoir an tuairisc seo agus faoi chianábhar. Tá sé curtha ar aghaidh chugat toisc go bhfuil an t-ábhar tuairiscithe mar fhreagra ar cheann de na húsáideoirí atá agat.
      forwarded_to: Ar aghaidh chuig %{domain}
      mark_as_resolved: Marcáil mar réitithe
      mark_as_sensitive: Marcáil mar íogair
      mark_as_unresolved: Marcáil mar gan réiteach
      no_one_assigned: Duine ar bith
      notes:
        create: Cruthaigh nóta
        create_and_resolve: Réitigh le nóta
        create_and_unresolve: Oscail arís le nóta
        delete: Scrios
        placeholder: Déan cur síos ar na bearta a rinneadh, nó ar aon nuashonruithe gaolmhara eile...
        title: Nótaí
      notes_description_html: Féach ar agus fág nótaí do mhodhnóirí eile agus duit féin amach anseo
      processed_msg: 'D''éirigh le próiseáil an tuairisc # %{id}'
      quick_actions_description_html: 'Déan gníomh tapa nó scrollaigh síos chun ábhar tuairiscithe a fheiceáil:'
      remote_user_placeholder: an cianúsáideoir ó %{instance}
      reopen: Tuairisc a athoscailt
      report: 'Tuairiscigh # %{id}'
      reported_account: Cuntas tuairiscithe
      reported_by: Tuairiscithe ag
      reported_with_application: Tuairiscíodh leis an iarratas
      resolved: Réitithe
      resolved_msg: D'éirigh le réiteach an tuairisc!
      skip_to_actions: Léim ar ghníomhartha
      status: Stádas
      statuses: Ábhar tuairiscithe
      statuses_description_html: Luafar ábhar ciontach i gcumarsáid leis an gcuntas tuairiscithe
      summary:
        action_preambles:
          delete_html: 'Tá tú ar tí <strong>cuid de phostálacha </strong>@%{acct}<strong> a bhaint</strong>. Déanfaidh sé seo:'
          mark_as_sensitive_html: 'Tá tú ar tí <strong>marcáil</strong> ar chuid de phostálacha <strong>@%{acct}</strong> mar <strong>íogair</strong>. Déanfaidh sé seo:'
          silence_html: 'Tá tú ar tí <strong>teorannú</strong> a dhéanamh ar chuntas <strong>@%{acct}</strong>. Déanfaidh sé seo:'
          suspend_html: 'Tá tú ar tí cuntas <strong>a chur ar fionraí</strong> <strong>@%{acct}</strong>. Déanfaidh sé seo:'
        actions:
          delete_html: Bain na postálacha ciontaithe
          mark_as_sensitive_html: Marcáil meáin na bpost ciontaithe mar íogair
          silence_html: Cuir teorainn mhór le rochtain <strong>@%{acct}</strong> trí a bpróifíl agus a n-inneachar a dhéanamh infheicthe ag daoine atá á leanúint cheana féin nó ag breathnú uirthi de láimh
          suspend_html: Cuir <strong>@%{acct}</strong> ar fionraí, rud a fhágann go bhfuil a bpróifíl agus a bhfuil iontu dorochtana agus dodhéanta idirghníomhú leo
        close_report: 'Marcáil an tuairisc #%{id} mar réitithe'
        close_reports_html: Marcáil <strong>gach</strong> tuairisc in aghaidh <strong>@%{acct}</strong> mar réitithe
        delete_data_html: Scrios próifíl agus inneachar <strong>@%{acct}</strong> 30 lá ó anois mura mbeidh siad curtha ar fionraí idir an dá linn
        preview_preamble_html: 'Gheobhaidh <strong>@%{acct}</strong> rabhadh leis an ábhar seo a leanas:'
        record_strike_html: Taifead stailc in aghaidh <strong>@%{acct}</strong> chun cabhrú leat dul i ngleic le sáruithe amach anseo ón gcuntas seo
        send_email_html: Seol ríomhphost rabhaidh chuig <strong>@%{acct}</strong>
        warning_placeholder: Réasúnaíocht bhreise roghnach don ghníomh modhnóireachta.
      target_origin: Bunús an chuntais tuairiscithe
      title: Tuairiscí
      unassign: Díshannadh
      unknown_action_msg: 'Gníomh anaithnid: %{action}'
      unresolved: Gan réiteach
      updated_at: Nuashonraithe
      view_profile: Féach ar phróifíl
    roles:
      add_new: Cruthaigh ról
      assigned_users:
        few: "%{count} úsáideoirí"
        many: "%{count} úsáideoirí"
        one: "%{count} úsáideoir"
        other: "%{count} úsáideoirí"
        two: "%{count} úsáideoirí"
      categories:
        administration: Riar
        devops: DevOps
        invites: Cuirí
        moderation: Measarthacht
        special: Speisialta
      delete: Scrios
      description_html: Le <strong>róil úsáideora</strong>, is féidir leat na feidhmeanna agus na réimsí de Mastodon ar féidir le d'úsáideoirí rochtain a fháil orthu a shaincheapadh.
      edit: Cuir ról '%{name}' in eagar
      everyone: Ceadanna réamhshocraithe
      everyone_full_description_html: Seo é an <strong>bunról</strong> a théann i bhfeidhm ar <strong>gach úsáideoir</strong>, fiú iad siúd nach bhfuil ról sannta acu. Faigheann gach ról eile cead uaidh.
      permissions_count:
        few: "%{count} ceadanna"
        many: "%{count} ceadanna"
        one: "%{count} cead"
        other: "%{count} ceadanna"
        two: "%{count} ceadanna"
      privileges:
        administrator: Riarthóir
        administrator_description: Seachnóidh úsáideoirí a bhfuil an cead seo acu gach cead
        delete_user_data: Scrios Sonraí Úsáideora
        delete_user_data_description: Ligeann sé d'úsáideoirí sonraí úsáideoirí eile a scriosadh gan mhoill
        invite_users: Tabhair cuireadh d'Úsáideoirí
        invite_users_description: Ligeann sé d'úsáideoirí cuireadh a thabhairt do dhaoine nua chuig an bhfreastalaí
        manage_announcements: Bainistigh Fógraí
        manage_announcements_description: Ligeann sé d'úsáideoirí fógraí ar an bhfreastalaí a bhainistiú
        manage_appeals: Achomharc a bhainistiú
        manage_appeals_description: Ligeann sé d'úsáideoirí athbhreithniú a dhéanamh ar achomhairc i gcoinne gníomhartha modhnóireachta
        manage_blocks: Bainistigh Bloic
        manage_blocks_description: Ligeann sé d'úsáideoirí bac a chur ar sholáthraithe ríomhphoist agus seoltaí IP
        manage_custom_emojis: Bainistigh Emojis Saincheaptha
        manage_custom_emojis_description: Ligeann sé d'úsáideoirí emojis saincheaptha a bhainistiú ar an bhfreastalaí
        manage_federation: Cónaidhm a bhainistiú
        manage_federation_description: Ligeann sé d’úsáideoirí cónaidhm a bhlocáil nó a cheadú le fearainn eile, agus inseachadacht a rialú
        manage_invites: Bainistigh Cuirí
        manage_invites_description: Ligeann sé d'úsáideoirí naisc cuireadh a bhrabhsáil agus a dhíghníomhachtú
        manage_reports: Tuarascálacha a bhainistiú
        manage_reports_description: Ligeann sé d’úsáideoirí tuarascálacha a athbhreithniú agus gníomhartha modhnóireachta a dhéanamh ina gcoinne
        manage_roles: Bainistigh Róil
        manage_roles_description: Ligeann sé d'úsáideoirí róil faoina gcuid féin a bhainistiú agus a shannadh
        manage_rules: Rialacha a bhainistiú
        manage_rules_description: Ligeann sé d'úsáideoirí rialacha freastalaí a athrú
        manage_settings: Bainistigh Socruithe
        manage_settings_description: Ligeann sé d'úsáideoirí socruithe suímh a athrú
        manage_taxonomies: Tacsanomaíochtaí a bhainistiú
        manage_taxonomies_description: Ligeann sé d'úsáideoirí athbhreithniú a dhéanamh ar inneachar treochta agus socruithe hashtag a nuashonrú
        manage_user_access: Bainistigh Rochtain Úsáideoir
        manage_user_access_description: Ligeann sé d'úsáideoirí fíordheimhniú dhá fhachtóir úsáideoirí eile a dhíchumasú, a seoladh ríomhphoist a athrú, agus a bpasfhocal a athshocrú
        manage_users: Bainistigh Úsáideoirí
        manage_users_description: Ligeann sé d'úsáideoirí sonraí úsáideoirí eile a fheiceáil agus gníomhartha modhnóireachta a dhéanamh ina gcoinne
        manage_webhooks: Bainistigh cuacha Gréasáin
        manage_webhooks_description: Ligeann sé d'úsáideoirí cuacha gréasáin a shocrú le haghaidh imeachtaí riaracháin
        view_audit_log: Féach ar Loga Iniúchta
        view_audit_log_description: Ligeann sé d'úsáideoirí stair gníomhartha riaracháin a fheiceáil ar an bhfreastalaí
        view_dashboard: Amharc ar an Deais
        view_dashboard_description: Ligeann sé d’úsáideoirí rochtain a fháil ar an deais agus ar mhéadrachtaí éagsúla
        view_devops: DevOps
        view_devops_description: Ligeann sé d’úsáideoirí rochtain a fháil ar dheais Sidekiq agus pgHero
      title: Róil
    rules:
      add_new: Cruthaigh riail
      delete: Scrios
      description_html: Cé go maíonn a bhformhór gur léigh siad agus go n-aontaíonn siad leis na téarmaí seirbhíse, de ghnáth ní léann daoine tríd go dtí go dtagann fadhb chun cinn. <strong>Déan rialacha do fhreastalaí a fheiceáil go sracfhéachaint trí iad a sholáthar i liosta comhréidh de phointe urchair.</strong> Déan iarracht rialacha aonair a choinneáil gearr simplí, ach déan iarracht gan iad a roinnt ina go leor míreanna ar leith ach an oiread.
      edit: Cuir riail in eagar
      empty: Níl aon rialacha freastalaí sainmhínithe fós.
      title: Rialacha freastalaí
    settings:
      about:
        manage_rules: Bainistigh rialacha freastalaí
        preamble: Cuir eolas domhain ar fáil faoin gcaoi a n-oibrítear, a ndéantar modhnóireacht agus maoiniú ar an bhfreastalaí.
        rules_hint: Tá réimse tiomnaithe rialacha ann a bhfuiltear ag súil go gcloífidh d’úsáideoirí leis.
        title: Faoi
      appearance:
        preamble: Saincheap comhéadan gréasáin Mastodon.
        title: Cuma
      branding:
        preamble: Déanann brandáil do fhreastalaí é a idirdhealú ó fhreastalaithe eile sa líonra. Féadfar an fhaisnéis seo a thaispeáint ar fud timpeallachtaí éagsúla, mar shampla comhéadan gréasáin Mastodon, feidhmchláir dhúchasacha, i réamhamhairc naisc ar láithreáin ghréasáin eile agus laistigh d’aipeanna teachtaireachtaí, agus mar sin de. Ar an ábhar sin, is fearr an fhaisnéis seo a choinneáil soiléir, gearr agus gonta.
        title: Brandáil
      captcha_enabled:
        desc_html: Braitheann sé seo ar scripteanna seachtracha ó hCaptcha, rud a d’fhéadfadh a bheith ina ábhar imní maidir le slándáil agus príobháideacht. Ina theannta sin, <strong>is féidir leis seo an próiseas clárúcháin a dhéanamh i bhfad níos lú inrochtana ag roinnt daoine (go háirithe faoi mhíchumas)</strong>. Ar na cúiseanna seo, smaoinigh le do thoil ar bhearta eile amhail clárú bunaithe ar fhormheas nó ar chuireadh.
        title: A cheangal ar úsáideoirí nua CAPTCHA a réiteach chun a gcuntas a dhearbhú
      content_retention:
        danger_zone: Crios contúirte
        preamble: Rialú conas a stóráiltear ábhar a ghintear ag úsáideoirí i Mastodon.
        title: Coinneáil ábhair
      default_noindex:
        desc_html: I bhfeidhm do ghach úsáideoir nár athraigh an socrú seo iad féin
        title: Diúltaigh d'innéacsú inneall cuardaigh mar réamhshocrú d'úsáideoirí
      discovery:
        follow_recommendations: Lean na moltaí
        preamble: Tá sé ríthábhachtach dromchla a chur ar ábhar suimiúil chun úsáideoirí nua a chur ar bord nach bhfuil aithne acu ar dhuine ar bith Mastodon. Rialú conas a oibríonn gnéithe fionnachtana éagsúla ar do fhreastalaí.
        profile_directory: Eolaire próifíle
        public_timelines: Amlínte poiblí
        publish_discovered_servers: Foilsigh freastalaithe aimsithe
        publish_statistics: Staitisticí a fhoilsiú
        title: Fionnachtain
        trends: Treochtaí
      domain_blocks:
        all: Do chách
        disabled: Do dhuine ar bith
        users: Chun úsáideoirí áitiúla logáilte isteach
      registrations:
        moderation_recommandation: Cinntigh le do thoil go bhfuil foireann mhodhnóireachta imoibríoch leordhóthanach agat sula n-osclaíonn tú clárúcháin do gach duine!
        preamble: Rialú cé atá in ann cuntas a chruthú ar do fhreastalaí.
        title: Clárúcháin
      registrations_mode:
        modes:
          approved: Teastaíonn ceadú le clárú
          none: Ní féidir le duine ar bith clárú
          open: Is féidir le duine ar bith clárú
        warning_hint: Molaimid úsáid a bhaint as “Faomhadh riachtanach chun clárú” ach amháin má tá tú muiníneach gur féidir le d’fhoireann mhodhnóireachta clárú turscair agus mailíseach a láimhseáil go tráthúil.
      security:
        authorized_fetch: Teastaíonn fíordheimhniú ó fhreastalaithe cónasctha
        authorized_fetch_hint: Toisc go n-éilítear fíordheimhniú ó fhreastalaithe cónasctha, is féidir bloic ar leibhéal an úsáideora agus ar leibhéal an fhreastalaí araon a fhorfheidhmiú níos déine. Mar sin féin, tagann sé seo ar chostas pionós feidhmíochta, laghdaítear an teacht ar do chuid freagraí, agus d'fhéadfadh saincheisteanna comhoiriúnachta a thabhairt isteach le roinnt seirbhísí cónasctha. Ina theannta sin, ní chuirfidh sé seo cosc ​​ar aisteoirí tiomnaithe do phoist phoiblí agus do chuntais phoiblí a fháil.
        authorized_fetch_overridden_hint: Ní féidir leat an socrú seo a athrú faoi láthair toisc go bhfuil sé sáraithe ag athróg timpeallachta.
        federation_authentication: Forghníomhú fíordheimhnithe Cónaidhm
      title: Socruithe freastalaí
    site_uploads:
      delete: Scrios comhad uaslódáilte
      destroyed_msg: D'éirigh le huaslódáil an tsuímh a scriosadh!
    software_updates:
      critical_update: Criticiúil - nuashonraigh go tapa le do thoil
      description: Moltar do shuiteáil Mastodon a choinneáil cothrom le dáta chun leas a bhaint as na socruithe agus na gnéithe is déanaí. Ina theannta sin, tá sé ríthábhachtach uaireanta Mastodon a nuashonrú go tráthúil chun saincheisteanna slándála a sheachaint. Ar na cúiseanna seo, seiceálann Mastodon nuashonruithe gach 30 nóiméad, agus tabharfaidh sé fógra duit de réir do shainroghanna fógra ríomhphoist.
      documentation_link: Foghlaim níos mó
      release_notes: Nótaí scaoilte
      title: Nuashonruithe ar fáil
      type: Cineál
      types:
        major: Mórscaoileadh
        minor: Mionscaoileadh
        patch: Scaoileadh paiste - ceartúcháin agus athruithe atá éasca a chur i bhfeidhm
      version: Leagan
    statuses:
      account: Údar
      application: Iarratas
      back_to_account: Ar ais go leathanach cuntais
      back_to_report: Ar ais go leathanach tuairisce
      batch:
        remove_from_report: Bain den tuairisc
        report: Tuairisc
      deleted: Scriosta
      favourites: Toghanna
      history: Stair leagan
      in_reply_to: Ag freagairt do
      language: Teanga
      media:
        title: Meáin
      metadata: Meiteashonraí
      no_status_selected: Níor athraíodh aon phostáil mar níor roghnaíodh ceann ar bith
      open: Oscail postáil
      original_status: Bunphostáil
      reblogs: Athbhlaganna
      status_changed: Athraíodh postáil
      title: Poist chuntais
      trending: Ag treochtáil
      visibility: Infheictheacht
      with_media: Le meáin
    strikes:
      actions:
        delete_statuses: Scrios %{name} postálacha de chuid %{target}
        disable: Reoite %{name} cuntas %{target}
        mark_statuses_as_sensitive: Mharcáil %{name} postálacha %{target} mar íogair
        none: Sheol %{name} rabhadh chuig %{target}
        sensitive: Mharcáil %{name} cuntas %{target} mar íogair
        silence: Chuir %{name} teorainn le cuntas %{target}
        suspend: Chuir %{name} cuntas %{target} ar fionraí
      appeal_approved: Achomharc
      appeal_pending: Achomharc ar feitheamh
      appeal_rejected: Diúltaíodh don achomharc
    system_checks:
      database_schema_check:
        message_html: Tá aistrithe bunachar sonraí ar feitheamh. Rith iad le do thoil chun a chinntiú go n-iompraíonn an t-iarratas mar a bhíothas ag súil leis
      elasticsearch_health_red:
        message_html: Tá braisle Elasticsearch míshláintiúil (stádas dearg), níl gnéithe cuardaigh ar fáil
      elasticsearch_health_yellow:
        message_html: Tá braisle Elasticsearch míshláintiúil (stádas buí), b'fhéidir gur mhaith leat an chúis a fhiosrú
      elasticsearch_index_mismatch:
        message_html: Tá mapálacha innéacs Elasticsearch as dáta. Rith <code>tootctl search deploy --only=%{value}</code> le do thoil
      elasticsearch_preset:
        action: Féach doiciméadú
        message_html: Tá níos mó ná nód amháin ag do bhraisle Elasticsearch, ach níl Mastodon cumraithe chun iad a úsáid.
      elasticsearch_preset_single_node:
        action: Féach doiciméadú
        message_html: Níl ach nód amháin ag do bhraisle Elasticsearch, ba cheart <code>ES_PRESET</code> a shocrú go <code>single_node_cluster</code>.
      elasticsearch_reset_chewy:
        message_html: Tá d'innéacs córais Elasticsearch as dáta mar gheall ar athrú socruithe. Rith <code>tootctl search deploy --reset-chewy</code> chun é a nuashonrú.
      elasticsearch_running_check:
        message_html: Níorbh fhéidir ceangal le Elasticsearch. Cinntigh go bhfuil sé ar siúl, nó díchumasaigh cuardach téacs iomlán
      elasticsearch_version_check:
        message_html: 'Leagan neamh-chomhoiriúnach le Elasticsearch: %{value}'
        version_comparison: Tá Elasticsearch %{running_version} ag rith agus %{required_version} ag teastáil
      rules_check:
        action: Bainistigh rialacha freastalaí
        message_html: Níl aon rialacha freastalaí sainmhínithe agat.
      sidekiq_process_check:
        message_html: Níl próiseas Sidekiq ag rith don scuaine/(scuainí) %{value}. Déan athbhreithniú ar do chumraíocht Sidekiq
      software_version_check:
        action: Féach nuashonruithe atá ar fáil
        message_html: Tá nuashonrú Mastodon ar fáil.
      software_version_critical_check:
        action: Féach nuashonruithe atá ar fáil
        message_html: Tá nuashonrú ríthábhachtach Mastodon ar fáil, nuashonraigh chomh tapa agus is féidir le do thoil.
      software_version_patch_check:
        action: Féach nuashonruithe atá ar fáil
        message_html: Tá nuashonrú bugfix Mastodon ar fáil.
      upload_check_privacy_error:
        action: Seiceáil anseo le haghaidh tuilleadh eolais
        message_html: "<strong>Tá do fhreastalaí gréasáin míchumraithe. Tá príobháideacht d'úsáideoirí i mbaol.</strong>"
      upload_check_privacy_error_object_storage:
        action: Seiceáil anseo le haghaidh tuilleadh eolais
        message_html: "<strong>Tá do stór oibiachtaí míchumraithe. Tá príobháideacht d'úsáideoirí i mbaol.</strong>"
    tags:
      moderation:
        not_trendable: Ní trendable
        not_usable: Ní inúsáidte
        pending_review: Athbhreithniú ar feitheamh
        review_requested: Athbhreithniú iarrtha
        reviewed: Athbhreithnithe
        title: Stádas
        trendable: Treocht
        unreviewed: Gan athbhreithniú
        usable: Inúsáidte
      name: Ainm
      newest: Is nuaí
      oldest: Is sine
      open: Amharc go Poiblí
      reset: Athshocraigh
      review: Stádas athbhreithnithe
      search: Cuardach
      title: Haischlibeanna
      updated_msg: D'éirigh le socruithe hashtag a nuashonrú
    title: Riar
    trends:
      allow: Ceadaigh
      approved: Ceadaithe
      confirm_allow: An bhfuil tú cinnte gur mhaith leat clibeanna roghnaithe a cheadú?
      confirm_disallow: An bhfuil tú cinnte gur mhaith leat clibeanna roghnaithe a dhícheadú?
      disallow: Dícheadaigh
      links:
        allow: Ceadaigh nasc
        allow_provider: Ceadaigh foilsitheoir
        confirm_allow: An bhfuil tú cinnte gur mhaith leat naisc roghnaithe a cheadú?
        confirm_allow_provider: An bhfuil tú cinnte gur mhaith leat soláthraithe roghnaithe a cheadú?
        confirm_disallow: An bhfuil tú cinnte gur mhaith leat naisc roghnaithe a dhícheadú?
        confirm_disallow_provider: An bhfuil tú cinnte gur mhaith leat soláthraithe roghnaithe a dhícheadú?
        description_html: Is naisc iad seo atá á roinnt go mór faoi láthair ag cuntais a bhfeiceann do fhreastalaí postálacha uathu. Is féidir leis cabhrú le d’úsáideoirí a fháil amach cad atá ar siúl ar fud an domhain. Ní thaispeánfar naisc ar bith go poiblí go dtí go gceadaíonn tú an foilsitheoir. Is féidir leat naisc aonair a cheadú nó a dhiúltú freisin.
        disallow: Nasc a dhícheadú
        disallow_provider: Dícheadaigh foilsitheoir
        no_link_selected: Níor athraíodh aon nasc mar níor roghnaíodh ceann ar bith
        publishers:
          no_publisher_selected: Níor athraíodh aon fhoilsitheoir mar níor roghnaíodh ceann ar bith
        shared_by_over_week:
          few: Roinnte ag %{count} duine le seachtain anuas
          many: Roinnte ag %{count} duine le seachtain anuas
          one: Roinnte ag duine amháin le seachtain anuas
          other: Roinnte ag %{count} duine le seachtain anuas
          two: Roinnte ag %{count} duine le seachtain anuas
        title: Naisc treochta
        usage_comparison: Roinnte %{today} uair inniu, i gcomparáid le %{yesterday} inné
      not_allowed_to_trend: Ní cheadaítear treocht
      only_allowed: Ní cheadaítear ach
      pending_review: Athbhreithniú ar feitheamh
      preview_card_providers:
        allowed: Is féidir le naisc ón bhfoilsitheoir seo treocht
        description_html: Is fearainn iad seo óna roinntear naisc go minic ar do fhreastalaí. Ní threochtóidh naisc go poiblí mura gceadaítear fearann ​​an naisc. Síneann do cheadú (nó diúltú) chuig fofhearainn.
        rejected: Ní bheidh treocht ag naisc ón bhfoilsitheoir seo
        title: Foilsitheoirí
      rejected: Diúltaithe
      statuses:
        allow: Ceadaigh postáil
        allow_account: Ceadaigh údar
        confirm_allow: An bhfuil tú cinnte gur mhaith leat stádas roghnaithe a cheadú?
        confirm_allow_account: An bhfuil tú cinnte gur mhaith leat cuntais roghnaithe a cheadú?
        confirm_disallow: An bhfuil tú cinnte gur mhaith leat stádais roghnaithe a dhícheadú?
        confirm_disallow_account: An bhfuil tú cinnte gur mhaith leat cuntais roghnaithe a dhícheadú?
        description_html: Is postálacha iad seo a bhfuil do fhreastalaí ar an eolas fúthu agus atá á roinnt faoi láthair agus is fearr leat go mór faoi láthair. Is féidir leis cabhrú le d’úsáideoirí nua agus úsáideoirí atá ag filleadh níos mó daoine a aimsiú le leanúint. Ní thaispeánfar postálacha ar bith go poiblí go dtí go gceadaíonn tú an t-údar, agus ceadaíonn an t-údar a gcuntas a mholadh do dhaoine eile. Is féidir leat postálacha aonair a cheadú nó a dhiúltú freisin.
        disallow: Dícheadaigh postáil
        disallow_account: Údar a dhícheadú
        no_status_selected: Níor athraíodh aon phostáil treochta mar níor roghnaíodh ceann ar bith
        not_discoverable: Níor roghnaigh an t-údar a bheith in-aimsithe
        shared_by:
          few: Roinnte agus ansa leat %{friendly_count} uair
          many: Roinnte agus ansa leat %{friendly_count} uair
          one: Roinnte nó is fearr leat am amháin
          other: Roinnte agus ansa leat %{friendly_count} uair
          two: Roinnte agus ansa leat %{friendly_count} uair
        title: Poist trending
      tags:
        current_score: Scór reatha %{score}
        dashboard:
          tag_accounts_measure: úsáidí uathúla
          tag_languages_dimension: Barrtheangacha
          tag_servers_dimension: Barrtheangacha
          tag_servers_measure: freastalaithe éagsúla
          tag_uses_measure: úsáidí iomlána
        description_html: Is hashtags iad seo atá le feiceáil faoi láthair i go leor postálacha a fheiceann do fhreastalaí. Is féidir leis cabhrú le d’úsáideoirí a fháil amach cad é is mó atá ag caint faoi dhaoine faoi láthair. Ní thaispeánfar aon hashtags go poiblí go dtí go gceadaíonn tú iad.
        listable: Is féidir a mholadh
        no_tag_selected: Níor athraíodh aon chlib mar níor roghnaíodh ceann ar bith
        not_listable: Ní mholfar
        not_trendable: Ní bheidh le feiceáil faoi threochtaí
        not_usable: Ní féidir é a úsáid
        peaked_on_and_decaying: Buaicphointe ar %{date}, ag lobhadh anois
        title: Haischlib treochta
        trendable: Is féidir le feiceáil faoi threochtaí
        trending_rank: 'Ag treochtáil # %{rank}'
        usable: Is féidir é a úsáid
        usage_comparison: Úsáidte %{today} uair inniu, i gcomparáid le %{yesterday} inné
        used_by_over_week:
          few: Úsáidte ag %{count} duine le seachtain anuas
          many: Úsáidte ag %{count} duine le seachtain anuas
          one: Úsáidte ag duine amháin le seachtain anuas
          other: Úsáidte ag %{count} duine le seachtain anuas
          two: Úsáidte ag %{count} duine le seachtain anuas
      title: Moltaí & Treochtaí
      trending: Treocht
    warning_presets:
      add_new: Cuir nua leis
      delete: Scrios
      edit_preset: Cuir réamhshocrú rabhaidh in eagar
      empty: Níl aon réamhshocruithe rabhaidh sainithe agat fós.
      title: Réamhshocruithe rabhaidh
    webhooks:
      add_new: Cuir críochphointe leis
      delete: Scrios
      description_html: Cuireann <strong>cuadóg gréasáin</strong> ar chumas Mastodon <strong>fógraí fíor-ama</strong> faoi imeachtaí roghnaithe a bhrú le d'iarratas féin, ionas gur féidir le d'iarratas <strong>imoibrithe a spreagadh go huathoibríoch</strong>.
      disable: Díchumasaigh
      disabled: Díchumasaithe
      edit: Cuir críochphointe in eagar
      empty: Níl aon chríochphointí cuaille gréasáin agat fós.
      enable: Cumasaigh
      enabled: Gníomhach
      enabled_events:
        few: "%{count} imeacht cumasaithe"
        many: "%{count} imeacht cumasaithe"
        one: 1 imeacht cumasaithe
        other: "%{count} imeacht cumasaithe"
        two: "%{count} imeacht cumasaithe"
      events: Eachtraí
      new: Cuaille gréasáin nua
      rotate_secret: Rothlaigh an rún
      secret: Rún a shíniú
      status: Stádas
      title: Crúcaí gréasáin
      webhook: Crúca gréasáin
  admin_mailer:
    auto_close_registrations:
      body: De bharr easpa gníomhaíochta modhnóra le déanaí, aistríodh clárúcháin ar %{instance} go huathoibríoch chuig athbhreithniú de láimh chun nach n-úsáidfear %{instance} mar ardán do dhrochghníomhaithe féideartha. Is féidir leat é a athrú ar ais chuig clárúcháin a oscailt am ar bith.
      subject: Athraíodh clárúcháin le haghaidh %{instance} go huathoibríoch chuig a dteastaíonn ceadú uathu
    new_appeal:
      actions:
        delete_statuses: a gcuid postálacha a scrios
        disable: a gcuntas a reo
        mark_statuses_as_sensitive: a bpoist a mharcáil mar íogair
        none: rabhadh
        sensitive: a gcuntas a mharcáil mar íogair
        silence: a gcuntas a theorannú
        suspend: a gcuntas a chur ar fionraí
      body: 'Tá %{target} ag achomharc in aghaidh cinneadh modhnóireachta ó %{action_taken_by} ó %{date}, arbh é %{type} é. Scríobh siad:'
      next_steps: Is féidir leat an t-achomharc a cheadú chun an cinneadh modhnóireachta a chealú, nó neamhaird a dhéanamh air.
      subject: Tá %{username} ag achomharc in aghaidh cinneadh modhnóireachta ar %{instance}
    new_critical_software_updates:
      body: Tá leaganacha criticiúla nua de Mastodon eisithe, b'fhéidir gur mhaith leat a nuashonrú chomh luath agus is féidir!
      subject: Tá nuashonruithe Critical Mastodon ar fáil do %{instance}!
    new_pending_account:
      body: Tá sonraí an chuntais nua thíos. Is féidir leat an t-iarratas seo a cheadú nó a dhiúltú.
      subject: Cuntas nua le léirmheas ar %{instance} (%{username})
    new_report:
      body: Thuairiscigh %{reporter} %{target}
      body_remote: Thuairiscigh duine éigin ó %{domain} %{target}
      subject: Tuairisc nua do %{instance} (#%{id})
    new_software_updates:
      body: Tá leaganacha nua Mastodon eisithe, b'fhéidir gur mhaith leat a nuashonrú!
      subject: Tá leaganacha nua Mastodon ar fáil do %{instance}!
    new_trends:
      body: 'Is gá na míreanna seo a leanas a athbhreithniú sular féidir iad a thaispeáint go poiblí:'
      new_trending_links:
        title: Naisc treochta
      new_trending_statuses:
        title: Poist trending
      new_trending_tags:
        title: Hashtags treochta
      subject: Treochtaí nua le hathbhreithniú ar %{instance}
  aliases:
    add_new: Cruthaigh ailias
    created_msg: D'éirigh le hailias nua a chruthú. Is féidir leat an t-aistriú ón seanchuntas a thionscnamh anois.
    deleted_msg: D'éirigh leis an ailias a bhaint. Ní bheidh sé indéanta a thuilleadh bogadh ón gcuntas sin chuig an gceann seo.
    empty: Níl aon ailiasanna agat.
    hint_html: Más mian leat bogadh ó chuntas eile go dtí an ceann seo, anseo is féidir leat ailias a chruthú, a theastaíonn sular féidir leat leanúint ar aghaidh le leantóirí a bhogadh ón seanchuntas go dtí an ceann seo. Tá an gníomh seo ann féin <strong>neamhdhíobhálach agus inchúlaithe</strong>. <strong>Cuirtear tús leis an aistriú cuntais ón seanchuntas</strong>.
    remove: Dícheangail ailias
  appearance:
    advanced_web_interface: Comhéadan gréasáin chun cinn
    advanced_web_interface_hint: 'Más mian leat úsáid a bhaint as do leithead scáileáin ar fad, ceadaíonn an comhéadan gréasáin ardleibhéil duit go leor colúin éagsúla a chumrú chun an oiread faisnéise a fheiceáil ag an am céanna agus is mian leat: Baile, fógraí, amlíne chónaidhme, aon líon liostaí agus hashtags.'
    animations_and_accessibility: Beochan agus inrochtaineacht
    confirmation_dialogs: Dialóga deimhnithe
    discovery: Fionnachtain
    localization:
      body: Aistríonn oibrithe deonacha Mastodon.
      guide_link: https://crowdin.com/project/mastodon
      guide_link_text: Is féidir le gach duine rannchuidiú.
    sensitive_content: Ábhar íogair
  application_mailer:
    notification_preferences: Athraigh roghanna ríomhphoist
    salutation: "%{name},"
    settings: 'Athraigh sainroghanna ríomhphoist: %{link}'
    unsubscribe: Díliostáil
    view: 'Amharc:'
    view_profile: Féach ar phróifíl
    view_status: Féach ar phostáil
  applications:
    created: D'éirigh leis an bhfeidhmchlár a chruthú
    destroyed: D'éirigh leis an bhfeidhmchlár a scriosadh
    logout: Logáil Amach
    regenerate_token: Athghin comhartha rochtana
    token_regenerated: D'éirigh le hathghiniúint an comhartha rochtana
    warning: Bí an-chúramach leis na sonraí seo. Ná roinn é le haon duine riamh!
    your_token: Do chomhartha rochtana
  auth:
    apply_for_account: Iarr cuntas
    captcha_confirmation:
      help_html: Má tá fadhbanna agat ag réiteach an CAPTCHA, is féidir leat dul i dteagmháil linn trí %{email} agus is féidir linn cabhrú leat.
      hint_html: Ach rud amháin eile! Ní mór dúinn a dhearbhú gur duine daonna thú (tá sé seo ionas gur féidir linn an turscar a choinneáil amach!). Réitigh an CAPTCHA thíos agus cliceáil "Ar aghaidh".
      title: Seiceáil slándála
    confirmations:
      awaiting_review: Tá do sheoladh ríomhphoist deimhnithe! Tá do chlárúchán á athbhreithniú ag foireann %{domain} anois. Gheobhaidh tú ríomhphost má cheadaíonn siad do chuntas!
      awaiting_review_title: Tá do chlárú á athbhreithniú
      clicking_this_link: ag cliceáil ar an nasc seo
      login_link: logáil isteach
      proceed_to_login_html: Is féidir leat dul ar aghaidh chuig %{login_link} anois.
      redirect_to_app_html: Ba cheart go ndearnadh tú a atreorú chuig an aip <strong>%{app_name}</strong>. Murar tharla sin, bain triail as %{clicking_this_link} nó fill ar an aip de láimh.
      registration_complete: Tá do chlárú ar %{domain} críochnaithe anois!
      welcome_title: Fáilte, %{name}!
      wrong_email_hint: Mura bhfuil an seoladh ríomhphoist sin ceart, is féidir leat é a athrú i socruithe cuntais.
    delete_account: Scrios cuntas
    delete_account_html: Más mian leat do chuntas a scriosadh, is féidir leat <a href="%{path}">leanúint ar aghaidh anseo</a>. Iarrfar ort deimhniú.
    description:
      prefix_invited_by_user: Tugann @%{name} cuireadh duit páirt a ghlacadh sa fhreastalaí seo de Mastodon!
      prefix_sign_up: Cláraigh ar Mastodon inniu!
      suffix: Le cuntas, beidh tú in ann daoine a leanúint, nuashonruithe a phostáil agus teachtaireachtaí a mhalartú le húsáideoirí ó aon fhreastalaí Mastodon agus níos mó!
    didnt_get_confirmation: Nach bhfuair tú nasc deimhnithe?
    dont_have_your_security_key: Nach bhfuil d'eochair shlándála agat?
    forgot_password: Ar rinne tú dearmad ar do Phásfhocail?
    invalid_reset_password_token: Tá comhartha athshocraithe pasfhocail neamhbhailí nó imithe in éag. Iarr ceann nua le do thoil.
    link_to_otp: Cuir isteach cód dhá fhachtóir ó do ghuthán nó cód aisghabhála
    link_to_webauth: Úsáid d'eochair shlándála gléas
    log_in_with: Logáil isteach le
    login: Logáil isteach
    logout: Logáil Amach
    migrate_account: Bog chuig cuntas eile
    migrate_account_html: Más mian leat an cuntas seo a atreorú chuig ceann eile, is féidir leat <a href="%{path}">é a chumrú anseo</a>.
    or_log_in_with: Nó logáil isteach le
    privacy_policy_agreement_html: Léigh mé agus aontaím leis an <a href="%{privacy_policy_path}" target="_blank">polasaí príobháideachais</a>
    progress:
      confirm: Deimhnigh ríomhphost
      details: Do chuid sonraí
      review: Ár léirmheas
      rules: Glac le rialacha
    providers:
      cas: CAS
      saml: SAML
    register: Clárú
    registration_closed: Níl %{instance} ag glacadh le baill nua
    resend_confirmation: Seol an nasc deimhnithe arís
    reset_password: Athshocraigh pasfhocal
    rules:
      accept: Glac
      back: Ar ais
      invited_by: 'Is féidir leat páirt a ghlacadh i %{domain} a bhuíochas leis an gcuireadh a fuair tú ó:'
      preamble: Socraíonn agus cuireann na modhnóirí %{domain} iad seo i bhfeidhm.
      preamble_invited: Sula dtéann tú ar aghaidh, smaoinigh le do thoil ar na bunrialacha atá socraithe ag modhnóirí %{domain}.
      title: Roinnt bunrialacha.
      title_invited: Tá cuireadh faighte agat.
    security: Slándáil
    set_new_password: Socraigh pasfhocal nua
    setup:
      email_below_hint_html: Seiceáil d'fhillteán turscair, nó iarr ceann eile. Is féidir leat do sheoladh ríomhphoist a cheartú má tá sé mícheart.
      email_settings_hint_html: Cliceáil ar an nasc a sheol muid chugat chun %{email} a fhíorú. Beidh muid ag fanacht ar dheis anseo.
      link_not_received: Nach bhfuair tú nasc?
      new_confirmation_instructions_sent: Gheobhaidh tú ríomhphost nua leis an nasc deimhnithe i gceann cúpla bomaite!
      title: Seiceáil do bhosca isteach
    sign_in:
      preamble_html: Logáil isteach le do dhintiúir <strong>%{domain}</strong>. Má tá do chuntas á óstáil ar fhreastalaí eile, ní bheidh tú in ann logáil isteach anseo.
      title: Logáil isteach go %{domain}
    sign_up:
      manual_review: Téann clárúcháin ar %{domain} trí athbhreithniú láimhe ag ár modhnóirí. Chun cabhrú linn do chlárúchán a phróiseáil, scríobh beagán fút féin agus cén fáth a bhfuil cuntas uait ar %{domain}.
      preamble: Le cuntas ar an bhfreastalaí Mastodon seo, beidh tú in ann aon duine eile ar an líonra a leanúint, beag beann ar an áit a bhfuil a gcuntas á óstáil.
      title: Déanaimis tú a shocrú ar %{domain}.
    status:
      account_status: Stádas cuntais
      confirming: Waiting for email confirmation to be completed.
      functional: Tá do chuntas ag feidhmiú go hiomlán.
      pending: Tá d’iarratas ar feitheamh athbhreithnithe ag ár bhfoireann. Seans go dtógfaidh sé seo roinnt ama. Gheobhaidh tú ríomhphost má cheadaítear d’iarratas.
      redirecting_to: Tá do chuntas neamhghníomhach toisc go bhfuil sé á atreorú chuig %{acct} faoi láthair.
      self_destruct: Toisc go bhfuil %{domain} ag dúnadh síos, ní bhfaighidh tú ach rochtain theoranta ar do chuntas.
      view_strikes: Féach ar stailceanna san am atá caite i gcoinne do chuntais
    too_fast: Cuireadh an fhoirm isteach róthapa, triail arís.
    use_security_key: Úsáid eochair shlándála
  author_attribution:
    example_title: Téacs samplach
    hint_html: Rialú conas a chuirtear chun sochair tú nuair a roinntear naisc ar Mastodon.
    more_from_html: Tuilleadh ó %{name}
    s_blog: Blag %{name}
    title: Leithdháil an údair
  challenge:
    confirm: Lean ar aghaidh
    hint_html: "<strong>Leid:</strong> Ní iarrfaimid do phasfhocal ort arís go ceann uair an chloig eile."
    invalid_password: Pasfhocal neamhbhailí
    prompt: Deimhnigh an pasfhocal chun leanúint ar aghaidh
  crypto:
    errors:
      invalid_key: nach eochair bhailí Ed25519 nó Curve25519 í
  date:
    formats:
      default: "%b %d, %Y"
      with_month_name: "%B %d, %Y"
  datetime:
    distance_in_words:
      about_x_hours: "%{count}u"
      about_x_months: "%{count}m"
      about_x_years: "%{count}b"
      almost_x_years: "%{count}b"
      half_a_minute: Díreach anois
      less_than_x_minutes: "%{count}m"
      less_than_x_seconds: Díreach anois
      over_x_years: "%{count}b"
      x_days: "%{count}l"
      x_minutes: "%{count}n"
      x_months: "%{count}m"
      x_seconds: "%{count}s"
  deletes:
    challenge_not_passed: Ní raibh an fhaisnéis a d'iontráil tú ceart
    confirm_password: Cuir isteach do phasfhocal reatha chun d'aitheantas a fhíorú
    confirm_username: Cuir isteach d'ainm úsáideora chun an nós imeachta a dhearbhú
    proceed: Scrios cuntas
    success_msg: Scriosadh do chuntas go rathúil
    warning:
      before: 'Sula dtéann tú ar aghaidh, léigh na nótaí seo go cúramach le do thoil:'
      caches: Seans go seasfaidh inneachar atá i dtaisce ag freastalaithe eile
      data_removal: Bainfear do phostálacha agus sonraí eile go buan
      email_change_html: Is féidir leat <a href="%{path}">do sheoladh ríomhphoist a athrú</a> gan do chuntas a scriosadh
      email_contact_html: Mura sroicheann sé fós, is féidir leat ríomhphost a chur chuig <a href="mailto:%{email}">%{email}</a> le haghaidh cabhrach
      email_reconfirmation_html: Mura bhfuil an ríomhphost deimhnithe á fháil agat, is féidir <a href="%{path}">é a iarraidh arís</a>
      irreversible: Ní bheidh tú in ann do chuntas a aischur nó a athghníomhachtú
      more_details_html: Le haghaidh tuilleadh sonraí, féach an <a href="%{terms_path}">polasaí príobháideachais</a>.
      username_available: Cuirfear d'ainm úsáideora ar fáil arís
      username_unavailable: Ní bheidh d'ainm úsáideora ar fáil fós
  disputes:
    strikes:
      action_taken: Gníomh déanta
      appeal: Achomharc
      appeal_approved: D’éirigh le hachomharc a dhéanamh ar an stailc seo agus níl sé bailí a thuilleadh
      appeal_rejected: Diúltaíodh don achomharc
      appeal_submitted_at: Achomharc curtha isteach
      appealed_msg: Cuireadh isteach d'achomharc. Má ceadófar é, cuirfear ar an eolas tú.
      appeals:
        submit: Cuir achomharc isteach
      approve_appeal: Achomharc a cheadú
      associated_report: Tuarascáil ghaolmhar
      created_at: Dátaithe
      description_html: Is gníomhartha iad seo a rinneadh i gcoinne do chuntais agus rabhaidh a sheol foireann %{instance} chugat.
      recipient: Seolta chuig
      reject_appeal: Diúltú achomharc
      status: 'Postáil # %{id}'
      status_removed: Baineadh an postáil den chóras cheana féin
      title: "%{action} ó %{date}"
      title_actions:
        delete_statuses: Post a bhaint
        disable: Reo cuntais
        mark_statuses_as_sensitive: Postálacha a mharcáil mar íogair
        none: Rabhadh
        sensitive: An cuntas a mharcáil mar íogair
        silence: Teorainn le cuntas
        suspend: Cuntas a fhionraí
      your_appeal_approved: Tá d’achomharc ceadaithe
      your_appeal_pending: Chuir tú achomharc isteach
      your_appeal_rejected: Diúltaíodh do d'achomharc
  edit_profile:
    basic_information: Eolas bunúsach
    hint_html: "<strong>Saincheap a bhfeiceann daoine ar do phróifíl phoiblí agus in aice le do phostálacha.</strong> Is dóichí go leanfaidh daoine eile ar ais tú agus go n-idirghníomhóidh siad leat nuair a bhíonn próifíl líonta agus pictiúr próifíle agat."
    other: Eile
  errors:
    '400': Bhí an t-iarratas a chuir tú isteach neamhbhailí nó míchumtha.
    '403': Níl cead agat an leathanach seo a fheiceáil.
    '404': Níl an leathanach atá uait anseo.
    '406': Níl an leathanach seo ar fáil san fhormáid iarrtha.
    '410': Níl an leathanach a bhí á lorg agat ann a thuilleadh.
    '422':
      content: Theip ar fhíorú slándála. An bhfuil tú ag cur bac ar fhianáin?
      title: Theip ar fhíorú slándála
    '429': An iomarca iarratas
    '500':
      content: Tá brón orainn, ach chuaigh rud éigin mícheart ar ár deireadh.
      title: Níl an leathanach seo ceart
    '503': Níorbh fhéidir an leathanach a sheirbheáil mar gheall ar theip shealadach ar an bhfreastalaí.
    noscript_html: Chun feidhmchlár gréasáin Mastodon a úsáid, cumasaigh JavaScript le do thoil. Nó, bain triail as ceann de na <a href="%{apps_path}">aipeanna dúchasacha</a> do Mastodon do d'ardán.
  existing_username_validator:
    not_found: níorbh fhéidir úsáideoir áitiúil a aimsiú leis an ainm úsáideora sin
    not_found_multiple: níorbh fhéidir %{usernames} a aimsiú
  exports:
    archive_takeout:
      date: Dáta
      download: Íosluchtaigh cartlann do rang
      hint_html: Is féidir leat cartlann de do <strong>postálacha agus meáin uaslódáilte</strong> a iarraidh. Beidh na sonraí easpórtáilte i bhformáid ActivityPub, inléite ag aon bhogearraí comhlíontacha. Is féidir leat cartlann a iarraidh gach 7 lá.
      in_progress: Do chartlann á tiomsú...
      request: Iarr do chartlann
      size: Méid
    blocks: Bac leat
    bookmarks: Leabharmharcanna
    csv: CSV
    domain_blocks: Bloic fearainn
    lists: Liostaí
    mutes: Balbhaíonn tú
    storage: Stóráil meáin
  featured_tags:
    add_new: Cuir nua leis
    errors:
      limit: Tá uaslíon na hashtags le feiceáil agat cheana féin
    hint_html: "<strong>Áirigh na haischlibeanna is tábhachtaí ar do phróifíl.</strong> Uirlis iontach chun súil a choinneáil ar do shaothair chruthaitheacha agus do thionscadail fhadtéarmacha, taispeántar haischlibeanna faoi thrácht in áit fheiceálach ar do phróifíl agus ceadaíonn siad rochtain thapa ar do phostálacha féin."
  filters:
    contexts:
      account: Próifílí
      home: Baile agus liostaí
      notifications: Fógraí
      public: Amlínte poiblí
      thread: Comhráite
    edit:
      add_keyword: Cruthaigh eochairfhocal
      keywords: Eochairfhocal
      statuses: Poist aonair
      statuses_hint_html: Baineann an scagaire seo le postálacha aonair a roghnú is cuma má mheaitseálann siad leis na heochairfhocail thíos. <a href="%{path}">Déan postálacha a athbhreithniú nó a bhaint den scagaire</a>.
      title: Cuir an scagaire in eagar
    errors:
      deprecated_api_multiple_keywords: Ní féidir na paraiméadair seo a athrú ón bhfeidhmchlár seo toisc go mbaineann siad le níos mó ná eochairfhocal scagaire amháin. Úsáid feidhmchlár níos déanaí nó an comhéadan gréasáin.
      invalid_context: Níor soláthraíodh aon cheann nó comhthéacs neamhbhailí
    index:
      contexts: Scagairí i %{contexts}
      delete: Scrios
      empty: Níl aon scagairí agat.
      expires_in: In éag i %{distance}
      expires_on: Rachaidh sé in éag ar %{date}
      keywords:
        few: "%{count} eochairfhocal"
        many: "%{count} eochairfhocal"
        one: "%{count} eochairfhocal"
        other: "%{count} eochairfhocal"
        two: "%{count} eochairfhocal"
      statuses:
        few: "%{count} postáil"
        many: "%{count} postáil"
        one: "%{count} postáil"
        other: "%{count} postáil"
        two: "%{count} postáil"
      statuses_long:
        few: "%{count} postáil aonair folaithe"
        many: "%{count} postáil aonair folaithe"
        one: "%{count} postáil aonair i bhfolach"
        other: "%{count} postáil aonair folaithe"
        two: "%{count} postáil aonair folaithe"
      title: Scagairí
    new:
      save: Sábháil scagaire nua
      title: Cuir scagaire nua leis
    statuses:
      back_to_filter: Ar ais go dtí an scagaire
      batch:
        remove: Bain as an scagaire
      index:
        hint: Baineann an scagaire seo le poist aonair a roghnú beag beann ar chritéir eile. Is féidir leat tuilleadh postálacha a chur leis an scagaire seo ón gcomhéadan gréasáin.
        title: Postálacha scagtha
  generic:
    all: Gach
    all_items_on_page_selected_html:
      few: Tá gach <strong>%{count}</strong> mír ar an leathanach seo roghnaithe.
      many: Tá gach <strong>%{count}</strong> mír ar an leathanach seo roghnaithe.
      one: Tá <strong>%{count}</strong> mír ar an leathanach seo roghnaithe.
      other: Tá gach <strong>%{count}</strong> mír ar an leathanach seo roghnaithe.
      two: Tá gach <strong>%{count}</strong> mír ar an leathanach seo roghnaithe.
    all_matching_items_selected_html:
      few: Tá gach <strong>%{count}</strong> mír a thagann le do chuardach roghnaithe.
      many: Tá gach <strong>%{count}</strong> mír a thagann le do chuardach roghnaithe.
      one: Tá <strong>%{count}</strong> mír a thagann le do chuardach roghnaithe.
      other: Tá gach <strong>%{count}</strong> mír a thagann le do chuardach roghnaithe.
      two: Tá gach <strong>%{count}</strong> mír a thagann le do chuardach roghnaithe.
    cancel: Cealaigh
    changes_saved_msg: Sábháladh na hathruithe!
    confirm: Deimhnigh
    copy: Cóipeáil
    delete: Scrios
    deselect: Díroghnaigh go léir
    none: Dada
    order_by: Ordú le
    save_changes: Sabháil na hathruithe
    select_all_matching_items:
      few: Roghnaigh gach %{count} mír a thagann le do chuardach.
      many: Roghnaigh gach %{count} mír a thagann le do chuardach.
      one: Roghnaigh %{count} mír a thagann le do chuardach.
      other: Roghnaigh gach %{count} mír a thagann le do chuardach.
      two: Roghnaigh gach %{count} mír a thagann le do chuardach.
    today: inniu
    validation_errors:
      few: Níl rud éigin ceart go leor fós! Déan athbhreithniú ar %{count} earráid thíos
      many: Níl rud éigin ceart go leor fós! Déan athbhreithniú ar %{count} earráid thíos
      one: Níl rud éigin ceart go leor fós! Déan athbhreithniú ar an earráid thíos
      other: Níl rud éigin ceart go leor fós! Déan athbhreithniú ar %{count} earráid thíos
      two: Níl rud éigin ceart go leor fós! Déan athbhreithniú ar %{count} earráid thíos
  imports:
    errors:
      empty: Comhad CSV folamh
      incompatible_type: Neamh-chomhoiriúnach leis an gcineál iompórtála roghnaithe
      invalid_csv_file: 'Comhad CSV neamhbhailí. Earráid: %{error}'
      over_rows_processing_limit: níos mó ná %{count} sraitheanna
      too_large: Tá an comhad ró-mhór
    failures: Teipeanna
    imported: Iompórtáilte
    mismatched_types_warning: Is cosúil gur roghnaigh tú an cineál mícheart don iompórtáil seo, seiceáil arís le do thoil.
    modes:
      merge: Cumaisc
      merge_long: Coinnigh taifid atá ann cheana féin agus cuir cinn nua leis
      overwrite: Forscríobh
      overwrite_long: Cuir na cinn nua in ionad na dtaifead reatha
    overwrite_preambles:
      blocking_html: Tá tú ar tí <strong>do liosta bloc</strong> a chur in ionad suas le <strong>%{total_items} cuntas</strong> ó <strong>%{filename}</strong>.
      bookmarks_html: Tá tú ar tí <strong>do leabharmharcanna</strong> a chur in ionad suas le <strong>%{total_items} postáil</strong> ó <strong>%{filename}</strong>.
      domain_blocking_html: Tá tú ar tí <strong>do liosta bloc fearainn</strong> a chur in ionad suas le <strong>%{total_items} fearainn</strong> ó <strong>%{filename}</strong>.
      following_html: Tá tú ar tí <strong>leanúint</strong> suas go dtí <strong>%{total_items} cuntas</strong> ó <strong>%{filename}</strong> agus <strong>stop a leanúint aon duine eile</strong>.
      lists_html: Tá tú ar tí <strong>do liostaí</strong> a chur in ionad inneachair <strong>%{filename}</strong>. Cuirfear suas le <strong>%{total_items} cuntas</strong> le liostaí nua.
      muting_html: Tá tú ar tí <strong>do liosta cuntas balbhaithe</strong> a chur in ionad suas le <strong>%{total_items} cuntas</strong> ó <strong>%{filename}</strong>.
    preambles:
      blocking_html: Tá tú ar tí <strong>bloc</strong> suas le <strong>%{total_items} cuntas</strong> ó <strong>%{filename}</strong>.
      bookmarks_html: Tá tú ar tí <strong>%{total_items} postáil</strong> ó <strong>%{filename}</strong> a chur le do <strong>leabharmharcanna</strong>.
      domain_blocking_html: Tá tú ar tí <strong>bloc</strong> suas le <strong>%{total_items} fearainn</strong> ó <strong>%{filename}</strong>.
      following_html: Tá tú ar tí <strong>leanúint</strong> suas go dtí <strong>%{total_items} cuntas</strong> ó <strong>%{filename}</strong>.
      lists_html: Tá tú ar tí <strong>%{total_items} cuntas</strong> ó <strong>%{filename}</strong> a chur le do <strong>liostaí</strong>. Cruthófar liostaí nua mura bhfuil aon liosta le cur leis.
      muting_html: Tá tú ar tí <strong>balbhú</strong> suas le <strong>%{total_items} cuntas</strong> ó <strong>%{filename}</strong>.
    preface: Is féidir leat sonraí a d’easpórtáil tú a allmhairiú ó fhreastalaí eile, mar shampla liosta de na daoine a bhfuil tú ag leanúint nó ag cur bac orthu.
    recent_imports: Allmhairí le déanaí
    states:
      finished: Críochnaithe
      in_progress: Ar siúl
      scheduled: Sceidealta
      unconfirmed: Neamhdhearbhaithe
    status: Stádas
    success: Uaslódáladh do shonraí go rathúil agus próiseálfar iad in am trátha
    time_started: Thosaigh ag
    titles:
      blocking: Cuntais bhlocáilte á n-iompórtáil
      bookmarks: Leabharmharcanna á n-iompórtáil
      domain_blocking: Fearainn blocáilte á n-iompórtáil
      following: Cuntais leanta á n-iompórtáil
      lists: Liostaí á n-iompórtáil
      muting: Cuntais bhalbhaithe á n-iompórtáil
    type: Cineál iompórtála
    type_groups:
      constructive: Seo a leanas & Leabharmharcanna
      destructive: Bloic agus balbhaigh
    types:
      blocking: Liosta blocála
      bookmarks: Leabharmharcanna
      domain_blocking: Liosta blocála fearainn
      following: Liosta ina dhiaidh sin
      lists: Liostaí
      muting: Liosta muting
    upload: Uaslódáil
  invites:
    delete: Díghníomhachtaigh
    expired: As feidhm
    expires_in:
      '1800': 30 nóiméid
      '21600': 6 uair
      '3600': Uair amháin
      '43200': 12 uair
      '604800': Seachtain amháin
      '86400': Lá amháin
    expires_in_prompt: In am ar bith
    generate: Gin nasc cuireadh
    invalid: Níl an cuireadh seo bailí
    invited_by: 'Fuair ​​tú cuireadh ó:'
    max_uses:
      few: Úsáideann %{count}
      many: Úsáideann %{count}
      one: 1 úsáid
      other: Úsáideann %{count}
      two: Úsáideann %{count}
    max_uses_prompt: Gan teorainn
    prompt: Gin agus roinn naisc le daoine eile chun rochtain a dheonú ar an bhfreastalaí seo
    table:
      expires_at: In éag
      uses: Úsáidí
    title: Tabhair cuireadh do dhaoine
  lists:
    errors:
      limit: Tá uaslíon na liostaí sroichte agat
  login_activities:
    authentication_methods:
      otp: app fíordheimhnithe dhá-fachtóir
      password: pasfhocal
      sign_in_token: cód slándála ríomhphoist
      webauthn: eochracha slándála
    description_html: Má fheiceann tú gníomhaíocht nach n-aithníonn tú, smaoinigh ar do phasfhocal a athrú agus fíordheimhniú dhá fhachtóir a chumasú.
    empty: Níl aon stair fíordheimhnithe ar fáil
    failed_sign_in_html: Theip ar iarracht síniú isteach le %{method} ó %{ip} (%{browser})
    successful_sign_in_html: D'éirigh le síniú isteach le %{method} ó %{ip} (%{browser})
    title: Stair fíordheimhnithe
  mail_subscriptions:
    unsubscribe:
      action: Sea, díliostáil
      complete: Gan liostáil
      confirmation_html: An bhfuil tú cinnte gur mhaith leat díliostáil ó %{type} a fháil do Mastodon ar %{domain} chuig do ríomhphost ag %{email}? Is féidir leat liostáil arís i gcónaí ó do <a href="%{settings_path}">socruithe fógra ríomhphoist</a>.
      emails:
        notification_emails:
          favourite: ríomhphoist fógra is fearr leat
          follow: leanúint ríomhphoist fógra
          follow_request: lean ríomhphoist iarratais
          mention: trácht ar ríomhphoist fógra
          reblog: ríomhphoist fógraí a threisiú
      resubscribe_html: Má dhíliostáil tú de dhearmad, is féidir leat liostáil arís ó do <a href="%{settings_path}">socruithe fógra ríomhphoist</a>.
      success_html: Ní bhfaighidh tú %{type} le haghaidh Mastodon ar %{domain} chuig do ríomhphost ag %{email} a thuilleadh.
      title: Díliostáil
  media_attachments:
    validations:
      images_and_video: Ní féidir físeán a cheangal le postáil a bhfuil íomhánna ann cheana féin
      not_found: Meán %{ids} gan aimsiú nó ceangailte le postáil eile cheana
      not_ready: Ní féidir comhaid nach bhfuil próiseáil críochnaithe acu a cheangal. Bain triail eile as i gceann nóiméad!
      too_many: Ní féidir níos mó ná 4 chomhad a cheangal
  migrations:
    acct: Bogtha go
    cancel: Cealaigh atreorú
    cancel_explanation: Má chuirtear an t-atreorú ar ceal, déanfar do chuntas reatha a athghníomhú, ach ní thabharfaidh sé seo leantóirí a aistríodh chuig an gcuntas sin ar ais.
    cancelled_msg: D'éirigh leis an atreorú a chealú.
    errors:
      already_moved: an cuntas céanna ar bhog tú chuige cheana
      missing_also_known_as: nach ailias den chuntas seo é
      move_to_self: ní féidir é a bheith ina chuntas reatha
      not_found: níorbh fhéidir a fháil
      on_cooldown: Tá tú ar fuarú
    followers_count: Leantóirí ag am aistrithe
    incoming_migrations: Ag bogadh ó chuntas eile
    incoming_migrations_html: Chun bogadh ó chuntas eile go dtí an ceann seo, ní mór duit <a href="%{path}">ailias cuntais a chruthú</a> ar dtús.
    moved_msg: Tá do chuntas á atreorú chuig %{acct} anois agus tá do leantóirí á bhogadh anonn.
    not_redirecting: Níl do chuntas á atreorú chuig aon chuntas eile faoi láthair.
    on_cooldown: D'aistrigh tú do chuntas le déanaí. Beidh an fheidhm seo ar fáil arís i gceann %{count} lá.
    past_migrations: Imirce san am a chuaigh thart
    proceed_with_move: Bog leantóirí
    redirected_msg: Tá do chuntas á atreorú chuig %{acct} anois.
    redirecting_to: Tá do chuntas á atreorú chuig %{acct}.
    set_redirect: Socraigh atreorú
    warning:
      backreference_required: Ní mór an cuntas nua a chumrú ar dtús chun cúltagairt a dhéanamh don cheann seo
      before: 'Sula dtéann tú ar aghaidh, léigh na nótaí seo go cúramach le do thoil:'
      cooldown: Tar éis bogadh tá tréimhse feithimh ann nach mbeidh tú in ann bogadh arís
      disabled_account: Ní bheidh do chuntas reatha inúsáidte go hiomlán ina dhiaidh sin. Mar sin féin, beidh rochtain agat ar onnmhairiú sonraí chomh maith le hathghníomhú.
      followers: Bogfaidh an gníomh seo gach leantóir ón gcuntas reatha go dtí an cuntas nua
      only_redirect_html: Nó, ní féidir leat <a href="%{path}">ach atreorú a chur suas ar do phróifíl</a>.
      other_data: Ní bhogfar aon sonraí eile go huathoibríoch
      redirect: Déanfar próifíl do chuntais reatha a nuashonrú le fógra atreoraithe agus fágfar as an áireamh é ó chuardaigh
  moderation:
    title: Measarthacht
  move_handler:
    carry_blocks_over_text: Bhog an t-úsáideoir seo ó %{acct}, rud a chuir tú bac air.
    carry_mutes_over_text: Bhog an t-úsáideoir seo ó %{acct}, rud a bhalbhaigh tú.
    copy_account_note_text: 'Bhog an úsáideoir seo ó %{acct}, seo do nótaí roimhe seo fúthu:'
  navigation:
    toggle_menu: Scoránaigh roghchlár
  notification_mailer:
    admin:
      report:
        subject: Chuir %{name} tuairisc isteach
      sign_up:
        subject: Chláraigh %{name}
    favourite:
      body: 'B''fhearr le %{name} do phostáil:'
      subject: B'fhearr le %{name} do phostáil
      title: Nua is fearr leat
    follow:
      body: Tá %{name} do do leanúint anois!
      subject: Tá %{name} do do leanúint anois
      title: Leantóirí nua
    follow_request:
      action: Bainistigh iarratais leantacha
      body: D'iarr %{name} tú a leanúint
      subject: 'Leantóir ar feitheamh: %{name}'
      title: Iarratas leantach nua
    mention:
      action: Freagair
      body: 'Luaigh %{name} thú i:'
      subject: Luaigh %{name} thú
      title: Lua nua
    poll:
      subject: Tháinig deireadh le vótaíocht le %{name}
    reblog:
      body: 'Treisíodh do phostáil le %{name}:'
      subject: Mhol %{name} do phostáil
      title: Moladh nua
    status:
      subject: Tá %{name} díreach postáilte
    update:
      subject: Chuir %{name} postáil in eagar
  notifications:
    administration_emails: Fógraí ríomhphoist admin
    email_events: Imeachtaí le haghaidh fógraí ríomhphoist
    email_events_hint: 'Roghnaigh imeachtaí ar mhaith leat fógraí a fháil ina leith:'
  number:
    human:
      decimal_units:
        format: "%n%u"
        units:
          billion: B
          million: M
          quadrillion: Q
          thousand: K
          trillion: T
  otp_authentication:
    code_hint: Cuir isteach an cód ginte ag d'aip fíordheimhnitheora le deimhniú
    description_html: Má chumasaíonn tú <strong>fíordheimhniú dhá fhachtóir</strong> ag baint úsáide as aip fíordheimhneora, beidh ort do ghuthán a bheith i seilbh logáil isteach, rud a ghinfidh comharthaí chun tú a chur isteach.
    enable: Cumasaigh
    instructions_html: "<strong>Scan an cód QR seo isteach i Google Authenticator nó aip eile TOTP ar do ghuthán</strong>. As seo amach, ginfidh an aip sin comharthaí a chaithfidh tú a chur isteach agus tú ag logáil isteach."
    manual_instructions: 'Mura féidir leat an cód QR a scanadh agus más gá duit é a chur isteach de láimh, seo an rún gnáth-théacs:'
    setup: Socraigh suas
    wrong_code: Bhí an cód a iontráladh neamhbhailí! An bhfuil am freastalaí agus am gléis ceart?
  pagination:
    newer: Níos nuaí
    next: An céad eile
    older: Níos sine
    prev: Ceann roimhe seo
    truncate: "&hellip;"
  polls:
    errors:
      already_voted: Tá tú tar éis vótáil ar an vótaíocht seo cheana féin
      duplicate_options: go bhfuil míreanna dúblacha
      duration_too_long: rófhada amach anseo
      duration_too_short: ró-luath
      expired: Tá deireadh leis an vótaíocht cheana féin
      invalid_choice: Níl an rogha vótála roghnaithe ann
      over_character_limit: ní féidir leis a bheith níos faide ná %{max} carachtar an ceann
      self_vote: Ní féidir leat vótáil i do phobalbhreith féin
      too_few_options: caithfidh níos mó ná mír amháin a bheith ann
      too_many_options: ní féidir níos mó ná %{max} mír a bheith ann
  preferences:
    other: Eile
    posting_defaults: Réamhshocruithe á bpostáil
    public_timelines: Amlínte poiblí
  privacy:
    hint_html: "<strong>Saincheap conas is mian leat do phróifíl agus do phostálacha a fháil.</strong> Is féidir le gnéithe éagsúla i Mastodon cabhrú leat teacht ar lucht féachana níos leithne nuair atá tú cumasaithe. Tóg nóiméad chun athbhreithniú a dhéanamh ar na socruithe seo chun a chinntiú go n-oireann siad do do chás úsáide."
    privacy: Príobháideacht
    privacy_hint_html: Rialú ar an méid is mian leat a nochtadh ar mhaithe le daoine eile. Aimsíonn daoine próifílí suimiúla agus aipeanna fionnuara trí na haipeanna seo a leanas a bhrabhsáil agus a fheiceáil cé na haipeanna a bpostálann siad, ach b’fhéidir gurbh fhearr leat é a choinneáil faoi cheilt.
    reach: Shroich
    reach_hint_html: Smacht a fháil ar cé acu is mian leat a fháil amach agus daoine nua a leanúint. Ar mhaith leat do phostálacha a thaispeáint ar an scáileán Explore? Ar mhaith leat go bhfeicfeadh daoine eile tú sna moltaí a leanann siad? Ar mhaith leat glacadh le gach leantóir nua go huathoibríoch, nó smacht gráinneach a bheith agat ar gach leantóir?
    search: Cuardach
    search_hint_html: Rialú conas ba mhaith leat a fháil. Ar mhaith leat go bhfaighidh daoine tú tríd an rud a chuir tú suas go poiblí faoi? Ar mhaith leat go bhfaighidh daoine lasmuigh de Mastodon do phróifíl agus iad ag cuardach an ghréasáin? Tabhair faoi deara le do thoil nach féidir eisiamh iomlán ó gach inneall cuardaigh a chinntiú mar fhaisnéis don phobal.
    title: Príobháideacht agus teacht
  privacy_policy:
    title: Beartas Príobháideachais
  reactions:
    errors:
      limit_reached: Teorainn frithghníomhartha éagsúla bainte amach
      unrecognized_emoji: ní emoji aitheanta é
  redirects:
    prompt: Má tá muinín agat as an nasc seo, cliceáil air chun leanúint ar aghaidh.
    title: Tá tú ag fágáil %{instance}.
  relationships:
    activity: Gníomhaíocht chuntais
    confirm_follow_selected_followers: An bhfuil tú cinnte gur mhaith leat na leantóirí roghnaithe a leanúint?
    confirm_remove_selected_followers: An bhfuil tú cinnte gur mhaith leat na leantóirí roghnaithe a bhaint?
    confirm_remove_selected_follows: An bhfuil tú cinnte gur mhaith leat na nithe seo a leanas roghnaithe a bhaint?
    dormant: Díomhaoin
    follow_failure: Níorbh fhéidir cuid de na cuntais roghnaithe a leanúint.
    follow_selected_followers: Lean leantóirí roghnaithe
    followers: Leantóirí
    following: Ag leanúint
    invited: Cuireadh
    last_active: Gníomhach seo caite
    most_recent: Is déanaí
    moved: Ar athraíodh a ionad
    mutual: Frithpháirteach
    primary: Príomha
    relationship: Gaol
    remove_selected_domains: Bain gach leantóir ó na fearainn roghnaithe
    remove_selected_followers: Bain leantóirí roghnaithe
    remove_selected_follows: Dí-lean úsáideoirí roghnaithe
    status: Stádas cuntais
  remote_follow:
    missing_resource: Níorbh fhéidir an URL atreoraithe riachtanach do do chuntas a aimsiú
  reports:
    errors:
      invalid_rules: ní thagraíonn sé do rialacha bailí
  rss:
    content_warning: 'Rabhadh ábhair:'
    descriptions:
      account: Postálacha poiblí ó @%{acct}
      tag: 'Postálacha poiblí clibáilte # %{hashtag}'
  scheduled_statuses:
    over_daily_limit: Tá an teorainn de %{limit} postáil sceidealaithe sáraithe agat don lá atá inniu ann
    over_total_limit: Tá an teorainn de %{limit} postáil sceidealaithe sáraithe agat
    too_soon: Caithfidh an dáta sceidealta a bheith sa todhchaí
  self_destruct:
    lead_html: Ar an drochuair, tá <strong>%{domain}</strong> ag dúnadh síos go buan. Má bhí cuntas agat ann, ní bheidh tú in ann leanúint ar aghaidh á úsáid, ach is féidir leat cúltaca de do shonraí a iarraidh fós.
    title: Tá an freastalaí seo ag dúnadh
  sessions:
    activity: An ghníomhaíocht dheireanach
    browser: Brabhsálaí
    browsers:
      alipay: Alipay
      blackberry: BlackBerry
      chrome: Chrome
      edge: Microsoft Edge
      electron: Electron
      firefox: Firefox
      generic: Brabhsálaí anaithnid
      huawei_browser: Brabhsálaí Huawei
      ie: Internet Explorer
      micro_messenger: Micreascannán
      nokia: Nokia s40 Ovi Brabhsálaí
      opera: Opera
      otter: Dobharchú
      phantom_js: PhantomJS
      qq: Brabhsálaí QQ
      safari: Safari
      uc_browser: Brabhsálaí UC
      unknown_browser: Brabhsálaí Anaithnid
      weibo: Weibo
    current_session: Seisiún reatha
    date: Dáta
    description: "%{browser} ar %{platform}"
    explanation: Seo iad na brabhsálaithe gréasáin atá logáilte isteach i do chuntas Mastodon faoi láthair.
    ip: IP
    platforms:
      adobe_air: Adobe Air
      android: Android
      blackberry: BlackBerry
      chrome_os: ChromeOS
      firefox_os: Firefox OS
      ios: iOS
      kai_os: KaiOS
      linux: Linux
      mac: macOS
      unknown_platform: Ardán Anaithnid
      windows: Windows
      windows_mobile: Windows Mobile
      windows_phone: Windows Phone
    revoke: Aisghair
    revoke_success: Seisiún aisghairthe go rathúil
    title: Seisiúin
    view_authentication_history: Féach ar stair fíordheimhnithe do chuntais
  settings:
    account: Cuntas
    account_settings: Socruithe cuntais
    aliases: Ailiasanna cuntais
    appearance: Cuma
    authorized_apps: Aipeanna údaraithe
    back: Ar ais go Mastodon
    delete: Scriosadh cuntais
    development: Forbairt
    edit_profile: Cuir an phróifíl in eagar
    export: Easpórtáil
    featured_tags: Haischlib faoi thrácht
    import: Iompórtáil
    import_and_export: Iompórtáil agus easpórtáil
    migrate: Imirce cuntais
    notifications: Fógraí ríomhphoist
    preferences: Sainroghanna pearsanta
    profile: Próifíl
    relationships: Leantóirí agus leanúna
    severed_relationships: Caidrimh dhearfa
    statuses_cleanup: Uathscriosadh postála
    strikes: Stailceanna measarthachta
    two_factor_authentication: Údar dhá-fhachtóir
    webauthn_authentication: Eochracha slándála
  severed_relationships:
    download: Íoslódáil (%{count})
    event_type:
      account_suspension: Fionraí cuntais (%{target_name})
      domain_block: Freastalaí ar fionraí (%{target_name})
      user_domain_block: Chuir tú bac ar %{target_name}
    lost_followers: Leanúna caillte
    lost_follows: Seo a leanas caillte
    preamble: Seans go gcaillfidh tú seo a leanas agus a leantóirí nuair a bhacálann tú fearann ​​nó nuair a shocraíonn do mhodhnóirí cianfhreastalaí a chur ar fionraí. Nuair a tharlaíonn sé sin, beidh tú in ann liostaí de chaidreamh deighilte a íoslódáil, lena n-iniúchadh agus b'fhéidir iompórtáil ar fhreastalaí eile.
    purged: Glanadh faisnéis faoin bhfreastalaí seo ag riarthóirí do fhreastalaí.
    type: Imeacht
  statuses:
    attached:
      audio:
        few: "%{count} fuaime"
        many: "%{count} fuaime"
        one: "%{count} fuaime"
        other: "%{count} fuaime"
        two: "%{count} fuaime"
      description: 'Ceangailte: %{attached}'
      image:
        few: "%{count} híomhánna"
        many: "%{count} híomhánna"
        one: "%{count} íomhá"
        other: "%{count} híomhánna"
        two: "%{count} híomhánna"
      video:
        few: "%{count} físeáin"
        many: "%{count} físeáin"
        one: "%{count} físeán"
        other: "%{count} físeáin"
        two: "%{count} físeáin"
    boosted_from_html: Molta ó %{acct_link}
    content_warning: 'Rabhadh ábhair: %{warning}'
    default_language: Mar an gcéanna le teanga an chomhéadain
    disallowed_hashtags:
      few: 'bhí na Haischlib dícheadaithe: %{tags}'
      many: 'bhí na Haischlib dícheadaithe: %{tags}'
      one: 'bhí haischlib dícheadaithe: %{tags}'
      other: 'bhí na Haischlib dícheadaithe: %{tags}'
      two: 'bhí na Haischlib dícheadaithe: %{tags}'
    edited_at_html: "%{date} curtha in eagar"
    errors:
      in_reply_not_found: Is cosúil nach ann don phostáil a bhfuil tú ag iarraidh freagra a thabhairt air.
    over_character_limit: teorainn carachtar %{max} sáraithe
    pin_errors:
      direct: Ní féidir postálacha nach bhfuil le feiceáil ach ag úsáideoirí luaite a phinnáil
      limit: Tá uaslíon na bpostálacha pinn agat cheana féin
      ownership: Ní féidir postáil duine éigin eile a phionnáil
      reblog: Ní féidir treisiú a phinnáil
    title: '%{name}: "%{quote}"'
    visibilities:
      direct: Díreach
      private: Leantóirí amháin
      private_long: Taispeáin do leantóirí amháin
      public: Poiblí
      public_long: Is féidir le gach duine a fheiceáil
      unlisted: Neamhliostaithe
      unlisted_long: Is féidir le gach duine a fheiceáil, ach nach bhfuil liostaithe ar amlínte poiblí
  statuses_cleanup:
    enabled: Scrios seanphostálacha go huathoibríoch
    enabled_hint: Scriostar do phostálacha go huathoibríoch nuair a shroicheann siad tairseach aoise sonraithe, ach amháin má thagann siad le ceann de na heisceachtaí thíos
    exceptions: Eisceachtaí
    explanation: Toisc gur oibríocht chostasach é postálacha a scriosadh, déantar é seo go mall le himeacht ama nuair nach mbíonn an freastalaí gnóthach ar bhealach eile. Ar an ábhar sin, d’fhéadfadh sé go scriosfar do phostálacha tamall tar éis dóibh an tairseach aoise a bhaint amach.
    ignore_favs: Tabhair neamhaird ar toghanna
    ignore_reblogs: Déan neamhaird de boosts
    interaction_exceptions: Eisceachtaí bunaithe ar idirghníomhaíochtaí
    interaction_exceptions_explanation: Tabhair faoi deara nach bhfuil aon ráthaíocht go scriosfar postálacha má théann siad faoi bhun na tairsí is ansa leat nó an teanndáileog tar éis dóibh dul thar iad uair amháin.
    keep_direct: Coinnigh teachtaireachtaí díreacha
    keep_direct_hint: Ní scriosann sé aon cheann de do theachtaireachtaí díreacha
    keep_media: Coinnigh postálacha le ceangaltáin meán
    keep_media_hint: Ní scriosann sé aon cheann de do phostálacha a bhfuil ceangaltáin meán acu
    keep_pinned: Coinnigh postálacha pinn
    keep_pinned_hint: Ní scriosann sé aon cheann de do phostálacha pinn
    keep_polls: Coinnigh pobalbhreith
    keep_polls_hint: Ní scriosann sé aon cheann de do vótaíochtaí
    keep_self_bookmark: Coinnigh postálacha leabharmharcáilte agat
    keep_self_bookmark_hint: Ní scriosann sé do phostálacha féin má tá leabharmharcáilte agat
    keep_self_fav: Coinnigh na poist a thaitin leat
    keep_self_fav_hint: Ní scriosann sé do phostálacha féin más fearr leat iad
    min_age:
      '1209600': Coicís
      '15778476': 6 mhí
      '2629746': Mí amháin
      '31556952': Bliain amháin
      '5259492': 2 mhí
      '604800': Seachtain amháin
      '63113904': 2 bhliain
      '7889238': 3 mhí
    min_age_label: Tairseach aoise
    min_favs: Coinnigh na poist is fearr leat ar a laghad
    min_favs_hint: Ní scriosann sé aon cheann de do phostálacha a fuair ar a laghad an líon ceanán seo. Fág bán chun postálacha a scriosadh beag beann ar líon na gceanán atá acu
    min_reblogs: Coinnigh postálacha treisithe ar a laghad
    min_reblogs_hint: Ní scriosann sé aon cheann de do phostálacha a cuireadh leis an líon seo uaireanta ar a laghad. Fág bán chun postálacha a scriosadh beag beann ar a líon teanndáileog
  stream_entries:
    sensitive_content: Ábhar íogair
  strikes:
    errors:
      too_late: Tá sé ró-dhéanach achomharc a dhéanamh faoin stailc seo
  tags:
    does_not_match_previous_name: nach meaitseálann an t-ainm roimhe seo
  themes:
    contrast: Mastodon (Codarsnacht ard)
    default: Mastodon (Dorcha)
    mastodon-light: Mastodon (Solas)
    system: Uathoibríoch (úsáid téama córais)
  time:
    formats:
      default: "%b %d, %Y, %H:%M"
      month: "%b %Y"
      time: "%H:%M"
      with_time_zone: "%b %d, %Y, %H:%M %Z"
  translation:
    errors:
      quota_exceeded: Sáraíodh an cuóta úsáide uile-fhreastalaí don tseirbhís aistriúcháin.
      too_many_requests: Tá an iomarca iarratas ar an tseirbhís aistriúcháin le déanaí.
  two_factor_authentication:
    add: Cuir
    disable: Díchumasaigh 2FA
    disabled_success: D'éirigh le fíordheimhniú dhá-fhachtóir a dhíchumasú
    edit: Cuir in eagar
    enabled: Tá fíordheimhniú dhá fhachtóir cumasaithe
    enabled_success: D'éirigh le fíordheimhniú dhá fhachtóir a chumasú
    generate_recovery_codes: Gin cóid athshlánaithe
    lost_recovery_codes: Ligeann cóid athshlánaithe duit rochtain a fháil ar do chuntas arís má chailleann tú do ghuthán. Má tá do chóid athshlánaithe caillte agat, is féidir leat iad a athnuachan anseo. Déanfar do sheanchóid athshlánaithe a neamhbhailíochtú.
    methods: Modhanna dhá-fhachtóir
    otp: Aip fíordheimhnitheora
    recovery_codes: Cóid aisghabhála cúltaca
    recovery_codes_regenerated: D'éirigh le hathghiniúint cóid athshlánaithe
    recovery_instructions_html: Má chailleann tú rochtain ar do ghuthán riamh, is féidir leat ceann de na cóid athshlánaithe thíos a úsáid chun rochtain a fháil ar do chuntas arís. <strong>Coinnigh na cóid athshlánaithe slán</strong>. Mar shampla, is féidir leat iad a phriontáil agus iad a stóráil le doiciméid thábhachtacha eile.
    webauthn: Eochracha slándála
  user_mailer:
    appeal_approved:
      action: Socruithe cuntas
      explanation: Ceadaíodh achomharc na stailce i gcoinne do chuntais ar %{strike_date} a chuir tú isteach ar %{appeal_date}. Tá seasamh maith ag do chuntas arís.
      subject: Ceadaíodh d'achomharc ó %{date}
      subtitle: Tá seasamh maith ag do chuntas arís.
      title: Achomharc ceadaithe
    appeal_rejected:
      explanation: Diúltaíodh d'achomharc na stailce in aghaidh do chuntais ar %{strike_date} a chuir tú isteach ar %{appeal_date}.
      subject: Diúltaíodh do d'achomharc ó %{date}
      subtitle: Diúltaíodh do d'achomharc.
      title: Diúltaíodh don achomharc
    backup_ready:
      explanation: D'iarr tú cúltaca iomlán de do chuntas Mastodon.
      extra: Tá sé réidh le híoslódáil anois!
      subject: Tá do chartlann réidh le híoslódáil
      title: Tógáil cartlainne
    failed_2fa:
      details: 'Seo sonraí na hiarrachta síniú isteach:'
      explanation: Rinne duine éigin iarracht síniú isteach ar do chuntas ach sholáthair sé fachtóir fíordheimhnithe dara neamhbhailí.
      further_actions_html: Mura tusa a bhí ann, molaimid duit %{action} a dhéanamh láithreach toisc go bhféadfadh sé a bheith i gcontúirt.
      subject: Teip fíordheimhnithe dara fachtóir
      title: Theip ar fhíordheimhniú an dara fachtóir
    suspicious_sign_in:
      change_password: do phasfhocal a athrú
      details: 'Seo sonraí faoin síniú isteach:'
      explanation: Bhraitheamar síniú isteach ar do chuntas ó sheoladh IP nua.
      further_actions_html: Mura tusa a bhí ann, molaimid duit %{action} a dhéanamh láithreach agus fíordheimhniú dhá fhachtóir a chumasú chun do chuntas a choinneáil slán.
      subject: Fuarthas rochtain ar do chuntas ó sheoladh IP nua
      title: Síniú isteach nua
    warning:
      appeal: Cuir achomharc isteach
      appeal_description: Má chreideann tú gur earráid é seo, is féidir leat achomharc a chur isteach chuig foireann %{instance}.
      categories:
        spam: Turscar
        violation: Sáraíonn ábhar na treoirlínte pobail seo a leanas
      explanation:
        delete_statuses: Fuarthas amach gur sháraigh roinnt de do chuid postálacha treoirlínte pobail amháin nó níos mó agus bhain modhnóirí %{instance} iad ina dhiaidh sin.
        disable: Ní féidir leat do chuntas a úsáid a thuilleadh, ach fanann do phróifíl agus sonraí eile slán. Is féidir leat cúltaca de do shonraí a iarraidh, socruithe cuntais a athrú nó do chuntas a scriosadh.
        mark_statuses_as_sensitive: Tá cuid de do chuid postálacha marcáilte mar íogair ag modhnóirí %{instance}. Ciallaíonn sé seo go mbeidh ar dhaoine na meáin a thapáil sna poist sula dtaispeánfar réamhamharc. Is féidir leat na meáin a mharcáil mar íogair tú féin agus tú ag postáil amach anseo.
        sensitive: As seo amach, beidh gach do chomhaid meán uaslódáilte a mharcáil mar íogair agus i bhfolach taobh thiar de rabhadh cliceáil-trí.
        silence: Is féidir leat do chuntas a úsáid go fóill ach ní fheicfidh ach na daoine atá ag leanúint ort cheana féin do phostálacha ar an bhfreastalaí seo, agus seans go mbeidh tú eisiata ó ghnéithe éagsúla fionnachtana. Féadfaidh daoine eile tú a leanúint de láimh, áfach.
        suspend: Ní féidir leat do chuntas a úsáid a thuilleadh, agus níl rochtain ar do phróifíl ná ar shonraí eile a thuilleadh. Is féidir leat logáil isteach fós chun cúltaca de do shonraí a iarraidh go dtí go mbaintear na sonraí go hiomlán i gceann thart ar 30 lá, ach coinneoimid roinnt sonraí bunúsacha chun cosc ​​a chur ort an fionraí a sheachaint.
      reason: 'Fáth:'
      statuses: 'Postálacha a luadh:'
      subject:
        delete_statuses: Baineadh do phostálacha ar %{acct}
        disable: Tá do chuntas %{acct} reoite
        mark_statuses_as_sensitive: Marcáladh do phostálacha ar %{acct} mar íogair
        none: Rabhadh do %{acct}
        sensitive: Marcálfar do phostálacha ar %{acct} mar íogair as seo amach
        silence: Tá do chuntas %{acct} teoranta
        suspend: Tá do chuntas %{acct} curtha ar fionraí
      title:
        delete_statuses: Baineadh postálacha
        disable: Cuntas reoite
        mark_statuses_as_sensitive: Postálacha marcáilte mar íogair
        none: Rabhadh
        sensitive: Cuntas marcáilte mar íogair
        silence: Cuntas teoranta
        suspend: Cuntas ar fionraí
    welcome:
      apps_android_action: Faigh é ar Google Play
      apps_ios_action: Íoslódáil ar an App Store
      apps_step: Íoslódáil ár n-aipanna oifigiúla.
      apps_title: Aipeanna Mastodon
      checklist_subtitle: 'Cuirimis tús leat ar an teorainn shóisialta nua seo:'
      checklist_title: Seicliosta Fáilte
      edit_profile_action: Pearsanú
      edit_profile_step: Cuir le d'idirghníomhaíochtaí trí phróifíl chuimsitheach a bheith agat.
      edit_profile_title: Déan do phróifíl a phearsantú
      explanation: Seo roinnt leideanna chun tú a chur ar bun
      feature_action: Foghlaim níos mó
      feature_audience: Soláthraíonn Mastodon deis uathúil duit do lucht féachana a bhainistiú gan fir lár. Ligeann Mastodon a imlonnaítear ar do bhonneagar féin duit leanúint agus leanúint ó aon fhreastalaí Mastodon eile ar líne agus níl sé faoi smacht aon duine ach mise.
      feature_audience_title: Tóg do lucht féachana faoi rún
      feature_control: Is fearr a fhios agat cad ba mhaith leat a fheiceáil ar do bheathú baile. Gan algartam nó fógraí chun do chuid ama a chur amú. Lean aon duine ar fud aon fhreastalaí Mastodon ó chuntas amháin agus faigh a gcuid post in ord croineolaíoch, agus déan do chúinne den idirlíon beagán níos mó cosúil leatsa.
      feature_control_title: Coinnigh smacht ar d’amlíne féin
      feature_creativity: Tacaíonn Mastodon le postálacha fuaime, físe agus pictiúr, tuairiscí inrochtaineachta, pobalbhreitheanna, rabhaidh inneachair, avatars beoite, emojis saincheaptha, rialú barr mionsamhlacha, agus níos mó, chun cabhrú leat tú féin a chur in iúl ar líne. Cibé an bhfuil do chuid ealaíne, do cheol nó do phodchraoladh á fhoilsiú agat, tá Mastodon ann duit.
      feature_creativity_title: Cruthaitheacht gan sárú
      feature_moderation: Cuireann Mastodon cinnteoireacht ar ais i do lámha. Cruthaíonn gach freastalaí a rialacha agus a rialacháin féin, a chuirtear i bhfeidhm go háitiúil agus nach bhfuil ó bharr anuas cosúil le meáin shóisialta chorparáideacha, rud a fhágann gurb é an ceann is solúbtha é chun freagairt do riachtanais grúpaí éagsúla daoine. Bí ar fhreastalaí leis na rialacha a n-aontaíonn tú leo, nó do chuid féin a óstáil.
      feature_moderation_title: Ag maolú ar an mbealach ar cheart dó a bheith
      follow_action: Lean
      follow_step: Is éard atá i gceist le daoine suimiúla a leanúint ná Mastodon.
      follow_title: Cuir do chuid fotha baile in oiriúint duit féin
      follows_subtitle: Lean cuntais aitheanta
      follows_title: Cé a leanúint
      follows_view_more: Féach ar níos mó daoine a leanúint
      hashtags_recent_count:
        few: "%{people} daoine le 2 lá anuas"
        many: "%{people} daoine le 2 lá anuas"
        one: "%{people} duine le 2 lá anuas"
        other: "%{people} daoine le 2 lá anuas"
        two: "%{people} daoine le 2 lá anuas"
      hashtags_subtitle: Déan iniúchadh ar a bhfuil ag dul chun cinn le 2 lá anuas
      hashtags_title: Haischlib treochta
      hashtags_view_more: Féach ar níos mó Haischlib treochta
      post_action: Cum
      post_step: Abair hello leis an domhan le téacs, grianghraif, físeáin, nó pobalbhreith.
      post_title: Déan do chéad phostáil
      share_action: Comhroinn
      share_step: Cuir in iúl do do chairde conas tú a aimsiú ar Mastodon.
      share_title: Roinn do phróifíl Mastodon
      sign_in_action: Sínigh isteach
      subject: Fáilte go Mastodon
      title: Fáilte ar bord, %{name}!
  users:
    follow_limit_reached: Ní féidir leat níos mó ná %{limit} duine a leanúint
    go_to_sso_account_settings: Téigh chuig socruithe cuntais do sholáthraí aitheantais
    invalid_otp_token: Cód dhá-fhachtóir neamhbhailí
    otp_lost_help_html: Má chaill tú rochtain ar an dá cheann, is féidir leat dul i dteagmháil le %{email}
    rate_limited: An iomarca iarrachtaí fíordheimhnithe, bain triail eile as ar ball.
    seamless_external_login: Tá tú logáilte isteach trí sheirbhís sheachtrach, mar sin níl socruithe pasfhocail agus ríomhphoist ar fáil.
    signed_in_as: 'Sínithe isteach mar:'
  verification:
    extra_instructions_html: <strong>Leid:</strong> Is féidir an nasc ar do shuíomh Gréasáin a bheith dofheicthe. Is í an chuid thábhachtach ná <code>rel="me"</code> a chuireann cosc ​​ar phearsanú ar shuímh Ghréasáin a bhfuil inneachar a ghintear leis an úsáideoir. Is féidir leat fiú clib <code>nasc</code> a úsáid i gceanntásc an leathanaigh in ionad <code>a</code>, ach caithfidh an HTML a bheith inrochtana gan JavaScript a chur i gcrích.
    here_is_how: Seo é an chaoi
    hint_html: "<strong>Is do chách é d'aitheantas a fhíorú ar Mastodon.</strong> Bunaithe ar chaighdeáin oscailte gréasáin, saor in aisce anois agus go deo. Níl uait ach láithreán gréasáin pearsanta a aithníonn daoine thú. Nuair a nascann tú leis an suíomh Gréasáin seo ó do phróifíl, seiceóimid go bhfuil nasc idir an suíomh Gréasáin agus do phróifíl agus taispeánfaimid táscaire amhairc air."
    instructions_html: Cóipeáil agus greamaigh an cód thíos isteach i HTML do shuíomh Gréasáin. Ansin cuir seoladh do shuíomh Gréasáin isteach i gceann de na réimsí breise ar do phróifíl ón gcluaisín "Cuir próifíl in eagar" agus sábháil athruithe.
    verification: Fíorú
    verified_links: Do naisc fhíoraithe
    website_verification: Fíorú láithreán gréasáin
  webauthn_credentials:
    add: Cuir eochair shlándála nua leis
    create:
      error: Bhí fadhb ann agus d'eochair shlándála á cur leis. Arís, le d'thoil.
      success: Cuireadh d'eochair shlándála leis.
    delete: Scrios
    delete_confirmation: An bhfuil tú cinnte gur mhaith leat an eochair shlándála seo a scriosadh?
    description_html: Má chumasaíonn tú <strong>fíordheimhniú eochrach slándála</strong>, beidh ort ceann de na heochracha slándála a úsáid chun logáil isteach.
    destroy:
      error: Bhí fadhb ann agus d'eochair shlándála á scriosadh. Arís, le d'thoil.
      success: Scriosadh d'eochair shlándála go rathúil.
    invalid_credential: Eochair shlándála neamhbhailí
    nickname_hint: Cuir isteach leasainm d'eochair shlándála nua
    not_enabled: Níl WebAuthn cumasaithe agat fós
    not_supported: Ní thacaíonn an brabhsálaí seo le heochracha slándála
    otp_required: Chun eochracha slándála a úsáid cumasaigh fíordheimhniú dhá fhachtóir ar dtús.
    registered_on: Cláraithe ar %{date}<|MERGE_RESOLUTION|>--- conflicted
+++ resolved
@@ -3,13 +3,8 @@
   about:
     about_mastodon_html: 'Líonra sóisialta a sheasfaidh an aimsir: Gan fógraíocht, gan faire chorparáideach, le leagan amach eiticiúil agus dílárú. Bíodh do chuid sonraí agatsa féin le Mastodon!'
     contact_missing: Gan socrú
-<<<<<<< HEAD
-    contact_unavailable: N/B
-    hosted_on: Decodon arna óstáil ar %{domain}
-=======
     contact_unavailable: N/A
     hosted_on: Mastodon arna óstáil ar %{domain}
->>>>>>> ab36c152
     title: Maidir le
   accounts:
     followers:
