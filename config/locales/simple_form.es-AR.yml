--- conflicted
+++ resolved
@@ -37,12 +37,7 @@
         current_password: Por razones de seguridad, por favor, ingresá la contraseña de la cuenta actual
         current_username: Para confirmar, por favor, ingresá el nombre de usuario de la cuenta actual
         digest: Sólo enviado tras un largo periodo de inactividad, y sólo si recibiste mensajes personales en tu ausencia
-<<<<<<< HEAD
-        discoverable: Permití que tu cuenta sea descubierta por extraños a través de recomendaciones y otras funciones
-        discoverable_no_directory: Permití que tu cuenta sea descubierta por extraños a través de recomendaciones y otras funciones
-=======
         discoverable: Permití que tu cuenta sea descubierta por extraños a través de recomendaciones, tendencias y otras funciones
->>>>>>> 8c7223f4
         email: Se te enviará un correo electrónico de confirmación
         fields: Podés tener hasta 4 elementos mostrados en una tabla en tu perfil
         header: 'PNG, GIF o JPG. Máximo: %{size}. Será subescalado a %{dimensions} píxeles'
