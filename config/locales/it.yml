it:
  about:
    about_hashtag_html: Questi sono i toot pubblici etichettati con <strong>#%{hashtag}</strong>.
      Puoi interagire con loro se hai un account nel fediverse.
    about_mastodon_html: Mastodon è un social network <em>gratuito e open-source</em>.
      Un'alternativa <em>decentralizzata</em> alle piattaforme commerciali che evita
      che una singola compagnia monopolizzi il tuo modo di comunicare. Scegli un server
      di cui ti fidi &mdash; qualunque sia la tua scelta, potrai interagire con chiunque
      altro. Chiunque può sviluppare un suo server Mastodon e partecipare alla vita
      del <em>social network</em>.
    about_this: A proposito di questo server
    administered_by: 'Amministrato da:'
    closed_registrations: Al momento le iscrizioni a questo server sono chiuse. Tuttavia!
      Puoi provare a cercare un istanza diversa su cui creare un account ed avere
      accesso alla stessa identica rete di questa.
    contact: Contatti
    contact_missing: Non impostato
    contact_unavailable: N/D
    description_headline: Cos'è %{domain}?
    domain_count_after: altri server
    domain_count_before: Connesso a
    extended_description_html: '<h3>Un buon posto per le regole</h3>

      <p>La descrizione estesa non è ancora stata preparata.</p>

      '
    features:
      humane_approach_body: Imparando dai fallimenti degli altri networks, Mastodon
        mira a fare scelte di design etico per combattere l'abuso dei social media.
      humane_approach_title: Un approccio più umano
      not_a_product_body: Mastodon non è una rete commerciale. Niente pubblicità,
        niente data mining, nessun giardino murato. Non c'è nessuna autorità centrale.
      not_a_product_title: Tu sei una persona, non un prodotto
      real_conversation_body: Con 500 caratteri a disposizione, un supporto per i
        contenuti granulari ed avvisi sui media potrai esprimerti nel modo desiderato.
      real_conversation_title: Creato per conversazioni reali
      within_reach_body: Apps per iOS, Android ed altre piattaforme, realizzate grazie
        ad un ecosistema di API adatto agli sviluppatori, ti consentono di poter stare
        ovunque al passo con i tuoi amici.
      within_reach_title: Sempre a portata di mano
    generic_description: '%{domain} è un server nella rete'
    hosted_on: Mastodon ospitato su %{domain}
    learn_more: Scopri altro
    other_instances: Elenco istanze
    source_code: Codice sorgente
    status_count_after: stati
    status_count_before: Che hanno pubblicato
    user_count_after: utenti
    user_count_before: Home di
    what_is_mastodon: Che cos'è Mastodon?
  accounts:
    follow: Segui
    followers: Seguaci
    following: Segui
    media: Media
    moved_html: '%{name} è stato spostato su %{new_profile_link}:'
    network_hidden: Questa informazione non e' disponibile
    nothing_here: Qui non c'è nulla!
    people_followed_by: Persone seguite da %{name}
    people_who_follow: Persone che seguono %{name}
    posts: Posts
    posts_with_replies: Toot e risposte
    remote_follow: Segui da remoto
    reserved_username: Il nome utente è riservato
    roles:
      admin: Amministratore
      bot: Bot
      moderator: Moderatore
    unfollow: Non seguire più
  admin:
    account_moderation_notes:
      create: Lascia nota
      created_msg: Nota di moderazione creata con successo!
      delete: Elimina
      destroyed_msg: Nota di moderazione distrutta con successo!
    accounts:
      are_you_sure: Sei sicuro?
      avatar: Avatar
      by_domain: Dominio
      change_email:
        changed_msg: Account email cambiato con successo!
        current_email: Email corrente
        label: Cambia email
        new_email: Nuova email
        submit: Cambia email
        title: Cambia email per %{username}
      confirm: Conferma
      confirmed: Confermato
      confirming: Confermando
      demote: Declassa
      disable: Disabilita
      disable_two_factor_authentication: Disabilita 2FA
      disabled: Disabilitato
      display_name: Nome visualizzato
      domain: Dominio
      edit: Modifica
      email: Email
      email_status: Stato email
      enable: Abilita
      enabled: Abilitato
      feed_url: URL Feed
      followers: Follower
      followers_url: URL follower
      follows: Segue
      inbox_url: URL inbox
      ip: IP
      location:
        all: Tutto
        local: Locale
        remote: Remoto
        title: Luogo
      login_status: Stato login
      media_attachments: Media allegati
      memorialize: Trasforma in memoriam
      moderation:
        all: Tutto
        silenced: Silenziati
        suspended: Sospesi
        title: Moderazione
      moderation_notes: Note di moderazione
      most_recent_activity: Attività più recenti
      most_recent_ip: IP più recenti
      not_subscribed: Non sottoscritto
      order:
        alphabetic: Alfabetico
        most_recent: Più recente
        title: Ordine
      outbox_url: URL outbox
      perform_full_suspension: Esegui sospensione completa
      profile_url: URL profilo
      promote: Promuovi
      protocol: Protocollo
      public: Pubblico
      push_subscription_expires: Sottoscrizione PuSH scaduta
      redownload: Aggiorna avatar
      remove_avatar: Rimuovi avatar
      resend_confirmation:
        already_confirmed: Questo utente è già confermato
        send: Reinvia email di conferma
        success: Email di conferma inviata con successo!
      reset: Reimposta
      reset_password: Reimposta password
      resubscribe: Riscriversi
      role: Permessi
      roles:
        admin: Amministratore
        moderator: Moderatore
        staff: Personale
        user: Utente
      salmon_url: URL Salmone
      search: Cerca
      shared_inbox_url: URL Inbox Condiviso
      show:
        created_reports: Rapporti creati da questo account
        report: segnala
        targeted_reports: Rapporti che riguardano questo account
      silence: Silenzia
      statuses: Stati
      subscribe: Sottoscrivi
      title: Account
      unconfirmed_email: Email non confermata
      undo_silenced: Rimuovi silenzia
      undo_suspension: Rimuovi sospensione
      unsubscribe: Annulla l'iscrizione
      username: Nome utente
      web: Web
    action_logs:
      actions:
<<<<<<< HEAD
        assigned_to_self_report: "%{name} ha assegnato il rapporto %{target} a se stesso"
        change_email_user: "%{name} ha cambiato l'indirizzo email per l'utente %{target}"
        confirm_user: "%{name} ha confermato l'indirizzo email per l'utente %{target}"
        create_custom_emoji: "%{name} ha caricato un nuovo emoji %{target}"
        create_domain_block: "%{name} ha bloccato il dominio %{target}"
        create_email_domain_block: "%{name} ha messo il dominio email %{target} nella blacklist"
        demote_user: "%{name} ha degradato l'utente %{target}"
        destroy_domain_block: "%{name} ha sbloccato il dominio %{target}"
        destroy_email_domain_block: "%{name}ha messo il dominio email %{target} nella whitelist"
        destroy_status: "%{name} ha eliminato lo status di %{target}"
        disable_2fa_user: "%{name} ha disabilitato l'obbligo dei due fattori per l'utente %{target}"
        disable_custom_emoji: "%{name} ha disabilitato l'emoji %{target}"
        disable_user: "%{name} ha disabilitato il login per l'utente %{target}"
        enable_custom_emoji: "%{name} ha abilitato l'emoji %{target}"
        enable_user: "%{name} ha abilitato il login per l'utente %{target}"
        memorialize_account: "%{name} ha trasformato l'account di %{target} in una pagina in memoriam"
        promote_user: "%{name} ha promosso l'utente %{target}"
        remove_avatar_user: "%{name} ha eliminato l'avatar di %{target}"
        reopen_report: "%{name} ha riaperto il rapporto %{target}"
        reset_password_user: "%{name} ha reimpostato la password dell'utente %{target}"
        resolve_report: "%{name} ha risolto il rapporto %{target}"
        silence_account: "%{name} ha silenziato l'account di %{target}"
        suspend_account: "%{name} ha sospeso l'account di %{target}"
        unsilence_account: "%{name} ha de-silenziato l'account di %{target}"
        unsuspend_account: "%{name} ha annullato la sospensione dell'account di %{target}"
        update_custom_emoji: "%{name} ha aggiornato l'emoji %{target}"
=======
        assigned_to_self_report: '%{name} ha assegnato il rapporto %{target} a se
          stesso'
        change_email_user: '%{name} ha cambiato l''indirizzo email per l''utente %{target}'
        confirm_user: '%{name} ha confermato l''indirizzo email per l''utente %{target}'
        create_custom_emoji: '%{name} ha caricato un nuovo emoji %{target}'
        create_domain_block: '%{name} ha bloccato il dominio %{target}'
        create_email_domain_block: '%{name} ha messo il dominio email %{target} nella
          blacklist'
        destroy_domain_block: '%{name} ha sbloccato il dominio %{target}'
        destroy_email_domain_block: '%{name}ha messo il dominio email %{target} nella
          whitelist'
        destroy_status: '%{name} ha eliminato lo status di %{target}'
        disable_2fa_user: '%{name} ha disabilitato l''obbligo dei due fattori per
          l''utente %{target}'
        disable_custom_emoji: '%{name} ha disabilitato l''emoji %{target}'
        disable_user: '%{name} ha disabilitato il login per l''utente %{target}'
        enable_custom_emoji: '%{name} ha abilitato l''emoji %{target}'
        enable_user: '%{name} ha abilitato il login per l''utente %{target}'
        memorialize_account: '%{name} ha trasformato l''account di %{target} in una
          pagina in memoriam'
        promote_user: '%{name} ha promosso l''utente %{target}'
        remove_avatar_user: '%{name} ha eliminato l''avatar di %{target}'
        reopen_report: '%{name} ha riaperto il rapporto %{target}'
        reset_password_user: '%{name} ha reimpostato la password dell''utente %{target}'
        resolve_report: '%{name} ha risolto il rapporto %{target}'
        silence_account: '%{name} ha silenziato l''account di %{target}'
        suspend_account: '%{name} ha sospeso l''account di %{target}'
        unsilence_account: '%{name} ha de-silenziato l''account di %{target}'
        unsuspend_account: '%{name} ha annullato la sospensione dell''account di %{target}'
        update_custom_emoji: '%{name} ha aggiornato l''emoji %{target}'
        demote_user: '%{name} ha degradato l''utente %{target}'
>>>>>>> dbeffbc5
    custom_emojis:
      by_domain: Dominio
      copied_msg: Creata con successo una copia locale dell'emoji
      copy: Copia
      copy_failed_msg: Impossibile creare una copia locale di questo emoji
      created_msg: Emoji creato con successo!
      delete: Elimina
      destroyed_msg: Emoji distrutto con successo!
      disable: Disabilita
      disabled_msg: Questa emoji è stata disabilitata con successo
      emoji: Emoji
      enable: Abilita
      enabled_msg: Questa emoji è stata abilitata con successo
      image_hint: PNG fino a 50 KB
      listed: Elencato
      new:
        title: Aggiungi nuovo emoji personalizzato
      overwrite: Sovrascrivi
      shortcode: Shortcode
      shortcode_hint: Almeno due caratteri, solo caratteri alfanumerici e trattino
        basso
      title: Emoji personalizzate
      unlisted: Non elencato
      update_failed_msg: Impossibile aggiornare questa emojii
      updated_msg: Emoji aggiornata con successo!
      upload: Carica
    domain_blocks:
      add_new: Aggiungi nuovo
      created_msg: Il blocco del dominio sta venendo processato
      destroyed_msg: Il blocco del dominio è stato rimosso
      domain: Dominio
      new:
        create: Crea blocco
        severity:
          noop: Nessuno
          silence: Silenzia
          suspend: Sospendi
        title: Nuovo blocco dominio
      severities:
        noop: Nessuno
        silence: Silenzia
        suspend: Sospendi
      severity: Severità
      show:
        affected_accounts:
          one: Interessato un solo account nel database
          other: Interessati %{count} account nel database
        retroactive:
          silence: De-silenzia tutti gli account esistenti da questo dominio
          suspend: Annulla la sospensione di tutti gli account esistenti da questo
            dominio
        title: Annulla il blocco del dominio per %{domain}
        undo: Annulla
      title: Blocchi dominio
      undo: Annulla
    email_domain_blocks:
      add_new: Aggiungi nuovo
      created_msg: Dominio email aggiunto con successo alla lista nera
      delete: Elimina
      destroyed_msg: Dominio email cancellato con successo dalla lista nera
      domain: Dominio
      new:
        create: Aggiungi dominio
      title: Lista nera email
    instances:
      account_count: Accounts conosciuti
      domain_name: Dominio
      reset: Reimposta
      search: Cerca
      title: Istanze conosciute
    invites:
      filter:
        all: Tutto
        available: Disponibile
        expired: Scaduto
        title: Filtro
      title: Inviti
    reports:
      account:
        note: note
      action_taken_by: Azione intrapresa da
      are_you_sure: Sei sicuro?
      assign_to_self: Assegna a me
      assigned: Moderatore assegnato
      comment:
        none: Nessuno
      id: ID
      mark_as_resolved: Segna come risolto
      mark_as_unresolved: Segna come non risolto
      notes:
        create: Aggiungi nota
        create_and_resolve: Risolvi con nota
        create_and_unresolve: Riapri con nota
        delete: Elimina
      reopen: Riapri rapporto
      report: 'Rapporto #%{id}'
      report_contents: Contenuti
      reported_by: Inviato da
      resolved: Risolto
      silence_account: Silenzia account
      status: Stato
      suspend_account: Sospendi account
      target: Obbiettivo
      unassign: Non assegnare
      unresolved: Non risolto
      updated_at: Aggiornato
      view: Mostra
    settings:
      activity_api_enabled:
        desc_html: Conteggi degli status pubblicati localmente, degli utenti attivi
          e delle nuove registrazioni in gruppi settimanali
        title: Pubblica statistiche aggregate circa l'attività dell'utente
      bootstrap_timeline_accounts:
        title: Seguiti predefiniti per i nuovi utenti
      contact_information:
        username: Nome utente del contatto
      peers_api_enabled:
        desc_html: Nomi di dominio che questa istanza ha incontrato nella fediverse
        title: Pubblica elenco di istanze scoperte
      registrations:
        closed_message:
          desc_html: Mostrato nella pagina iniziale quando le registrazioni sono chiuse.
            Puoi usare tag HTML
          title: Messaggio per registrazioni chiuse
        deletion:
          desc_html: Consenti a chiunque di cancellare il proprio account
          title: Apri la cancellazione dell'account
        min_invite_role:
          disabled: Nessuno
          title: Permetti inviti da
        open:
          desc_html: Consenti a chiunque di creare un account
          title: Apri registrazioni
      show_known_fediverse_at_about_page:
        desc_html: Quando attivato, mostra nell'anteprima i toot da tutte le istanze
          conosciute. Altrimenti mostra solo i toot locali.
        title: Mostra la fediverse conosciuta nell'anteprima della timeline
      show_staff_badge:
        title: Mostra badge staff
      site_description:
        title: Descrizione istanza
      site_terms:
        title: Termini di servizio personalizzati
      site_title: Nome istanza
      timeline_preview:
        title: Anteprima timeline
      title: Impostazioni sito
    statuses:
      back_to_account: Torna alla pagina dell'account
      batch:
        delete: Elimina
        nsfw_off: Segna come non sensibile
        nsfw_on: Segna come sensibile
      failed_to_execute: Impossibile eseguire
      media:
        title: Media
      no_media: Nessun media
      title: Gli status dell'account
      with_media: con media
    subscriptions:
      callback_url: URL Callback
      confirmed: Confermato
      expires_in: Scade in
      topic: Argomento
    title: Amministrazione
  application_mailer:
    notification_preferences: Cambia preferenze email
    salutation: '%{name},'
    settings: 'Cambia le impostazioni per le email: %{link}'
    view: 'Guarda:'
    view_profile: Mostra profilo
    view_status: Mostra stati
  applications:
    created: Applicazione creata con successo
    destroyed: Applicazione eliminata con successo
    invalid_url: L'URL fornito non è valido
    regenerate_token: Rigenera il token di accesso
    token_regenerated: Token di accesso rigenerato
    warning: Fa' molta attenzione con questi dati. Non fornirli mai a nessun altro!
  auth:
    agreement_html: Iscrivendoti, accetti di seguire <a href="%{rules_path}">le regole
      dell'istanza</a> e <a href="%{terms_path}"> le nostre condizioni di servizio</a>.
    change_password: Password
    confirm_email: Conferma email
    delete_account: Elimina account
    delete_account_html: Se desideri cancellare il tuo account, puoi <a href="%{path}">farlo
      qui</a>. Ti sarà chiesta conferma.
    didnt_get_confirmation: Non hai ricevuto le istruzioni di conferma?
    forgot_password: Hai dimenticato la tua password?
    login: Entra
    logout: Sloggati
    migrate_account: Sposta ad un account differente
    migrate_account_html: Se vuoi che questo account sia reindirizzato a uno diverso,
      puoi <a href="%{path}">configurarlo qui</a>.
    or: o
    or_log_in_with: Oppure accedi con
    register: Iscriviti
    register_elsewhere: Iscriviti su un altro server
    resend_confirmation: Invia di nuovo le istruzioni di conferma
    reset_password: Resetta la password
    security: Credenziali
    set_new_password: Imposta una nuova password
  authorize_follow:
    already_following: Stai già seguendo questo account
    error: Sfortunatamente c'è stato un errore nel consultare l'account remoto
    follow: Segui
    follow_request: 'Hai mandato una richiesta di diventare seguace a:'
    following: 'Accettato! Ora stai seguendo:'
    post_follow:
      close: Oppure puoi chiudere questa finestra.
      return: Mostra il profilo dell'utente
    title: Segui %{acct}
  datetime:
    distance_in_words:
      about_x_hours: '%{count} ore'
      about_x_months: '%{count} mesi'
      about_x_years: '%{count} anni'
      almost_x_years: '%{count} anni'
      half_a_minute: Adesso
      less_than_x_minutes: '%{count} minuti'
      less_than_x_seconds: Adesso
      over_x_years: '%{count} anni'
      x_days: '%{count} giorni'
      x_minutes: '%{count} minuti'
      x_months: '%{count} mesi'
      x_seconds: '%{count} secondi'
  deletes:
    bad_password_msg: Ci avete provato, hacker! Password errata
    confirm_password: Inserisci la tua password attuale per verificare la tua identità
    description_html: Questa azione eliminerà <strong>in modo permanente e irreversibile</strong>
      tutto il contenuto del tuo account e lo disattiverà. Il tuo nome utente resterà
      riservato per prevenire che qualcuno in futuro assuma la tua identità.
    proceed: Cancella l'account
    success_msg: Il tuo account è stato cancellato
    warning_html: È garantita solo la cancellazione del contenuto solo da questa istanza.
      I contenuti che sono stati ampiamente condivisi probabilmente lasceranno delle
      tracce. I server offline e quelli che non ricevono più i tuoi aggiornamenti
      non aggiorneranno i loro database.
  errors:
    '403': Non sei autorizzato a visualizzare questa pagina.
    '404': La pagina che stavi cercando non esiste.
    '410': La pagina che stavi cercando non esiste più.
    '422':
      content: Verifica di sicurezza non riuscita. Stai bloccando i cookies?
      title: Verifica di sicurezza non riuscita
    noscript_html: Per usare l'interfaccia web di Mastodon dovi abilitare JavaScript.
      In alternativa puoi provare una delle <a href="https://github.com/tootsuite/documentation/blob/master/Using-Mastodon/Apps.md">app
      native</a> per Mastodon per la tua piattaforma.
  exports:
    archive_takeout:
      date: Data
      download: Scarica il tuo archivio
      hint_html: Puoi richiedere un archivio dei tuoi <strong>toot e media caricati</strong>.
        I dati esportati sono in formato ActivityPub, leggibili da qualunque software
        che segue questo standard. Puoi richiedere un archivio ogni 7 giorni.
      in_progress: Creazione archivio...
      request: Richiedi il tuo archivio
      size: Dimensioni
    blocks: Stai bloccando
    csv: CSV
    follows: Stai seguendo
    mutes: Stai silenziando
    storage: Archiviazione media
  followers:
    domain: Dominio
    explanation_html: Se vuoi garantire la privacy dei tuoi status, devi sapere chi
      ti sta seguendo. <strong>I tuoi status privati vengono inviati a tutte le istanze
      su cui hai dei seguaci</strong>. Puoi controllare chi sono i tuoi seguaci, ed
      eliminarli se non hai fiducia che la tua privacy venga rispettata dallo staff
      o dal software di quelle istanze.
    followers_count: Numero di seguaci
    purge: Elimina dai seguaci
    true_privacy_html: Tieni presente che <strong>l'effettiva riservatezza si può
      ottenere solo con la crittografia end-to-end</strong>.
    unlocked_warning_html: Chiunque può seguirti per vedere immediatamente i tuoi
      status privati. %{lock_link} per poter esaminare e respingere gli utenti che
      vogliono seguirti.
  generic:
    changes_saved_msg: Modifiche effettuate con successo!
    powered_by: offerto da %{link}
    save_changes: Salva modifiche
    validation_errors:
      one: Qualcosa ancora non va bene! Per favore, controlla l'errore qui sotto
      other: Qualcosa ancora non va bene! Per favore, controlla i %{count} errori
        qui sotto
  imports:
    preface: Puoi importare alcune informazioni, come le persone che segui o hai bloccato
      su questo server, da file creati da un esportazione su un altro server.
    success: Le tue impostazioni sono state importate correttamente e verranno applicate
      in breve tempo
    types:
      blocking: Lista dei bloccati
      following: Lista dei seguaci
      muting: Lista dei silenziati
    upload: Carica
  in_memoriam_html: In Memoriam.
  invites:
    delete: Disattiva
    expired: Scaduto
    expires_in:
      '1800': 30 minuti
      '21600': 6 ore
      '3600': 1 ora
      '43200': 12 ore
      '604800': 1 settimana
      '86400': 1 giorno
    expires_in_prompt: Mai
    generate: Genera
    max_uses:
      other: '%{count} utilizzi'
    max_uses_prompt: Nessun limite
    prompt: Genera e condividi dei link ad altri per garantire l'accesso a questa
      istanza
    table:
      expires_at: Scade
      uses: Utilizzi
    title: Invita persone
  landing_strip_html: <strong>%{name}</strong> è un utente su %{link_to_root_path}.
    Puoi seguirlo o interagire con lui se possiedi un account ovunque nel fediverse.
  landing_strip_signup_html: Se non possiedi un account, puoi <a href="%{sign_up_path}">iscriverti
    qui</a>.
  lists:
    errors:
      limit: Hai raggiunto il numero massimo di liste
  media_attachments:
    validations:
      images_and_video: Impossibile allegare video a un post che contiene già immagini
      too_many: Impossibile allegare più di 4 file
  migrations:
    acct: utente@dominio del nuovo account
    currently_redirecting: 'Il tuo profilo sarà ridirezionato a:'
    proceed: Salva
    updated_msg: L'impostazione per la migrazione dell'account è sta aggiornata!
  moderation:
    title: Moderazione
  notification_mailer:
    digest:
      action: Vedi tutte le notifiche
      body: Ecco un breve riassunto di quello che ti sei perso dalla tua ultima visita
        del %{since}
      mention: '%{name} ti ha menzionato:'
      new_followers_summary:
        one: E inoltre hai ricevuto un nuovo seguace mentre eri assente! Urrà!
        other: Inoltre, hai acquisito %{count} nuovi seguaci mentre eri assente! Incredibile!
      subject:
        one: 1 nuova notifica dalla tua ultima visita 🐘
        other: '%{count} nuove notifiche dalla tua ultima visita 🐘'
      title: In tua assenza…
    favourite:
      body: 'Il tuo status è stato apprezzato da %{name}:'
      subject: '%{name} ha apprezzato il tuo status'
      title: Nuovo preferito
    follow:
      body: '%{name} ti sta seguendo!'
      subject: '%{name} ti sta seguendo'
      title: Nuovo seguace
    follow_request:
      action: Gestisci richieste di essere seguito
      body: '%{name} ha chiesto di seguirti'
      subject: 'Seguace in sospeso: %{name}'
      title: Nuova richiesta di essere seguito
    mention:
      action: Rispondi
      body: 'Sei stato menzionato da %{name} su:'
      subject: Sei stato menzionato da %{name}
      title: Nuova menzione
    reblog:
      body: 'Il tuo status è stato condiviso da %{name}:'
      subject: '%{name} ha condiviso il tuo status'
      title: Nuova condivisione
  number:
    human:
      decimal_units:
        format: '%n%u'
        units:
          billion: B
          million: M
          quadrillion: Q
          thousand: K
          trillion: T
          unit: ''
  pagination:
    newer: Più recente
    next: Avanti
    older: Più vecchio
    prev: Indietro
    truncate: '&hellip;'
  preferences:
    languages: Lingue
    other: Altro
    publishing: Pubblicazione
    web: Web
  remote_follow:
    acct: Inserisci il tuo username@dominio da cui vuoi seguire questo utente
    missing_resource: Impossibile trovare l'URL di reindirizzamento richiesto per
      il tuo account
    proceed: Conferma
    prompt: 'Stai per seguire:'
  remote_unfollow:
    error: Errore
    title: Titolo
  sessions:
    activity: Ultima attività
    browser: Browser
    browsers:
      blackberry: Blackberry
      chrome: Chrome
      generic: Browser sconosciuto
    current_session: Sessione corrente
    description: '%{browser} su %{platform}'
    explanation: Questi sono i browser da cui attualmente è avvenuto l'accesso al
      tuo account Mastodon.
    platforms:
      other: piattaforma sconosciuta
    title: Sessioni
  settings:
    authorized_apps: Applicazioni autorizzate
    back: Torna a Mastodon
    delete: Cancellazione account
    development: Sviluppo
    edit_profile: Modifica profilo
    export: Esporta impostazioni
    followers: Seguaci autorizzati
    import: Importa
    migrate: Migrazione dell'account
    notifications: Notifiche
    preferences: Preferenze
    settings: Impostazioni
    two_factor_authentication: Autenticazione a due fattori
    your_apps: Le tue applicazioni
  statuses:
    attached:
      description: 'Allegato: %{attached}'
      image:
        one: '%{count} immagine'
        other: '%{count} immagini'
      video:
        one: '%{count} video'
        other: '%{count} video'
    boosted_from_html: Condiviso da %{acct_link}
    disallowed_hashtags:
      one: 'contiene un hashtag non permesso: %{tags}'
      other: 'contiene gli hashtags non permessi: %{tags}'
    language_detection: Individua lingua automaticamente
    open_in_web: Apri sul Web
    over_character_limit: Limite caratteri superato di %{max}
    pin_errors:
      limit: Hai già fissato in cima il massimo numero di toot
      ownership: Non puoi fissare in cima un toot di qualcun altro
      private: Un toot non pubblico non può essere fissato in cima
      reblog: Un toot condiviso non può essere fissato in cima
    show_more: Mostra di più
    visibilities:
      private: Mostra solo ai tuoi seguaci
      private_long: Mostra solo ai seguaci
      public: Pubblico
      public_long: Tutti lo possono vedere
      unlisted: Pubblico, ma non visibile sulla timeline pubblica
      unlisted_long: Tutti lo possono vedere, ma non compare nelle timeline pubbliche
  stream_entries:
    click_to_show: Clicca per mostrare
    pinned: Toot fissato in cima
    reblogged: condiviso
    sensitive_content: Materiale sensibile
  terms:
    title: '%{instance} Termini di servizio e politica della privacy'
  themes:
    contrast: Contrasto elevato
    default: Mastodon
  time:
    formats:
      default: '%b %d, %Y, %H:%M'
  two_factor_authentication:
    code_hint: Inserisci il codice generato dalla tua app di autenticazione
    description_html: Se abiliti <strong>l'autorizzazione a due fattori</strong>,
      entrare nel tuo account ti richiederà di avere vicino il tuo telefono, il quale
      ti genererà un codice per eseguire l'accesso.
    disable: Disabilita
    enable: Abilita
    enabled: È abilitata l'autenticazione a due fattori
    enabled_success: Autenticazione a due fattori attivata con successo
    generate_recovery_codes: Genera codici di recupero
    instructions_html: <strong>Scannerizza questo QR code con Google Authenticator
      o un'app TOTP simile sul tuo telefono</strong>. Da ora in poi, quell'applicazione
      genererà codici da inserire necessariamente per eseguire l'accesso.
    lost_recovery_codes: I codici di recupero ti permettono di accedere al tuo account
      se perdi il telefono. Se hai perso i tuoi codici di recupero, puoi rigenerarli
      qui. Quelli vecchi saranno annullati.
    manual_instructions: 'Se non puoi scannerizzare il QR code e hai bisogno di inserirlo
      manualmente, questo è il codice segreto in chiaro:'
    recovery_codes_regenerated: I codici di recupero sono stati rigenerati
    recovery_instructions_html: Se perdi il telefono, puoi usare uno dei codici di
      recupero qui sotto per riottenere l'accesso al tuo account. <strong>Conserva
      i codici di recupero in un posto sicuro</strong>. Ad esempio puoi stamparli
      e conservarli insieme ad altri documenti importanti.
    setup: Configura
    wrong_code: Il codice inserito non è corretto! Assicurati che l'orario del server
      e l'orario del dispotivo siano corretti.
  user_mailer:
    backup_ready:
      explanation: Hai richiesto un backup completo del tuo account Mastodon. È pronto
        per essere scaricato!
      subject: Il tuo archivio è pronto per essere scaricato
      title: Esportazione archivio
    welcome:
      edit_profile_step: Puoi personalizzare il tuo profilo caricando un avatar, un'intestazione,
        modificando il tuo nome visualizzato e così via. Se vuoi controllare i tuoi
        nuovi seguaci prima di autorizzarli a seguirti, puoi bloccare il tuo account.
      explanation: Ecco alcuni suggerimenti per iniziare
      final_action: Inizia a postare
      final_step: 'Inizia a postare! Anche se non hai seguaci, i tuoi messaggi pubblici
        possono essere visti da altri, ad esempio nelle timeline locali e negli hashtag.
        Se vuoi puoi presentarti con l''hashtag #introductions.'
      full_handle: Il tuo nome utente completo
      full_handle_hint: Questo è ciò che diresti ai tuoi amici in modo che possano
        seguirti o contattarti da un'altra istanza.
      review_preferences_action: Cambia preferenze
      review_preferences_step: Dovresti impostare le tue preferenze, ad esempio quali
        email vuoi ricevere oppure il livello predefinito di privacy per i tuoi post.
        Se le immagini in movimento non ti danno fastidio, puoi abilitare l'animazione
        automatica delle GIF.
      subject: Benvenuto/a su Mastodon
      tip_bridge_html: Se vieni da Twitter, puoi trovare i tuoi amici su Mastodon
        usando la<a href="%{bridge_url}">app bridge</a>. Ma funziona solo se anche
        loro la usano!
      tip_federated_timeline: La timeline federata visualizza uno dopo l'altro i messaggi
        pubblicati su Mastodon. Ma comprende solo gli utenti seguiti dai tuoi vicini,
        quindi non è completa.
      tip_following: Per impostazione predefinita, segui l'amministratore/i del tuo
        server. Per trovare utenti più interessanti, dà un'occhiata alle timeline
        locale e federata.
      tip_local_timeline: La timeline locale visualizza uno dopo l'altro i messaggi
        degli utenti di %{instance}. Questi sono i tuoi vicini!
      tip_mobile_webapp: Se il tuo browser mobile ti dà la possibilità di aggiungere
        Mastodon allo schermo, puoi ricevere le notifiche. Funziona un po' come un'app
        natova!
      tips: Suggerimenti
      title: Benvenuto a bordo, %{name}!
  users:
    invalid_email: L'indirizzo email inserito non è valido
    invalid_otp_token: Codice d'accesso non valido
    seamless_external_login: Ti sei collegato per mezzo di un servizio esterno, quindi
      le impostazioni di email e password non sono disponibili.<|MERGE_RESOLUTION|>--- conflicted
+++ resolved
@@ -166,34 +166,6 @@
       web: Web
     action_logs:
       actions:
-<<<<<<< HEAD
-        assigned_to_self_report: "%{name} ha assegnato il rapporto %{target} a se stesso"
-        change_email_user: "%{name} ha cambiato l'indirizzo email per l'utente %{target}"
-        confirm_user: "%{name} ha confermato l'indirizzo email per l'utente %{target}"
-        create_custom_emoji: "%{name} ha caricato un nuovo emoji %{target}"
-        create_domain_block: "%{name} ha bloccato il dominio %{target}"
-        create_email_domain_block: "%{name} ha messo il dominio email %{target} nella blacklist"
-        demote_user: "%{name} ha degradato l'utente %{target}"
-        destroy_domain_block: "%{name} ha sbloccato il dominio %{target}"
-        destroy_email_domain_block: "%{name}ha messo il dominio email %{target} nella whitelist"
-        destroy_status: "%{name} ha eliminato lo status di %{target}"
-        disable_2fa_user: "%{name} ha disabilitato l'obbligo dei due fattori per l'utente %{target}"
-        disable_custom_emoji: "%{name} ha disabilitato l'emoji %{target}"
-        disable_user: "%{name} ha disabilitato il login per l'utente %{target}"
-        enable_custom_emoji: "%{name} ha abilitato l'emoji %{target}"
-        enable_user: "%{name} ha abilitato il login per l'utente %{target}"
-        memorialize_account: "%{name} ha trasformato l'account di %{target} in una pagina in memoriam"
-        promote_user: "%{name} ha promosso l'utente %{target}"
-        remove_avatar_user: "%{name} ha eliminato l'avatar di %{target}"
-        reopen_report: "%{name} ha riaperto il rapporto %{target}"
-        reset_password_user: "%{name} ha reimpostato la password dell'utente %{target}"
-        resolve_report: "%{name} ha risolto il rapporto %{target}"
-        silence_account: "%{name} ha silenziato l'account di %{target}"
-        suspend_account: "%{name} ha sospeso l'account di %{target}"
-        unsilence_account: "%{name} ha de-silenziato l'account di %{target}"
-        unsuspend_account: "%{name} ha annullato la sospensione dell'account di %{target}"
-        update_custom_emoji: "%{name} ha aggiornato l'emoji %{target}"
-=======
         assigned_to_self_report: '%{name} ha assegnato il rapporto %{target} a se
           stesso'
         change_email_user: '%{name} ha cambiato l''indirizzo email per l''utente %{target}'
@@ -225,7 +197,6 @@
         unsuspend_account: '%{name} ha annullato la sospensione dell''account di %{target}'
         update_custom_emoji: '%{name} ha aggiornato l''emoji %{target}'
         demote_user: '%{name} ha degradato l''utente %{target}'
->>>>>>> dbeffbc5
     custom_emojis:
       by_domain: Dominio
       copied_msg: Creata con successo una copia locale dell'emoji
