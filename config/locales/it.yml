--- conflicted
+++ resolved
@@ -359,11 +359,8 @@
       unassign: Non assegnare
       unresolved: Non risolto
       updated_at: Aggiornato
-<<<<<<< HEAD
-=======
       view: Mostra
       title: Rapporti
->>>>>>> 54f751c3
     settings:
       activity_api_enabled:
         desc_html: Conteggi degli status pubblicati localmente, degli utenti attivi
