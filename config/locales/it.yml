it:
  about:
    about_mastodon_html: Mastodon è un social network <em>gratuito e open-source</em>.
      Un'alternativa <em>decentralizzata</em> alle piattaforme commerciali che evita
      che una singola compagnia monopolizzi il tuo modo di comunicare. Scegli un server
      di cui ti fidi &mdash; qualunque sia la tua scelta, potrai interagire con chiunque
      altro. Chiunque può sviluppare un suo server Mastodon e partecipare alla vita
      del <em>social network</em>.
    about_this: A proposito di questo server
    administered_by: 'Amministrato da:'
    closed_registrations: Al momento le iscrizioni a questo server sono chiuse. Tuttavia!
      Puoi provare a cercare un istanza diversa su cui creare un account ed avere
      accesso alla stessa identica rete di questa.
    contact: Contatti
    contact_missing: Non impostato
    contact_unavailable: N/D
    description_headline: Cos'è %{domain}?
    domain_count_after: altri server
    domain_count_before: Connesso a
    features:
      humane_approach_body: Imparando dai fallimenti degli altri networks, Mastodon
        mira a fare scelte di design etico per combattere l'abuso dei social media.
      humane_approach_title: Un approccio più umano
      not_a_product_body: Mastodon non è una rete commerciale. Niente pubblicità,
        niente data mining, nessun giardino murato. Non c'è nessuna autorità centrale.
      not_a_product_title: Tu sei una persona, non un prodotto
      real_conversation_body: Con 500 caratteri a disposizione, un supporto per i
        contenuti granulari ed avvisi sui media potrai esprimerti nel modo desiderato.
      real_conversation_title: Creato per conversazioni reali
      within_reach_body: Apps per iOS, Android ed altre piattaforme, realizzate grazie
        ad un ecosistema di API adatto agli sviluppatori, ti consentono di poter stare
        ovunque al passo con i tuoi amici.
      within_reach_title: Sempre a portata di mano
    generic_description: '%{domain} è un server nella rete'
    hosted_on: Mastodon ospitato su %{domain}
    learn_more: Scopri altro
    other_instances: Elenco istanze
    source_code: Codice sorgente
    status_count_after: stati
    status_count_before: Che hanno pubblicato
    user_count_after: utenti
    user_count_before: Home di
    what_is_mastodon: Che cos'è Mastodon?
    about_hashtag_html: Questi sono i toot pubblici etichettati con <strong>#%{hashtag}</strong>.
      Puoi interagire con loro se hai un account nel fediverse.
    extended_description_html: '<h3>Un buon posto per le regole</h3>

      <p>La descrizione estesa non è ancora stata preparata.</p>

      '
  accounts:
    follow: Segui
    followers: Seguaci
    following: Seguiti
    media: Media
    moved_html: '%{name} è stato spostato su %{new_profile_link}:'
    nothing_here: Qui non c'è nulla!
    people_followed_by: Persone seguite da %{name}
    people_who_follow: Persone che seguono %{name}
    posts: Posts
    posts_with_replies: Toot e repliche
    remote_follow: Segui da remoto
    reserved_username: Il nome utente è riservato
    roles:
      admin: Amministratore
      moderator: Mod
      bot: Bot
    unfollow: Non seguire più
  admin:
    account_moderation_notes:
      create: Lascia nota
      created_msg: Nota di moderazione creata con successo!
      delete: Elimina
      destroyed_msg: Nota di moderazione distrutta con successo!
    accounts:
      are_you_sure: Sei sicuro?
      avatar: Avatar
      by_domain: Dominio
      change_email:
        changed_msg: Account email cambiato con successo!
        current_email: Email corrente
        label: Cambia email
        new_email: Nuova email
        submit: Cambia email
        title: Cambia email per %{username}
      confirm: Conferma
      confirmed: Confermato
      confirming: Confermando
      demote: Declassa
      disable: Disabilita
      disable_two_factor_authentication: Disabilita 2FA
      disabled: Disabilitato
      display_name: Nome visualizzato
      domain: Dominio
      edit: Modifica
      email: Email
      email_status: Stato email
      enable: Abilita
      enabled: Abilitato
      feed_url: URL Feed
      followers: Follower
      followers_url: URL follower
      follows: Follows
      inbox_url: URL inbox
      ip: IP
      location:
        all: Tutto
        local: Locale
        remote: Remoto
        title: Luogo
      login_status: Stato login
      media_attachments: Media allegati
      memorialize: Trasforma in memoriam
      moderation:
        all: Tutto
        silenced: Silenziati
        suspended: Sospesi
        title: Moderazione
      moderation_notes: Note di moderazione
      most_recent_activity: Attività più recenti
      most_recent_ip: IP più recenti
      not_subscribed: Non sottoscritto
      order:
        alphabetic: Alfabetico
        most_recent: Più recente
        title: Ordine
      outbox_url: URL outbox
      perform_full_suspension: Esegui sospensione completa
      profile_url: URL profilo
      promote: Promuovi
      protocol: Protocollo
      public: Pubblico
      redownload: Aggiorna avatar
      remove_avatar: Rimuovi avatar
      resend_confirmation:
        already_confirmed: Questo utente è già confermato
        send: Reinvia email di conferma
        success: Email di conferma inviata con successo!
      reset: Reimposta
      reset_password: Reimposta password
      resubscribe: Riscriversi
      role: Permessi
      roles:
        admin: Amministratore
        moderator: Moderatore
        staff: Staff
        user: Utente
      search: Cerca
      silence: Silenzia
      statuses: Stati
      subscribe: Sottoscrivi
      title: Account
      unconfirmed_email: Email non confermata
      undo_silenced: Rimuovi silenzia
      undo_suspension: Rimuovi sospensione
      unsubscribe: Annulla l'iscrizione
      username: Nome utente
      web: Web
      show:
        created_reports: Rapporti creati da questo account
        targeted_reports: Rapporti che riguardano questo account
    action_logs:
      actions:
        change_email_user: '%{name} ha cambiato l''indirizzo email per l''utente %{target}'
        confirm_user: '%{name} ha confermato l''indirizzo email per l''utente %{target}'
        create_custom_emoji: '%{name} ha caricato un nuovo emoji %{target}'
        create_domain_block: '%{name} ha bloccato il dominio %{target}'
        disable_custom_emoji: '%{name} ha disabilitato l''emoji %{target}'
        disable_user: '%{name} ha disabilitato il login per l''utente %{target}'
        enable_custom_emoji: '%{name} ha abilitato l''emoji %{target}'
        enable_user: '%{name} ha abilitato il login per l''utente %{target}'
        remove_avatar_user: '%{name} ha eliminato l''avatar di %{target}'
        reset_password_user: '%{name} ha reimpostato la password dell''utente %{target}'
        silence_account: '%{name} ha silenziato l''account di %{target}'
        suspend_account: '%{name} ha sospeso l''account di %{target}'
        unsilence_account: '%{name} ha de-silenziato l''account di %{target}'
        unsuspend_account: '%{name} ha annullato la sospensione dell''account di %{target}'
        update_custom_emoji: '%{name} ha aggiornato l''emoji %{target}'
        assigned_to_self_report: '%{name} ha assegnato il rapporto %{target} a se
          stesso'
        destroy_domain_block: '%{name} ha sbloccato il dominio %{target}'
        destroy_status: '%{name} ha eliminato lo status di %{target}'
        disable_2fa_user: '%{name} ha disabilitato l''obbligo dei due fattori per
          l''utente %{target}'
        reopen_report: '%{name} ha riaperto il rapporto %{target}'
        resolve_report: '%{name} ha risolto il rapporto %{target}'
    custom_emojis:
      by_domain: Dominio
      copied_msg: Creata con successo una copia locale dell'emoji
      copy: Copia
      copy_failed_msg: Impossibile creare una copia locale di questo emoji
      created_msg: Emoji creato con successo!
      delete: Elimina
      destroyed_msg: Emoji distrutto con successo!
      disable: Disabilita
      disabled_msg: Questa emoji è stata disabilitata con successo
      emoji: Emoji
      enable: Abilita
      enabled_msg: Questa emoji è stata abilitata con successo
      image_hint: PNG fino a 50 KB
      listed: Elencato
      new:
        title: Aggiungi nuovo emoji personalizzato
      overwrite: Sovrascrivi
      shortcode: Shortcode
      shortcode_hint: Almeno due caratteri, solo caratteri alfanumerici e trattino
        basso
      title: Emoji personalizzate
      unlisted: Non elencato
      update_failed_msg: Impossibile aggiornare questa emojii
      updated_msg: Emoji aggiornata con successo!
      upload: Carica
    domain_blocks:
      add_new: Aggiungi nuovo
      created_msg: Il blocco del dominio sta venendo processato
      destroyed_msg: Il blocco del dominio è stato rimosso
      domain: Dominio
      new:
        create: Crea blocco
        severity:
          noop: Nessuno
          silence: Silenzia
          suspend: Sospendi
        title: Nuovo blocco dominio
      severities:
        noop: Nessuno
        silence: Silenzia
        suspend: Sospendi
      severity: Severità
      show:
        affected_accounts:
          one: Interessato un solo account nel database
          other: Interessati %{count} account nel database
        retroactive:
          silence: De-silenzia tutti gli account esistenti da questo dominio
          suspend: Annulla la sospensione di tutti gli account esistenti da questo
            dominio
        title: Annulla il blocco del dominio per %{domain}
        undo: Annulla
      title: Blocchi dominio
      undo: Annulla
    email_domain_blocks:
      add_new: Aggiungi nuovo
      created_msg: Dominio email aggiunto con successo alla lista nera
      delete: Elimina
      destroyed_msg: Dominio email cancellato con successo dalla lista nera
      domain: Dominio
      new:
        create: Aggiungi dominio
    instances:
      account_count: Accounts conosciuti
      domain_name: Dominio
      reset: Reimposta
      search: Cerca
      title: Istanze conosciute
    invites:
      filter:
        all: Tutto
        available: Disponibile
        expired: Scaduto
        title: Filtro
      title: Inviti
    reports:
      account:
        note: note
      action_taken_by: Azione intrapresa da
      are_you_sure: Sei sicuro?
      assign_to_self: Assegna a me
      assigned: Moderatore assegnato
      comment:
        none: Nessuno
      id: ID
      mark_as_resolved: Segna come risolto
      mark_as_unresolved: Segna come non risolto
      notes:
        create: Aggiungi nota
        create_and_resolve: Risolvi con nota
        create_and_unresolve: Riapri con nota
        delete: Elimina
      report_contents: Contenuti
      resolved: Risolto
      silence_account: Silenzia account
      status: Stato
      suspend_account: Sospendi account
      target: Obbiettivo
      unassign: Non assegnare
      unresolved: Non risolto
      updated_at: Aggiornato
      view: Mostra
      reopen: Riapri rapporto
      report: 'Rapporto #%{id}'
      reported_by: Inviato da
    settings:
      activity_api_enabled:
        desc_html: Conteggi degli status pubblicati localmente, degli utenti attivi
          e delle nuove registrazioni in gruppi settimanali
        title: Pubblica statistiche aggregate circa l'attività dell'utente
      bootstrap_timeline_accounts:
        title: Seguiti predefiniti per i nuovi utenti
      contact_information:
        username: Nome utente del contatto
      peers_api_enabled:
        desc_html: Nomi di dominio che questa istanza ha incontrato nella fediverse
        title: Pubblica elenco di istanze scoperte
      registrations:
        closed_message:
          desc_html: Mostrato nella pagina iniziale quando le registrazioni sono chiuse.
            Puoi usare tag HTML
          title: Messaggio per registrazioni chiuse
        deletion:
          desc_html: Consenti a chiunque di cancellare il proprio account
          title: Apri la cancellazione dell'account
        min_invite_role:
          disabled: Nessuno
          title: Permetti inviti da
        open:
          desc_html: Consenti a chiunque di creare un account
          title: Apri registrazioni
      show_known_fediverse_at_about_page:
        desc_html: Quando attivato, mostra nell'anteprima i toot da tutte le istanze
          conosciute. Altrimenti mostra solo i toot locali.
        title: Mostra la fediverse conosciuta nell'anteprima della timeline
      show_staff_badge:
        title: Mostra badge staff
      site_description:
        title: Descrizione istanza
      site_terms:
        title: Termini di servizio personalizzati
      site_title: Nome istanza
      timeline_preview:
        title: Anteprima timeline
      title: Impostazioni sito
    statuses:
      back_to_account: Torna alla pagina dell'account
      batch:
        delete: Elimina
        nsfw_off: Segna come non sensibile
        nsfw_on: Segna come sensibile
      failed_to_execute: Impossibile eseguire
      media:
        title: Media
      no_media: Nessun media
      title: Gli status dell'account
      with_media: con media
    subscriptions:
      callback_url: URL Callback
      confirmed: Confermato
      expires_in: Scade in
      topic: Argomento
    title: Amministrazione
  application_mailer:
    notification_preferences: Cambia preferenze email
    salutation: '%{name},'
    settings: 'Cambia le impostazioni per le email: %{link}'
    view: 'Guarda:'
    view_profile: Mostra profilo
    view_status: Mostra stati
  applications:
    created: Applicazione creata con successo
    destroyed: Applicazione eliminata con successo
    invalid_url: L'URL fornito non è valido
    regenerate_token: Rigenera token di accesso
    token_regenerated: Token di accesso rigenerato
    warning: Fa' molta attenzione con questi dati. Non fornirli mai a nessun altro!
  auth:
    agreement_html: Iscrivendoti, accetti di seguire <a href="%{rules_path}">le regole
      dell'istanza</a> e <a href="%{terms_path}"> le nostre condizioni di servizio</a>.
    change_password: Password
    confirm_email: Conferma email
    delete_account: Elimina account
    delete_account_html: Se desideri cancellare il tuo account, puoi <a href="%{path}">farlo
      qui</a>. Ti sarà chiesta conferma.
    didnt_get_confirmation: Non hai ricevuto le istruzioni di conferma?
    forgot_password: Hai dimenticato la tua password?
    login: Entra
    logout: Logout
    migrate_account: Sposta ad un account differente
    migrate_account_html: Se vuoi che questo account sia reindirizzato a uno diverso,
      puoi <a href="%{path}">configurarlo qui</a>.
    or: o
    or_log_in_with: Oppure accedi con
    register: Iscriviti
    register_elsewhere: Iscriviti su un altro server
    resend_confirmation: Invia di nuovo le istruzioni di conferma
    reset_password: Resetta la password
    security: Credenziali
    set_new_password: Imposta una nuova password
  authorize_follow:
    already_following: Stai già seguendo questo account
    error: Sfortunatamente c'è stato un errore nel consultare l'account remoto
    follow: Segui
    follow_request: 'Hai mandato una richiesta di diventare seguace a:'
    following: 'Accettato! Ora stai seguendo:'
    post_follow:
      close: Oppure puoi chiudere questa finestra.
      return: Torna al profilo dell'utente
    title: Segui %{acct}
  datetime:
    distance_in_words:
      about_x_hours: '%{count} ore'
      about_x_months: '%{count} mesi'
      about_x_years: '%{count} anni'
      almost_x_years: '%{count} anni'
      half_a_minute: Adesso
      less_than_x_minutes: '%{count} minuti'
      less_than_x_seconds: Adesso
      over_x_years: '%{count} anni'
      x_days: '%{count} giorni'
      x_minutes: '%{count} minuti'
      x_months: '%{count} mesi'
      x_seconds: '%{count} secondi'
  deletes:
    bad_password_msg: Ci avete provato, hacker! Password errata
    confirm_password: Inserisci la tua password attuale per verificare la tua identità
    description_html: Questa azione eliminerà <strong>in modo permanente e irreversibile</strong>
      tutto il contenuto del tuo account e lo disattiverà. Il tuo nome utente resterà
      riservato per prevenire che qualcuno in futuro assuma la tua identità.
    proceed: Cancella l'account
    success_msg: Il tuo account è stato cancellato
    warning_html: È garantita solo la cancellazione del contenuto solo da questa istanza.
      I contenuti che sono stati ampiamente condivisi probabilmente lasceranno delle
      tracce. I server offline e quelli che non ricevono più i tuoi aggiornamenti
      non aggiorneranno i loro database.
  errors:
    '403': Non sei autorizzato a visualizzare questa pagina.
    '404': La pagina che stavi cercando non esiste.
    '410': La pagina che stavi cercando non esiste più.
    '422':
      content: Verifica di sicurezza non riuscita. Stai bloccando i cookies?
      title: Verifica di sicurezza non riuscita
    noscript_html: Per usare l'interfaccia web di Mastodon dovi abilitare JavaScript.
      In alternativa puoi provare una delle <a href="https://github.com/tootsuite/documentation/blob/master/Using-Mastodon/Apps.md">app
      native</a> per Mastodon per la tua piattaforma.
  exports:
    archive_takeout:
      date: Data
      download: Scarica il tuo archivio
      hint_html: Puoi richiedere un archivio dei tuoi <strong>toot e media caricati</strong>.
        I dati esportati sono in formato ActivityPub, leggibili da qualunque software
        che segue questo standard. Puoi richiedere un archivio ogni 7 giorni.
      in_progress: Creazione archivio...
      request: Richiedi il tuo archivio
      size: Dimensioni
    blocks: Stai bloccando
    csv: CSV
    follows: Stai seguendo
    mutes: Stai silenziando
    storage: Archiviazione media
  followers:
    domain: Dominio
    explanation_html: Se vuoi garantire la privacy dei tuoi status, devi sapere chi
      ti sta seguendo. <strong>I tuoi status privati vengono inviati a tutte le istanze
      su cui hai dei seguaci</strong>. Puoi controllare chi sono i tuoi seguaci, ed
      eliminarli se non hai fiducia che la tua privacy venga rispettata dallo staff
      o dal software di quelle istanze.
    followers_count: Numero di seguaci
    purge: Elimina dai seguaci
    true_privacy_html: Tieni presente che <strong>l'effettiva riservatezza si può
      ottenere solo con la crittografia end-to-end</strong>.
    unlocked_warning_html: Chiunque può seguirti per vedere immediatamente i tuoi
      status privati. %{lock_link} per poter esaminare e respingere gli utenti che
      vogliono seguirti.
  generic:
    changes_saved_msg: Modifiche effettuate con successo!
    powered_by: offerto da %{link}
    save_changes: Salva modifiche
    validation_errors:
      one: Qualcosa ancora non va bene! Per favore, controlla l'errore qui sotto
      other: Qualcosa ancora non va bene! Per favore, controlla i %{count} errori
        qui sotto
  imports:
    preface: Puoi importare alcune informazioni, come le persone che segui o hai bloccato
      su questo server, da file creati da un esportazione su un altro server.
    success: Le tue impostazioni sono state importate correttamente e verranno applicate
      in breve tempo
    types:
      blocking: Lista dei bloccati
      following: Lista dei seguaci
      muting: Lista dei silenziati
    upload: Carica
  in_memoriam_html: In Memoriam.
  invites:
    delete: Disattiva
    expired: Scaduto
    expires_in:
      '1800': 30 minuti
      '21600': 6 ore
      '3600': 1 ora
      '43200': 12 ore
      '604800': 1 settimana
      '86400': 1 giorno
    expires_in_prompt: Mai
    generate: Genera
    max_uses_prompt: Nessun limite
    prompt: Genera dei link e forniscili ad altri per concedere l'accesso a questa
      istanza
    table:
      expires_at: Scade
      uses: Utilizzi
    title: Invita persone
    max_uses:
      other: '%{count} utilizzi'
  landing_strip_html: <strong>%{name}</strong> è un utente su %{link_to_root_path}.
    Puoi seguirlo o interagire con lui se possiedi un account ovunque nel fediverse.
  landing_strip_signup_html: Se non possiedi un account, puoi <a href="%{sign_up_path}">iscriverti
    qui</a>.
  lists:
    errors:
      limit: Hai raggiunto il numero massimo di liste
  media_attachments:
    validations:
      images_and_video: Impossibile allegare video a un post che contiene già immagini
      too_many: Impossibile allegare più di 4 file
  migrations:
    acct: utente@dominio del nuovo account
    currently_redirecting: 'Il tuo profilo sarà ridirezionato a:'
    proceed: Salva
    updated_msg: L'impostazione per la migrazione dell'account è sta aggiornata!
  moderation:
    title: Moderazione
  notification_mailer:
    digest:
      action: Vedi tutte le notifiche
      body: Ecco un breve riassunto di quello che ti sei perso dalla tua ultima visita
        del %{since}
      mention: '%{name} ti ha menzionato:'
      new_followers_summary:
        one: E inoltre hai ricevuto un nuovo seguace mentre eri assente! Urrà!
        other: Inoltre, hai acquisito %{count} nuovi seguaci mentre eri assente! Incredibile!
      subject:
        one: 1 nuova notifica dalla tua ultima visita 🐘
        other: '%{count} nuove notifiche dalla tua ultima visita 🐘'
      title: In tua assenza…
    favourite:
      body: 'Il tuo status è stato apprezzato da %{name}:'
      subject: '%{name} ha apprezzato il tuo status'
      title: Nuovo preferito
    follow:
      body: '%{name} ti sta seguendo!'
      subject: '%{name} ti sta seguendo'
      title: Nuovo seguace
    follow_request:
      action: Gestisci richieste di essere seguito
      body: '%{name} ha chiesto di seguirti'
      subject: 'Seguace in sospeso: %{name}'
      title: Nuova richiesta di essere seguito
    mention:
      action: Rispondi
      body: 'Sei stato menzionato da %{name} su:'
      subject: Sei stato menzionato da %{name}
      title: Nuova menzione
    reblog:
      body: 'Il tuo status è stato condiviso da %{name}:'
      subject: '%{name} ha condiviso il tuo status'
      title: Nuova condivisione
  number:
    human:
      decimal_units:
        format: '%n%u'
        units:
          billion: B
          million: M
          quadrillion: Q
          thousand: K
          trillion: T
          unit: ''
  pagination:
    newer: Più recente
    next: Avanti
    older: Più vecchio
    prev: Indietro
    truncate: '&hellip;'
  preferences:
    languages: Lingue
    other: Altro
    publishing: Pubblicazione
    web: Web
<<<<<<< HEAD
=======
  push_notifications:
    favourite:
      title: '%{name} ha segnato il tuo status come apprezzato'
    follow:
      title: '%{name} ha iniziato a seguirti'
    group:
      title: '%{count} notifiche'
    mention:
      action_expand: Mostra altro
      action_favourite: Apprezzato
      action_boost: Condividi
      title: '%{name} ti ha citato'
    reblog:
      title: '%{name} ha condiviso il tuo status'
>>>>>>> c6faecdf
  remote_follow:
    acct: Inserisci il tuo username@dominio da cui vuoi seguire questo utente
    missing_resource: Impossibile trovare l'URL di reindirizzamento richiesto per
      il tuo account
    proceed: Conferma
    prompt: 'Stai per seguire:'
  remote_unfollow:
    error: Errore
    title: Titolo
  sessions:
    browser: Browser
    browsers:
      blackberry: Blackberry
      chrome: Chrome
      generic: Browser sconosciuto
    current_session: Sessione corrente
    description: '%{browser} su %{platform}'
    platforms:
      other: piattaforma sconosciuta
    activity: Ultima attività
  settings:
    authorized_apps: Applicazioni autorizzate
    back: Torna a Mastodon
    delete: Cancellazione account
    development: Sviluppo
    edit_profile: Modifica profilo
    export: Esporta impostazioni
    followers: Seguaci autorizzati
    import: Importa
    migrate: Migrazione dell'account
    notifications: Notifiche
    preferences: Preferenze
    settings: Impostazioni
    two_factor_authentication: Autenticazione a due fattori
    your_apps: Le tue applicazioni
  statuses:
    open_in_web: Apri sul Web
    over_character_limit: Limite caratteri superato di %{max}
    pin_errors:
      limit: Hai già fissato in cima il massimo numero di toot
      ownership: Non puoi fissare in cima un toot di qualcun altro
      private: Un toot non pubblico non può essere fissato in cima
      reblog: Un toot condiviso non può essere fissato in cima
    show_more: Mostra di più
    visibilities:
      private: Mostra solo ai tuoi seguaci
      private_long: Mostra solo ai seguaci
      public: Pubblico
      public_long: Tutti lo possono vedere
      unlisted: Pubblico, ma non visibile sulla timeline pubblica
      unlisted_long: Tutti lo possono vedere, ma non compare nelle timeline pubbliche
    attached:
      video:
        one: '%{count} video'
        other: '%{count} video'
  stream_entries:
    click_to_show: Clicca per mostrare
    pinned: Toot fissato in cima
    reblogged: condiviso
    sensitive_content: Materiale sensibile
  themes:
    contrast: Contrasto elevato
    default: Mastodon
  time:
    formats:
      default: '%b %d, %Y, %H:%M'
  two_factor_authentication:
    code_hint: Inserisci il codice generato dalla tua app di autenticazione
    description_html: Se abiliti <strong>l'autorizzazione a due fattori</strong>,
      entrare nel tuo account ti richiederà di avere vicino il tuo telefono, il quale
      ti genererà un codice per eseguire l'accesso.
    disable: Disabilita
    enable: Abilita
    enabled: È abilitata l'autenticazione a due fattori
    enabled_success: Autenticazione a due fattori attivata con successo
    generate_recovery_codes: Genera codici di recupero
    instructions_html: <strong>Scannerizza questo QR code con Google Authenticator
      o un'app TOTP simile sul tuo telefono</strong>. Da ora in poi, quell'applicazione
      genererà codici da inserire necessariamente per eseguire l'accesso.
    lost_recovery_codes: I codici di recupero ti permettono di accedere al tuo account
      se perdi il telefono. Se hai perso i tuoi codici di recupero, puoi rigenerarli
      qui. Quelli vecchi saranno annullati.
    manual_instructions: 'Se non puoi scannerizzare il QR code e hai bisogno di inserirlo
      manualmente, questo è il codice segreto in chiaro:'
    recovery_codes_regenerated: I codici di recupero sono stati rigenerati
    recovery_instructions_html: Se perdi il telefono, puoi usare uno dei codici di
      recupero qui sotto per riottenere l'accesso al tuo account. <strong>Conserva
      i codici di recupero in un posto sicuro</strong>. Ad esempio puoi stamparli
      e conservarli insieme ad altri documenti importanti.
    setup: Configura
    wrong_code: Il codice inserito non è corretto! Assicurati che l'orario del server
      e l'orario del telefono siano corretti.
  user_mailer:
    backup_ready:
      explanation: Hai richiesto un backup completo del tuo account Mastodon. È pronto
        per essere scaricato!
      subject: Il tuo archivio è pronto per essere scaricato
      title: Esportazione archivio
    welcome:
      edit_profile_step: Puoi personalizzare il tuo profilo caricando un avatar, un'intestazione,
        modificando il tuo nome visualizzato e così via. Se vuoi controllare i tuoi
        nuovi seguaci prima di autorizzarli a seguirti, puoi bloccare il tuo account.
      explanation: Ecco alcuni suggerimenti per iniziare
      final_action: Inizia a postare
      final_step: 'Inizia a postare! Anche se non hai seguaci, i tuoi messaggi pubblici
        possono essere visti da altri, ad esempio nelle timeline locali e negli hashtag.
        Se vuoi puoi presentarti con l''hashtag #introductions.'
      full_handle: Il tuo nome utente completo
      full_handle_hint: Questo è ciò che diresti ai tuoi amici in modo che possano
        seguirti o contattarti da un'altra istanza.
      review_preferences_action: Cambia preferenze
      review_preferences_step: Dovresti impostare le tue preferenze, ad esempio quali
        email vuoi ricevere oppure il livello predefinito di privacy per i tuoi post.
        Se le immagini in movimento non ti danno fastidio, puoi abilitare l'animazione
        automatica delle GIF.
      subject: Benvenuto/a su Mastodon
      tip_bridge_html: Se vieni da Twitter, puoi trovare i tuoi amici su Mastodon
        usando la<a href="%{bridge_url}">app bridge</a>. Ma funziona solo se anche
        loro la usano!
      tip_federated_timeline: La timeline federata visualizza uno dopo l'altro i messaggi
        pubblicati su Mastodon. Ma comprende solo gli utenti seguiti dai tuoi vicini,
        quindi non è completa.
      tip_following: Per impostazione predefinita, segui l'amministratore/i del tuo
        server. Per trovare utenti più interessanti, dà un'occhiata alle timeline
        locale e federata.
      tip_local_timeline: La timeline locale visualizza uno dopo l'altro i messaggi
        degli utenti di %{instance}. Questi sono i tuoi vicini!
      tip_mobile_webapp: Se il tuo browser mobile ti dà la possibilità di aggiungere
        Mastodon allo schermo, puoi ricevere le notifiche. Funziona un po' come un'app
        natova!
      tips: Suggerimenti
      title: Benvenuto a bordo, %{name}!
  users:
    invalid_email: L'indirizzo email inserito non è valido
    invalid_otp_token: Codice d'accesso non valido
    seamless_external_login: Ti sei collegato per mezzo di un servizio esterno, quindi
      le impostazioni di email e password non sono disponibili.
  terms:
    title: '%{instance} Termini di servizio e politica della privacy'<|MERGE_RESOLUTION|>--- conflicted
+++ resolved
@@ -575,8 +575,6 @@
     other: Altro
     publishing: Pubblicazione
     web: Web
-<<<<<<< HEAD
-=======
   push_notifications:
     favourite:
       title: '%{name} ha segnato il tuo status come apprezzato'
@@ -591,7 +589,6 @@
       title: '%{name} ti ha citato'
     reblog:
       title: '%{name} ha condiviso il tuo status'
->>>>>>> c6faecdf
   remote_follow:
     acct: Inserisci il tuo username@dominio da cui vuoi seguire questo utente
     missing_resource: Impossibile trovare l'URL di reindirizzamento richiesto per
