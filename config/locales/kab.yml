---
kab:
  about:
    about_mastodon_html: 'Azeṭṭa ametti n uzekka: Ulac deg-s asussen, ulac taɛessast n tsuddiwin fell-ak, yebna ɣef leqder d ttrebga, daɣen d akeslemmas! Akked Maṣṭudun, isefka-inek ad qimen inek!'
    contact_missing: Ur yettusbadu ara
    contact_unavailable: Wlac
    hosted_on: Maṣṭudun yersen deg %{domain}
    title: Ɣef
  accounts:
    follow: Ḍfeṛ
    followers:
      one: Umeḍfaṛ
      other: Imeḍfaṛen
    following: Yeṭafaṛ
    last_active: armud aneggaru
    nothing_here: Ulac kra da!
    posts:
      one: Tasuffeɣt
      other: Tisuffaɣ
    posts_tab_heading: Tisuffaɣ
  admin:
    account_actions:
      action: Eg tigawt
    account_moderation_notes:
      create: Eǧǧ tazmilt
    accounts:
      add_email_domain_block: Sewḥel taɣult n yimayl
      approve: Qbel
      are_you_sure: Tetḥeqqeḍ?
      avatar: Tugna n umaɣnu
      by_domain: Taɣult
      change_email:
        current_email: Imayl n tura
        label: Beddel imayl
        new_email: Imayl amaynut
        submit: Beddel imayl
        title: Beddel imayl-ik s %{username}
      confirm: Sentem
      confirmed: Yettwasentem
      confirming: Asentem
      custom: Udmawan
      delete: Kkes isefka
      deleted: Yettwakkes
      demote: Sider s weswir
      disable: Gdel
      disable_sign_in_token_auth: Sens asesteb yebnan ɣef ujiṭun s yimayl
      disable_two_factor_authentication: Gdel 2FA
      disabled: Yensa
      display_name: Isem ara d-yettwaskanen
      domain: Taɣult
      edit: Ẓreg
      email: Imayl
      email_status: Addad n imayl
      enable: Rmed
      enable_sign_in_token_auth: Rmed asesteb yebnan ɣef ujiṭun s yimayl
      enabled: Yermed
      followers: Imeḍfaṛen
      follows: Yeṭafaṛ
      header: Ixef
      inbox_url: URL n yinekcam
      invite_request_text: Timental n tmerna
      invited_by: Inced-it-id
      ip: Tansa IP
      joined: Ikcemed deg
      location:
        all: Akk
        local: Adigan
        remote: Ameccaq
        title: Amḍiq
      login_status: Addad n tuqqna
      media_attachments: Imeddayen n umidya
      memorialize: Err amiḍan d asebter n usmekti
      memorialized_msg: Yuɣal %{username} d amiḍan n usmekti akken iwata
      moderation:
        active: Yermed
        all: Akk
        pending: Yettraǧu
        suspended: Yeḥbes
        title: Aseɣyed
      moderation_notes: Tamawin n useɣyed
      most_recent_activity: Armud aneggaru
      most_recent_ip: Tansa IP taneggarut
      no_account_selected: Ula yiwen n umiḍan ur yettwabeddel acku ula yiwen ur yettwafren
      no_limits_imposed: War tilisa
      not_subscribed: Ur imulteɣ ara
      pending: Ittraǧu acegger
      perform_full_suspension: Ḥbes di leεḍil
      promote: Ali s uswir
      protocol: Aneggaf
      public: Azayez
      push_subscription_expires: Ajerred PuSH ad ifakk
      redownload: Smiren amaɣnu
      reject: Aggi
      remove_avatar: Kkes tugna n umaɣnu
      remove_header: Kkes tacacit
      resend_confirmation:
        already_confirmed: Amseqdac-agi yettwasentem yakan
      reset: Wennez
      reset_password: Beddel awal uffir
      resubscribe: Ales ajerred
      search: Nadi
      search_same_email_domain: Iseqdacen-nniḍen s yiwet n taɣult n yimayl
      search_same_ip: Imseqdacen-nniḍen s tansa IP am tinn-ik
      security: Taɣellist
      security_measures:
        only_password: Awal uffir kan
        password_and_2fa: Awal uffir d 2FA
      shared_inbox_url: Bḍu URL n tbewwaḍt
      show:
        created_reports: Eg ineqqisen
        targeted_reports: Yettwazen uneqqis sɣur wiyaḍ
      silence: Sgugem
      silenced: Yettwasgugem
      statuses: Tisuffaɣ
      subscribe: Jerred
      suspended: Yeḥbes
      title: Imiḍanen
      unconfirmed_email: Imayl ur yettwasentem ara
      undo_silenced: Kkes asgugem
      unsubscribe: Ur ṭafar ara
      username: Isem n useqdac
      view_domain: Sken-d agzul n taɣult
      warn: Alɣu
      web: Web
      whitelisted: Deg tebdert tamellalt
    action_logs:
      action_types:
        change_email_user: Beddel imayl i useqdac
        confirm_user: Sentem aseqdac
        create_announcement: Rnu-d ulɣu
        create_custom_emoji: Rnu imujit udmawan
        create_domain_allow: Rnu-d taɣult yettusirgen
        create_domain_block: Rnu-d asewḥel n taɣult
        create_email_domain_block: Rnu-d asewḥel n taɣult n yimayl
        create_ip_block: Rnu alugen n IP
        create_unavailable_domain: Rnu-d taɣult ur nelli ara
        destroy_announcement: Kkes ulɣu
        destroy_custom_emoji: Kkes imujit udmawan
        destroy_domain_allow: Kkes taɣult yettusirgen
        destroy_domain_block: Kkes asewḥel n taɣult
        destroy_email_domain_block: Kkes asewḥel n taɣult n yimayl
        destroy_ip_block: Kkes alugen n IP
        destroy_status: Kkes tasufeɣt
        destroy_unavailable_domain: Kkes taɣult ur nelli ara
        disable_2fa_user: Gdel 2FA
        disable_custom_emoji: Sens imujit udmawan
        disable_sign_in_token_auth_user: Sens asesteb yebnan ɣef ujiṭun s yimayl i useqdac
        disable_user: Sens aseqdac
        enable_custom_emoji: Rmed imujit udmawan
        enable_sign_in_token_auth_user: Rmed asesteb yebnan ɣef ujiṭun s yimayl i useqdac
        enable_user: Rmed aseqdac
        promote_user: Aseqdac anmeggag
        remove_avatar_user: Kkes avaṭar
        reopen_report: Allus n ulday n uneqqis
        reset_password_user: Ales awennez n wawal n uffir
        resolve_report: Ferru n uneqqis
        silence_account: Sgugem amiḍan
        update_announcement: Leqqem ulɣu
        update_custom_emoji: Leqqem imuji udmawan
        update_domain_block: Leqqem iḥder n taɣult
        update_status: Leqqem tasufeɣt
      actions:
        assigned_to_self_report_html: "%{name} imudd aneqqis %{target} i yiman-nsen"
        change_email_user_html: "%{name} ibeddel tansa imayl n useqdac %{target}"
        confirm_user_html: "%{name} isentem tansa imayl n useqdac %{target}"
        create_account_warning_html: "%{name} yuzen alɣu i %{target}"
        create_announcement_html: "%{name} yerna taselɣut tamaynut %{target}"
        create_custom_emoji_html: "%{name} yessuli-d imujiten imaynuten %{target}"
        create_domain_allow_html: "%{name} yerna taɣult %{target} ɣer tebdart tamellalt"
        create_domain_block_html: "%{name} yessewḥel taɣult %{target}"
        create_email_domain_block_html: "%{name} yessewḥel taɣult n yimayl %{target}"
        create_ip_block_html: "%{name} yerna alugen i IP %{target}"
        create_unavailable_domain_html: "%{name} iseḥbes asiweḍ ɣer taɣult %{target}"
        demote_user_html: "%{name} iṣubb-d deg usellun aseqdac %{target}"
        destroy_announcement_html: "%{name} yekkes taselɣut %{target}"
        destroy_domain_allow_html: "%{name} yekkes taɣult %{target} seg tebdart tamellalt"
        destroy_domain_block_html: "%{name} yekkes aseḥbes n taɣult %{target}"
        destroy_email_domain_block_html: "%{name} yekkes asewḥel i taɣult n imayl %{target}"
        destroy_ip_block_html: "%{name} yekkes alugen i IP %{target}"
        destroy_status_html: "%{name} yekkes tasufeɣt n %{target}"
        destroy_unavailable_domain_html: "%{name} yerra-d asiweḍ ɣer taɣult %{target}"
        disable_2fa_user_html: "%{name} yssens asesteb s snat n tarrayin i useqdac %{target}"
        disable_custom_emoji_html: "%{name} yessens imuji %{target}"
        disable_sign_in_token_auth_user_html: "%{name} yessens asesteb yebnan ɣef ujiṭun s yimayl i %{target}"
        disable_user_html: "%{name} yessens tuqqna i useqdac %{target}"
        enable_custom_emoji_html: "%{name} yermed imuji %{target}"
        enable_sign_in_token_auth_user_html: "%{name} yermed asesteb yebnan ɣef ujiṭun s yimayl i %{target}"
        enable_user_html: "%{name} yermed tuqqna i useqdac %{target}"
        memorialize_account_html: "%{name} yerra amiḍan n %{target} d asebter n usmekti"
        promote_user_html: "%{name} yerna deg usellun n useqdac %{target}"
        remove_avatar_user_html: "%{name} yekkes avaṭar n %{target}"
        reopen_report_html: "%{name} yules alday n uneqqis %{target}"
        reset_password_user_html: "%{name} iwennez awal uffir n useqdac %{target}"
        resolve_report_html: "%{name} yefra aneqqis %{target}"
        update_announcement_html: "%{name} ileqqem taselɣut %{target}"
        update_custom_emoji_html: "%{name} ileqqem imuji %{target}"
        update_domain_block_html: "%{name} ileqqem iḥder n taɣult i %{target}"
        update_status_html: "%{name} ileqqem tasufeɣt n %{target}"
      empty: Ulac iɣmisen i yellan.
      filter_by_action: Fren s tigawt
      filter_by_user: Sizdeg s useqdac
      title: Aɣmis n usenqed
    announcements:
      destroyed_msg: Tamselɣut tettwakkes akken iwata!
      edit:
        title: Ẓreg ulɣu
      empty: Ulac kra n yilɣa yettwafen.
      live: Srid
      new:
        create: Snlufu-d ulɣu
        title: Ulɣu amaynut
      publish: Sufeɣ
      published_msg: Tamselɣut tettwasufeɣ-d akken iwata!
      scheduled_for: Yettusɣiwsen i %{time}
      scheduled_msg: Tamselɣut tettusɣiwes i usufeɣ!
      title: Ilɣa
    custom_emojis:
      assign_category: Efk taggayt
      by_domain: Taɣult
      copied_msg: Takna tadigant n imuji yettwarna-d mebla ugur
      copy: Nɣel
      create_new_category: Rnu-d taggayt tamaynut
      created_msg: Imuji yettwarna-d mebla ugur!
      delete: Kkes
      destroyed_msg: Ahuddu n imuji yeḍra-d mebla ugur!
      disable: Gdel
      disabled: Ssens
      emoji: Emuji
      enable: Rmed
      enabled: Yermed
      enabled_msg: Imuji yermed mebla ugur
      list: Tabdart
      new:
        title: Timerna n imuji udmawan amaynut
      overwrite: Semselsi
      shortcode: Tangalt tawezlant
      title: Imujiten udmawanen
      uncategorized: War-taggayt
      unlist: Kkes seg wumuγ
      unlisted: Yettwakkes seg wumuγ
      update_failed_msg: Ur izmir ara ad-issali umuji-a
      upload: Sali
    dashboard:
      new_users: iseqdacen imaynuten
      software: Aseɣẓan
      space: Tallunt yettwasqedcen
      title: Tafelwit
      website: Asmel
    domain_allows:
      add_new: Timerna n taɣult ɣer tabdert tamellalt
      created_msg: Taγult-a tettwarna γer wumuγ amellal mebla ugur
      destroyed_msg: Taγult-a tettwakkes seg umuγ amellal
      import: Kter
      undo: Kkes seg tebdart tamellalt
    domain_blocks:
      add_new: Rni iḥder amaynut n taɣult
      confirm_suspension:
        cancel: Sefsex
      domain: Taɣult
      export: Sifeḍ
      import: Kter
      new:
        create: Rnu-d iḥder
        severity:
          noop: Ula yiwen
          suspend: Ḥbes di leεḍil
        title: Iḥder amaynut n taɣult
      private_comment: Awennit uslig
      public_comment: Awennit azayez
      reject_media: Agi ifuyla n umidya
      reject_reports: Agi ineqqisen
      undo: Sefsex iḥder n taɣult
      view: Sken-d iḥder n taɣult
    email_domain_blocks:
      add_new: Rnu amaynut
      delete: Kkes
      domain: Taɣult
      new:
        create: Rnu taɣult
        title: Timerna n taɣult tamaynut n imayl ɣer tebdart taberkant
      title: Tabdart taberkant n imayl
    follow_recommendations:
      language: I tutlayt
      status: Addad
      suppressed: Yettwakkes
    instances:
      back_to_all: Akk
      back_to_limited: Ɣur-s talast
      back_to_warning: Ɣur-wat
      by_domain: Taɣult
      content_policies:
        policy: Tasertit
      delivery:
        all: Akk
        clear: Sfeḍ tuccḍiwin n usiweḍ
        restart: Ales asiweḍ
        stop: Seḥbes asiweḍ
        unavailable: Ur yelli ara
      delivery_available: Yella usiweḍ
      delivery_error_days: Ussan n tuccḍiwin n usiweḍ
      empty: Ulac taɣultin yettwafen.
      moderation:
        all: Akk
        limited: Yettwasgugem
        title: Aseɣyed
      private_comment: Awennit uslig
      public_comment: Awennit azayez
      title: Tamatut
      total_blocked_by_us: Ttwasḥebsen sɣur-neɣ
      total_followed_by_them: Ṭtafaṛen-t
      total_followed_by_us: Neṭṭafaṛ-it
      total_reported: Ineqqisen fell-asen
      total_storage: Imeddayen n umidya
    invites:
      deactivate_all: Sens kullec
      filter:
        all: Akk
        available: Yella
        expired: Ifat
        title: Asizdeg
      title: Iɛaruḍen
    ip_blocks:
      add_new: Rnu alugen
      created_msg: Yettwarna ulugen amaynut n IP akken iwata
      delete: Kkes
      expires_in:
        '1209600': 2 yimalasen
        '15778476': 6 wayyuren
        '2629746': 1 wayyur
        '31556952': 1 useggas
        '86400': 1 wass
        '94670856': 3 yiseggasen
      new:
        title: Rnu alugen n IP amaynut
      no_ip_block_selected: Ula yiwen n ulugen n IP ur yettwabeddel acku ula yiwen ur yettwafren
      title: Ilugan n IP
    relationships:
      title: Assaɣen n %{acct}
    relays:
      add_new: Rnu anmegli amaynut
      delete: Kkes
      disable: Gdel
      disabled: Yettwassens
      enable: Rmed
      enabled: Yermed
      inbox_url: URL n unmegli
      save_and_enable: Sekles rnu rmed-it
      status: Addad
      title: Imnegliyen
    reports:
      account:
        notes:
          one: "%{count} n tamawt"
          other: "%{count} n timawin"
      action_taken_by: Tigawt yettwaṭṭfen sɣur
      are_you_sure: Tetḥaq-eḍ?
      cancel: Sefsex
      category: Taggayt
      comment:
        none: Ula yiwen
      confirm: Sentem
      delete_and_resolve: Kkes tisuffaɣ
      mark_as_resolved: Creḍ-it yefra
      mark_as_unresolved: Creḍ-it ur yefra ara
      no_one_assigned: Ula yiwen
      notes:
        create: Rnu tazmilt
        create_and_resolve: Fru s tamawt
        create_and_unresolve: Alew alday s tamawt
        delete: Kkes
        title: Tizmilin
      reopen: Allus n ulday n uneqqis
      report: 'Aneqqis #%{id}'
      reported_account: Amiḍan yettumlen
      resolved: Fran
      status: Addad
      title: Ineqqisen
      unresolved: Ur yefra ara
      updated_at: Yettwaleqqem
      view_profile: Wali amaɣnu
    roles:
      categories:
        administration: Tadbelt
        moderation: Aseɣyed
      delete: Kkes
      privileges:
        administrator: Anedbal
    rules:
      add_new: Rnu alugen
      delete: Kkes
      edit: Ẓreg alugen
      empty: Mazal ur ttwasbadun ara yilugan n uqeddac.
      title: Ilugan n uqeddac
    settings:
      about:
        title: Ɣef
      appearance:
        title: Udem
      discovery:
        profile_directory: Akaram n imaɣnuten
        trends: Ayen mucaɛen
      domain_blocks:
        all: I medden akk
        disabled: Ɣef ula yiwen
        users: Ɣef yimseqdacen idiganen i yeqqnen
      registrations:
        title: Ajerred
      registrations_mode:
        modes:
          none: Yiwen·t ur yzmir ad izeddi
          open: Zemren akk ad jerden
    site_uploads:
      delete: Kkes afaylu yulin
    software_updates:
      documentation_link: Issin ugar
    statuses:
      application: Asnas
      back_to_account: Tuɣalin ɣer usebter n umiḍan
      deleted: Yettwakkes
      favourites: Imenyafen
      language: Tutlayt
      media:
        title: Amidya
      title: Tisuffaɣ n umiḍan
      trending: Ayen mucaɛen
      visibility: Abani
      with_media: S umidya
    title: Tadbelt
    trends:
      allow: Sireg
      statuses:
        title: Tisuffaɣ mucaɛen
      trending: Ayen mucaɛen
    warning_presets:
      add_new: Rnu amaynut
      delete: Kkes
    webhooks:
      delete: Kkes
      enable: Rmed
  admin_mailer:
    new_report:
      body: "%{reporter} yettwazen ɣef %{target}"
      subject: Aneqqis amaynut i %{instance} (#%{id})
    new_trends:
      new_trending_statuses:
        title: Tisuffaɣ mucaɛen
  appearance:
    advanced_web_interface: Agrudem n web leqqayen
    discovery: Asnirem
    localization:
      guide_link: https://crowdin.com/project/mastodon
      guide_link_text: Yal yiwen·t y·tezmer a ttekki.
    sensitive_content: Agbur amḥulfu
  application_mailer:
    salutation: "%{name},"
    view: 'Ẓaṛ:'
    view_profile: Ssken-d amaɣnu
    view_status: Ssken-d tasuffiɣt
  applications:
    logout: Ffeɣ
    token_regenerated: Ajuṭu n unekcum yettusirew i tikkelt-nniḍen akken iwata
    your_token: Ajiṭun-ik·im n unekcum
  auth:
    apply_for_account: Suter amiḍan
    confirmations:
      welcome_title: Ansuf yessek·em, %{name}!
    delete_account: Kkes amiḍan
    description:
      prefix_invited_by_user: "@%{name} inced-ik·ikem ad ternuḍ ɣer uqeddac-a n Mastodon!"
      prefix_sign_up: Zeddi di Maṣṭudun assa!
    forgot_password: Tettud awal-ik uffir?
    log_in_with: Qqen s
    login: Qqen
    logout: Ffeɣ
    migrate_account: Gujj ɣer umiḍan nniḍen
    or_log_in_with: Neɣ eqqen s
    progress:
      confirm: Sentem imayl
    providers:
      cas: CAS
      saml: SAML
    register: Jerred
    registration_closed: "%{instance} ur yeqbil ara imttekkiyen imaynuten"
    reset_password: Wennez awal uffir
    rules:
      back: Tuɣalin
    security: Taɣellist
    set_new_password: Egr-d awal uffir amaynut
    sign_in:
      preamble_html: Kcem ar <strong>%{domain}</strong> s inekcam-inek n tuqqna. Ma yella yezga-d umiḍan-ik deg uqeddac-nniḍen, ur tezmireḍ ara ad tkecmeḍ sya.
      title: Akeččum ɣer %{domain}
    status:
      account_status: Addad n umiḍan
    use_security_key: Seqdec tasarut n teɣlist
  challenge:
    confirm: Kemmel
    invalid_password: Yir awal uffir
    prompt: Sentem awal uffir send ad tkemleḍ
  date:
    formats:
      default: "%d %b %Y"
      with_month_name: "%d %B %Y"
  datetime:
    distance_in_words:
      about_x_hours: "%{count}isr"
      about_x_months: "%{count}ug"
      about_x_years: "%{count}isg"
      almost_x_years: "%{count}isg"
      half_a_minute: Tura kan
      less_than_x_minutes: "%{count}tis"
      less_than_x_seconds: Tura kan
      over_x_years: "%{count}isg"
      x_days: "%{count}wu"
      x_minutes: "%{count}tis"
      x_months: "%{count}agu"
      x_seconds: "%{count}tas"
  deletes:
    proceed: Kkes amiḍan
    warning:
      username_available: Isem-ik·im n useqdac ad yuɣal yella i tikkelt-nniḍen
      username_unavailable: Isem-ik·im n useqdac ad yeqqim ulac-it
  disputes:
    strikes:
      status: 'Tasuffeɣt #%{id}'
      title_actions:
        none: Ɣur-wat
  errors:
    '500':
      title: Asebter-ayi d arameɣtu
  existing_username_validator:
    not_found_multiple: ur yezmir ara ad yaf %{usernames}
  exports:
    archive_takeout:
      date: Azemz
      download: Sider-d aḥraz-ik·im
      size: Teɣzi
    bookmarks: Ticraḍ
    csv: CSV
    lists: Tibdarin
    mutes: Wid tesgugmeḍ
  featured_tags:
    add_new: Rnu amaynut
  filters:
    contexts:
      account: Imuɣna
      notifications: Ilɣa
      thread: Idiwenniyen
    edit:
      title: Ẓreg amzizdig
    index:
      delete: Kkes
      empty: Ur tesɛid ara imzizdigen.
      title: Imzizdigen
    new:
      save: Sekles amsizdeg amaynut
      title: Rnu yiwen umzizdig amaynut
    statuses:
      back_to_filter: Tuɣalin ɣer umsizdeg
      batch:
        remove: Kkes seg umsizdeg
  generic:
    all: Akk
    cancel: Sefsex
    changes_saved_msg: Ttwaskelsen ibelliden-ik·im akken ilaq!
    confirm: Sentem
    copy: Nɣel
    delete: Kkes
    order_by: Sizwer s
    save_changes: Sekles ibeddilen
    today: ass-a
  imports:
    modes:
      merge: Smezdi
      overwrite: Semselsi
    types:
      blocking: Tabdart n yimiḍanen iweḥlen
      bookmarks: Ticraḍ
      following: Tabdert n wid teṭṭafareḍ
      muting: Tabdert n wid tesgugmeḍ
    upload: Sali
  invites:
    delete: Sexsi
    expired: Yemmut
    expires_in:
      '1800': 30 n tisdatin
      '21600': 6 n isragen
      '3600': 1 asrag
      '43200': 12 n isragen
      '604800': 1 umalas
      '86400': 1 wass
    expires_in_prompt: Werǧin
    invited_by: 'Tettwaɛraḍeḍ s ɣur:'
    max_uses:
      one: 1 uuseqdec
      other: "%{count} yiseqdac"
    max_uses_prompt: Ulac talast
    table:
      expires_at: Ad ifat di
    title: Ɛreḍ-d kra n yimdanen
  login_activities:
    authentication_methods:
      password: awal uffir
      sign_in_token: tangalt n tɣellist n tansa imayl
      webauthn: tisura n tɣellist
  migrations:
    acct: Ibeddel ɣer
    incoming_migrations: Tusiḍ-d seg umiḍan nniḍen
    proceed_with_move: Awid imeḍfaṛen-ik
  moderation:
    title: Aseɣyed
  notification_mailer:
    favourite:
      subject: "%{name} yesmenyaf addad-ik·im"
    follow:
      body: "%{name} yeṭafaṛ-ik-id tura!"
      subject: "%{name} yeṭafaṛ-ik-id tura"
      title: Ameḍfaṛ amaynut
    follow_request:
      body: "%{name} yessuter-d ad ak·akem-yeḍfer"
      title: Asuter amaynut n teḍfeṛt
    mention:
      action: Err
      body: 'Yuder-ik·ikem-id %{name} deg:'
      subject: Yuder-ik·ikem-id %{name}
    reblog:
      subject: "%{name} yesselha addad-ik·im"
  notifications:
    other_settings: Iɣewwaṛen nniḍen n yilɣa
  number:
    human:
      decimal_units:
        format: "%n%u"
        units:
          billion: AṬ
          million: A
          trillion: Am
  otp_authentication:
    enable: Rmed
    setup: Sbadu
  pagination:
    newer: Amaynut
    next: Ɣer zdat
    older: Aqbuṛ
    prev: Win iɛeddan
  preferences:
    other: Wiyaḍ
  privacy:
    privacy: Tabaḍnit
<<<<<<< HEAD
=======
    search: Anadi
>>>>>>> 36fd47ac
  privacy_policy:
    title: Tasertit tabaḍnit
  relationships:
    activity: Armud n umiḍan
    followers: Imeḍfaṛen
    following: Yeṭafaṛ
    invited: Yettwancad
    last_active: Armud aneggaru
    most_recent: Melmi kan
    moved: Igujj
    primary: Agejdan
    relationship: Assaɣ
    status: Addad n umiḍan
  sessions:
    activity: Armud aneggaru
    browser: Iminig
    browsers:
      alipay: Alipay
      blackberry: BlackBerry
      chrome: Chrome
      edge: Microsoft Edge
      electron: Electron
      firefox: Firefox
      generic: Iminig arusin
      ie: Internet Explorer
      micro_messenger: MicroMessenger
      nokia: Iminig Nokia S40 Ovi
      opera: Opera
      otter: Otter
      phantom_js: PhantomJS
      qq: Iminig QQ
      safari: Safari
      weibo: Weibo
    current_session: Tiɣimit tamirant
    date: Azemz
    description: "%{browser} s %{platform}"
    ip: IP
    platforms:
      adobe_air: Adobe Air
      android: Android
      blackberry: BlackBerry
      chrome_os: ChromeOS
      firefox_os: Firefox OS
      ios: iOS
      kai_os: KaiOS
      linux: Linux
      mac: macOS
      windows: Windows
      windows_mobile: Windows Mobile
      windows_phone: Tiliɣri Windows Phone
    revoke: Ḥwi
    title: Tiɣimiyin
  settings:
    account: Amiḍan
    account_settings: Iɣewwaṛen n umiḍan
    appearance: Udem
    authorized_apps: Isnasen yettussirgen
    back: Uɣal ɣer Maṣṭudun
    delete: Tukksa n umiḍan
    development: Taneflit
    edit_profile: Ẓreg amaɣnu
    export: Taktert n yisefka
    import: Kter
    import_and_export: Taktert d usifeḍ
    migrate: Tunigin n umiḍan
    notifications: Ilɣa
    preferences: Imenyafen
    profile: Ameɣnu
    relationships: Imeḍfaṛen akked wid i teṭṭafaṛeḍ
    statuses_cleanup: Tukksa tawurmant n tsuffaɣ
    two_factor_authentication: Asesteb s snat n tarrayin
    webauthn_authentication: Tisura n teɣlist
  statuses:
    attached:
      audio:
        one: "%{count} n imesli"
        other: "%{count} n imesliyen"
      image:
        one: "%{count} tugna"
        other: "%{count} tugniwin"
      video:
        one: "%{count} n tbidyutt"
        other: "%{count} n tbidyutin"
    edited_at_html: Tettwaẓreg %{date}
    open_in_web: Ldi deg Web
    poll:
      total_people:
        one: "%{count} n wemdan"
        other: "%{count} n yemdanen"
      total_votes:
        one: "%{count} n wedɣar"
        other: "%{count} n yedɣaren"
      vote: Dɣeṛ
    show_more: Ssken-d ugar
    show_newer: Ssken-d timaynutin
    show_thread: Ssken-d lxiḍ
    title: '%{name} : "%{quote}"'
    visibilities:
      direct: Usrid
      private: Imeḍfaṛen kan
      private_long: Ssken i ymeḍfaṛen kan
      public: Azayez
      public_long: Yal yiwen·t yezmer at iwali
      unlisted: War tabdert
  statuses_cleanup:
    min_age:
      '1209600': 2 n yimalasen
      '15778476': 6 n wayyuren
      '2629746': 1 n wayyur
      '31556952': 1 n useggas
      '5259492': 2 n wayyuren
      '604800': 1 umalas
      '63113904': 2 n yiseggasen
      '7889238': 3 n wayyuren
  stream_entries:
    sensitive_content: Agbur amḥulfu
  themes:
    contrast: Maṣṭudun (agnil awriran)
    default: Maṣṭudun (Aberkan)
    mastodon-light: Maṣṭudun (Aceɛlal)
  time:
    formats:
      default: "%d %b %Y, %H:%M"
      month: "%b %Y"
  two_factor_authentication:
    add: Rnu
    disable: Gdel
    disabled_success: Asesteb s snat n tarrayin yensa akken iwata
    edit: Ẓreg
    enabled: Asesteb s snat n tarrayin yermed
    enabled_success: Asesteb s snat n tarrayin yermed akken iwata
    otp: Asnas n usesteb
    webauthn: Tisura n teɣlist
  user_mailer:
    appeal_approved:
      action: Iɣewwaṛen n umiḍan
    warning:
      categories:
        spam: Aspam
      title:
        disable: Amiḍan i igersen
        none: Ɣur-wat
        silence: Amiḍan yesɛa talast
        suspend: Amiḍan yettwaḥbas
    welcome:
      final_action: Bdu asuffeɣ
      full_handle: Tansa umiḍan-ik takemmalit
      subject: Ansuf ɣer Maṣṭudun
      title: Ansuf yessek·em, %{name}!
  users:
    signed_in_as: 'Teqqneḍ amzun d:'
  verification:
    here_is_how: Ha-t-a amek
    verification: Asenqed
  webauthn_credentials:
    add: Rnu tasarut n teɣlist tamaynut
    delete: Kkes<|MERGE_RESOLUTION|>--- conflicted
+++ resolved
@@ -646,10 +646,7 @@
     other: Wiyaḍ
   privacy:
     privacy: Tabaḍnit
-<<<<<<< HEAD
-=======
     search: Anadi
->>>>>>> 36fd47ac
   privacy_policy:
     title: Tasertit tabaḍnit
   relationships:
