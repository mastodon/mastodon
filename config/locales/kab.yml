---
kab:
  about:
    about_hashtag_html: Tigi d tijewwiqin tizuyaz, ɣur-sent <strong>#%{hashtag}</strong>. Tzemreḍ ad tesdemreḍ akked yid-sent ma tesɛiḍ amiḍan deg kra n umḍiq deg fedivers.
    about_mastodon_html: 'Azeṭṭa ametti n uzekka: Ulac deg-s asussen, ulac taɛessast n tsuddiwin fell-ak, yebna ɣef leqder d ttrebga, daɣen d akeslemmas! Akked Maṣṭudun, isefka-inek ad qimen inek!'
    about_this: Γef
    active_count_after: d urmid
    active_footnote: Imseqdacen yekkren s wayyur (MAU)
    administered_by: 'Yettwadbel sɣur:'
    api: API
    apps: Isnasen izirazen
    apps_platforms: Seqdec Maṣṭudun deg iOS, Android d tɣeṛγṛin-nniḍen
    browse_directory: Qelleb deg ukaram n imaɣnuten teǧǧeḍ-d gar-asen widak tebɣiḍ
    contact: Anermis
    contact_missing: Ur yettusbadu ara
    contact_unavailable: Wlac
    discover_users: Af-d imseqdacen
    documentation: Amnir
    federation_hint_html: S umiḍan deg %{instance} tzemreḍ ad tḍefṛeḍ imdanen deg yal aqeddac Maṣṭudun d wugar n waya.
    get_apps: Ɛreḍ asnas aziraz
    hosted_on: Maṣṭudun yersen deg %{domain}
    learn_more: Issin ugar
    privacy_policy: Tasertit tabaḍnit
    rules: Ilugan n uqeddac
    see_whats_happening: Ẓer d acu i iḍerrun
    server_stats: 'Tidaddanin n uqeddac:'
    source_code: Tangalt Taɣbalut
    status_count_after:
      one: n tsuffeɣt
      other: n tsuffiɣin
    status_count_before: I d-yessuffɣen
    tagline: Ḍfeṛ imddukkal-ik tissineḍ-d wiyaḍ
    terms: Tiwetlin n useqdec
    unavailable_content: Ulac agbur
    unavailable_content_description:
      domain: Aqeddac
      reason: Taɣzent
      silenced: 'Tisuffɣin ara d-yekken seg yiqeddacen-agi ad ttwaffrent deg tsuddmin tizuyaz d yidiwenniten, daɣen ur ttilin ara telɣa ɣef usedmer n yimseqdacen-nsen, skud ur ten-teḍfiṛeḍ ara:'
      silenced_title: Imeẓla yeggugmen
    unavailable_content_html: Maṣṭudun s umata yeḍmen-ak ad teẓreḍ agbur, ad tesdemreḍ akked yimseqdacen-nniḍen seg yal aqeddac deg fedivers. Ha-tent-an ɣur-k tsuraf i yellan deg uqeddac-agi.
    user_count_after:
      one: amseqdac
      other: imseqdacen
    user_count_before: Amagger n
    what_is_mastodon: D acu-t Maṣṭudun?
  accounts:
    choices_html: 'Afranen n %{name}:'
    follow: Ḍfeṛ
    followers:
      one: Umeḍfaṛ
      other: Imeḍfaṛen
    following: Yeṭafaṛ
    joined: Ikcemed deg %{date}
    last_active: armud aneggaru
    media: Taɣwalt
    moved_html: 'ibeddel %{name} amiḍan ɣer %{new_profile_link}:'
    network_hidden: Ulac isalli-agi
    nothing_here: Ulac kra da!
    people_followed_by: Imdanen i yeṭṭafaṛ %{name}
    people_who_follow: Imdanen yeṭṭafaṛen %{name}
    posts:
      one: Tajewwiqt
      other: Tijewwiqin
    posts_tab_heading: Tijewwiqin
    posts_with_replies: Tijewwaqin akked tririyin
    roles:
      admin: Anedbal
      bot: Aṛubut
      group: Agraw
      moderator: Atrar
    unavailable: Ur nufi ara amaɣnu-a
    unfollow: Ur ṭṭafaṛ ara
  admin:
    account_actions:
      action: Eg tigawt
    account_moderation_notes:
      create: Eǧǧ tazmilt
    accounts:
      add_email_domain_block: Sewḥel taɣult n yimayl
      approve: Qbel
      are_you_sure: Tetḥeqqeḍ?
      avatar: Tugna n umaɣnu
      by_domain: Taɣult
      change_email:
        changed_msg: Imayl n umiḍan yettwabeddel mebla ugur!
        current_email: Imayl n tura
        label: Beddel imayl
        new_email: Imayl amaynut
        submit: Beddel imayl
        title: Beddel imayl-ik s %{username}
      confirm: Sentem
      confirmed: Yettwasentem
      confirming: Asentem
      custom: Udmawan
      delete: Kkes isefka
      deleted: Yettwakkes
      demote: Sider s weswir
      disable: Gdel
      disable_sign_in_token_auth: Sens asesteb yebnan ɣef ujiṭun s yimayl
      disable_two_factor_authentication: Gdel 2FA
      disabled: Yensa
      display_name: Isem ara d-yettwaskanen
      domain: Taγult
      edit: Ẓreg
      email: Imayl
      email_status: Addad n imayl
      enable: Rmed
      enable_sign_in_token_auth: Rmed asesteb yebnan ɣef ujiṭun s yimayl
      enabled: Yermed
      followers: Imeḍfaṛen
      follows: Yeṭafaṛ
      header: Ixef
      inbox_url: URL n yinekcam
      invite_request_text: Timental n tmerna
      invited_by: Inced-it-id
      ip: Tansa IP
      joined: Ikcemed deg
      location:
        all: Akk
        local: Adigan
        remote: Ameccaq
        title: Amḍiq
      login_status: Addad n tuqqna
      media_attachments: Imeddayen n umidya
      memorialize: Err amiḍan d asebter n usmekti
      memorialized_msg: Yuɣal %{username} d amiḍan n usmekti akken iwata
      moderation:
        active: Yermed
        all: Akk
        pending: Yettraǧu
        suspended: Yeḥbes
        title: Aseɣyed
      moderation_notes: Tamawin n useɣyed
      most_recent_activity: Armud aneggaru
      most_recent_ip: Tansa IP taneggarut
      no_account_selected: Ula yiwen n umiḍan ur yettwabeddel acku ula yiwen ur yettwafren
      no_limits_imposed: War tilisa
      not_subscribed: Ur imulteɣ ara
      pending: Ittraǧu acegger
      perform_full_suspension: Ḥbes di leεḍil
      promote: Ali s uswir
      protocol: Aneggaf
      public: Azayez
      push_subscription_expires: Ajerred PuSH ad ifakk
      redownload: Smiren amaɣnu
      reject: Aggi
      remove_avatar: Kkes tugna n umaɣnu
      remove_header: Kkes tacacit
      resend_confirmation:
        already_confirmed: Amseqdac-agi yettwasentem yakan
        send: Azen tikelt-nniḍen imayl n usentem
        success: Imayl n usentem yettwazen mebla ugur!
      reset: Wennez
      reset_password: Beddel awal uffir
      resubscribe: Ales ajerred
      role: Tisirag
      roles:
        admin: Anedbal
        moderator: Aseɣyad
        staff: Tarbaɛt
        user: Amseqdac
      search: Nadi
      search_same_email_domain: Iseqdacen-nniḍen s yiwet n taɣult n yimayl
      search_same_ip: Imseqdacen-nniḍen s tansa IP am tinn-ik
      security_measures:
        only_password: Awal uffir kan
        password_and_2fa: Awal uffir d 2FA
        password_and_sign_in_token: Ajiṭun n wawal uffir d yimayl
      shared_inbox_url: Bḍu URL n tbewwaḍt
      show:
        created_reports: Eg ineqqisen
        targeted_reports: Yettwazen uneqqis sɣur wiyaḍ
      silence: Sgugem
      silenced: Yettwasgugem
      statuses: Tisuffɣin
      subscribe: Jerred
      suspended: Yeḥbes
      title: Imiḍanen
      unconfirmed_email: Imayl ur yettwasentem ara
      undo_silenced: Kkes asgugem
      unsubscribe: Ur ṭafar ara
      username: Isem n useqdac
      view_domain: Sken-d agzul n taɣult
      warn: Alɣu
      web: Web
      whitelisted: Deg tebdert tamellalt
    action_logs:
      action_types:
        change_email_user: Beddel imayl i useqdac
        confirm_user: Sentem aseqdac
        create_announcement: Rnu-d ulɣu
        create_custom_emoji: Rnu imujit udmawan
        create_domain_allow: Rnu-d taɣult yettusirgen
        create_domain_block: Rnu-d asewḥel n taɣult
        create_email_domain_block: Rnu-d asewḥel n taɣult n yimayl
        create_ip_block: Rnu alugen n IP
        create_unavailable_domain: Rnu-d taɣult ur nelli ara
        destroy_announcement: Kkes ulɣu
        destroy_custom_emoji: Kkes imujit udmawan
        destroy_domain_allow: Kkes taɣult yettusirgen
        destroy_domain_block: Kkes asewḥel n taɣult
        destroy_email_domain_block: Kkes asewḥel n taɣult n yimayl
        destroy_ip_block: Kkes alugen n IP
        destroy_status: Kkes tasufeɣt
        destroy_unavailable_domain: Kkes taɣult ur nelli ara
        disable_2fa_user: Gdel 2FA
        disable_custom_emoji: Sens imujit udmawan
        disable_sign_in_token_auth_user: Sens asesteb yebnan ɣef ujiṭun s yimayl i useqdac
        disable_user: Sens aseqdac
        enable_custom_emoji: Rmed imujit udmawan
        enable_sign_in_token_auth_user: Rmed asesteb yebnan ɣef ujiṭun s yimayl i useqdac
        enable_user: Rmed aseqdac
        promote_user: Aseqdac anmeggag
        remove_avatar_user: Kkes avaṭar
        reopen_report: Allus n ulday n uneqqis
        reset_password_user: Ales awennez n wawal n uffir
        resolve_report: Ferru n uneqqis
        silence_account: Sgugem amiḍan
        update_announcement: Leqqem ulɣu
        update_custom_emoji: Leqqem imuji udmawan
        update_domain_block: Leqqem iḥder n taɣult
        update_status: Leqqem tasufeɣt
      actions:
        assigned_to_self_report_html: "%{name} imudd aneqqis %{target} i yiman-nsen"
        change_email_user_html: "%{name} ibeddel tansa imayl n useqdac %{target}"
        confirm_user_html: "%{name} isentem tansa imayl n useqdac %{target}"
        create_account_warning_html: "%{name} yuzen alɣu i %{target}"
        create_announcement_html: "%{name} yerna taselɣut tamaynut %{target}"
        create_custom_emoji_html: "%{name} yessuli-d imujiten imaynuten %{target}"
        create_domain_allow_html: "%{name} yerna taɣult %{target} ɣer tebdart tamellalt"
        create_domain_block_html: "%{name} yessewḥel taɣult %{target}"
        create_email_domain_block_html: "%{name} yessewḥel taɣult n yimayl %{target}"
        create_ip_block_html: "%{name} yerna alugen i IP %{target}"
        create_unavailable_domain_html: "%{name} iseḥbes asiweḍ ɣer taɣult %{target}"
        demote_user_html: "%{name} iṣubb-d deg usellun aseqdac %{target}"
        destroy_announcement_html: "%{name} yekkes taselɣut %{target}"
        destroy_custom_emoji_html: "%{name} ihudd imuji %{target}"
        destroy_domain_allow_html: "%{name} yekkes taɣult %{target} seg tebdart tamellalt"
        destroy_domain_block_html: "%{name} yekkes aseḥbes n taɣult %{target}"
        destroy_email_domain_block_html: "%{name} yekkes asewḥel i taɣult n imayl %{target}"
        destroy_ip_block_html: "%{name} yekkes alugen i IP %{target}"
        destroy_status_html: "%{name} yekkes tasufeɣt n %{target}"
        destroy_unavailable_domain_html: "%{name} yerra-d asiweḍ ɣer taɣult %{target}"
        disable_2fa_user_html: "%{name} yssens asesteb s snat n tarrayin i useqdac %{target}"
        disable_custom_emoji_html: "%{name} yessens imuji %{target}"
        disable_sign_in_token_auth_user_html: "%{name} yessens asesteb yebnan ɣef ujiṭun s yimayl i %{target}"
        disable_user_html: "%{name} yessens tuqqna i useqdac %{target}"
        enable_custom_emoji_html: "%{name} yermed imuji %{target}"
        enable_sign_in_token_auth_user_html: "%{name} yermed asesteb yebnan ɣef ujiṭun s yimayl i %{target}"
        enable_user_html: "%{name} yermed tuqqna i useqdac %{target}"
        memorialize_account_html: "%{name} yerra amiḍan n %{target} d asebter n usmekti"
        promote_user_html: "%{name} yerna deg usellun n useqdac %{target}"
        remove_avatar_user_html: "%{name} yekkes avaṭar n %{target}"
        reopen_report_html: "%{name} yules alday n uneqqis %{target}"
        reset_password_user_html: "%{name} iwennez awal uffir n useqdac %{target}"
        resolve_report_html: "%{name} yefra aneqqis %{target}"
        update_announcement_html: "%{name} ileqqem taselɣut %{target}"
        update_custom_emoji_html: "%{name} ileqqem imuji %{target}"
        update_domain_block_html: "%{name} ileqqem iḥder n taɣult i %{target}"
        update_status_html: "%{name} ileqqem tasufeɣt n %{target}"
      deleted_status: "(tasuffeɣt tettwakkes)"
      empty: Ulac iɣmisen i yellan.
      filter_by_action: Fren s tigawt
      filter_by_user: Sizdeg s useqdac
      title: Aɣmis n usenqed
    announcements:
      destroyed_msg: Tamselɣut tettwakkes akken iwata!
      edit:
        title: Ẓreg ulγu
      empty: Ulac kra n ulγuyen.
      live: Srid
      new:
        create: Rnu-d ulγu
        title: Ulγu amaynut
      publish: Sufeɣ
      published_msg: Tamselɣut tettwasufeɣ-d akken iwata!
      scheduled_for: Yettusɣiwsen i %{time}
      scheduled_msg: Tamselɣut tettusɣiwes i usufeɣ!
      title: Ulγuyen
    custom_emojis:
      assign_category: Efk taggayt
      by_domain: Taγult
      copied_msg: Takna tadigant n imuji yettwarna-d mebla ugur
      copy: Nγel
      create_new_category: Rnu-d taggayt tamaynut
      created_msg: Imuji yettwarna-d mebla ugur!
      delete: Kkes
      destroyed_msg: Ahuddu n imuji yeḍra-d mebla ugur!
      disable: Gdel
      disabled: Ssens
      emoji: Emuji
      enable: Rmed
      enabled: Yermed
      enabled_msg: Imuji yermed mebla ugur
      list: Umuγ
      new:
        title: Timerna n imuji udmawan amaynut
      overwrite: Semselsi
      shortcode: Tangalt tawezlant
      title: Imujiten udmawanen
      uncategorized: War-taggayt
      unlist: Kkes seg wumuγ
      unlisted: Yettwakkes seg wumuγ
      update_failed_msg: Ur izmir ara ad-issali umuji-a
      upload: Sali
    dashboard:
<<<<<<< HEAD
      software: Aseɣẓan
      space: Tallunt yettwasqedcen
      title: Tafelwit
=======
      new_users: iseqdacen imaynuten
      software: Aseɣẓan
      space: Tallunt yettwasqedcen
      title: Tafelwit
      website: Asmel
>>>>>>> 8c7223f4
    domain_allows:
      add_new: Timerna n taɣult ɣer tabdert tamellalt
      created_msg: Taγult-a tettwarna γer wumuγ amellal mebla ugur
      destroyed_msg: Taγult-a tettwakkes seg umuγ amellal
      undo: Kkes seg tebdart tamellalt
    domain_blocks:
      add_new: Rni iḥder amaynut n taɣult
      domain: Taγult
      new:
        create: Rnu-d iḥder
        severity:
          noop: Ula yiwen
          silence: Sgugem
          suspend: Ḥbes di leεḍil
        title: Iḥder amaynut n taɣult
      private_comment: Awennit uslig
      public_comment: Awennit azayez
      reject_media: Agi ifuyla n umidya
      reject_reports: Agi ineqqisen
<<<<<<< HEAD
      rejecting_media: agami n yifuyla n umidya
      rejecting_reports: agami n yineqqisen
      severity:
        silence: yettwasgugem
        suspend: yeḥbes
      show:
        undo: Sefsex
=======
>>>>>>> 8c7223f4
      undo: Sefsex iḥder n taɣult
      view: Sken-d iḥder n taɣult
    email_domain_blocks:
      add_new: Rnu amaynut
      delete: Kkes
      domain: Taγult
      new:
        create: Rnu taγult
        title: Timerna n taɣult tamaynut n imayl ɣer tebdart taberkant
      title: Tabdart taberkant n imayl
    follow_recommendations:
      language: I tutlayt
      status: Addad
      suppressed: Yettwakkes
    instances:
      back_to_all: Akk
      back_to_limited: Ɣur-s talast
      by_domain: Taγult
      delivery:
        all: Akk
        clear: Sfeḍ tuccḍiwin n usiweḍ
        restart: Ales asiweḍ
        stop: Seḥbes asiweḍ
<<<<<<< HEAD
        title: Asiweḍ
        unavailable: Ur yelli ara
        unavailable_message: Asiweḍ ur yelli ara
        warning: Aneddeh
=======
        unavailable: Ur yelli ara
>>>>>>> 8c7223f4
      delivery_available: Yella usiweḍ
      delivery_error_days: Ussan n tuccḍiwin n usiweḍ
      empty: Ulac taɣultin yettwafen.
      moderation:
        all: Akk
        limited: Yettwasgugem
        title: Aseɣyed
      private_comment: Awennit uslig
      public_comment: Awennit azayez
      title: Tamatut
      total_blocked_by_us: Ttwasḥebsen sγur-neγ
      total_followed_by_them: Ṭtafaṛen-t
      total_followed_by_us: Neṭṭafaṛ-it
      total_reported: Ineqqisen fell-asen
      total_storage: Imeddayen n umidya
    invites:
      deactivate_all: Sens kullec
      filter:
        all: Akk
        available: Yella
        expired: Ifat
        title: Asizdeg
      title: Iɛaruḍen
    ip_blocks:
      add_new: Rnu alugen
      created_msg: Yettwarna ulugen amaynut n IP akken iwata
      delete: Kkes
      expires_in:
        '1209600': 2 yimalasen
        '15778476': 6 wayyuren
        '2629746': 1 wayyur
        '31556952': 1 useggas
        '86400': 1 wass
        '94670856': 3 yiseggasen
      new:
        title: Rnu alugen n IP amaynut
      no_ip_block_selected: Ula yiwen n ulugen n IP ur yettwabeddel acku ula yiwen ur yettwafren
      title: Ilugan n IP
    relationships:
      title: Assaɣen n %{acct}
    relays:
      add_new: Rnu anmegli amaynut
      delete: Kkes
      disable: Gdel
      disabled: Yettwassens
      enable: Rmed
      enabled: Yermed
      inbox_url: URL n unmegli
      save_and_enable: Sekles rnu rmed-it
      status: Addad
      title: Imnegliyen
    report_notes:
      today_at: Ass-a ɣef %{time}
    reports:
      account:
        notes:
          one: "%{count} n tamawt"
          other: "%{count} n timawin"
      action_taken_by: Tigawt yettwaṭṭfen sɣur
      are_you_sure: Tetḥaq-eḍ?
      category: Taggayt
      comment:
        none: Ula yiwen
      mark_as_resolved: Creḍ-it yefra
      mark_as_unresolved: Creḍ-it ur yefra ara
      notes:
        create: Rnu tazmilt
        create_and_resolve: Fru s tamawt
        create_and_unresolve: Alew alday s tamawt
        delete: Kkes
<<<<<<< HEAD
=======
        title: Tizmilin
>>>>>>> 8c7223f4
      reopen: Allus n ulday n uneqqis
      report: 'Aneqqis #%{id}'
      reported_account: Amiḍan yettumlen
      resolved: Fran
      status: Addad
      title: Ineqqisen
      unresolved: Ur yefra ara
      updated_at: Yettwaleqqem
<<<<<<< HEAD
=======
      view_profile: Wali amaɣnu
>>>>>>> 8c7223f4
    rules:
      add_new: Rnu alugen
      delete: Kkes
      edit: Ẓreg alugen
      empty: Mazal ur ttwasbadun ara yilugan n uqeddac.
      title: Ilugan n uqeddac
    settings:
      custom_css:
        desc_html: Beddel aγan s CSS ara d-yettwasalayen deg yal asebter
        title: CSS udmawan
      domain_blocks:
        all: I medden akk
        disabled: Γef ula yiwen
        users: Γef yimseqdacen idiganen i yeqqnen
      profile_directory:
        title: Rmed akaram n imaγnuten
      registrations:
        min_invite_role:
          disabled: Ula yiwen·t
      registrations_mode:
        modes:
          none: Yiwen·t ur yzmir ad izeddi
          open: Zemren akk ad jerden
      site_description:
        title: Aglam n uqeddac
      site_title: Isem n uqeddac
      title: Iγewwaṛen n usmel
    site_uploads:
      delete: Kkes afaylu yulin
    statuses:
      back_to_account: Tuγalin γer usebter n umiḍan
      deleted: Yettwakkes
      media:
        title: Taγwalt
      title: Tisuffiγin n umiḍan
      with_media: S taγwalt
    title: Tadbelt
    trends:
      allow: Sireg
    warning_presets:
      add_new: Rnu amaynut
      delete: Kkes
  admin_mailer:
    new_report:
      body: "%{reporter} yettwazen ɣef %{target}"
      subject: Aneqqis amaynut i %{instance} (#%{id})
  appearance:
    discovery: Asnirem
    localization:
      guide_link: https://crowdin.com/project/mastodon
      guide_link_text: Yal yiwen·t y·tezmer a ttekki.
    sensitive_content: Agbur amḥulfu
  application_mailer:
    salutation: "%{name},"
    view: 'Ẓaṛ:'
    view_profile: Ssken-d amaɣnu
    view_status: Ssken-d tasuffiɣt
  applications:
    token_regenerated: Ajuṭu n unekcum yettusirew i tikkelt-nniḍen akken iwata
    your_token: Ajiṭun-ik·im n unekcum
  auth:
    apply_for_account: Suter asnebgi
    change_password: Awal uffir
    checkbox_agreement_html: Qebleγ <a href="%{rules_path}" target="_blank">ilugan n uqeddac-a</a> akked <a href="%{terms_path}" target="_blank">tiwtilin n useqdec</a>
    checkbox_agreement_without_rules_html: Qebleγ <a href="%{terms_path}" target="_blank">tiwtilin n useqdec</a>
    delete_account: Kkes amiḍan
    description:
      prefix_invited_by_user: "@%{name} inced-ik·ikem ad ternuḍ ɣer uqeddac-a n Mastodon!"
      prefix_sign_up: Zeddi di Maṣṭudun assa!
    forgot_password: Tettud awal-ik uffir?
    log_in_with: Qqen s
    login: Qqen
    logout: Ffeγ
    migrate_account: Gujj γer umiḍan nniḍen
    or_log_in_with: Neγ eqqen s
    providers:
      cas: CAS
      saml: SAML
    register: Jerred
    registration_closed: "%{instance} ur yeqbil ara imttekkiyen imaynuten"
    reset_password: Wennez awal uffir
    security: Taγellist
    set_new_password: Egr-d awal uffir amaynut
    setup:
      title: Sbadu
    status:
      account_status: Addad n umiḍan
    trouble_logging_in: Γur-k uguren n tuqqna?
    use_security_key: Seqdec tasarut n teɣlist
  authorize_follow:
    already_following: Teṭafareḍ ya kan amiḍan-a
    follow: Ḍfeṛ
    following: 'Igerrez! Aqlik teṭafareḍ tura:'
    post_follow:
      return: Ssken-d amaɣnu n useqdac
      web: Ddu γer Web
    title: Ḍfeṛ %{acct}
  challenge:
    confirm: Kemmel
    invalid_password: Yir awal uffir
    prompt: Sentem awal uffir send ad tkemleḍ
  date:
    formats:
      default: "%d %b %Y"
      with_month_name: "%d %B %Y"
  datetime:
    distance_in_words:
      about_x_hours: "%{count}isr"
      about_x_months: "%{count}ug"
      about_x_years: "%{count}isg"
      almost_x_years: "%{count}isg"
      half_a_minute: Tura kan
      less_than_x_minutes: "%{count}tis"
      less_than_x_seconds: Tura kan
      over_x_years: "%{count}isg"
      x_days: "%{count}wu"
      x_minutes: "%{count}tis"
      x_months: "%{count}agu"
      x_seconds: "%{count}tas"
  deletes:
    proceed: Kkes amiḍan
    warning:
      username_available: Isem-ik·im n useqdac ad yuɣal yella i tikkelt-nniḍen
      username_unavailable: Isem-ik·im n useqdac ad yeqqim ulac-it
  directories:
    directory: Akaram n imaγnuten
    explore_mastodon: Snirem %{title}
  errors:
    '400': The request you submitted was invalid or malformed.
    '403': You don't have permission to view this page.
    '404': The page you are looking for isn't here.
    '406': This page is not available in the requested format.
    '410': The page you were looking for doesn't exist here anymore.
    '422': 
    '429': Too many requests
    '500':
      title: Asebter-ayi d arameγtu
    '503': The page could not be served due to a temporary server failure.
  existing_username_validator:
    not_found_multiple: ur yezmir ara ad yaf %{usernames}
  exports:
    archive_takeout:
      date: Azemz
      size: Teγzi
    bookmarks: Ticraḍ
    csv: CSV
    lists: Tibdarin
    mutes: Wid tesgugmeḍ
  featured_tags:
    add_new: Rnu amaynut
  filters:
    contexts:
      account: Imuγna
      notifications: Tilγa
      thread: Idiwenniyen
    edit:
      title: Ẓreg amzizdig
    index:
      delete: Kkes
      empty: Ur tesɛid ara imzizdigen.
      title: Imzizdigen
    new:
      title: Rnu yiwen umzizdig amaynut
  footer:
    developers: Ineflayen
    more: Ugar…
    resources: Iɣbula
  generic:
    all: Akk
    changes_saved_msg: Ttwaskelsen ibelliden-ik·im akken ilaq!
    copy: Nγel
    delete: Kkes
    order_by: Sizwer s
    save_changes: Sekles ibeddilen
    today: ass-a
  imports:
    modes:
      merge: Smezdi
      overwrite: Semselsi
    types:
      blocking: Tabdart n yimiḍanen iweḥlen
      bookmarks: Ticraḍ
      following: Tabdert n wid teṭṭafareḍ
      muting: Tabdert n wid tesgugmeḍ
    upload: Sali
  invites:
    delete: Sexsi
    expired: Yemmut
    expires_in:
      '1800': 30 n tisdatin
      '21600': 6 n isragen
      '3600': 1 asrag
      '43200': 12 n isragen
      '604800': 1 umalas
      '86400': 1 wass
    expires_in_prompt: Werǧin
    invited_by: 'Tettwaɛraḍeḍ s ɣur:'
    max_uses:
      one: 1 uuseqdec
      other: "%{count} yiseqdac"
    max_uses_prompt: Ulac talast
    table:
      expires_at: Ad ifat di
    title: Ɛreḍ-d kra n yimdanen
  login_activities:
    authentication_methods:
      password: awal uffir
      sign_in_token: tangalt n tɣellist n tansa imayl
      webauthn: tisura n tɣellist
  migrations:
    acct: Ibeddel γer
    incoming_migrations: Tusiḍ-d seg umiḍan nniḍen
    proceed_with_move: Awid imeḍfaṛen-ik
  notification_mailer:
    digest:
      action: Wali akk tilγa
      mention: 'Yuder-ik-id %{name} deg:'
      subject:
        one: "1 wulɣu seg tirza-inek·inm taneqqarut ar tura \U0001F418"
        other: "%{count} ilɣa imaynuten seg tirza-nek·inem taneggarut ar tura \U0001F418"
    favourite:
      subject: "%{name} yesmenyaf addad-ik·im"
    follow:
      body: "%{name} yeṭafaṛ-ik-id tura!"
      subject: "%{name} yeṭafaṛ-ik-id tura"
      title: Ameḍfaṛ amaynut
    follow_request:
      body: "%{name} yessuter-d ad ak·akem-yeḍfer"
      title: Asuter amaynut n teḍfeṛt
    mention:
      action: Err
      body: 'Yuder-ik·ikem-id %{name} deg:'
      subject: Yuder-ik·ikem-id %{name}
    reblog:
      subject: "%{name} yesselha addad-ik·im"
  notifications:
    other_settings: Iγewwaṛen nniḍen n tilγa
  number:
    human:
      decimal_units:
        format: "%n%u"
        units:
          billion: AṬ
          million: A
          trillion: Am
  otp_authentication:
    enable: Rmed
    setup: Sbadu
  pagination:
    newer: Amaynut
    next: Wayed
    older: Aqbuṛ
    prev: Win iɛeddan
  preferences:
    other: Wiyaḍ
  relationships:
    activity: Armud n umiḍan
    followers: Imeḍfaṛen
    following: Yeṭafaṛ
    invited: Yettwancad
    last_active: Armud aneggaru
    most_recent: Melmi kan
    moved: Igujj
    primary: Agejdan
    relationship: Assaɣ
    status: Addad n umiḍan
  remote_follow:
    no_account_html: Ur tesɛid ara amiḍan? Tzmreḍ <a href='%{sign_up_path}' target='_blank'>ad jerdeḍ da</a>
    proceed: Kemmel taḍfart
  remote_interaction:
    favourite:
      proceed: Kemmel asmenyef
    reblog:
      proceed: Sentem beṭṭu
    reply:
      proceed: Kemmel tiririt
  sessions:
    activity: Armud aneggaru
    browser: Iminig
    browsers:
      alipay: Alipay
      blackberry: Blackberry
      chrome: Chrome
      edge: Microsoft Edge
      electron: Electron
      firefox: Firefox
      generic: Iminig arusin
      ie: Internet Explorer
      micro_messenger: MicroMessenger
      nokia: Iminig Nokia S40 Ovi
      opera: Opera
      otter: Otter
      phantom_js: PhantomJS
      qq: Iminig QQ
      safari: Safari
      uc_browser: UCBrowser
      weibo: Weibo
    current_session: Tiγimit tamirant
    description: "%{browser} s %{platform}"
    ip: IP
    platforms:
      adobe_air: Adobe Air
      android: Android
      blackberry: Blackberry
      chrome_os: Chrome OS
      firefox_os: Firefox OS
      ios: iOS
      linux: Linux
      mac: macOS
      other: anagraw arussin
      windows: Windows
      windows_mobile: Windows Mobile
      windows_phone: Tiliγri Windows Phone
    revoke: Ḥwi
    title: Tiɣimiyin
  settings:
    account: Amiḍan
    account_settings: Iγewwaṛen n umiḍan
    appearance: Udem
    authorized_apps: Isnasen yettussirgen
    back: Uγal γer Maṣṭudun
    delete: Tukksa n umiḍan
    development: Taneflit
    edit_profile: Ẓreg amaγnu
    export: Taktert n yisefka
    import: Kter
    import_and_export: Taktert d usifeḍ
    migrate: Tunigin n umiḍan
    notifications: Tilγa
    preferences: Imenyafen
    profile: Ameγnu
    relationships: Imeḍfaṛen akked wid i teṭṭafaṛeḍ
    two_factor_authentication: Asesteb s snat n tarrayin
    webauthn_authentication: Tisura n teɣlist
  statuses:
    attached:
      audio:
        one: "%{count} n imesli"
        other: "%{count} n imesliyen"
      image:
        one: "%{count} tugna"
        other: "%{count} tugniwin"
      video:
        one: "%{count} n tbidyutt"
        other: "%{count} n tbidyutin"
    open_in_web: Ldi deg Web
    poll:
      total_people:
        one: "%{count} n wemdan"
        other: "%{count} n yemdanen"
      total_votes:
        one: "%{count} n wedɣar"
        other: "%{count} n yedɣaren"
      vote: Dɣeṛ
    show_more: Ssken-d ugar
    show_newer: Ssken-d timaynutin
    show_thread: Ssken-d lxiḍ
    sign_in_to_participate: Qqen i waken ad tzeddiḍ deg udiwenni
    title: '%{name} : "%{quote}"'
    visibilities:
      direct: Usrid
      private: Imeḍfaṛen kan
      private_long: Ssken i ymeḍfaṛen kan
      public: Azayez
      public_long: Yal yiwen·t yezmer at iwali
      unlisted: War tabdert
  statuses_cleanup:
    min_age:
      '1209600': 2 n yimalasen
      '15778476': 6 n wayyuren
      '2629746': 1 n wayyur
      '31556952': 1 n useggas
      '5259492': 2 n wayyuren
<<<<<<< HEAD
=======
      '604800': 1 week
>>>>>>> 8c7223f4
      '63113904': 2 n yiseggasen
      '7889238': 3 n wayyuren
  stream_entries:
    pinned: Tijewwiqt yettwasentḍen
    sensitive_content: Agbur amḥulfu
  terms:
    title: Tiwtilin n useqdec akked tsertit tabaḍnit n %{instance}
  themes:
    contrast: Maṣṭudun (agnil awriran)
    default: Maṣṭudun (Aberkan)
    mastodon-light: Maṣṭudun (Aceɛlal)
  time:
    formats:
      default: "%d %b %Y, %H:%M"
      month: "%b %Y"
  two_factor_authentication:
    add: Rnu
    disable: Gdel
    disabled_success: Asesteb s snat n tarrayin yensa akken iwata
    edit: Ẓreg
    enabled: Asesteb s snat n tarrayin yermed
    enabled_success: Asesteb s snat n tarrayin yermed akken iwata
    otp: Asnas n usesteb
    webauthn: Tisura n teɣlist
  user_mailer:
    warning:
      categories:
        spam: Aspam
      title:
        disable: Amiḍan i igersen
        none: Γur-wat
        silence: Amiḍan yesɛa talast
        suspend: Amiḍan yettwaḥebsen
    welcome:
      full_handle: Tansa umiḍan-ik takemmalit
      review_preferences_action: Beddel imenyafen
      subject: Ansuf γer Maṣṭudun
      tips: Tixbaluyin
      title: Ansuf yessek·em, %{name}!
  users:
    signed_in_as: 'Teqqneḍ amzun d:'
  verification:
    verification: Asenqed
  webauthn_credentials:
    add: Rnu tasarut n teɣlist tamaynut
    delete: Kkes<|MERGE_RESOLUTION|>--- conflicted
+++ resolved
@@ -304,17 +304,11 @@
       update_failed_msg: Ur izmir ara ad-issali umuji-a
       upload: Sali
     dashboard:
-<<<<<<< HEAD
-      software: Aseɣẓan
-      space: Tallunt yettwasqedcen
-      title: Tafelwit
-=======
       new_users: iseqdacen imaynuten
       software: Aseɣẓan
       space: Tallunt yettwasqedcen
       title: Tafelwit
       website: Asmel
->>>>>>> 8c7223f4
     domain_allows:
       add_new: Timerna n taɣult ɣer tabdert tamellalt
       created_msg: Taγult-a tettwarna γer wumuγ amellal mebla ugur
@@ -334,16 +328,6 @@
       public_comment: Awennit azayez
       reject_media: Agi ifuyla n umidya
       reject_reports: Agi ineqqisen
-<<<<<<< HEAD
-      rejecting_media: agami n yifuyla n umidya
-      rejecting_reports: agami n yineqqisen
-      severity:
-        silence: yettwasgugem
-        suspend: yeḥbes
-      show:
-        undo: Sefsex
-=======
->>>>>>> 8c7223f4
       undo: Sefsex iḥder n taɣult
       view: Sken-d iḥder n taɣult
     email_domain_blocks:
@@ -367,14 +351,7 @@
         clear: Sfeḍ tuccḍiwin n usiweḍ
         restart: Ales asiweḍ
         stop: Seḥbes asiweḍ
-<<<<<<< HEAD
-        title: Asiweḍ
         unavailable: Ur yelli ara
-        unavailable_message: Asiweḍ ur yelli ara
-        warning: Aneddeh
-=======
-        unavailable: Ur yelli ara
->>>>>>> 8c7223f4
       delivery_available: Yella usiweḍ
       delivery_error_days: Ussan n tuccḍiwin n usiweḍ
       empty: Ulac taɣultin yettwafen.
@@ -445,10 +422,7 @@
         create_and_resolve: Fru s tamawt
         create_and_unresolve: Alew alday s tamawt
         delete: Kkes
-<<<<<<< HEAD
-=======
         title: Tizmilin
->>>>>>> 8c7223f4
       reopen: Allus n ulday n uneqqis
       report: 'Aneqqis #%{id}'
       reported_account: Amiḍan yettumlen
@@ -457,10 +431,7 @@
       title: Ineqqisen
       unresolved: Ur yefra ara
       updated_at: Yettwaleqqem
-<<<<<<< HEAD
-=======
       view_profile: Wali amaɣnu
->>>>>>> 8c7223f4
     rules:
       add_new: Rnu alugen
       delete: Kkes
@@ -834,10 +805,7 @@
       '2629746': 1 n wayyur
       '31556952': 1 n useggas
       '5259492': 2 n wayyuren
-<<<<<<< HEAD
-=======
       '604800': 1 week
->>>>>>> 8c7223f4
       '63113904': 2 n yiseggasen
       '7889238': 3 n wayyuren
   stream_entries:
