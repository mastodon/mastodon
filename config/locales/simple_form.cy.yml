--- conflicted
+++ resolved
@@ -3,11 +3,7 @@
   simple_form:
     hints:
       account:
-<<<<<<< HEAD
-        attribution_domains: Un i bob llinell. Yn amddiffyn rhag cydnabyddiaethau ffug.
-=======
-        attribution_domains_as_text: Un i bob llinell. Yn amddiffyn rhag priodoli ffug.
->>>>>>> a1ac2a73
+        attribution_domains: Un i bob llinell. Yn amddiffyn rhag priodoli ffug.
         discoverable: Mae'n bosibl y bydd eich postiadau cyhoeddus a'ch proffil yn cael sylw neu'n cael eu hargymell mewn gwahanol feysydd o Mastodon ac efallai y bydd eich proffil yn cael ei awgrymu i ddefnyddwyr eraill.
         display_name: Eich enw llawn neu'ch enw hwyl.
         fields: Eich tudalen cartref, rhagenwau, oed, neu unrhyw beth.
