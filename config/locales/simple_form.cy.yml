---
cy:
  simple_form:
    hints:
      defaults:
        autofollow: Bydd pobl sy'n cofrestru drwy'r gwahoddiad yn eich dilyn yn awtomatig
        avatar: PNG, GIF neu JPG. %{size} ar y mwyaf. Caiff ei israddio i %{dimensions}px
        bot: Mae'r cyfrif hwn yn perfformio gweithredoedd awtomatig yn bennaf ac mae'n bosib nad yw'n cael ei fonitro
        context: Un neu fwy cyd-destun lle dylai'r hidlydd weithio
<<<<<<< HEAD
        digest: Dim ond yn cael eu hanfon ar ôl cyfnod hir o anweithgarwch ac ond os ydych wedi derbyn unrhyw negeseuon personol yn eich absenoldeb
=======
        digest: Ond yn cael eu hanfon ar ôl cyfnod hir o anweithgarwch ac ond os ydych wedi derbyn unrhyw negeseuon personol yn eich absenoldeb
        display_name:
          one: <span class="name-counter">1</span> nodyn ar ôl
          other: <span class="name-counter">%{count}</span> nodyn ar ôl
        email: Byddwch yn derbyn e-bost i gadarnhau
>>>>>>> dc995f05
        fields: Mae modd i chi arddangos hyd at 4 eitem fel tabl ar eich proffil
        header: PNG, GIF neu JPG. %{size} ar y mwyaf. Ceith ei israddio i %{dimensions}px
        inbox_url: Copïwch yr URL o dudalen flaen y relái yr ydych am ei ddefnyddio
        irreversible: Bydd tŵtiau wedi eu hidlo yn diflannu am byth, hyd yn oed os ceith yr hidlydd ei ddileu'n hwyrach
        locale: Iaith y rhyngwyneb, e-byst a hysbysiadau push
<<<<<<< HEAD
        locked: Ei wneud yn ofynnol arnoch chi i ganiatau dilynwyr a llaw
=======
        locked: Ei wneud yn ofynnol i chi i ganiatau dilynwyr a llaw
        note:
          one: <span class="note-counter">1</span> nodyn ar ôl
          other: <span class="note-counter">%{count}</span> nodyn ar ôl
        password: Defnyddiwch oleiaf 8 nodyn
        phrase: Caiff ei gyfateb heb ystyriaeth o briflythrennu mewn testun neu rhybudd ynghylch cynnwys tŵt
>>>>>>> dc995f05
        scopes: Pa APIau y bydd gan y rhaglen ganiatad i gael mynediad iddynt. Os dewiswch maes lefel uchaf, yna nid oes angen dewis rhai unigol.
        setting_default_language: Mae modd adnabod iaith eich tŵtiau yn awtomatig, ond nid yw bob tro'n gywir
        setting_display_media_default: Cuddio cyfryngau wedi eu marcio'n sensitif
        setting_display_media_hide_all: Cuddio cyfryngau bob tro
        setting_display_media_show_all: Dangos cyfryngau wedi eu marcio'n sensitif bob tro
        setting_hide_network: Ni fydd y rheini yr ydych yn eu dilyn a phwy sy'n eich dilyn chi yn cael ei ddangos ar eich proffil
        setting_noindex: Mae hyn yn effeithio ar eich proffil cyhoeddus a'ch tudalennau statws
        setting_theme: Mae hyn yn effeithio ar sut olwg sydd ar Matododon pan yr ydych wedi mewngofnodi o unrhyw ddyfais.
        username: Bydd eich enw defnyddiwr yn unigryw ar %{domain}
        whole_word: Os yw'r allweddair neu'r ymadrodd yn alffaniwmerig yn unig, mi fydd ond yn cael ei osod os yw'n cyfateb a'r gair cyfan
      imports:
        data: Allforiwyd dogfen CSV o achos Mastodon arall
      sessions:
        otp: 'Mewnbynnwch y cod dau gam a gynhyrchwyd gan eich ap ffôn neu defnyddiwch un o''ch codau adfer:'
      user:
        chosen_languages: Wedi eu dewis, dim ond tŵtiau yn yr ieithoedd hyn bydd yn cael eu harddangos mewn ffrydiau cyhoeddus
    labels:
      account:
        fields:
          name: Label
          value: Cynnwys
      defaults:
        autofollow: Gwahodd i ddilyn eich cyfrif
        avatar: Afatar
        bot: Cyfrif bot yw hwn
        chosen_languages: Hidlo ieithoedd
        confirm_new_password: Cadarnhau cyfrinair newydd
        confirm_password: Cadarnhau cyfrinair
        context: Hidlo cyd-destunau
        current_password: Cyfrinair presennol
        data: Data
        display_name: Enw arddangos
        email: Cyfeiriad e-bost
        expires_in: Yn dod i ben ar ôl
        fields: Metadata proffil
        header: Pennyn
        inbox_url: URL y mewnflwch relái
        irreversible: Gollwng yn hytrach na chuddio
        locale: Iaith y rhyngwyneb
        locked: Cloi cyfrif
        max_uses: Uchafswm y nifer o ddefnyddiau
        new_password: Cyfrinair newydd
        note: Bywgraffiad
        otp_attempt: Côd dau gam
        password: Cyfrinair
        phrase: Allweddair neu ymadrodd
        setting_auto_play_gif: Chwarae GIFs wedi'u hanimeiddio yn awtomatig
        setting_boost_modal: Dangos deialog cadarnhad cyn bŵstio
        setting_default_language: Cyhoeddi iaith
        setting_default_privacy: Cyfrinachedd cyhoeddi
        setting_default_sensitive: Marcio cyfryngau fel eu bod yn sensitif bob tro
        setting_delete_modal: Dangos deialog cadarnhau cyn dileu tŵt
        setting_display_media: Arddangos cyfryngau
        setting_display_media_default: Rhagosodiad
        setting_display_media_hide_all: Cuddio oll
        setting_display_media_show_all: Dangos oll
        setting_expand_spoilers: Ymestyn tŵtiau wedi'u marcio a rhybudd cynnwys bob tro
        setting_hide_network: Cuddio eich rhwydwaith
        setting_noindex: Dewis peidio mynegeio peiriant chwilota
        setting_reduce_motion: Lleihau mudiant mewn animeiddiadau
        setting_system_font_ui: Defnyddio ffont rhagosodedig y system
        setting_theme: Thema'r wefan
        setting_unfollow_modal: Dangos deialog cadarnhau cyn dad-ddilyn rhywun
        severity: Difrifoldeb
        type: Modd mewnforio
        username: Enw defnyddiwr
        username_or_email: Enw defnyddiwr neu e-bost
        whole_word: Gair cyfan
      interactions:
        must_be_follower: Blocio hysbysiadau o bobl nad ydynt yn eich dilyn
        must_be_following: Blocio hysbysiadau o bobl nad ydych yn eu dilyn
        must_be_following_dm: Blocio negeseuon uniongyrchol o bobl nad ydych yn eu dilyn
      notification_emails:
        digest: Anfonwch e-byst crynhoi
        favourite: Anfon e-bost pan mae rhywun yn ffefrynnu eich statws
        follow: Anfon e-bost pan mae rhywun yn eich dilyn chi
        follow_request: Anfon e-bost pan mae rhywun yn gofyn i chi i'w dilyn
        mention: Anfon e-bost pan mae rhywun yn eich crybwyll
        reblog: Anfon e-bost pan mae rhywun yn bŵstio eich statws
        report: Anfon e-bost pan y cyflwynir adroddiad newydd
    'no': Na
    required:
      mark: "*"
      text: gofynnol
    'yes': Ie<|MERGE_RESOLUTION|>--- conflicted
+++ resolved
@@ -7,30 +7,16 @@
         avatar: PNG, GIF neu JPG. %{size} ar y mwyaf. Caiff ei israddio i %{dimensions}px
         bot: Mae'r cyfrif hwn yn perfformio gweithredoedd awtomatig yn bennaf ac mae'n bosib nad yw'n cael ei fonitro
         context: Un neu fwy cyd-destun lle dylai'r hidlydd weithio
-<<<<<<< HEAD
-        digest: Dim ond yn cael eu hanfon ar ôl cyfnod hir o anweithgarwch ac ond os ydych wedi derbyn unrhyw negeseuon personol yn eich absenoldeb
-=======
         digest: Ond yn cael eu hanfon ar ôl cyfnod hir o anweithgarwch ac ond os ydych wedi derbyn unrhyw negeseuon personol yn eich absenoldeb
-        display_name:
-          one: <span class="name-counter">1</span> nodyn ar ôl
-          other: <span class="name-counter">%{count}</span> nodyn ar ôl
         email: Byddwch yn derbyn e-bost i gadarnhau
->>>>>>> dc995f05
         fields: Mae modd i chi arddangos hyd at 4 eitem fel tabl ar eich proffil
         header: PNG, GIF neu JPG. %{size} ar y mwyaf. Ceith ei israddio i %{dimensions}px
         inbox_url: Copïwch yr URL o dudalen flaen y relái yr ydych am ei ddefnyddio
         irreversible: Bydd tŵtiau wedi eu hidlo yn diflannu am byth, hyd yn oed os ceith yr hidlydd ei ddileu'n hwyrach
         locale: Iaith y rhyngwyneb, e-byst a hysbysiadau push
-<<<<<<< HEAD
-        locked: Ei wneud yn ofynnol arnoch chi i ganiatau dilynwyr a llaw
-=======
         locked: Ei wneud yn ofynnol i chi i ganiatau dilynwyr a llaw
-        note:
-          one: <span class="note-counter">1</span> nodyn ar ôl
-          other: <span class="note-counter">%{count}</span> nodyn ar ôl
         password: Defnyddiwch oleiaf 8 nodyn
         phrase: Caiff ei gyfateb heb ystyriaeth o briflythrennu mewn testun neu rhybudd ynghylch cynnwys tŵt
->>>>>>> dc995f05
         scopes: Pa APIau y bydd gan y rhaglen ganiatad i gael mynediad iddynt. Os dewiswch maes lefel uchaf, yna nid oes angen dewis rhai unigol.
         setting_default_language: Mae modd adnabod iaith eich tŵtiau yn awtomatig, ond nid yw bob tro'n gywir
         setting_display_media_default: Cuddio cyfryngau wedi eu marcio'n sensitif
