cy:
  simple_form:
    labels:
      defaults:
        confirm_password: Cadarnhau cyfrinair
        email: Cyfeiriad e-bost
        header: Pennyn
        locale: Iaith y rhyngwyneb
        max_uses: Uchafswm y nifer o ddefnyddiau
        new_password: Cyfrinair newydd
        password: Cyfrinair
<<<<<<< HEAD
=======
        username: Enw defnyddiwr
        locale: Iaith y rhyngwyneb
        max_uses: Uchafswm y nifer o ddefnyddiau
>>>>>>> 0e2bec76
        phrase: Allweddair neu ymadrodd
        setting_default_language: Cyhoeddi iaith
        setting_hide_network: Cuddiwch eich rhwydwaith
        setting_reduce_motion: ''
        setting_system_font_ui: Defnyddiwch ffont rhagosodedig y system
        setting_theme: Thema'r wefan
        severity: Difrifoldeb
        type: Modd mewnforio
<<<<<<< HEAD
        username: Enw defnyddiwr
        username_or_email: Enw defnyddiwr neu e-bost
        whole_word: Gair cyfan
      interactions:
        must_be_follower: Blociwch hysbysiadau o bobl nad ydynt yn eich dilyn
        must_be_following: Blociwch hysbysiadau o bobl nad ydych yn eu dilyn
        must_be_following_dm: Blociwch negeseuon uniongyrchol o bobl nad ydych yn eu dilyn
=======
        username_or_email: Enw defnyddiwr neu e-bost
        whole_word: Gair cyfan
        autofollow: Gwahoddwch i ddilyn eich cyfrif
        avatar: Afatar
        bot: Cyfrif bot yw hwn
        chosen_languages: Hidlwch ieithoedd
        confirm_new_password: Cadarnhewch gyfrinair newydd
        context: Hidlwch cyd-destunau
        current_password: Cyfrinair presennol
        data: Data
        display_name: Enw arddangos
        expires_in: Yn dod i ben ar ôl
        fields: Metadata proffil
        inbox_url: URL y mewnflwch relái
        irreversible: Gollwng yn hytrach na chuddio
        locked: Cloi cyfrif
        otp_attempt: Côd dau gam
        setting_default_privacy: Cyfrinachedd cyhoeddi
        setting_default_sensitive: Marciwch cyfryngau fel ei fod yn sensitif bob tro
        setting_delete_modal: Dangoswch ddeialog cadarnhau cyn dileu tŵt
        setting_display_sensitive_media: Dangoswch cyfryngau wedi eu marcio fel sensetif
          bob tro
        setting_unfollow_modal: Dangoswch ddeialog cadarnhau cyn dad-ddilyn rhywun
      interactions:
        must_be_follower: Blociwch hysbysiadau o bobl nad ydynt yn eich dilyn
        must_be_following: Blociwch hysbysiadau o bobl nad ydych yn eu dilyn
        must_be_following_dm: Blociwch negeseuon uniongyrchol o bobl nad ydych yn
          eu dilyn
>>>>>>> 0e2bec76
      notification_emails:
        favourite: Anfonwch e-bost pan mae rhywun yn ffefrynnu eich statws
        follow: Anfonwch e-bost pan mae rhywun yn eich dilyn chi
        follow_request: Anfonwch e-bost pan mae rhywun yn gofyn i chi i'w dilyn
        mention: Anfonwch e-bost pan mae rhywun yn eich crybwyll
<<<<<<< HEAD
    'no': Na
    required:
      mark: "*"
      text: gofynnol
    'yes': Ie
=======
        digest: Anfonwch e-byst crynhoi
        reblog: Anfonwch e-bost pan mae rhywun yn bŵstio eich statws
        report: Anfonwch e-bost pan y cyflwynir adroddiad newydd
      account:
        fields:
          name: Label
          value: Cynnwys
    required:
      mark: '*'
      text: gofynnol
    'no': Na
    'yes': Ie
    hints:
      defaults:
        autofollow: Bydd pobl sy'n cofrestru drwy'r gwahoddiad yn eich dilyn yn awtomatig
        avatar: PNG, GIF neu JPG. %{size} ar y mwyaf. Ceith ei israddio i %{dimensions}px
        bot: Mae'r cyfrif hwn yn perfformio gweithredoedd awtomataidd yn bennaf ac
          mae'n bosib nad yw'n cael ei fonitro
        context: Un neu fwy cyd-destun lle dylai'r hidlydd weithio
        digest: Dim ond yn cael eu hanfon ar ôl cyfnod hir o anweithgarwch ac ond
          os ydych wedi derbyn unrhyw negeseuon personol yn eich absenoldeb
        display_name:
          one: <span class="name-counter">1</span> nodyn ar ôl
          other: <span class="name-counter">%{count}</span> nodyn ar ôl
        fields: Mae modd i chi arddangos hyd at 4 eitem fel tabl ar eich proffil
        header: PNG, GIF neu JPG. %{size} ar y mwyaf. Ceith ei israddio i %{dimensions}px
        inbox_url: Copïwch yr URL o dudalen flaen y relái yr ydych am ei ddefnyddio
        irreversible: Bydd tŵtiau wedi eu hidlo yn diflannu am byth, hyd yn oed os
          ceith yr hidlydd ei ddileu'n hwyrach
        locale: Iaith y rhyngwyneb, e-byst a hysbysiadau push
        locked: Ei wneud yn ofynnol arnoch chi i ganiatau dilynwyr a llaw
        note:
          one: <span class="note-counter">1</span> cymeriad ar ôl
          other: <span class="note-counter">%{count}</span> o gymeriadau ar ôl
        scopes: Pa APIau y bydd gan y rhaglen ganiatad i gael mynediad iddynt. Os
          dewiswch maes lefel uchaf, yna nid oes angen dewis rhai unigol.
        setting_default_language: Mae modd adnabod iaith eich tŵtiau yn awtomatig,
          ond nid yw bob tro'n gywir
        setting_hide_network: Ni fydd pwy yr ydych yn ei ddilyn a phwy sy'n eich dilyn
          chi yn cael ei ddangos ar eich proffil
        setting_noindex: Mae hyn yn effeithio ar eich proffil cyhoeddus a'ch tudalennau
          statws
        setting_theme: Mae hyn yn effeithio ar sut olwg sydd ar Matododn pan yr ydych
          wedi mewngofnodi o unrhyw ddyfais.
        whole_word: Os yw'r allweddair neu'r ymadrodd yn alffaniwmerig yn unig, mi
          fydd ond yn cael ei osod os yw'n cyfateb a'r gair cyfan
      imports:
        data: Allforiwyd dogfen CSV o INSTANCE Mastodon arall
      sessions:
        otp: 'Mewnbynnwch y côd dau gam a gynhyrchwyd gan eich ap ffôn neu defnyddiwch
          un o''ch codau adfer:'
      user:
        chosen_languages: Wedi ei ddethol, dim ond tŵtiau mewn ieithoedd dewisiedig
          bydd yn cael eu harddangos mewn ffrydiau cyhoeddus
>>>>>>> 0e2bec76
<|MERGE_RESOLUTION|>--- conflicted
+++ resolved
@@ -5,16 +5,11 @@
         confirm_password: Cadarnhau cyfrinair
         email: Cyfeiriad e-bost
         header: Pennyn
-        locale: Iaith y rhyngwyneb
-        max_uses: Uchafswm y nifer o ddefnyddiau
         new_password: Cyfrinair newydd
         password: Cyfrinair
-<<<<<<< HEAD
-=======
         username: Enw defnyddiwr
         locale: Iaith y rhyngwyneb
         max_uses: Uchafswm y nifer o ddefnyddiau
->>>>>>> 0e2bec76
         phrase: Allweddair neu ymadrodd
         setting_default_language: Cyhoeddi iaith
         setting_hide_network: Cuddiwch eich rhwydwaith
@@ -23,15 +18,6 @@
         setting_theme: Thema'r wefan
         severity: Difrifoldeb
         type: Modd mewnforio
-<<<<<<< HEAD
-        username: Enw defnyddiwr
-        username_or_email: Enw defnyddiwr neu e-bost
-        whole_word: Gair cyfan
-      interactions:
-        must_be_follower: Blociwch hysbysiadau o bobl nad ydynt yn eich dilyn
-        must_be_following: Blociwch hysbysiadau o bobl nad ydych yn eu dilyn
-        must_be_following_dm: Blociwch negeseuon uniongyrchol o bobl nad ydych yn eu dilyn
-=======
         username_or_email: Enw defnyddiwr neu e-bost
         whole_word: Gair cyfan
         autofollow: Gwahoddwch i ddilyn eich cyfrif
@@ -60,19 +46,11 @@
         must_be_following: Blociwch hysbysiadau o bobl nad ydych yn eu dilyn
         must_be_following_dm: Blociwch negeseuon uniongyrchol o bobl nad ydych yn
           eu dilyn
->>>>>>> 0e2bec76
       notification_emails:
         favourite: Anfonwch e-bost pan mae rhywun yn ffefrynnu eich statws
         follow: Anfonwch e-bost pan mae rhywun yn eich dilyn chi
         follow_request: Anfonwch e-bost pan mae rhywun yn gofyn i chi i'w dilyn
         mention: Anfonwch e-bost pan mae rhywun yn eich crybwyll
-<<<<<<< HEAD
-    'no': Na
-    required:
-      mark: "*"
-      text: gofynnol
-    'yes': Ie
-=======
         digest: Anfonwch e-byst crynhoi
         reblog: Anfonwch e-bost pan mae rhywun yn bŵstio eich statws
         report: Anfonwch e-bost pan y cyflwynir adroddiad newydd
@@ -126,5 +104,4 @@
           un o''ch codau adfer:'
       user:
         chosen_languages: Wedi ei ddethol, dim ond tŵtiau mewn ieithoedd dewisiedig
-          bydd yn cael eu harddangos mewn ffrydiau cyhoeddus
->>>>>>> 0e2bec76
+          bydd yn cael eu harddangos mewn ffrydiau cyhoeddus