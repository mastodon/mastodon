--- conflicted
+++ resolved
@@ -29,8 +29,4 @@
           attributes:
             email:
               blocked: ใช้ผู้ให้บริการอีเมลที่ไม่ได้รับอนุญาต
-<<<<<<< HEAD
-              unreachable: ดูเหมือนว่าจะไม่มีอยู่จริง
-=======
-              unreachable: ดูเหมือนว่าจะไม่มีอยู่
->>>>>>> 8c7223f4
+              unreachable: ดูเหมือนว่าจะไม่มีอยู่