---
'no':
  activerecord:
    attributes:
      doorkeeper/application:
        name: Navn
        redirect_uri: Omdirigerings-URI
        scopes: Omfang
        website: Applikasjonsnettside
    errors:
      models:
        doorkeeper/application:
          attributes:
            redirect_uri:
              fragment_present: kan ikke inneholde ett fragment.
              invalid_uri: må være en gyldig URI.
              relative_uri: må være en absolutt URI.
              secured_uri: må være en HTTPS/SSL URI.
  doorkeeper:
    applications:
      buttons:
        authorize: Autoriser
        cancel: Avbryt
        destroy: Ødelegg
        edit: Rediger
        submit: Send inn
      confirmations:
        destroy: Er du sikker?
      edit:
        title: Endre applikasjon
      form:
        error: Oops! Sjekk skjemaet ditt for mulige feil
      help:
        native_redirect_uri: Bruk %{native_redirect_uri} for lokale tester
        redirect_uri: Bruk én linje per URI
        scopes: Adskill omfang med mellomrom. La det være blankt for å bruke standard omfang.
      index:
        application: Applikasjon
        callback_url: Callback-URL
        delete: Fjern
        empty: Du har ingen søknader.
        name: Navn
        new: Ny applikasjon
        scopes: Omfang
        show: Vis
        title: Dine applikasjoner
      new:
        title: Nye applikasjoner
      show:
        actions: Operasjoner
        application_id: Applikasjons-ID
        callback_urls: Callback-URLer
        scopes: Omfang
        secret: Hemmelighet
        title: 'Applikasjon: %{name}'
    authorizations:
      buttons:
        authorize: Autorisér
        deny: Avvis
      error:
        title: En feil oppstod
      new:
        title: Autorisasjon påkrevd
      show:
        title: Kopier denne koden og lim den inn i programmet.
    authorized_applications:
      buttons:
        revoke: Opphev
      confirmations:
        revoke: Opphev?
      index:
<<<<<<< HEAD
        application: Applikasjon
        created_at: Autorisert
        date_format: "%d. %m %Y kl. %H.%M.%S"
        scopes: Omfang
=======
>>>>>>> 8c7223f4
        title: Dine autoriserte applikasjoner
    errors:
      messages:
        access_denied: Ressurseieren eller autoriseringstjeneren avviste forespørslen.
        credential_flow_not_configured: Ressurseiers passordflyt feilet fordi Doorkeeper.configure.resource_owner_from_credentials ikke var konfigurert.
        invalid_client: Klientautentisering feilet på grunn av ukjent klient, ingen autentisering inkludert, eller autentiseringsmetode er ikke støttet.
        invalid_grant: Autoriseringen er ugyldig, utløpt, opphevet, stemmer ikke overens med omdirigerings-URIen eller var utstedt til en annen klient.
        invalid_redirect_uri: Den inkluderte omdirigerings-URLen er ikke gyldig.
        invalid_request:
          missing_param: 'Mangler påkrevd parameter: %{value}.'
          request_not_authorized: Forespørselen må godkjennes. Påkrevd parameter for godkjenningsforespørselen mangler eller er ugyldig.
          unknown: Forespørselen mangler en påkrevd parameter, inkluderer en ukjent parameterverdi, eller er utformet for noe annet.
        invalid_resource_owner: Ressurseierens detaljer er ikke gyldige, eller så er det ikke mulig å finne eieren
        invalid_scope: Det etterspurte omfanget er ugyldig, ukjent eller har feil struktur.
        invalid_token:
          expired: Tilgangsbeviset har utløpt
          revoked: Tilgangsbeviset har blitt opphevet
          unknown: Tilgangsbeviset er ugyldig
        resource_owner_authenticator_not_configured: Ressurseier kunne ikke finnes fordi Doorkeeper.configure.resource_owner_authenticator ikke er konfigurert.
        server_error: Autoriseringstjeneren støtte på en uventet hendelse som hindret den i å svare på forespørslen.
        temporarily_unavailable: Autoriseringstjeneren kan ikke håndtere forespørslen grunnet en midlertidig overbelastning eller tjenervedlikehold.
        unauthorized_client: Klienten har ikke autorisasjon for å utføre denne forespørslen med denne metoden.
        unsupported_grant_type: Autorisasjonstildelingstypen er ikke støttet av denne autoriseringstjeneren.
        unsupported_response_type: Autorisasjonsserveren støtter ikke denne typen av forespørsler.
    flash:
      applications:
        create:
          notice: Applikasjon opprettet.
        destroy:
          notice: Applikasjon slettet.
        update:
          notice: Applikasjon oppdatert.
      authorized_applications:
        destroy:
          notice: Applikasjon opphevet.
    layouts:
      admin:
        nav:
          applications: Applikasjoner
          oauth2_provider: OAuth2-tilbyder
      application:
        title: OAuth-autorisering påkrevet
    scopes:
      admin:read: lese alle data på tjeneren
      admin:read:accounts: lese sensitiv informasjon om alle kontoer
      admin:read:reports: lese sensitiv informasjon om alle rapporter og rapporterte kontoer
      admin:write: modifisere alle data på tjeneren
      admin:write:accounts: utføre moderatorhandlinger på kontoer
      admin:write:reports: utføre moderatorhandlinger på rapporter
      follow: følg, blokkér, avblokkér, avfølg brukere
      push: motta dine varsler
      read: lese dine data
      read:accounts: se informasjon om kontoer
      read:blocks: se dine blokkeringer
      read:bookmarks: se dine bokmerker
      read:favourites: se dine likinger
      read:filters: se dine filtre
      read:follows: se dine følginger
      read:lists: se listene dine
      read:mutes: se dine dempinger
      read:notifications: se dine varslinger
      read:reports: se dine rapporter
      read:search: søke på dine vegne
      read:statuses: se alle statuser
      write: poste på dine vegne
      write:accounts: endre på profilen din
      write:blocks: blokkere kontoer og domener
      write:bookmarks: bokmerke statuser
      write:favourites: like statuser
      write:filters: opprett filtre
      write:follows: følg personer
      write:lists: opprett lister
      write:media: last opp mediafiler
      write:mutes: dempe folk og samtaler
      write:notifications: tømme dine varsler
      write:reports: rapportere andre folk
      write:statuses: legg ut statuser<|MERGE_RESOLUTION|>--- conflicted
+++ resolved
@@ -69,13 +69,6 @@
       confirmations:
         revoke: Opphev?
       index:
-<<<<<<< HEAD
-        application: Applikasjon
-        created_at: Autorisert
-        date_format: "%d. %m %Y kl. %H.%M.%S"
-        scopes: Omfang
-=======
->>>>>>> 8c7223f4
         title: Dine autoriserte applikasjoner
     errors:
       messages:
