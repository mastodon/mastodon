---
gd:
  simple_form:
    hints:
      account_alias:
        acct: Sònraich ainm-cleachdaiche@àrainn dhen chunntas a tha thu airson imrich uaithe
      account_migration:
        acct: Sònraich ainm-cleachdaiche@àrainn dhen chunntas dhan a tha thu airson imrich
      account_warning_preset:
        text: "’S urrainn dhut co-chàradh puist a chleachdadh, can URLaichean, tagaichean hais is iomraidhean"
        title: Roghainneil. Chan fhaic am faightear seo
      admin_account_action:
        include_statuses: Chì an cleachdaiche dè na postaichean a dh’adhbharaich gnìomh na maorsainneachd no an rabhadh
        send_email_notification: Ghaibh am faightear mìneachadh air dè thachair leis a’ chunntas aca
        text_html: Roghainneil. Faodaidh tu co-chàradh puist a chleachdadh. ’S urrainn dhut <a href="%{path}">rabhaidhean ro-shuidhichte a chur ris</a> airson ùine a chaomhnadh
        type_html: Tagh dè nì thu le <strong>%{acct}</strong>
        types:
          disable: Bac an cleachdaiche o chleachdadh a’ chunntais aca ach na sguab às no falaich an t-susbaint aca.
          none: Cleachd seo airson rabhadh a chur dhan chleachdaiche gun ghnìomh eile a ghabhail.
          sensitive: Èignich comharra gu bheil e frionasach air a h-uile ceanglachan meadhain a’ chleachdaiche seo.
          silence: Bac an cleachdaiche o phostadh le faicsinneachd poblach, falaich na postaichean is brathan aca o na daoine nach eil a’ leantainn air.
          suspend: Bac conaltradh sam bith leis a’ chunntas seo agus sguab às an t-susbaint aige. Gabhaidh seo a neo-dhèanamh am broinn 30 latha.
        warning_preset_id: Roghainneil. ’S urrainn dhut teacsa gnàthaichte a chur ri deireadh an ro-sheata fhathast
      announcement:
        all_day: Nuair a bhios cromag ris, cha nochd ach cinn-latha na rainse-ama
        ends_at: Roghainneil. Thèid am brath-fios a neo-fhoillseachadh gu fèin-obrachail aig an àm ud
        scheduled_at: Fàg seo bàn airson am brath-fios fhoillseachadh sa bhad
        starts_at: Roghainnean. Cleachd seo airson am brath-fios a chuingeachadh rè ama shònraichte
        text: "’S urrainn dhut co-chàradh puist a chleachdadh. Thoir an aire air am meud a chaitheas am brath-fios air sgrìn an luchd-chleachdaidh"
      appeal:
        text: Chan urrainn dhut ath-thagradh a dhèanamh air rabhadh ach aon turas
      defaults:
        autofollow: Leanaidh na daoine a chlàraicheas leis a cuireadh ort gu fèin-obrachail
        avatar: PNG, GIF or JPG. %{size} air a char as motha. Thèid a sgèileadh sìos gu %{dimensions}px
        bot: Comharraich do chàch gu bheil an cunntas seo ri gnìomhan fèin-obrachail gu h-àraidh is dh’fhaoidte nach doir duine sam bith sùil air idir
        context: Na co-theacsaichean air am bi a’ chriathrag an sàs
        current_password: A chùm tèarainteachd, cuir a-steach facal-faire a’ chunntais làithrich
        current_username: Airson seo a dhearbhadh, cuir a-steach ainm-cleachdaiche a’ chunntais làithrich
        digest: Cha dèid seo a chur ach nuair a bhios tu air ùine mhòr gun ghnìomh a ghabhail agus ma fhuair thu teachdaireachd phearsanta fhad ’s a bha thu air falbh
<<<<<<< HEAD
        discoverable: Ceadaich gun lorg coigrich an cunntas agad le taic o mholaidhean is gleusan eile
        discoverable_no_directory: Ceadaich gun lorg coigrich an cunntas agad le taic o mholaidhean is gleusan eile
=======
        discoverable: Ceadaich gun lorg coigrich an cunntas agad le taic o mholaidhean, treandaichean is gleusan eile
>>>>>>> 8c7223f4
        email: Thèid post-d dearbhaidh a chur thugad
        fields: Faodaidh tu suas ri 4 nithean a shealltainn mar chlàr air a’ phròifil agad
        header: PNG, GIF or JPG. %{size} air a char as motha. Thèid a sgèileadh sìos gu %{dimensions}px
        inbox_url: Dèan lethbhreac dhen URL o phrìomh-dhuilleag an ath-sheachadain a bu mhiann leat cleachdadh
        irreversible: Thèid postaichean criathraichte a-mach à sealladh gu buan fiù ’s ma bheir thu a’ chriathrag air falbh uaireigin eile
        locale: Cànan eadar-aghaidh a’ chleachdaiche, nam post-d ’s nam brathan putaidh
        locked: Stiùirich cò dh’fhaodas leantainn ort le gabhail ri iarrtasan leantainn a làimh
        password: Cleachd co-dhiù 8 caractaran
        phrase: Thèid a mhaidseadh gun aire air litrichean mòra ’s beaga no air rabhadh susbainte puist
        scopes: Na APIan a dh’fhaodas an aplacaid inntrigeadh. Ma thaghas tu sgòp air ìre as àirde, cha leig thu leas sgòpaichean fa leth a thaghadh.
        setting_aggregate_reblogs: Na seall brosnachaidhean ùra do phostaichean a chaidh a bhrosnachadh o chionn goirid (cha doir seo buaidh ach air brosnachaidhean ùra o seo a-mach)
        setting_default_sensitive: Thèid meadhanan frionasach fhalach a ghnàth is gabhaidh an nochdadh le briogadh orra
        setting_display_media_default: Falaich meadhanan ris a bheil comharra gu bheil iad frionasach
        setting_display_media_hide_all: Falaich na meadhanan an-còmhnaidh
        setting_display_media_show_all: Seall na meadhanan an-còmhnaidh
        setting_hide_network: Thèid cò a tha thu a’ leantainn orra ’s an luchd-leantainn agad fhèin a chur am falach air a’ phròifil agad
        setting_noindex: Bheir seo buaidh air a’ phròifil phoblach ’s air duilleagan nam postaichean agad
        setting_show_application: Chithear cò an aplacaid a chleachd thu airson post a sgrìobhadh ann an seallaidhean mionaideach nam postaichean agad
        setting_use_blurhash: Tha caiseadan stèidhichte air dathan nan nithean lèirsinneach a chaidh fhalach ach chan fhaicear am mion-fhiosrachadh
        setting_use_pending_items: Falaich ùrachaidhean na loidhne-ama air cùlaibh briogaidh seach a bhith a’ sgroladh an inbhir gu fèin-obrachail
        username: Bidh ainm-cleachdaiche àraidh agad air %{domain}
        whole_word: Mur eil ach litrichean is àireamhan san fhacal-luirg, cha dèid a chur an sàs ach ma bhios e a’ maidseadh an fhacail shlàin
      domain_allow:
        domain: "’S urrainn dhan àrainn seo dàta fhaighinn on fhrithealaiche seo agus thèid an dàta a thig a-steach uaithe a phròiseasadh ’s a stòradh"
      email_domain_block:
        domain: Seo ainm na h-àrainne a nochdas san t-seòladh puist-d no sa chlàr MX a chleachdas e. Thèid an dearbhadh aig àm a’ chlàraidh.
        with_dns_records: Thèid oidhirp a dhèanamh air fuasgladh clàran DNS na h-àrainne a chaidh a thoirt seachad agus thèid na toraidhean a bhacadh cuideachd
      featured_tag:
        name: 'Mholamaid fear dhe na tagaichean seo:'
      form_challenge:
        current_password: Tha thu a’ tighinn a-steach gu raon tèarainte
      imports:
        data: Faidhle CSV a chaidh às-phortadh o fhrithealaiche Mastodon eile
      invite_request:
        text: Bidh e nas fhasa dhuinn lèirmheas a dhèanamh air d’ iarrtas
      ip_block:
        comment: Roghainneil. Cùm an cuimhne carson an do chuir thu an riaghailt seo ris.
        expires_in: Tha an uiread de sheòlaidhean IP cuingichte is thèid an co-roinneadh aig amannan agus an gluasad do chuideigin eile gu tric. Air an adhbhar seo, cha mholamaid bacadh IP gun chrìoch.
        ip: Cuir a-steach seòladh IPv4 no IPv6. ’S urrainn dhut rainsean gu lèir a bhacadh le co-chàradh CIDR. Thoir an aire nach gluais thu thu fhèin a-mach!
        severities:
          no_access: Bac inntrigeadh dha na goireasan uile
          sign_up_requires_approval: Bidh cleachdaichean air an ùr-chlàradh feumach air d’ aonta
        severity: Tagh na thachras le iarrtasan on IP seo
      rule:
        text: Mìnich riaghailt no riatanas do chleachdaichean an fhrithealaiche seo. Feuch an cùm thu sìmplidh goirid e
      sessions:
        otp: 'Cuir a-steach an còd dà-cheumnach a ghin aplacaid an fhòn agad no cleachd fear dhe na còdan aisig agad:'
        webauthn: Mas e iuchair USB a th’ ann, dèan cinnteach gun cuir thu a-steach e is gun doir thu gnogag air ma bhios feum air sin.
      tag:
        name: Mar eisimpleir, ’s urrainn dhut measgachadh de litrichean mòra ’s beaga a chleachdadh ach an gabh a leughadh nas fhasa
      user:
        chosen_languages: Nuair a bhios cromag ris, cha nochd ach postaichean sna cànain a thagh thu air loidhnichean-ama poblach
    labels:
      account:
        fields:
          name: Leubail
          value: Susbaint
      account_alias:
        acct: Ainm-cleachdaiche an t-seann-chunntais
      account_migration:
        acct: Ainm-cleachdaiche a’ chunntais ùir
      account_warning_preset:
        text: Teacsa ro-shocraichte
        title: Tiotal
      admin_account_action:
        include_statuses: Gabh a-steach na postaichean a chaidh gearan a dhèanamh mun dèidhinn sa phost-d
        send_email_notification: Cuir fios gun chleachdaiche air a’ phost-d
        text: Rabhadh gnàthaichte
        type: Gnìomh
        types:
          disable: Reòth
          none: Cuir rabhadh
          sensitive: Frionasach
          silence: Cuingich
          suspend: Cuir à rèim
        warning_preset_id: Cleachd rabhadh ro-shuidhichte
      announcement:
        all_day: Tachartas fad an latha
        ends_at: Deireadh an tachartais
        scheduled_at: Cuir foillseachadh air an sgeideal
        starts_at: Toiseach an tachartais
        text: Brath-fios
      appeal:
        text: Mìnich carson a bu chòir an caochladh a chur orra
      defaults:
        autofollow: Thoir cuireadh dhaibh airson leantainn air a’ chunntas agad
        avatar: Avatar
        bot: Seo cunntas bot
        chosen_languages: Criathraich na cànain
        confirm_new_password: Dearbh am facal-faire ùr
        confirm_password: Dearbh am facal-faire
        context: Co-theacsaichean na criathraige
        current_password: Am facal-faire làithreach
        data: Dàta
        discoverable: Mol an cunntas do chàch
        display_name: Ainm-taisbeanaidh
        email: Seòladh puist-d
        expires_in: Falbhaidh an ùine air às dèidh
        fields: Meata-dàta na pròifile
        header: Bann-cinn
        honeypot: "%{label} (na lìon seo)"
        inbox_url: URL bogsa a-steach an ath-sheachadain
        irreversible: Leig seachad seach falach
        locale: Cànan na h-eadar-aghaidh
        locked: Iarr iarrtasan leantainn
        max_uses: An àireamh as motha de chleachdaidhean
        new_password: Facal-faire ùr
        note: Mu mo dhèidhinn
        otp_attempt: Còd dà-cheumnach
        password: Facal-faire
        phrase: Facal no abairt-luirg
        setting_advanced_layout: Cuir an comas an eadar-aghaidh-lìn adhartach
        setting_aggregate_reblogs: Buidhnich na brosnachaidhean air an loidhne-ama
        setting_auto_play_gif: Cluich GIFs beòthaichte gu fèin-obrachail
        setting_boost_modal: Seall còmhradh dearbhaidh mus dèan thu brosnachadh
        setting_crop_images: Beàrr na dealbhan sna postaichean gun leudachadh air 16x9
        setting_default_language: Cànan postaidh
        setting_default_privacy: Prìobhaideachd postaidh
        setting_default_sensitive: Cuir comharra ri meadhanan an-còmhnaidh gu bheil iad frionasach
        setting_delete_modal: Seall còmhradh dearbhaidh mus sguab thu às post
        setting_disable_swiping: Cuir gluasadan grad-shlaighdidh à comas
        setting_display_media: Sealltainn nam meadhanan
        setting_display_media_default: Bun-roghainn
        setting_display_media_hide_all: Falaich na h-uile
        setting_display_media_show_all: Seall na h-uile
        setting_expand_spoilers: Leudaich postaichean ris a bheil rabhadh susbainte an-còmhnaidh
        setting_hide_network: Falaich an graf sòisealta agad
        setting_noindex: Thoir air falbh an ro-aonta air inneacsadh le einnseanan-luirg
        setting_reduce_motion: Ìslich an gluasad sna beòthachaidhean
        setting_show_application: Foillsich dè an aplacaid a chleachdas tu airson postaichean a chur
        setting_system_font_ui: Cleachd cruth-clò bunaiteach an t-siostaim
        setting_theme: Ùrlar na làraich
        setting_trends: Seall na treandaichean an-diugh
        setting_unfollow_modal: Seall còmhradh dearbhaidh mus sguir thu de leantainn air cuideigin
        setting_use_blurhash: Seall caiseadan dathte an àite meadhanan falaichte
        setting_use_pending_items: Am modh slaodach
        severity: Donad
        sign_in_token_attempt: Còd-tèarainteachd
        type: Seòrsa an ion-phortaidh
        username: Ainm-cleachdaiche
        username_or_email: Ainm-cleachdaiche no post-d
        whole_word: Facal slàn
      email_domain_block:
        with_dns_records: Gabh a-steach clàran MX agus IPan na h-àrainne
      featured_tag:
        name: Taga hais
      interactions:
        must_be_follower: Bac na brathan nach eil o luchd-leantainn
        must_be_following: Bac na brathan o dhaoine air nach lean thu
        must_be_following_dm: Bac teachdaireachdan dìreach o dhaoine air nach lean thu
      invite:
        comment: Beachd
      invite_request:
        text: Carson a bu mhiann leat ballrachd fhaighinn?
      ip_block:
        comment: Beachd
        ip: IP
        severities:
          no_access: Bac inntrigeadh
          sign_up_requires_approval: Cuingich clàraidhean ùra
        severity: Riaghailt
      notification_emails:
        appeal: Tha cuideigin ag ath-thagradh co-dhùnadh na maorsainneachd
        digest: Cuir puist-d le geàrr-chunntas
        favourite: Is annsa le cuideigin am post agad
        follow: Lean cuideigin ort
        follow_request: Dh’iarr cuideigin leantainn ort
        mention: Thug cuideigin iomradh ort
        pending_account: Tha cunntas ùr feumach air lèirmheas
        reblog: Bhrosnaich cuideigin am post agad
        report: Chaidh gearan ùr a chur a-null
        trending_tag: Tha treand ùr ri lèirmheasadh
      rule:
        text: Riaghailt
      tag:
        listable: Leig leis an taga hais seo gun nochd e ann an toraidhean luirg ’s am measg nam molaidhean
        name: Taga hais
        trendable: Leig leis an taga hais seo gun nochd e am measg nan treandaichean
        usable: Leig le postaichean an taga hais seo a chleachdadh
    'no': Chan eil
    recommended: Molta
    required:
      mark: "*"
      text: riatanach
    title:
      sessions:
        webauthn: Cleachd tè dhe na h-iuchraichean tèarainteachd agad airson clàradh a-steach
    'yes': Tha<|MERGE_RESOLUTION|>--- conflicted
+++ resolved
@@ -37,12 +37,7 @@
         current_password: A chùm tèarainteachd, cuir a-steach facal-faire a’ chunntais làithrich
         current_username: Airson seo a dhearbhadh, cuir a-steach ainm-cleachdaiche a’ chunntais làithrich
         digest: Cha dèid seo a chur ach nuair a bhios tu air ùine mhòr gun ghnìomh a ghabhail agus ma fhuair thu teachdaireachd phearsanta fhad ’s a bha thu air falbh
-<<<<<<< HEAD
-        discoverable: Ceadaich gun lorg coigrich an cunntas agad le taic o mholaidhean is gleusan eile
-        discoverable_no_directory: Ceadaich gun lorg coigrich an cunntas agad le taic o mholaidhean is gleusan eile
-=======
         discoverable: Ceadaich gun lorg coigrich an cunntas agad le taic o mholaidhean, treandaichean is gleusan eile
->>>>>>> 8c7223f4
         email: Thèid post-d dearbhaidh a chur thugad
         fields: Faodaidh tu suas ri 4 nithean a shealltainn mar chlàr air a’ phròifil agad
         header: PNG, GIF or JPG. %{size} air a char as motha. Thèid a sgèileadh sìos gu %{dimensions}px
