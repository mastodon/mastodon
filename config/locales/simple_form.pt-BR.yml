---
pt-BR:
  simple_form:
    hints:
      defaults:
        autofollow: Pessoas que se cadastrarem através de seu convite te seguirão automaticamente
        avatar: PNG, GIF or JPG. Arquivos de até %{size}. Eles serão diminuídos para %{dimensions}px
        bot: Essa conta executa principalmente ações automatizadas e pode não ser monitorada
        context: Um ou mais contextos onde o filtro deve ser aplicado
        digest: Enviado após um longo período de inatividade com um resumo das menções que você recebeu em sua ausência
<<<<<<< HEAD
=======
        display_name:
          one: <span class="name-counter">1</span> caracter restante
          other: <span class="name-counter">%{count}</span> caracteres restantes
        email: Você receberá um email de confirmação
>>>>>>> dc995f05
        fields: Você pode ter até 4 itens exibidos em forma de tabela no seu perfil
        header: PNG, GIF or JPG. Arquivos de até %{size}. Eles serão diminuídos para %{dimensions}px
        inbox_url: Copie a URL da página inicial do repetidor que você quer usar
        irreversible: Os toots filtrados vão desaparecer irreversivelmente, mesmo se o filtro for removido depois
        locale: O idioma das telas de usuário, e-mails e notificações push
        locked: Requer aprovação manual de seguidores
<<<<<<< HEAD
=======
        note:
          one: <span class="note-counter">1</span> caracter restante
          other: <span class="note-counter">%{count}</span> caracteres restantes
        password: Use pelo menos 8 caracteres
>>>>>>> dc995f05
        phrase: Vai coincidir, independente de maiúsculas ou minúsculas, no texto ou no aviso de conteúdo de um toot
        scopes: Quais APIs a aplicação vai ter permissão de acessar. Se você selecionar um escopo de alto nível, você não precisa selecionar individualmente os outros.
        setting_default_language: O idioma de seus toots pode ser detectado automaticamente, mas isso nem sempre é preciso
        setting_display_media_default: Esconder mídia marcada como sensível
        setting_display_media_hide_all: Sempre esconder todas as mídias
        setting_display_media_show_all: Sempre mostrar mídia marcada como sensível
        setting_hide_network: Quem você segue e quem segue você não serão exibidos no seu perfil
        setting_noindex: Afeta seu perfil público e as páginas de suas postagens
        setting_theme: Afeta a aparência do Mastodon quando em sua conta em qualquer aparelho.
        username: Seu nome de usuário será único em %{domain}
        whole_word: Quando a palavra ou frase é inteiramente alfanumérica, ela será aplicada somente se corresponder a palavra inteira
      imports:
        data: Arquivo CSV exportado de outra instância do Mastodon
      sessions:
        otp: 'Insira o código de autenticação gerado pelo app no seu celular ou use um dos códigos de recuperação:'
      user:
        chosen_languages: Ao marcar, apenas toots dos idiomas selecionados serão exibidos nas timelines públicas
    labels:
      account:
        fields:
          name: Rótulo
          value: Conteúdo
      defaults:
        autofollow: Convite para seguir a sua conta
        avatar: Avatar
        bot: Esta é uma conta-robô
        chosen_languages: Filtros de idioma
        confirm_new_password: Confirmar nova senha
        confirm_password: Confirmar senha
        context: Contextos de filtro
        current_password: Senha atual
        data: Dados
        display_name: Nome de exibição
        email: Endereço de e-mail
        expires_in: Expira em
        fields: Metadados do perfil
        header: Cabeçalho
        inbox_url: URL da caixa de entrada do repetidor
        irreversible: Ignorar ao invés de esconder
        locale: Idioma das telas
        locked: Trancar conta
        max_uses: Número máximo de usos
        new_password: Nova senha
        note: Bio
        otp_attempt: Código de autenticação em dois passos
        password: Senha
        phrase: Palavra-chave ou frase
        setting_auto_play_gif: Reproduzir GIFs automaticamente
        setting_boost_modal: Mostrar diálogo de confirmação antes de compartilhar postagem
        setting_default_language: Idioma das postagens
        setting_default_privacy: Privacidade das postagens
        setting_default_sensitive: Sempre marcar mídia como sensível
        setting_delete_modal: Mostrar diálogo de confirmação antes de deletar uma postagem
        setting_display_media: Exibição das mídias
        setting_display_media_default: Padrão
        setting_display_media_hide_all: Esconder tudo
        setting_display_media_show_all: Mostrar tudo
        setting_expand_spoilers: Sempre expandir toots marcados com aviso de conteúdo
        setting_hide_network: Esconder as suas redes
        setting_noindex: Não quero ser indexado por mecanismos de busca
        setting_reduce_motion: Reduz movimento em animações
        setting_system_font_ui: Usar a fonte padrão de seu sistema
        setting_theme: Tema do site
        setting_unfollow_modal: Mostrar diálogo de confirmação antes de deixar de seguir alguém
        severity: Gravidade
        type: Tipo de importação
        username: Nome de usuário
        username_or_email: Nome de usuário ou e-mail
        whole_word: Palavra inteira
      interactions:
        must_be_follower: Bloquear notificações de não-seguidores
        must_be_following: Bloquear notificações de pessoas que você não segue
        must_be_following_dm: Bloquear mensagens diretas de pessoas que você não segue
      notification_emails:
        digest: Mandar e-mails com relatórios
        favourite: Mandar um e-mail quando alguém favoritar suas postagens
        follow: Mandar um e-mail quando alguém te seguir
        follow_request: Mandar um e-maill quando alguém solicitar ser seu seguidor
        mention: Mandar um e-mail quando alguém te mencionar
        reblog: Mandar um e-mail quando alguém compartilhar suas postagens
        report: Mandar um e-mail quando uma nova denúncia é submetida
    'no': Não
    required:
      mark: "*"
      text: obrigatório
    'yes': Sim<|MERGE_RESOLUTION|>--- conflicted
+++ resolved
@@ -8,26 +8,14 @@
         bot: Essa conta executa principalmente ações automatizadas e pode não ser monitorada
         context: Um ou mais contextos onde o filtro deve ser aplicado
         digest: Enviado após um longo período de inatividade com um resumo das menções que você recebeu em sua ausência
-<<<<<<< HEAD
-=======
-        display_name:
-          one: <span class="name-counter">1</span> caracter restante
-          other: <span class="name-counter">%{count}</span> caracteres restantes
         email: Você receberá um email de confirmação
->>>>>>> dc995f05
         fields: Você pode ter até 4 itens exibidos em forma de tabela no seu perfil
         header: PNG, GIF or JPG. Arquivos de até %{size}. Eles serão diminuídos para %{dimensions}px
         inbox_url: Copie a URL da página inicial do repetidor que você quer usar
         irreversible: Os toots filtrados vão desaparecer irreversivelmente, mesmo se o filtro for removido depois
         locale: O idioma das telas de usuário, e-mails e notificações push
         locked: Requer aprovação manual de seguidores
-<<<<<<< HEAD
-=======
-        note:
-          one: <span class="note-counter">1</span> caracter restante
-          other: <span class="note-counter">%{count}</span> caracteres restantes
         password: Use pelo menos 8 caracteres
->>>>>>> dc995f05
         phrase: Vai coincidir, independente de maiúsculas ou minúsculas, no texto ou no aviso de conteúdo de um toot
         scopes: Quais APIs a aplicação vai ter permissão de acessar. Se você selecionar um escopo de alto nível, você não precisa selecionar individualmente os outros.
         setting_default_language: O idioma de seus toots pode ser detectado automaticamente, mas isso nem sempre é preciso
