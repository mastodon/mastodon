---
pt-BR:
  simple_form:
    hints:
      account_alias:
        acct: Especifique o usuário@domínio de onde veio
      account_migration:
        acct: Especifique o usuário@domínio para onde vai
      account_warning_preset:
        text: Você pode usar a sintaxe do toot, como links, hashtags e menções
        title: Opcional. Não visível para o destinatário
      admin_account_action:
        include_statuses: O usuário verá quais toots causaram a advertência ou ação da moderação
        send_email_notification: O usuário receberá uma explicação do que aconteceu com a própria conta
        text_html: Opcional. Você pode usar a sintaxe do toot ou pode poupar tempo <a href="%{path}">adicionando advertências pré-definidas</a>
        type_html: Decida o que fazer com <strong>%{acct}</strong>
        types:
          disable: Impede o usuário de usar a conta, porém sem excluí-la ou suspendê-la.
          none: Use isto para enviar uma advertência ao usuário, sem nenhuma outra ação.
          sensitive: Marca todas as mídias do usuário como sensível.
          silence: Impede o usuário de tootar publicamente, e oculta toots e notificações dos que não o seguem.
          suspend: Impede interações e exclui conteúdo da conta. Reversível apenas dentro de 30 dias.
        warning_preset_id: Opcional. Você pode adicionar texto personalizado no final da advertência pré-definida
      announcement:
        all_day: Quando marcada, apenas as datas do período serão mostradas
        ends_at: Opcional. O comunicado sairá do ar automaticamente
        scheduled_at: Deixe em branco para publicar o comunicado agora
        starts_at: Opcional. Caso o comunicado esteja vinculado a um período específico
        text: Você pode usar a sintaxe do toot. Considere o espaço que o comunicado ocupará na tela do usuário
      defaults:
        autofollow: Pessoas que criarem conta através de seu convite te seguirão automaticamente
        avatar: PNG, GIF or JPG. Arquivos de até %{size}. Serão redimensionados para %{dimensions}px
        bot: Essa conta executa principalmente ações automatizadas e pode não ser monitorada
        context: Um ou mais contextos onde o filtro deve atuar
        current_password: Para fins de segurança, por favor, digite a senha da conta atual
        current_username: Para confirmar, por favor, digite o nome de usuário da conta atual
        digest: Enviado apenas após um longo período de inatividade com um resumo das menções recebidas durante ausência
        email: Você receberá um e-mail de confirmação
        fields: Você pode ter até 4 itens mostrados em forma de tabela no seu perfil
        header: PNG, GIF or JPG. Arquivos de até %{size}. Serão redimensionados para %{dimensions}px
        inbox_url: Copie o link da página inicial do repetidor que você deseja usar
        irreversible: Toots filtrados desaparecerão irreversivelmente, mesmo se o filtro for removido depois
        locale: O idioma da interface do usuário, e-mails e notificações
        locked: Requer aprovação manual de seguidores
        password: Use pelo menos 8 caracteres
        phrase: Corresponderá independente de maiúsculas ou minúsculas, no texto ou no Aviso de Conteúdo de um toot
        scopes: Quais APIs o aplicativo vai ter permissão de acessar. Se você selecionar uma autorização de alto nível, você não precisa selecionar individualmente os outros.
        setting_aggregate_reblogs: Não mostra novos boosts para toots que receberam boost recentemente (afeta somente os boosts mais recentes)
        setting_default_sensitive: Mídia sensível está oculta por padrão e pode ser revelada com um clique
        setting_display_media_default: Sempre ocultar mídia sensível
        setting_display_media_hide_all: Sempre ocultar todas as mídias
        setting_display_media_show_all: Sempre mostrar mídia sensível
        setting_hide_network: Quem você segue e seus seguidores não serão mostrados no seu perfil
        setting_noindex: Afeta seu perfil público e as páginas dos seus toots
        setting_show_application: O aplicativo que você usar para tootar será mostrado na visão detalhada dos seus toots
        setting_use_blurhash: O blur é baseado nas cores da imagem oculta, ofusca a maioria dos detalhes
        setting_use_pending_items: Ocultar atualizações da linha do tempo atrás de um clique ao invés de rolar automaticamente
        username: Seu nome de usuário será único em %{domain}
        whole_word: Quando a palavra-chave ou frase é inteiramente alfanumérica, ela será aplicada somente se corresponder a palavra inteira
      domain_allow:
        domain: Este domínio poderá obter dados deste servidor e os dados recebidos dele serão processados e armazenados
      email_domain_block:
        domain: Este pode ser o nome de domínio que aparece no endereço de e-mail ou no registro MX que ele utiliza. Eles serão verificados após a inscrição.
        with_dns_records: Será feita uma tentativa de resolver os registros DNS do domínio em questão e os resultados também serão colocados na lista negra
      featured_tag:
        name: 'Você pode querer usar um destes:'
      form_challenge:
        current_password: Você está entrando em uma área segura
      imports:
        data: Arquivo CSV exportado de outra instância Mastodon
      invite_request:
        text: Isso vai nos ajudar a revisar sua aplicação
      ip_block:
        comment: Opcional. Lembrar de por que você adicionou esta regra.
        expires_in: Endereços IP são um recurso limitado, algumas vezes são compartilhados e muitas vezes mudam de mãos. Por esse motivo, blocos de IP indefinidos não são recomendados.
        ip: Digite um endereço IPv4 ou IPv6. Você pode bloquear intervalos inteiros usando a sintaxe CIDR. Tenha cuidado para não bloquear a si mesmo!
        severities:
          no_access: Bloquear o acesso a todos os recursos
          sign_up_requires_approval: Novos registros exigirão sua aprovação
        severity: Escolha o que acontecerá com as solicitações deste IP
      rule:
        text: Descreva uma regra ou requisito para os usuários neste servidor. Tente mantê-la curta e simples.
      sessions:
        otp: 'Digite o código de dois fatores gerado pelo aplicativo no seu celular ou use um dos códigos de recuperação:'
        webauthn: Se for uma chave USB tenha certeza de inseri-la e, se necessário, tocar nela.
      tag:
        name: Você pode mudar a capitalização das letras, por exemplo, para torná-la mais legível
      user:
        chosen_languages: Apenas toots dos idiomas selecionados serão mostrados nas linhas públicas
    labels:
      account:
        fields:
          name: Rótulo
          value: Conteúdo
      account_alias:
        acct: Nome de usuário da conta antiga
      account_migration:
        acct: Nome de usuário da nova conta
      account_warning_preset:
        text: Advertência pré-definida
        title: Título
      admin_account_action:
        include_statuses: Incluir toots denunciados no e-mail
        send_email_notification: Notificar o usuário por e-mail
        text: Advertência personalizada
        type: Ação
        types:
          disable: Congelar
          none: Não fazer nada
          sensitive: Sensível
          silence: Suspender
          suspend: Banir e excluir conta
        warning_preset_id: Usar advertência pré-definida
      announcement:
        all_day: Evento o dia inteiro
        ends_at: Fim do evento
        scheduled_at: Agendar publicação
        starts_at: Início do evento
        text: Comunicados
<<<<<<< HEAD
=======
      appeal:
        text: Explique porque essa decisão deve ser revertida
>>>>>>> 8c7223f4
      defaults:
        autofollow: Convite para seguir a sua conta
        avatar: Imagem de perfil
        bot: Robô
        chosen_languages: Filtro de idiomas
        confirm_new_password: Confirmar nova senha
        confirm_password: Confirmar senha
        context: Contextos do filtro
        current_password: Senha atual
        data: Dados
        discoverable: Mostrar conta no diretório de perfis
        display_name: Nome de exibição
        email: E-mail
        expires_in: Expira em
        fields: Metadados do perfil
        header: Capa
        honeypot: "%{label} (não preencher)"
        inbox_url: Link da caixa de entrada do repetidor
        irreversible: Ignorar ao invés de ocultar
        locale: Idioma da interface
        locked: Trancar perfil
        max_uses: Limite de uso
        new_password: Nova senha
        note: Biografia
        otp_attempt: Código de autenticação de dois fatores
        password: Senha
        phrase: Palavra-chave ou frase
        setting_advanced_layout: Ativar interface web avançada
        setting_aggregate_reblogs: Agrupar boosts nas linhas
        setting_auto_play_gif: Reproduzir GIFs automaticamente
        setting_boost_modal: Solicitar confirmação antes de dar boost
        setting_crop_images: Cortar imagens no formato 16x9 em toots não expandidos
        setting_default_language: Idioma dos toots
        setting_default_privacy: Privacidade dos toots
        setting_default_sensitive: Sempre marcar mídia como sensível
        setting_delete_modal: Solicitar confirmação antes de excluir toot
        setting_disable_swiping: Desabilitar movimentos deslizantes
        setting_display_media: Exibição das mídias
        setting_display_media_default: Padrão
        setting_display_media_hide_all: Ocultar tudo
        setting_display_media_show_all: Mostrar tudo
        setting_expand_spoilers: Sempre expandir toots com Aviso de Conteúdo
        setting_hide_network: Ocultar suas relações
        setting_noindex: Não quero ser indexado por mecanismos de pesquisa
        setting_reduce_motion: Reduzir animações
        setting_show_application: Mostrar o aplicativo usado para enviar os toots
        setting_system_font_ui: Usar fonte padrão do sistema
        setting_theme: Tema do site
        setting_trends: Mostrar em alta hoje
        setting_unfollow_modal: Solicitar confirmação antes de deixar de seguir alguém
        setting_use_blurhash: Mostrar blur em mídias sensíveis
        setting_use_pending_items: Modo lento
        severity: Gravidade
        sign_in_token_attempt: Código de segurança
        type: Tipo de importação
        username: Nome de usuário
        username_or_email: Nome de usuário ou e-mail
        whole_word: Palavra inteira
      email_domain_block:
        with_dns_records: Incluir registros MX e IPs do domínio
      featured_tag:
        name: Hashtag
      interactions:
        must_be_follower: Bloquear notificações de não-seguidores
        must_be_following: Bloquear notificações de não-seguidos
        must_be_following_dm: Bloquear toots diretos de não-seguidos
      invite:
        comment: Comentário
      invite_request:
        text: Por que você deseja criar uma conta aqui?
      ip_block:
        comment: Comentário
        ip: IP
        severities:
          no_access: Bloquear acesso
          sign_up_requires_approval: Limitar novas contas
        severity: Regra
      notification_emails:
        digest: Enviar e-mails de resumo
        favourite: Enviar e-mail quando alguém favoritar teus toots
        follow: Enviar e-mail quando alguém te seguir
        follow_request: Enviar e-mail quando alguém quiser te seguir
        mention: Enviar e-mail quando alguém te mencionar
        pending_account: Enviar e-mail quando uma nova conta precisa ser revisada
        reblog: Enviar e-mail quando alguém der boost nos teus toots
<<<<<<< HEAD
        report: Enviar e-mail quando uma nova denúncia for enviada
        trending_tag: Enviar e-mail quando uma hashtag não-revisada está em alta
=======
        report: Novo relatório foi enviado
        trending_tag: Uma nova tendência requer revisão
>>>>>>> 8c7223f4
      rule:
        text: Regra
      tag:
        listable: Permitir que esta hashtag apareça em pesquisas e sugestões
        name: Hashtag
        trendable: Permitir que esta hashtag fique em alta
        usable: Permitir que toots usem esta hashtag
    'no': Não
    recommended: Recomendado
    required:
      mark: "*"
      text: obrigatório
    title:
      sessions:
        webauthn: Utilize uma das suas chaves de segurança para entrar
    'yes': Sim<|MERGE_RESOLUTION|>--- conflicted
+++ resolved
@@ -117,11 +117,8 @@
         scheduled_at: Agendar publicação
         starts_at: Início do evento
         text: Comunicados
-<<<<<<< HEAD
-=======
       appeal:
         text: Explique porque essa decisão deve ser revertida
->>>>>>> 8c7223f4
       defaults:
         autofollow: Convite para seguir a sua conta
         avatar: Imagem de perfil
@@ -207,13 +204,8 @@
         mention: Enviar e-mail quando alguém te mencionar
         pending_account: Enviar e-mail quando uma nova conta precisa ser revisada
         reblog: Enviar e-mail quando alguém der boost nos teus toots
-<<<<<<< HEAD
-        report: Enviar e-mail quando uma nova denúncia for enviada
-        trending_tag: Enviar e-mail quando uma hashtag não-revisada está em alta
-=======
         report: Novo relatório foi enviado
         trending_tag: Uma nova tendência requer revisão
->>>>>>> 8c7223f4
       rule:
         text: Regra
       tag:
