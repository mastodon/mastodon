--- conflicted
+++ resolved
@@ -24,42 +24,30 @@
         explanation: Creaches unha conta en %{host} con este enderezo de email. Estás a un clic de activala. Se non foches ti o que fixeches este rexisto, por favor ignora esta mensaxe.
         explanation_when_pending: Solicitaches un convite para %{host} con este enderezo de email. Logo de que confirmes o teu enderezo de email, imos revisar a túa inscrición. Podes iniciar sesión para mudar os teus datos ou eliminar a túa conta, mais non poderás aceder á meirande parte das funcións até que a túa conta sexa aprobada. Se a túa inscrición for rexeitada, os teus datos serán eliminados, polo que non será necesaria calquera acción adicional da túa parte. Se non solicitaches este convite, por favor, ignora este correo.
         extra_html: Por favor, le <a href="%{terms_path}">as regras do servidor</a> e os <a href="%{policy_path}">nosos termos do servizo</a>.
-        subject: 'Instrucións de confirmación para %{instance}'
+        subject: 'Mastodon: Instrucións de confirmación para %{instance}'
         title: Verificar o enderezo de email
       email_changed:
         explanation: 'O email asociado á túa conta será mudado a:'
         extra: Se non mudaches o teu email é posíbel que alguén teña conseguido acceder á túa conta. Por favor muda o teu contrasinal de xeito imediato ou entra en contacto cun administrador do servidor se non podes acceder a túa conta.
-        subject: 'Email mudado'
+        subject: 'Mastodon: Email mudado'
         title: Novo enderezo de email
       password_change:
         explanation: O contrasinal da túa conta foi mudado.
         extra: Se non mudaches o teu contrasinal, é posíbel que alguén teña conseguido acceder á túa conta. Por favor muda o teu contrasinal de xeito imediato ou entra en contato cun administrador do servidor se non podes acceder a túa conta.
-        subject: 'Contrasinal mudado'
+        subject: 'Mastodon: Contrasinal mudado'
         title: Contrasinal mudado
       reconfirmation_instructions:
         explanation: Confirma o teu novo enderezo para mudar o email.
         extra: Se esta mudanza non foi comezada por ti, por favor ignora este email. O enderezo de email para a túa conta do Mastodon non mudará mentres non accedas á ligazón de enriba.
-        subject: 'Confirmar email para %{instance}'
+        subject: 'Mastodon: Confirmar email para %{instance}'
         title: Verificar o enderezo de email
       reset_password_instructions:
         action: Mudar contrasinal
         explanation: Solicitaches un novo contrasinal para a túa conta.
         extra: Se non fixeches esta solicitude, por favor ignora este email. O teu contrasinal non mudará se non accedes á ligazón de enriba e creas unha nova.
-        subject: 'Instrucións para restabelecer o contrasinal'
+        subject: 'Mastodon: Instrucións para restabelecer o contrasinal'
         title: Restabelecer contrasinal
       two_factor_disabled:
-<<<<<<< HEAD
-        explanation: A autenticación de dobre factor para a túa conta foi desactivada. É agora posíbel acceder só co teu enderezo de email e contrasinal.
-        subject: 'Autenticación de dobre factor desactivada'
-        title: 2FA desactivado
-      two_factor_enabled:
-        explanation: A autenticación de dobre factor foi activada para a túa conta. Un token, xerado pola aplicación TOTP emparellada, será necesario para acceder.
-        subject: 'Activouse a autenticación de dobre factor'
-        title: 2FA activado
-      two_factor_recovery_codes_changed:
-        explanation: Os códigos de recuperación anteriores fican anulados e os novos foron xerados.
-        subject: 'Xerados novos códigos de recuperación de dobre factor'
-=======
         explanation: Agora xa podes acceder usando simplemente o correo e contrasinal.
         subject: 'Mastodon: Autenticación de dobre factor desactivada'
         subtitle: Desactivouse o segundo factor de autenticación.
@@ -73,28 +61,19 @@
         explanation: Os códigos de recuperación anteriores fican anulados e os novos foron xerados.
         subject: 'Mastodon: Xerados novos códigos de recuperación de dobre factor'
         subtitle: Os anteriores códigos de recuperación quedaron desactivados e crearonse uns novos.
->>>>>>> ab36c152
         title: Códigos de recuperación 2FA mudados
       unlock_instructions:
-        subject: 'Instrucións para desbloquear'
+        subject: 'Mastodon: Instrucións para desbloquear'
       webauthn_credential:
         added:
           explanation: Engadeuse a seguinte chave de seguridade á túa conta
-          subject: 'Nova chave de seguridade'
+          subject: 'Mastodon: Nova chave de seguridade'
           title: Engadeuse unha nova chave de seguridade
         deleted:
           explanation: Eliminouse a seguinte chave de seguridade da túa conta
-          subject: 'Chave de seguridade eliminada'
+          subject: 'Mastodon: Chave de seguridade eliminada'
           title: Eliminouse unha das túas chaves de seguridade
       webauthn_disabled:
-<<<<<<< HEAD
-        explanation: Desactivouse para a túa conta a autenticación con chaves de seguridade. Agora a conexión é posible usando só o token creado pola app TOTP emparellada.
-        subject: 'Desactivouse a autenticación con chave de seguridade'
-        title: Chaves de seguridade desactivadas
-      webauthn_enabled:
-        explanation: Activouse para a conta a autenticación con chave de seguridade. Xa podes usar a chave de seguridade para contectar.
-        subject: 'Autenticación con chave de seguridade activada'
-=======
         explanation: Desactivouse para a conta a autenticación con chaves de seguridade.
         extra: Agora só se pode acceder usando o código creado pola app TOTP emparellada.
         subject: 'Mastodon: Desactivouse a autenticación con chave de seguridade'
@@ -103,7 +82,6 @@
         explanation: Activouse para a conta a autenticación con chave de seguridade.
         extra: Xa podes usar a chave de seguridade para acceder.
         subject: 'Mastodon: Autenticación con chave de seguridade activada'
->>>>>>> ab36c152
         title: Chaves de seguridade activas
     omniauth_callbacks:
       failure: Non foi posible autenticarte desde %{kind} debido a "%{reason}".
