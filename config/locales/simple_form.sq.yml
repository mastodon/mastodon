---
sq:
  simple_form:
    hints:
      account_alias:
        acct: Specifikoni emrinepërdoruesit@përkatësi të llogarisë prej nga doni të lëvizet
      account_migration:
        acct: Specifikoni emrinepërdoruesit@përkatësi të llogarisë ku doni të lëvizet
      account_warning_preset:
        text: Mund të përdorni elementë sintakse mesazhesh, bie fjala, URL, hashtagë dhe përmendje
        title: Opsional. Jo i dukshëm për marrësin
      admin_account_action:
        include_statuses: Përdoruesi do të shohë cilët mesazhe kanë shkaktuar veprimin e moderimit ose sinjalizimin
        send_email_notification: Përdoruesi do të marrë një shpjegim mbi çfarë ndodhi me llogarinë e tij
        text_html: Opsionale. Mund të përdorni sintaksë mesazhesh. Për të kursyer kohë, mund të <a href="%{path}">shtoni paracaktime sinjalizimesh</a>
        type_html: Zgjidhni ç’të bëhet me <strong>%{acct}</strong>
        types:
          disable: Pengoji përdoruesit përdorimin e llogarisë së tij, por mos fshi apo fshih lëndën e tij.
          none: Përdoreni këtë për t’i dërguar përdoruesit një sinjalizim, pa u kryer ndonjë veprim tjetër.
          sensitive: Vëru krejt bashkëngjitjeve media të këtij përdoruesi shenjë si rezervat.
          silence: Pengoji përdoruesit të qenët i aftë të postojë publikisht, fshihja postimet dhe njoftimet e tij personave që nuk i ndjekin ato.
          suspend: Pengo çfarëdo ndërveprimi nga ose për te kjo llogari dhe fshi lëndën e saj. E prapësueshme brenda 30 ditësh.
        warning_preset_id: Opsionale. Mundeni sërish të shtoni tekst vetjak në fund të paracaktimit
      announcement:
        all_day: Nëse i vihet shenjë, do të shfaqen vetëm datat e intervalit kohor
        ends_at: Opsionale. Lajmërimi do të hiqet nga botimi në këtë kohë
        scheduled_at: Që lajmërimi të botohet menjëherë, lëreni të zbrazët
        starts_at: Opsionale. Në rast se lajmërimi juaj është i lidhur me një interval kohor të caktuar
        text: Mund të përdorni sintaksë mesazhesh. Ju lutemi, mos harroni që hapësira e lajmërimit do të hajë vend në ekranin e përdoruesit
      appeal:
        text: Një paralajmërim mund ta apeloni vetëm një herë
      defaults:
        autofollow: Personat që regjistrohen përmes ftesës do t’ju ndjekin vetvetiu
        avatar: PNG, GIF ose JPG. Maksimumi %{size}. Do të zvogëlohen në %{dimensions}px
        bot: Kjo llogari kryesisht bën veprime të automatizuara dhe mund të mos mbikëqyret dot
        context: Një ose disa kontekste kur duhet të zbatohet filtri
        current_password: Për qëllime sigurie, ju lutemi, jepni fjalëkalimin e llogarisë së tanishme
        current_username: Që ta ripohoni, ju lutemi, jepni emrin e përdoruesit të llogarisë së tanishme
        digest: I dërguar vetëm pas një periudhe të gjatë pasiviteti dhe vetëm nëse keni marrë ndonjë mesazh personal gjatë mungesës tuaj
<<<<<<< HEAD
        discoverable: Drejtoria e profileve është një rrugë tjetër përmes së cilës llogaria juaj mund të mbërrijë te një publik më i gjerë
        discoverable_no_directory: Lejojeni llogarinë tuaj të zbulohet nga të panjohur përmes rekomandimesh dhe veçorish të tjera
=======
        discoverable: Lejoni që llogaria juaj të zbulohet nga të huaj përmes rekomandimesh, gjërash në modë dhe veçorish të tjera
>>>>>>> 8c7223f4
        email: Do t’ju dërgohet një email ripohimi
        fields: Te profili juaj mund të keni deri në 4 objekte të shfaqur si tabelë
        header: PNG, GIF ose JPG. E shumta %{size}. Do të ripërmasohet në %{dimensions}px
        inbox_url: Kopjoni URL-në prej faqes ballore të relesë që doni të përdorni
        irreversible: Mesazhet e filtruar do të zhduken në mënyrë të pakthyeshme, edhe nëse filtri hiqet më vonë
        locale: Gjuha e ndërfaqes së përdoruesit, email-eve dhe njoftimeve <em>push</em>
        locked: Lyp që ju të miratoni dorazi ndjekësit
        password: Përdorni të paktën 8 shenja
        phrase: Do të kërkohet përputhje pavarësish se teksti ose sinjalizimi mbi lëndën e një mesazhi është shkruar me të mëdha apo me të vogla
        scopes: Cilat API do të lejohen të përdorin aplikacioni. Nëse përzgjidhni një shkallë të epërme, nuk ju duhet të përzgjidhni individualet një nga një.
        setting_aggregate_reblogs: Mos shfaq përforcime të reja për mesazhe që janë përforcuar tani së fundi (prek vetëm përforcime të marra rishtas)
        setting_default_sensitive: Media rezervat fshihet, si parazgjedhje, dhe mund të shfaqet me një klikim
        setting_display_media_default: Fshih media me shenjën rezervat
        setting_display_media_hide_all: Fshih përherë mediat
        setting_display_media_show_all: Mediat shfaqi përherë
        setting_hide_network: Cilët ndiqni dhe cilët ju ndjekin nuk do të shfaqen në profilin tuaj
        setting_noindex: Prek faqet e profilit tuaj publik dhe gjendjeve
        setting_show_application: Aplikacioni që përdorni për mesazhe do të shfaqet te pamja e hollësishme për mesazhet tuaj
        setting_use_blurhash: Gradientët bazohen në ngjyrat e elementëve pamorë të fshehur, por eerësojnë çfarëdo hollësie
        setting_use_pending_items: Fshihi përditësimet e rrjedhës kohore pas një klikimi, në vend të rrëshqitjes automatike nëpër prurje
        username: Emri juaj i përdoruesit do të jetë unik në %{domain}
        whole_word: Kur fjalëkyçi ose fraza është vetëm numerike, do të aplikohet vetëm nëse përputhet me krejt fjalën
      domain_allow:
        domain: Kjo përkatësi do të jetë në gjendje të sjellë të dhëna prej këtij shërbyesi dhe të dhënat ardhëse prej tij do të përpunohen dhe depozitohen
      email_domain_block:
        domain: Ky mund të jetë emri i përkatësisë që shfaqet te adresa email, ose zëri MX që përdor. Do të kontrollohen gjatë regjistrimit.
        with_dns_records: Do të bëhet një përpjekje për ftillimin e zërave DNS të përkatësisë së dhënë dhe do të futen në listë bllokimesh edhe përfundimet
      featured_tag:
        name: 'Mund të doni të përdorni një nga këto:'
      form_challenge:
        current_password: Po hyni në një zonë të sigurt
      imports:
        data: Kartelë CSV të eksportuar nga një tjetër shërbyes Mastodon
      invite_request:
        text: Kjo do të na ndihmojë të shqyrtojmë aplikimin tuaj
      ip_block:
        comment: Opsionale. Mbani mend pse e shtuat këtë rregull.
        expires_in: Adresat IP janë një burim i kufizuar, shpesh janë të përbashkëta dhe ndryshojnë zot shpesh. Për këtë arsye, nuk rekomandohen blloqe IP të pafund.
        ip: Jepni një adresë IPv4 ose IPv6. Duke përdorur sintaksën CIDR, mund të bllokoni intervale të tëra. Hapni sytë mos lini veten jashtë!
        severities:
          no_access: Blloko hyrje në krejt burimet
          sign_up_requires_approval: Regjistrime të reja do të duan miratimin tuaj
        severity: Zgjidhni ç’do të ndodhë me kërkesa nga kjo IP
      rule:
        text: Përshkruani një rregull ose një domosdoshmëri për përdoruesit në këtë shërbyes. Përpiquni të jetë i shkurtër dhe i thjeshtë
      sessions:
        otp: 'Jepni kodin dyfaktorësh të prodhuar nga aplikacioni i telefonit tuaj ose përdorni një nga kodet tuaj të rikthimeve:'
        webauthn: Nëse është një diskth USB, sigurohuni se e keni futur dhe, në qoftë e nevojshme, prekeni.
      tag:
        name: Mund të ndryshoni shkronjat vetëm nga të mëdha në të vogla ose anasjelltas, për shembull, për t’i bërë më të lexueshme
      user:
        chosen_languages: Në iu vëntë shenjë, te rrjedha kohore publike do të shfaqen vetëm mesazhe në gjuhët e përzgjedhura
    labels:
      account:
        fields:
          name: Etiketë
          value: Lëndë
      account_alias:
        acct: Trajtim i llogarisë së vjetër
      account_migration:
        acct: Trajtim i llogarisë së re
      account_warning_preset:
        text: Tekst i paracaktuar
        title: Titull
      admin_account_action:
        include_statuses: Përfshi te email-i mesazhet e raportuar
        send_email_notification: Njoftoje përdoruesin me email
        text: Sinjalizim vetjak
        type: Veprim
        types:
          disable: Ngrije
          none: Dërgo një sinjalizim
          sensitive: Rezervat
          silence: Kufizoje
          suspend: Pezulloje
        warning_preset_id: Përdor një sinjalizim të paracaktuar
      announcement:
        all_day: Akt gjatë gjithë ditës
        ends_at: Përfundim i aktit
        scheduled_at: Planifikoji botimin
        starts_at: Fillim i aktit
        text: Lajmërim
      appeal:
        text: Shpjegoni pse duhet përmbysur ky vendim
      defaults:
        autofollow: Ftesë për ndjekje të llogarisë tuaj
        avatar: Avatar
        bot: Kjo është një llogari robot
        chosen_languages: Filtroni gjuhë
        confirm_new_password: Ripohoni fjalëkalimin e ri
        confirm_password: Ripohoni fjalëkalimin
        context: Filtroni kontekste
        current_password: Fjalëkalimi i tanishëm
        data: Të dhëna
        discoverable: Sugjerojuni llogari të tjerëve
        display_name: Emër në ekran
        email: Adresë email
        expires_in: Skadon pas
        fields: Tejtëdhëna profili
        header: Krye
        honeypot: "%{label} (mos plotësoni gjë këtu)"
        inbox_url: URL e Të marrëve të relesë
        irreversible: Heqje, në vend se fshehje
        locale: Gjuhë ndërfaqeje
        locked: Kyçe llogarinë
        max_uses: Numër maksimum përdorimesh
        new_password: Fjalëkalim i ri
        note: Jetëshkrim
        otp_attempt: Kod dyfaktorëshi
        password: Fjalëkalim
        phrase: Fjalëkyç ose frazë
        setting_advanced_layout: Aktivizo ndërfaqe web të thelluar
        setting_aggregate_reblogs: Grupoji përforcimet në rrjedha kohore
        setting_auto_play_gif: Vetëluaji GIF-et e animuar
        setting_boost_modal: Shfaq dialog ripohimi përpara përforcimi
        setting_crop_images: Në mesazhe jo të zgjerueshëm, qethi figurat në 16x9
        setting_default_language: Gjuhë postimi
        setting_default_privacy: Privatësi postimi
        setting_default_sensitive: Mediave vëru përherë shenjë si rezervat
        setting_delete_modal: Shfaq dialog ripohimi përpara fshirjes së një mesazhi
        setting_disable_swiping: Çaktivizo lëvizje me fërkim
        setting_display_media: Shfaqje mediash
        setting_display_media_default: Parazgjedhje
        setting_display_media_hide_all: Fshihi krejt
        setting_display_media_show_all: Shfaqi krejt
        setting_expand_spoilers: Mesazhet me sinjalizime mbi lëndën, zgjeroji përherë
        setting_hide_network: Fshiheni rrjetin tuaj
        setting_noindex: Zgjidhni lënien jashtë nga indeksim prej motorësh kërkimi
        setting_reduce_motion: Zvogëlo lëvizjen në animacione
        setting_show_application: Tregoje aplikacionin e përdorur për të dërguar mesazhe
        setting_system_font_ui: Përdor shkronja parazgjedhje të sistemit
        setting_theme: Temë sajti
        setting_trends: Shfaq prirjet sot
        setting_unfollow_modal: Shfaq dialog ripohimi përpara heqjes së ndjekjes për dikë
        setting_use_blurhash: Shfaq gradientë ngjyrash për media të fshehura
        setting_use_pending_items: Mënyra ngadalë
        severity: Rëndësi
        sign_in_token_attempt: Kod sigurie
        type: Lloj importimi
        username: Emër përdoruesi
        username_or_email: Emër përdoruesi ose Email
        whole_word: Krejt fjalën
      email_domain_block:
        with_dns_records: Përfshi zëra MX dhe IP-ra të përkatësisë
      featured_tag:
        name: Hashtag
      interactions:
        must_be_follower: Blloko njoftime nga jo-ndjekës
        must_be_following: Blloko njoftime nga persona që s’i ndiqni
        must_be_following_dm: Blloko mesazhe të drejtpërdrejtë nga persona që s’i ndiqni
      invite:
        comment: Komentoni
      invite_request:
        text: Pse doni të bëheni pjesë?
      ip_block:
        comment: Koment
        ip: IP
        severities:
          no_access: Bllokoji hyrjen
          sign_up_requires_approval: Kufizo regjistrime
        severity: Rregull
      notification_emails:
        appeal: Dikush apelon një vendim moderatori
        digest: Dërgo email-e përmbledhës
        favourite: Dikush parapëlqeu gjendjen tuaj
        follow: Dikush filloi t’ju ndjekë
        follow_request: Dikush kërkoi t’ju ndjekë
        mention: Dikush ju përmendi
        pending_account: Llogaria e re lyp shqyrtim
        reblog: Dikush përforcoi gjendjen tuaj
        report: Parashtrohet raportim i ri
        trending_tag: Për gjëra të reja në modë lypset shqyrtim
      rule:
        text: Rregull
      tag:
        listable: Lejoje këtë hashtag të shfaqet në kërkime dhe në drejtori profilesh
        name: Hashtag
        trendable: Lejoje këtë hashtag të shfaqet në prirje
        usable: Lejoji mesazhet të përdorin këtë hashtag
    'no': Jo
    recommended: E rekomanduar
    required:
      mark: "*"
      text: e domosdoshme
    title:
      sessions:
        webauthn: Që të bëhet hyrja, përdorni një nga kyçet tuaj të sigurisë
    'yes': Po<|MERGE_RESOLUTION|>--- conflicted
+++ resolved
@@ -37,12 +37,7 @@
         current_password: Për qëllime sigurie, ju lutemi, jepni fjalëkalimin e llogarisë së tanishme
         current_username: Që ta ripohoni, ju lutemi, jepni emrin e përdoruesit të llogarisë së tanishme
         digest: I dërguar vetëm pas një periudhe të gjatë pasiviteti dhe vetëm nëse keni marrë ndonjë mesazh personal gjatë mungesës tuaj
-<<<<<<< HEAD
-        discoverable: Drejtoria e profileve është një rrugë tjetër përmes së cilës llogaria juaj mund të mbërrijë te një publik më i gjerë
-        discoverable_no_directory: Lejojeni llogarinë tuaj të zbulohet nga të panjohur përmes rekomandimesh dhe veçorish të tjera
-=======
         discoverable: Lejoni që llogaria juaj të zbulohet nga të huaj përmes rekomandimesh, gjërash në modë dhe veçorish të tjera
->>>>>>> 8c7223f4
         email: Do t’ju dërgohet një email ripohimi
         fields: Te profili juaj mund të keni deri në 4 objekte të shfaqur si tabelë
         header: PNG, GIF ose JPG. E shumta %{size}. Do të ripërmasohet në %{dimensions}px
