---
is:
  simple_form:
    hints:
      account_alias:
        acct: Tilgreindu notandanafn@lén á notandaaðgangnum sem þú vilt flytjast frá
      account_migration:
        acct: Tilgreindu notandanafn@lén á notandaaðgangnum sem þú vilt flytjast til
      account_warning_preset:
        text: Þú getur notað sömu skilgreiningar og fyrir færslur, svo sem URL-slóðir, myllumerki og tilvísanir
        title: Valkvætt. Ekki sýnilegt viðtakandanum
      admin_account_action:
        include_statuses: Notandinn mun sjá hvaða færslur hafa valdið viðbrögðum umsjónarmanns eða aðvörun kerfisins
        send_email_notification: Notandinn mun fá útskýringar á því hvað gerðist með notandaaðganginn hans
        text_html: Valfrjálst. Þú getur notað sömu skilgreiningar og fyrir færslur. Þú getur <a href="%{path}">bætt inn forstilltum aðvörunum</a> til að spara tíma
        type_html: Veldu hvað eigi að gera við <strong>%{acct}</strong>
        types:
          disable: Koma í veg fyrir að notandinn noti aðganginn sinn, en ekki eyða eða fela efnið þeirra.
          none: Nota þetta til að senda aðvörun til notandans, án þess að setja neina aðra aðgerð í gang.
          sensitive: Þvinga fram að öll myndefnisviðhengi þessa notanda verði flögguð sem viðkvæmt efni.
          silence: Koma í veg fyrir að notandinn geti birt færslur opinberlega, fela færslur þeirra og tilkynningar fyrir fólki sem ekki er að fylgjast með notandanum.
          suspend: Koma í veg fyrir öll samskipti til eða frá þessum aðgangi og eyða öllu efni hans. Afturkallanlegt innan 30 daga.
        warning_preset_id: Valkvætt. Þú getur ennþá bætt sérsniðnum texta við enda forstillinga
      announcement:
        all_day: Þegar merkt er við þetta, munu einungis birtast dagsetningar tímarammans
        ends_at: Valfrjálst. Auglýsing verðut tekin úr birtingu á þessum tíma
        scheduled_at: Skildu þetta eftir autt til að birta auglýsinguna samstundis
        starts_at: Valfrjálst. Notað ef auglýsing er bundin við tiltekinn tímaramma
        text: Þú getur notað sömu skilgreiningar og fyrir færslur. Hafðu í huga það pláss sem auglýsingin mun taka á skjá notandans
      appeal:
        text: Þú getur aðeins áfrýjað refsingu einu sinni
      defaults:
        autofollow: Fólk sem skráir sig í gegnum boðið mun sjálfkrafa fylgjast með þér
        avatar: PNG, GIF eða JPG. Mest %{size}. Verður smækkað í %{dimensions}px
        bot: Þessi aðgangur er aðallega til að framkvæma sjálfvirkar aðgerðir og gæti verið án þess að hann sé vaktaður reglulega
        context: Eitt eða fleiri samhengi þar sem sían ætti að gilda
        current_password: Í öryggisskyni skaltu setja inn lykilorðið fyrir þennan notandaaðgang
        current_username: Til að staðfesta skaltu setja inn notandanafnið fyrir þennan notandaaðgang
        digest: Er aðeins sent eftir lengri tímabil án virkni og þá aðeins ef þú hefur fengið persónuleg skilaboð á meðan þú hefur ekki verið á línunni
<<<<<<< HEAD
        discoverable: Persónusniðamappan er önnur leið til að láta notandaaðganginn þinn ná til fleiri lesenda
        discoverable_no_directory: Gerðu öðrum kleift að finna aðganginn þinn í gegnum meðmæli og annað slíkt
=======
        discoverable: Gerðu öðrum kleift að finna aðganginn þinn í gegnum meðmæli, vinsældir og annað slíkt
>>>>>>> 8c7223f4
        email: Þú munt fá sendan staðfestingarpóst
        fields: Þú getur birt allt að 4 atriði sem töflu á notandasniðinu þínu
        header: PNG, GIF eða JPG. Mest %{size}. Verður smækkað í %{dimensions}px
        inbox_url: Afritaðu slóðina af forsíðu endurvarpans sem þú vilt nota
        irreversible: Síaðar færslur munu hverfa óendurkræft, jafnvel þó sían sé seinna fjarlægð
        locale: Tungumál notandaviðmótsins, tölvupósts og ýti-tilkynninga
        locked: Krefst þess að þú samþykkir fylgjendur handvirkt
        password: Notaðu minnst 8 stafi
        phrase: Verður notað til samsvörunar burtséð frá stafstöðu texta eða viðvörunar vegna efnis í færslu
        scopes: Að hvaða API-kerfisviðmótum forritið fær aðgang. Ef þú velur efsta-stigs svið, þarftu ekki að gefa einstakar heimildir.
        setting_aggregate_reblogs: Ekki sýna nýjar endurbirtingar á færslum sem hafa nýlega verið endurbirtar (hefur bara áhrif á ný-mótteknar endurbirtingar)
        setting_default_sensitive: Viðkvæmt myndefni er sjálfgefið falið og er hægt að birta með smelli
        setting_display_media_default: Fela myndefni sem merkt er viðkvæmt
        setting_display_media_hide_all: Alltaf fela allt myndefni
        setting_display_media_show_all: Alltaf birta myndefni sem merkt er viðkvæmt
        setting_hide_network: Hverjum þú fylgist með og hverjir fylgjast með þér verður ekki birt á notandasniðinu þínu
        setting_noindex: Hefur áhrif á opinbera notandasniðið þitt og færslusíður
        setting_show_application: Nafnið á forritinu sem þú notar til að senda færslur mun birtast í ítarlegri sýn á færslunum þínum
        setting_use_blurhash: Litstiglarnir byggja á litunum í földu myndunum, en gera öll smáatriði óskýr
        setting_use_pending_items: Fela uppfærslur tímalínu þar til smellt er, í stað þess að hún skruni streyminu sjálfvirkt
        username: Notandanafnið þitt verður einstakt á %{domain}
        whole_word: Þegar stikkorð eða frasi er einungis tölur og bókstafir, verður það aðeins notað ef það samsvarar heilu orði
      domain_allow:
        domain: Þetta lén mun geta sótt gögn af þessum vefþjóni og tekið verður á móti innsendum gögnum frá léninu til vinnslu og geymslu
      email_domain_block:
        domain: Þetta getur verið lénið sem birtist í tölvupóstfanginu eða MX-færslunni sem það notar. Þetta verður yfirfarið við nýskráningu.
        with_dns_records: Tilraun verður gerð til að leysa DNS-færslur uppgefins léns og munu niðurstöðurnar einnig verða útilokaðar
      featured_tag:
        name: 'Þú gætir viljað nota eitt af þessum:'
      form_challenge:
        current_password: Þú ert að fara inn á öryggissvæði
      imports:
        data: CSV-skrá sem flutt hefur verið út af öðrum Mastodon-þjóni
      invite_request:
        text: Þetta mun hjálpa okkur við að yfirfara umsóknina þína
      ip_block:
        comment: Valfrjálst. Mundu hvers vegna þú bættir þessari reglu við.
        expires_in: IP-vistföng eru ekki óendanleg, þeim er stundum deilt og skipta oftu um eigendur. Af þessum ástæðum er ekki mælt með ótakmörkuðum lokunum á blokkir IP-vistfanga.
        ip: Settu inn IPv4 eða IPv6 vistfang. Þú getur lokað á svið vistfanga með því að nota CIDR-framsetningu. Gættu þess að loka ekki sjálfa/n þig úti!
        severities:
          no_access: Loka á aðgang að öllum tilföngum
          sign_up_requires_approval: Nýskráningar munu þurfa samþykki þitt
        severity: Veldu hvað munir gerast við beiðnir frá þessu IP-vistfangi
      rule:
        text: Lýstu reglum eða kröfum sem gerðar eru til notenda á þessum netþjóni. Reyndu að hafa þetta skýrt og skorinort
      sessions:
        otp: 'Settu inn tveggja-þátta kóðann sem farsímaforritið útbjó eða notaðu einn af endurheimtukóðunum þínum:'
        webauthn: Ef þetta er USB-lykill, gakktu úr skugga um að honum sé stungið í samband og ef þörf þykir að ýta á hann.
      tag:
        name: Þú getur aðeins breytt stafstöði mill há-/lágstafa, til gæmis til að gera þetta læsilegra
      user:
        chosen_languages: Þegar merkt er við þetta, birtast einungis færslur á völdum tungumálum á opinberum tímalínum
    labels:
      account:
        fields:
          name: Skýring
          value: Efni
      account_alias:
        acct: Auðkenni gamla aðgangsins
      account_migration:
        acct: Auðkenni nýja aðgangsins
      account_warning_preset:
        text: Forstilltur texti
        title: Titill
      admin_account_action:
        include_statuses: Innifela kærðar færslur í tölvupóstinum
        send_email_notification: Láta notanda vita með tölvupósti
        text: Sérsniðin aðvörun
        type: Aðgerð
        types:
          disable: Gera innskráningu óvirka
          none: Gera ekkert
          sensitive: Viðkvæmt
          silence: Hylja
          suspend: Setja í bið og eyða endanlega gögnum notandaaðgangsins
        warning_preset_id: Nota forstillta aðvörun
      announcement:
        all_day: Heilsdags atburður
        ends_at: Lok atburðar
        scheduled_at: Áætla birtingu
        starts_at: Upphaf atburðar
        text: Auglýsing
      appeal:
        text: Útskýrðu af hverju ætti að afturkalla þessa ákvörðun
      defaults:
        autofollow: Bjóða að fylgjast með aðgangnum þínum
        avatar: Auðkennismynd
        bot: Þetta er aðgangur fyrir róbót
        chosen_languages: Sía tungumál
        confirm_new_password: Staðfestu nýja lykilorðið
        confirm_password: Staðfestu lykilorðið
        context: Samhengi síu
        current_password: Núverandi lykilorð
        data: Gögn
        discoverable: Hafa þennan aðgang með í notendaskránni
        display_name: Birtingarnafn
        email: Tölvupóstfang
        expires_in: Rennur út eftir
        fields: Lýsigögn notandasniðs
        header: Síðuhaus
        honeypot: "%{label} (ekki fylla út)"
        inbox_url: URL-slóð á innhólf endurvarpa
        irreversible: Fella niður í staðinn fyrir að fela
        locale: Tungumál viðmóts
        locked: Læsa aðgangi
        max_uses: Hámarksfjöldi afnota
        new_password: Nýtt lykilorð
        note: Æviágrip
        otp_attempt: Teggja-þátta kóði
        password: Lykilorð
        phrase: Stikkorð eða frasi
        setting_advanced_layout: Virkja ítarlegt vefviðmót
        setting_aggregate_reblogs: Hópa endurbirtingar í tímalínum
        setting_auto_play_gif: Spila sjálfkrafa GIF-hreyfimyndir
        setting_boost_modal: Sýna staðfestingarglugga fyrir endurbirtingu
        setting_crop_images: Utansníða myndir í ekki-útfelldum færslum í 16x9
        setting_default_language: Tungumál sem skrifað er á
        setting_default_privacy: Gagnaleynd færslna
        setting_default_sensitive: Alltaf merkja myndefni sem viðkvæmt
        setting_delete_modal: Birta staðfestingarglugga áður en færslu er eytt
        setting_disable_swiping: Gera strokuhreyfingar óvirkar
        setting_display_media: Birting myndefnis
        setting_display_media_default: Sjálfgefið
        setting_display_media_hide_all: Fela allt
        setting_display_media_show_all: Birta allt
        setting_expand_spoilers: Alltaf útfella færslur sem eru með aðvörun vegna efnisins
        setting_hide_network: Fela netkerfið þitt
        setting_noindex: Afþakka atriðaskráningu í leitarvélum
        setting_reduce_motion: Minnka hreyfingu í hreyfimyndum
        setting_show_application: Upplýsa um forrit sem er til að senda færslur
        setting_system_font_ui: Nota sjálfgefið letur kerfisins
        setting_theme: Þema vefsvæðis
        setting_trends: Birta það sem er efst á baugi í dag
        setting_unfollow_modal: Birta staðfestingarglugga áður en hætt er að fylgjast með einhverjum
        setting_use_blurhash: Sýna skæra litstigla í stað falins myndefnis
        setting_use_pending_items: Rólegur hamur
        severity: Mikilvægi
        sign_in_token_attempt: Öryggiskóði
        type: Tegund innflutnings
        username: Notandanafn
        username_or_email: Notandanafn eða tölvupóstfang
        whole_word: Heil orð
      email_domain_block:
        with_dns_records: Hafa með MX-færslur og IP-vistföng lénsins
      featured_tag:
        name: Myllumerki
      interactions:
        must_be_follower: Loka á tilkynningar frá þeim sem ekki eru fylgjendur
        must_be_following: Loka á tilkynningar frá þeim sem þú fylgist ekki með
        must_be_following_dm: Loka á bein skilaboð frá þeim sem þú fylgist ekki með
      invite:
        comment: Athugasemd
      invite_request:
        text: Hvers vegna viltu taka þátt?
      ip_block:
        comment: Athugasemd
        ip: IP-vistfang
        severities:
          no_access: Loka á aðgang
          sign_up_requires_approval: Takmarka nýskráningar
        severity: Regla
      notification_emails:
        appeal: Einhver áfrýjar ákvörðun umsjónarmanns
        digest: Senda uppsafnaðan tölvupóst
        favourite: Einhver setti færslu þína í eftirlæti
        follow: Einhver fylgist núna með þér
        follow_request: Einhver hefur beðið um að fylgjast með þér
        mention: Einhver minntist á þig
        pending_account: Nýr notandaaðgangur þarfnast yfirferðar
        reblog: Einhver endurbirti færsluna þína
        report: Ný kæra hefur verið send inn
        trending_tag: Ný tilhneiging krefst yfirferðar
      rule:
        text: Regla
      tag:
        listable: Leyfa þessu myllumerki að birtast í leitum og í persónusniðamöppunni
        name: Myllumerki
        trendable: Leyfa þessu myllumerki að birtast undir tilhneigingum
        usable: Leyfa færslum að nota þetta myllumerki
    'no': Nei
    recommended: Mælt með
    required:
      mark: "*"
      text: nauðsynlegt
    title:
      sessions:
        webauthn: Nota einn af öryggislyklunum þínum til að skrá inn
    'yes': Já<|MERGE_RESOLUTION|>--- conflicted
+++ resolved
@@ -37,12 +37,7 @@
         current_password: Í öryggisskyni skaltu setja inn lykilorðið fyrir þennan notandaaðgang
         current_username: Til að staðfesta skaltu setja inn notandanafnið fyrir þennan notandaaðgang
         digest: Er aðeins sent eftir lengri tímabil án virkni og þá aðeins ef þú hefur fengið persónuleg skilaboð á meðan þú hefur ekki verið á línunni
-<<<<<<< HEAD
-        discoverable: Persónusniðamappan er önnur leið til að láta notandaaðganginn þinn ná til fleiri lesenda
-        discoverable_no_directory: Gerðu öðrum kleift að finna aðganginn þinn í gegnum meðmæli og annað slíkt
-=======
         discoverable: Gerðu öðrum kleift að finna aðganginn þinn í gegnum meðmæli, vinsældir og annað slíkt
->>>>>>> 8c7223f4
         email: Þú munt fá sendan staðfestingarpóst
         fields: Þú getur birt allt að 4 atriði sem töflu á notandasniðinu þínu
         header: PNG, GIF eða JPG. Mest %{size}. Verður smækkað í %{dimensions}px
