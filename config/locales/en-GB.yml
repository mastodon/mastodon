---
en-GB:
  about:
    about_mastodon_html: 'The social network of the future: No ads, no corporate surveillance, ethical design, and decentralisation! Own your data with Mastodon!'
    contact_missing: Not set
    contact_unavailable: N/A
    hosted_on: Decodon hosted on %{domain}
    title: About
  accounts:
    followers:
      one: Follower
      other: Followers
    following: Following
    instance_actor_flash: This account is a virtual actor used to represent the server itself and not any individual user. It is used for federation purposes and should not be suspended.
    last_active: last active
    link_verified_on: Ownership of this link was checked on %{date}
    nothing_here: There is nothing here!
    pin_errors:
      following: You must be already following the person you want to endorse
    posts:
      one: Post
      other: Posts
    posts_tab_heading: Posts
  admin:
    account_actions:
      action: Perform action
      already_silenced: This account has already been limited.
      already_suspended: This account has already been suspended.
      title: Perform moderation action on %{acct}
    account_moderation_notes:
      create: Leave note
      created_msg: Moderation note successfully created!
      destroyed_msg: Moderation note successfully destroyed!
    accounts:
      add_email_domain_block: Block email domain
      approve: Approve
      approved_msg: Successfully approved %{username}'s sign-up application
      are_you_sure: Are you sure?
      avatar: Avatar
      by_domain: Domain
      change_email:
        changed_msg: Email successfully changed!
        current_email: Current email
        label: Change email
        new_email: New email
        submit: Change email
        title: Change email for %{username}
      change_role:
        changed_msg: Role successfully changed!
        edit_roles: Manage user roles
        label: Change role
        no_role: No role
        title: Change role for %{username}
      confirm: Confirm
      confirmed: Confirmed
      confirming: Confirming
      custom: Custom
      delete: Delete data
      deleted: Deleted
      demote: Demote
      destroyed_msg: "%{username}'s data is now queued to be deleted imminently"
      disable: Freeze
      disable_sign_in_token_auth: Disable email token authentication
      disable_two_factor_authentication: Disable 2FA
      disabled: Frozen
      display_name: Display name
      domain: Domain
      edit: Edit
      email: Email
      email_status: Email status
      enable: Unfreeze
      enable_sign_in_token_auth: Enable email token authentication
      enabled: Enabled
      enabled_msg: Successfully unfroze %{username}'s account
      followers: Followers
      follows: Follows
      header: Header
      inbox_url: Inbox URL
      invite_request_text: Reasons for joining
      invited_by: Invited by
      ip: IP
      joined: Joined
      location:
        all: All
        local: Local
        remote: Remote
        title: Location
      login_status: Login status
      media_attachments: Media attachments
      memorialize: Turn into memoriam
      memorialized: Memorialised
      memorialized_msg: Successfully turned %{username} into a memorial account
      moderation:
        active: Active
        all: All
        disabled: Disabled
        pending: Pending
        silenced: Limited
        suspended: Suspended
        title: Moderation
      moderation_notes: Moderation notes
      most_recent_activity: Most recent activity
      most_recent_ip: Most recent IP
      no_account_selected: No accounts were changed as none were selected
      no_limits_imposed: No limits imposed
      no_role_assigned: No role assigned
      not_subscribed: Not subscribed
      pending: Pending review
      perform_full_suspension: Suspend
      previous_strikes: Previous strikes
      previous_strikes_description_html:
        one: This account has <strong>one</strong> strike.
        other: This account has <strong>%{count}</strong> strikes.
      promote: Promote
      protocol: Protocol
      public: Public
      push_subscription_expires: PuSH subscription expires
      redownload: Refresh profile
      redownloaded_msg: Successfully refreshed %{username}'s profile from origin
      reject: Reject
      rejected_msg: Successfully rejected %{username}'s sign-up application
      remote_suspension_irreversible: The data of this account has been irreversibly deleted.
      remote_suspension_reversible_hint_html: The account has been suspended on their server, and the data will be fully removed on %{date}. Until then, the remote server can restore this account without any ill effects. If you wish to remove all of the account's data immediately, you can do so below.
      remove_avatar: Remove avatar
      remove_header: Remove header
      removed_avatar_msg: Successfully removed %{username}'s avatar image
      removed_header_msg: Successfully removed %{username}'s header image
      resend_confirmation:
        already_confirmed: This user is already confirmed
        send: Resend confirmation link
        success: Confirmation link successfully sent!
      reset: Reset
      reset_password: Reset password
      resubscribe: Resubscribe
      role: Role
      search: Search
      search_same_email_domain: Other users with the same email domain
      search_same_ip: Other users with the same IP
      security: Security
      security_measures:
        only_password: Only password
        password_and_2fa: Password and 2FA
      sensitive: Force-sensitive
      sensitized: Marked as sensitive
      shared_inbox_url: Shared inbox URL
      show:
        created_reports: Made reports
        targeted_reports: Reported by others
      silence: Limit
      silenced: Limited
      statuses: Posts
      strikes: Previous strikes
      subscribe: Subscribe
      suspend: Suspend
      suspended: Suspended
      suspension_irreversible: The data of this account has been irreversibly deleted. You can unsuspend the account to make it usable but it will not recover any data it previously had.
      suspension_reversible_hint_html: The account has been suspended, and the data will be fully removed on %{date}. Until then, the account can be restored without any ill effects. If you wish to remove all of the account's data immediately, you can do so below.
      title: Accounts
      unblock_email: Unblock email address
      unblocked_email_msg: Successfully unblocked %{username}'s email address
      unconfirmed_email: Unconfirmed email
      undo_sensitized: Undo force-sensitive
      undo_silenced: Undo limit
      undo_suspension: Undo suspension
      unsilenced_msg: Successfully undid limit of %{username}'s account
      unsubscribe: Unsubscribe
      unsuspended_msg: Successfully unsuspended %{username}'s account
      username: Username
      view_domain: View summary for domain
      warn: Warn
      web: Web
      whitelisted: Allowed for federation
    action_logs:
      action_types:
        approve_appeal: Approve Appeal
        approve_user: Approve User
        assigned_to_self_report: Assign Report
        change_email_user: Change Email for User
        change_role_user: Change Role of User
        confirm_user: Confirm User
        create_account_warning: Create Warning
        create_announcement: Create Announcement
        create_canonical_email_block: Create Email Block
        create_custom_emoji: Create Custom Emoji
        create_domain_allow: Create Domain Allow
        create_domain_block: Create Domain Block
        create_email_domain_block: Create Email Domain Block
        create_ip_block: Create IP rule
        create_unavailable_domain: Create Unavailable Domain
        create_user_role: Create Role
        demote_user: Demote User
        destroy_announcement: Delete Announcement
        destroy_canonical_email_block: Delete Email Block
        destroy_custom_emoji: Delete Custom Emoji
        destroy_domain_allow: Delete Domain Allow
        destroy_domain_block: Delete Domain Block
        destroy_email_domain_block: Delete Email Domain Block
        destroy_instance: Purge Domain
        destroy_ip_block: Delete IP rule
        destroy_status: Delete Post
        destroy_unavailable_domain: Delete Unavailable Domain
        destroy_user_role: Destroy Role
        disable_2fa_user: Disable 2FA
        disable_custom_emoji: Disable Custom Emoji
        disable_sign_in_token_auth_user: Disable Email Token Authentication for User
        disable_user: Disable User
        enable_custom_emoji: Enable Custom Emoji
        enable_sign_in_token_auth_user: Enable Email Token Authentication for User
        enable_user: Enable User
        memorialize_account: Memorialise Account
        promote_user: Promote User
        reject_appeal: Reject Appeal
        reject_user: Reject User
        remove_avatar_user: Remove Avatar
        reopen_report: Reopen Report
        resend_user: Resend Confirmation Mail
        reset_password_user: Reset Password
        resolve_report: Resolve Report
        sensitive_account: Force-Sensitive Account
        silence_account: Limit Account
        suspend_account: Suspend Account
        unassigned_report: Unassign Report
        unblock_email_account: Unblock email address
        unsensitive_account: Undo Force-Sensitive Account
        unsilence_account: Undo Limit Account
        unsuspend_account: Unsuspend Account
        update_announcement: Update Announcement
        update_custom_emoji: Update Custom Emoji
        update_domain_block: Update Domain Block
        update_ip_block: Update IP rule
        update_report: Update Report
        update_status: Update Post
        update_user_role: Update Role
      actions:
        approve_appeal_html: "%{name} approved moderation decision appeal from %{target}"
        approve_user_html: "%{name} approved sign-up from %{target}"
        assigned_to_self_report_html: "%{name} assigned report %{target} to themselves"
        change_email_user_html: "%{name} changed the email address of user %{target}"
        change_role_user_html: "%{name} changed role of %{target}"
        confirm_user_html: "%{name} confirmed email address of user %{target}"
        create_account_warning_html: "%{name} sent a warning to %{target}"
        create_announcement_html: "%{name} created new announcement %{target}"
        create_canonical_email_block_html: "%{name} blocked email with the hash %{target}"
        create_custom_emoji_html: "%{name} uploaded new emoji %{target}"
        create_domain_allow_html: "%{name} allowed federation with domain %{target}"
        create_domain_block_html: "%{name} blocked domain %{target}"
        create_email_domain_block_html: "%{name} blocked email domain %{target}"
        create_ip_block_html: "%{name} created rule for IP %{target}"
        create_unavailable_domain_html: "%{name} stopped delivery to domain %{target}"
        create_user_role_html: "%{name} created %{target} role"
        demote_user_html: "%{name} demoted user %{target}"
        destroy_announcement_html: "%{name} deleted announcement %{target}"
        destroy_canonical_email_block_html: "%{name} unblocked email with the hash %{target}"
        destroy_custom_emoji_html: "%{name} deleted emoji %{target}"
        destroy_domain_allow_html: "%{name} disallowed federation with domain %{target}"
        destroy_domain_block_html: "%{name} unblocked domain %{target}"
        destroy_email_domain_block_html: "%{name} unblocked email domain %{target}"
        destroy_instance_html: "%{name} purged domain %{target}"
        destroy_ip_block_html: "%{name} deleted rule for IP %{target}"
        destroy_status_html: "%{name} removed post by %{target}"
        destroy_unavailable_domain_html: "%{name} stopped delivery to domain %{target}"
        destroy_user_role_html: "%{name} deleted %{target} role"
        disable_2fa_user_html: "%{name} disabled two factor requirement for user %{target}"
        disable_custom_emoji_html: "%{name} disabled emoji %{target}"
        disable_sign_in_token_auth_user_html: "%{name} disabled email token authentication for %{target}"
        disable_user_html: "%{name} disabled login for user %{target}"
        enable_custom_emoji_html: "%{name} enabled emoji %{target}"
        enable_sign_in_token_auth_user_html: "%{name} enabled email token authentication for %{target}"
        enable_user_html: "%{name} enabled login for user %{target}"
        memorialize_account_html: "%{name} turned %{target}'s account into a memoriam page"
        promote_user_html: "%{name} promoted user %{target}"
        reject_appeal_html: "%{name} rejected moderation decision appeal from %{target}"
        reject_user_html: "%{name} rejected sign-up from %{target}"
        remove_avatar_user_html: "%{name} removed %{target}'s avatar"
        reopen_report_html: "%{name} reopened report %{target}"
        resend_user_html: "%{name} resent confirmation email for %{target}"
        reset_password_user_html: "%{name} reset password of user %{target}"
        resolve_report_html: "%{name} resolved report %{target}"
        sensitive_account_html: "%{name} marked %{target}'s media as sensitive"
        silence_account_html: "%{name} limited %{target}'s account"
        suspend_account_html: "%{name} suspended %{target}'s account"
        unassigned_report_html: "%{name} unassigned report %{target}"
        unblock_email_account_html: "%{name} unblocked %{target}'s email address"
        unsensitive_account_html: "%{name} unmarked %{target}'s media as sensitive"
        unsilence_account_html: "%{name} undid limit of %{target}'s account"
        unsuspend_account_html: "%{name} unsuspended %{target}'s account"
        update_announcement_html: "%{name} updated announcement %{target}"
        update_custom_emoji_html: "%{name} updated emoji %{target}"
        update_domain_block_html: "%{name} updated domain block for %{target}"
        update_ip_block_html: "%{name} changed rule for IP %{target}"
        update_report_html: "%{name} updated report %{target}"
        update_status_html: "%{name} updated post by %{target}"
        update_user_role_html: "%{name} changed %{target} role"
      deleted_account: deleted account
      empty: No logs found.
      filter_by_action: Filter by action
      filter_by_user: Filter by user
      title: Audit log
      unavailable_instance: "(domain name unavailable)"
    announcements:
      destroyed_msg: Announcement successfully deleted!
      edit:
        title: Edit announcement
      empty: No announcements found.
      live: Live
      new:
        create: Create announcement
        title: New announcement
      publish: Publish
      published_msg: Announcement successfully published!
      scheduled_for: Scheduled for %{time}
      scheduled_msg: Announcement scheduled for publication!
      title: Announcements
      unpublish: Unpublish
      unpublished_msg: Announcement successfully unpublished!
      updated_msg: Announcement successfully updated!
    critical_update_pending: Critical update pending
    custom_emojis:
      assign_category: Assign category
      by_domain: Domain
      copied_msg: Successfully created local copy of the emoji
      copy: Copy
      copy_failed_msg: Could not make a local copy of that emoji
      create_new_category: Create new category
      created_msg: Emoji successfully created!
      delete: Delete
      destroyed_msg: Emojo successfully destroyed!
      disable: Disable
      disabled: Disabled
      disabled_msg: Successfully disabled that emoji
      emoji: Emoji
      enable: Enable
      enabled: Enabled
      enabled_msg: Successfully enabled that emoji
      image_hint: PNG or GIF up to %{size}
      list: List
      listed: Listed
      new:
        title: Add new custom emoji
      no_emoji_selected: No emojis were changed as none were selected
      not_permitted: You are not permitted to perform this action
      overwrite: Overwrite
      shortcode: Shortcode
      shortcode_hint: At least 2 characters, only alphanumeric characters and underscores
      title: Custom emojis
      uncategorized: Uncategorised
      unlist: Unlist
      unlisted: Unlisted
      update_failed_msg: Could not update that emoji
      updated_msg: Emoji successfully updated!
      upload: Upload
    dashboard:
      active_users: active users
      interactions: interactions
      media_storage: Media storage
      new_users: new users
      opened_reports: reports opened
      pending_appeals_html:
        one: "<strong>%{count}</strong> pending appeal"
        other: "<strong>%{count}</strong> pending appeals"
      pending_reports_html:
        one: "<strong>%{count}</strong> pending report"
        other: "<strong>%{count}</strong> pending reports"
      pending_tags_html:
        one: "<strong>%{count}</strong> pending hashtag"
        other: "<strong>%{count}</strong> pending hashtags"
      pending_users_html:
        one: "<strong>%{count}</strong> pending user"
        other: "<strong>%{count}</strong> pending users"
      resolved_reports: reports resolved
      software: Software
      sources: Sign-up sources
      space: Space usage
      title: Dashboard
      top_languages: Top active languages
      top_servers: Top active servers
      website: Website
    disputes:
      appeals:
        empty: No appeals found.
        title: Appeals
    domain_allows:
      add_new: Allow federation with domain
      created_msg: Domain has been successfully allowed for federation
      destroyed_msg: Domain has been disallowed from federation
      export: Export
      import: Import
      undo: Disallow federation with domain
    domain_blocks:
      add_new: Add new domain block
      confirm_suspension:
        cancel: Cancel
        confirm: Suspend
        permanent_action: Undoing the suspension will not restore any data or relationship.
        preamble_html: You are about to suspend <strong>%{domain}</strong> and its subdomains.
        remove_all_data: This will remove all content, media, and profile data for this domain's accounts from your server.
        stop_communication: Your server will stop communicating with these servers.
        title: Confirm domain block for %{domain}
        undo_relationships: This will undo any follow relationship between accounts of these servers and yours.
      created_msg: Domain block is now being processed
      destroyed_msg: Domain block has been undone
      domain: Domain
      edit: Edit domain block
      existing_domain_block: You have already imposed stricter limits on %{name}.
      existing_domain_block_html: You have already imposed stricter limits on %{name}, you need to <a href="%{unblock_url}">unblock it</a> first.
      export: Export
      import: Import
      new:
        create: Create block
        hint: The domain block will not prevent creation of account entries in the database, but will retroactively and automatically apply specific moderation methods on those accounts.
        severity:
          desc_html: "<strong>Limit</strong> will make posts from accounts at this domain invisible to anyone who isn't following them. <strong>Suspend</strong> will remove all content, media, and profile data for this domain's accounts from your server. Use <strong>None</strong> if you just want to reject media files."
          noop: None
          silence: Limit
          suspend: Suspend
        title: New domain block
      no_domain_block_selected: No domain blocks were changed as none were selected
      not_permitted: You are not permitted to perform this action
      obfuscate: Obfuscate domain name
      obfuscate_hint: Partially obfuscate the domain name in the list if advertising the list of domain limitations is enabled
      private_comment: Private comment
      private_comment_hint: Comment about this domain limitation for internal use by the moderators.
      public_comment: Public comment
      public_comment_hint: Comment about this domain limitation for the general public, if advertising the list of domain limitations is enabled.
      reject_media: Reject media files
      reject_media_hint: Removes locally stored media files and refuses to download any in the future. Irrelevant for suspensions
      reject_reports: Reject reports
      reject_reports_hint: Ignore all reports coming from this domain. Irrelevant for suspensions
      undo: Undo domain block
      view: View domain block
    email_domain_blocks:
      add_new: Add new
      allow_registrations_with_approval: Allow registrations with approval
      attempts_over_week:
        one: "%{count} attempt over the last week"
        other: "%{count} sign-up attempts over the last week"
      created_msg: Successfully blocked email domain
      delete: Delete
      dns:
        types:
          mx: MX record
      domain: Domain
      new:
        create: Add domain
        resolve: Resolve domain
        title: Block new email domain
      no_email_domain_block_selected: No email domain blocks were changed as none were selected
      not_permitted: Not permitted
      resolved_dns_records_hint_html: The domain name resolves to the following MX domains, which are ultimately responsible for accepting email. Blocking an MX domain will block sign-ups from any email address which uses the same MX domain, even if the visible domain name is different. <strong>Be careful not to block major email providers.</strong>
      resolved_through_html: Resolved through %{domain}
      title: Blocked email domains
    export_domain_allows:
      new:
        title: Import domain allows
      no_file: No file selected
    export_domain_blocks:
      import:
        description_html: You are about to import a list of domain blocks. Please review this list very carefully, especially if you have not authored this list yourself.
        existing_relationships_warning: Existing follow relationships
        private_comment_description_html: 'To help you track where imported blocks come from, imported blocks will be created with the following private comment: <q>%{comment}</q>'
        private_comment_template: Imported from %{source} on %{date}
        title: Import domain blocks
      invalid_domain_block: 'One or more domain blocks were skipped because of the following error(s): %{error}'
      new:
        title: Import domain blocks
      no_file: No file selected
    follow_recommendations:
      description_html: "<strong>Follow recommendations help new users quickly find interesting content</strong>. When a user has not interacted with others enough to form personalised follow recommendations, these accounts are recommended instead. They are re-calculated on a daily basis from a mix of accounts with the highest recent engagements and highest local follower counts for a given language."
      language: For language
      status: Status
      suppress: Suppress follow recommendation
      suppressed: Suppressed
      title: Follow recommendations
      unsuppress: Restore follow recommendation
    instances:
      audit_log:
        title: Recent Audit Logs
        view_all: View full audit logs
      availability:
        description_html:
          one: If delivering to the domain fails <strong>%{count} day</strong> without succeeding, no further delivery attempts will be made unless a delivery <em>from</em> the domain is received.
          other: If delivering to the domain fails on <strong>%{count} different days</strong> without succeeding, no further delivery attempts will be made unless a delivery <em>from</em> the domain is received.
        failure_threshold_reached: Failure threshold reached on %{date}.
        failures_recorded:
          one: Failed attempt on %{count} day.
          other: Failed attempts on %{count} different days.
        no_failures_recorded: No failures on record.
        title: Availability
        warning: The last attempt to connect to this server has been unsuccessful
      back_to_all: All
      back_to_limited: Limited
      back_to_warning: Warning
      by_domain: Domain
      confirm_purge: Are you sure you want to permanently delete data from this domain?
      content_policies:
        comment: Internal note
        description_html: You can define content policies that will be applied to all accounts from this domain and any of its subdomains.
        limited_federation_mode_description_html: You can chose whether to allow federation with this domain.
        policies:
          reject_media: Reject media
          reject_reports: Reject reports
          silence: Limit
          suspend: Suspend
        policy: Policy
        reason: Public reason
        title: Content policies
      dashboard:
        instance_accounts_dimension: Most followed accounts
        instance_accounts_measure: stored accounts
        instance_followers_measure: our followers there
        instance_follows_measure: their followers here
        instance_languages_dimension: Top languages
        instance_media_attachments_measure: stored media attachments
        instance_reports_measure: reports about them
        instance_statuses_measure: stored posts
      delivery:
        all: All
        clear: Clear delivery errors
        failing: Failing
        restart: Restart delivery
        stop: Stop delivery
        unavailable: Unavailable
      delivery_available: Delivery is available
      delivery_error_days: Delivery error days
      delivery_error_hint: If delivery is not possible for %{count} days, it will be automatically marked as undeliverable.
      destroyed_msg: Data from %{domain} is now queued for imminent deletion.
      empty: No domains found.
      known_accounts:
        one: "%{count} known account"
        other: "%{count} known accounts"
      moderation:
        all: All
        limited: Limited
        title: Moderation
      private_comment: Private comment
      public_comment: Public comment
      purge: Purge
      purge_description_html: If you believe this domain is offline for good, you can delete all account records and associated data from this domain from your storage. This may take a while.
      title: Federation
      total_blocked_by_us: Blocked by us
      total_followed_by_them: Followed by them
      total_followed_by_us: Followed by us
      total_reported: Reports about them
      total_storage: Media attachments
      totals_time_period_hint_html: The totals displayed below include data for all time.
      unknown_instance: There is currently no record of this domain on this server.
    invites:
      deactivate_all: Deactivate all
      filter:
        all: All
        available: Available
        expired: Expired
        title: Filter
      title: Invites
    ip_blocks:
      add_new: Create rule
      created_msg: Successfully added new IP rule
      delete: Delete
      expires_in:
        '1209600': 2 weeks
        '15778476': 6 months
        '2629746': 1 month
        '31556952': 1 year
        '86400': 1 day
        '94670856': 3 years
      new:
        title: Create new IP rule
      no_ip_block_selected: No IP rules were changed as none were selected
      title: IP rules
    relationships:
      title: "%{acct}'s relationships"
    relays:
      add_new: Add new relay
      delete: Delete
      description_html: A <strong>federation relay</strong> is an intermediary server that exchanges large volumes of public posts between servers that subscribe and publish to it. <strong>It can help small and medium servers discover content from the fediverse</strong>, which would otherwise require local users manually following other people on remote servers.
      disable: Disable
      disabled: Disabled
      enable: Enable
      enable_hint: Once enabled, your server will subscribe to all public posts from this relay, and will begin sending this server's public posts to it.
      enabled: Enabled
      inbox_url: Relay URL
      pending: Waiting for relay's approval
      save_and_enable: Save and enable
      setup: Setup a relay connection
      signatures_not_enabled: Relays may not work correctly while secure mode or limited federation mode is enabled
      status: Status
      title: Relays
    report_notes:
      created_msg: Report note successfully created!
      destroyed_msg: Report note successfully deleted!
    reports:
      account:
        notes:
          one: "%{count} note"
          other: "%{count} notes"
      action_log: Audit log
      action_taken_by: Action taken by
      actions:
        delete_description_html: The reported posts will be deleted and a strike will be recorded to help you escalate on future infractions by the same account.
        mark_as_sensitive_description_html: The media in the reported posts will be marked as sensitive and a strike will be recorded to help you escalate on future infractions by the same account.
        other_description_html: See more options for controlling the account's behaviour and customise communication to the reported account.
        resolve_description_html: No action will be taken against the reported account, no strike recorded, and the report will be closed.
        silence_description_html: The account will be visible only to those who already follow it or manually look it up, severely limiting its reach. Can always be reverted. Closes all reports against this account.
        suspend_description_html: The account and all its contents will be inaccessible and eventually deleted, and interacting with it will be impossible. Reversible within 30 days. Closes all reports against this account.
      actions_description_html: Decide which action to take to resolve this report. If you take a punitive action against the reported account, an email notification will be sent to them, except when the <strong>Spam</strong> category is selected.
      actions_description_remote_html: Decide which action to take to resolve this report. This will only affect how <strong>your</strong> server communicates with this remote account and handle its content.
      actions_no_posts: This report doesn't have any associated posts to delete
      add_to_report: Add more to report
      already_suspended_badges:
        local: Already suspended on this server
        remote: Already suspended on their server
      are_you_sure: Are you sure?
      assign_to_self: Assign to me
      assigned: Assigned moderator
      by_target_domain: Domain of reported account
      cancel: Cancel
      category: Category
      category_description_html: The reason this account and/or content was reported will be cited in communication with the reported account
      comment:
        none: None
      comment_description_html: 'To provide more information, %{name} wrote:'
      confirm: Confirm
      confirm_action: Confirm moderation action against @%{acct}
      created_at: Reported
      delete_and_resolve: Delete posts
      forwarded: Forwarded
      forwarded_replies_explanation: This report is from a remote user and about remote content. It has been forwarded to you because the reported content is in reply to one of your users.
      forwarded_to: Forwarded to %{domain}
      mark_as_resolved: Mark as resolved
      mark_as_sensitive: Mark as sensitive
      mark_as_unresolved: Mark as unresolved
      no_one_assigned: No one
      notes:
        create: Add note
        create_and_resolve: Resolve with note
        create_and_unresolve: Reopen with note
        delete: Delete
        placeholder: Describe what actions have been taken, or any other related updates...
        title: Notes
      notes_description_html: View and leave notes to other moderators and your future self
      processed_msg: 'Report #%{id} successfully processed'
      quick_actions_description_html: 'Take a quick action or scroll down to see reported content:'
      remote_user_placeholder: the remote user from %{instance}
      reopen: Reopen report
      report: 'Report #%{id}'
      reported_account: Reported account
      reported_by: Reported by
      reported_with_application: Reported with application
      resolved: Resolved
      resolved_msg: Report successfully resolved!
      skip_to_actions: Skip to actions
      status: Status
      statuses: Reported content
      statuses_description_html: Offending content will be cited in communication with the reported account
      summary:
        action_preambles:
          delete_html: 'You are about to <strong>remove</strong> some of <strong>@%{acct}</strong>''s posts. This will:'
          mark_as_sensitive_html: 'You are about to <strong>mark</strong> some of <strong>@%{acct}</strong>''s posts as <strong>sensitive</strong>. This will:'
          silence_html: 'You are about to <strong>limit</strong> <strong>@%{acct}</strong>''s account. This will:'
          suspend_html: 'You are about to <strong>suspend</strong> <strong>@%{acct}</strong>''s account. This will:'
        actions:
          delete_html: Remove the offending posts
          mark_as_sensitive_html: Mark the offending posts' media as sensitive
          silence_html: Severely limit <strong>@%{acct}</strong>'s reach by making their profile and contents only visible to people already following them or manually looking it profile up
          suspend_html: Suspend <strong>@%{acct}</strong>, making their profile and contents inaccessible and impossible to interact with
        close_report: 'Mark report #%{id} as resolved'
        close_reports_html: Mark <strong>all</strong> reports against <strong>@%{acct}</strong> as resolved
        delete_data_html: Delete <strong>@%{acct}</strong>'s profile and contents 30 days from now unless they get unsuspended in the meantime
        preview_preamble_html: "<strong>@%{acct}</strong> will receive a warning with the following contents:"
        record_strike_html: Record a strike against <strong>@%{acct}</strong> to help you escalate on future violations from this account
        send_email_html: Send <strong>@%{acct}</strong> a warning email
        warning_placeholder: Optional additional reasoning for the moderation action.
      target_origin: Origin of reported account
      title: Reports
      unassign: Unassign
      unknown_action_msg: 'Unknown action: %{action}'
      unresolved: Unresolved
      updated_at: Updated
      view_profile: View profile
    roles:
      add_new: Add role
      assigned_users:
        one: "%{count} user"
        other: "%{count} users"
      categories:
        administration: Administration
        devops: DevOps
        invites: Invites
        moderation: Moderation
        special: Special
      delete: Delete
      description_html: With <strong>user roles</strong>, you can customize which functions and areas of Mastodon your users can access.
      edit: Edit '%{name}' role
      everyone: Default permissions
      everyone_full_description_html: This is the <strong>base role</strong> affecting <strong>all users</strong>, even those without an assigned role. All other roles inherit permissions from it.
      permissions_count:
        one: "%{count} permission"
        other: "%{count} permissions"
      privileges:
        administrator: Administrator
        administrator_description: Users with this permission will bypass every permission
        delete_user_data: Delete User Data
        delete_user_data_description: Allows users to delete other users' data without delay
        invite_users: Invite Users
        invite_users_description: Allows users to invite new people to the server
        manage_announcements: Manage Announcements
        manage_announcements_description: Allows users to manage announcements on the server
        manage_appeals: Manage Appeals
        manage_appeals_description: Allows users to review appeals against moderation actions
        manage_blocks: Manage Blocks
        manage_blocks_description: Allows users to block email providers and IP addresses
        manage_custom_emojis: Manage Custom Emojis
        manage_custom_emojis_description: Allows users to manage custom emojis on the server
        manage_federation: Manage Federation
        manage_federation_description: Allows users to block or allow federation with other domains, and control deliverability
        manage_invites: Manage Invites
        manage_invites_description: Allows users to browse and deactivate invite links
        manage_reports: Manage Reports
        manage_reports_description: Allows users to review reports and perform moderation actions against them
        manage_roles: Manage Roles
        manage_roles_description: Allows users to manage and assign roles below theirs
        manage_rules: Manage Rules
        manage_rules_description: Allows users to change server rules
        manage_settings: Manage Settings
        manage_settings_description: Allows users to change site settings
        manage_taxonomies: Manage Taxonomies
        manage_taxonomies_description: Allows users to review trending content and update hashtag settings
        manage_user_access: Manage User Access
        manage_user_access_description: Allows users to disable other users' two-factor authentication, change their email address, and reset their password
        manage_users: Manage Users
        manage_users_description: Allows users to view other users' details and perform moderation actions against them
        manage_webhooks: Manage Webhooks
        manage_webhooks_description: Allows users to set up webhooks for administrative events
        view_audit_log: View Audit Log
        view_audit_log_description: Allows users to see a history of administrative actions on the server
        view_dashboard: View Dashboard
        view_dashboard_description: Allows users to access the dashboard and various metrics
        view_devops: DevOps
        view_devops_description: Allows users to access Sidekiq and pgHero dashboards
      title: Roles
    rules:
      add_new: Add rule
      delete: Delete
      description_html: While most claim to have read and agree to the terms of service, usually people do not read through until after a problem arises. <strong>Make it easier to see your server's rules at a glance by providing them in a flat bullet point list.</strong> Try to keep individual rules short and simple, but try not to split them up into many separate items either.
      edit: Edit rule
      empty: No server rules have been defined yet.
      title: Server rules
    settings:
      about:
        manage_rules: Manage server rules
        preamble: Provide in-depth information about how the server is operated, moderated, funded.
        rules_hint: There is a dedicated area for rules that your users are expected to adhere to.
        title: About
      appearance:
        preamble: Customise Mastodon's web interface.
        title: Appearance
      branding:
        preamble: Your server's branding differentiates it from other servers in the network. This information may be displayed across a variety of environments, such as Mastodon's web interface, native applications, in link previews on other websites and within messaging apps, and so on. For this reason, it is best to keep this information clear, short and concise.
        title: Branding
      captcha_enabled:
        desc_html: This relies on external scripts from hCaptcha, which may be a security and privacy concern. In addition, <strong>this can make the registration process significantly less accessible to some (especially disabled) people</strong>. For these reasons, please consider alternative measures such as approval-based or invite-based registration.
        title: Require new users to solve a CAPTCHA to confirm their account
      content_retention:
        danger_zone: Danger zone
        preamble: Control how user-generated content is stored in Mastodon.
        title: Content retention
      default_noindex:
        desc_html: Affects all users who have not changed this setting themselves
        title: Opt users out of search engine indexing by default
      discovery:
        follow_recommendations: Follow recommendations
        preamble: Surfacing interesting content is instrumental in onboarding new users who may not know anyone Mastodon. Control how various discovery features work on your server.
        profile_directory: Profile directory
        public_timelines: Public timelines
        publish_discovered_servers: Publish discovered servers
        publish_statistics: Publish statistics
        title: Discovery
        trends: Trends
      domain_blocks:
        all: To everyone
        disabled: To no one
        users: To logged-in local users
      registrations:
        moderation_recommandation: Please make sure you have an adequate and reactive moderation team before you open registrations to everyone!
        preamble: Control who can create an account on your server.
        title: Registrations
      registrations_mode:
        modes:
          approved: Approval required for sign up
          none: Nobody can sign up
          open: Anyone can sign up
        warning_hint: We recommend using “Approval required for sign up” unless you are confident your moderation team can handle spam and malicious registrations in a timely fashion.
      security:
        authorized_fetch: Require authentication from federated servers
        authorized_fetch_hint: Requiring authentication from federated servers enables stricter enforcement of both user-level and server-level blocks. However, this comes at the cost of a performance penalty, reduces the reach of your replies, and may introduce compatibility issues with some federated services. In addition, this will not prevent dedicated actors from fetching your public posts and accounts.
        authorized_fetch_overridden_hint: You are currently unable to change this setting because it is overridden by an environment variable.
        federation_authentication: Federation authentication enforcement
      title: Server settings
    site_uploads:
      delete: Delete uploaded file
      destroyed_msg: Site upload successfully deleted!
    software_updates:
      critical_update: Critical — please update quickly
      description: It is recommended to keep your Mastodon installation up to date to benefit from the latest fixes and features. Moreover, it is sometimes critical to update Mastodon in a timely manner to avoid security issues. For these reasons, Mastodon checks for updates every 30 minutes, and will notify you according to your email notification preferences.
      documentation_link: Learn more
      release_notes: Release notes
      title: Available updates
      type: Type
      types:
        major: Major release
        minor: Minor release
        patch: Patch release — bugfixes and easy to apply changes
      version: Version
    statuses:
      account: Author
      application: Application
      back_to_account: Back to account page
      back_to_report: Back to report page
      batch:
        remove_from_report: Remove from report
        report: Report
      deleted: Deleted
      favourites: Favourites
      history: Version history
      in_reply_to: Replying to
      language: Language
      media:
        title: Media
      metadata: Metadata
      no_status_selected: No posts were changed as none were selected
      open: Open post
      original_status: Original post
      reblogs: Reblogs
      status_changed: Post changed
      title: Account posts
      trending: Trending
      visibility: Visibility
      with_media: With media
    strikes:
      actions:
        delete_statuses: "%{name} deleted %{target}'s posts"
        disable: "%{name} froze %{target}'s account"
        mark_statuses_as_sensitive: "%{name} marked %{target}'s posts as sensitive"
        none: "%{name} sent a warning to %{target}"
        sensitive: "%{name} marked %{target}'s account as sensitive"
        silence: "%{name} limited %{target}'s account"
        suspend: "%{name} suspended %{target}'s account"
      appeal_approved: Appealed
      appeal_pending: Appeal pending
      appeal_rejected: Appeal rejected
    system_checks:
      database_schema_check:
        message_html: There are pending database migrations. Please run them to ensure the application behaves as expected
      elasticsearch_health_red:
        message_html: Elasticsearch cluster is unhealthy (red status), search features are unavailable
      elasticsearch_health_yellow:
        message_html: Elasticsearch cluster is unhealthy (yellow status), you may want to investigate the reason
      elasticsearch_index_mismatch:
        message_html: Elasticsearch index mappings are outdated. Please run <code>tootctl search deploy --only=%{value}</code>
      elasticsearch_preset:
        action: See documentation
        message_html: Your Elasticsearch cluster has more than one node, but Mastodon is not configured to use them.
      elasticsearch_preset_single_node:
        action: See documentation
        message_html: Your Elasticsearch cluster has only one node, <code>ES_PRESET</code> should be set to <code>single_node_cluster</code>.
      elasticsearch_reset_chewy:
        message_html: Your Elasticsearch system index is outdated due to a setting change. Please run <code>tootctl search deploy --reset-chewy</code> to update it.
      elasticsearch_running_check:
        message_html: Could not connect to Elasticsearch. Please check that it is running, or disable full-text search
      elasticsearch_version_check:
        message_html: 'Incompatible Elasticsearch version: %{value}'
        version_comparison: Elasticsearch %{running_version} is running while %{required_version} is required
      rules_check:
        action: Manage server rules
        message_html: You haven't defined any server rules.
      sidekiq_process_check:
        message_html: No Sidekiq process running for the %{value} queue(s). Please review your Sidekiq configuration
      software_version_check:
        action: See available updates
        message_html: A Mastodon update is available.
      software_version_critical_check:
        action: See available updates
        message_html: A critical Mastodon update is available, please update as quickly as possible.
      software_version_patch_check:
        action: See available updates
        message_html: A bugfix Mastodon update is available.
      upload_check_privacy_error:
        action: Check here for more information
        message_html: "<strong>Your web server is misconfigured. The privacy of your users is at risk.</strong>"
      upload_check_privacy_error_object_storage:
        action: Check here for more information
        message_html: "<strong>Your object storage is misconfigured. The privacy of your users is at risk.</strong>"
    tags:
      moderation:
        not_trendable: Not trendable
        not_usable: Not usable
        pending_review: Pending review
        review_requested: Review requested
        reviewed: Reviewed
        title: Status
        trendable: Trendable
        unreviewed: Unreviewed
        usable: Usable
      name: Name
      newest: Newest
      oldest: Oldest
      open: View Publicly
      reset: Reset
      review: Review status
      search: Search
      title: Hashtags
      updated_msg: Hashtag settings updated successfully
    title: Administration
    trends:
      allow: Allow
      approved: Approved
      confirm_allow: Are you sure you want to allow selected tags?
      confirm_disallow: Are you sure you want to disallow selected tags?
      disallow: Disallow
      links:
        allow: Allow link
        allow_provider: Allow publisher
        confirm_allow: Are you sure you want to allow selected links?
        confirm_allow_provider: Are you sure you want to allow selected providers?
        confirm_disallow: Are you sure you want to disallow selected links?
        confirm_disallow_provider: Are you sure you want to disallow selected providers?
        description_html: These are links that are currently being shared a lot by accounts that your server sees posts from. It can help your users find out what's going on in the world. No links are displayed publicly until you approve the publisher. You can also allow or reject individual links.
        disallow: Disallow link
        disallow_provider: Disallow publisher
        no_link_selected: No links were changed as none were selected
        publishers:
          no_publisher_selected: No publishers were changed as none were selected
        shared_by_over_week:
          one: Shared by one person over the last week
          other: Shared by %{count} people over the last week
        title: Trending links
        usage_comparison: Shared %{today} times today, compared to %{yesterday} yesterday
      not_allowed_to_trend: Not allowed to trend
      only_allowed: Only allowed
      pending_review: Pending review
      preview_card_providers:
        allowed: Links from this publisher can trend
        description_html: These are domains from which links are often shared on your server. Links will not trend publicly unless the domain of the link is approved. Your approval (or rejection) extends to subdomains.
        rejected: Links from this publisher won't trend
        title: Publishers
      rejected: Rejected
      statuses:
        allow: Allow post
        allow_account: Allow author
        confirm_allow: Are you sure you want to allow selected statuses?
        confirm_allow_account: Are you sure you want to allow selected accounts?
        confirm_disallow: Are you sure you want to disallow selected statuses?
        confirm_disallow_account: Are you sure you want to disallow selected accounts?
        description_html: These are posts that your server knows about that are currently being shared and favourited a lot at the moment. It can help your new and returning users to find more people to follow. No posts are displayed publicly until you approve the author, and the author allows their account to be suggested to others. You can also allow or reject individual posts.
        disallow: Disallow post
        disallow_account: Disallow author
        no_status_selected: No trending posts were changed as none were selected
        not_discoverable: Author has not opted-in to being discoverable
        shared_by:
          one: Shared or favourited one time
          other: Shared and favourited %{friendly_count} times
        title: Trending posts
      tags:
        current_score: Current score %{score}
        dashboard:
          tag_accounts_measure: unique uses
          tag_languages_dimension: Top languages
          tag_servers_dimension: Top servers
          tag_servers_measure: different servers
          tag_uses_measure: total uses
        description_html: These are hashtags that are currently appearing in a lot of posts that your server sees. It can help your users find out what people are talking the most about at the moment. No hashtags are displayed publicly until you approve them.
        listable: Can be suggested
        no_tag_selected: No tags were changed as none were selected
        not_listable: Won't be suggested
        not_trendable: Won't appear under trends
        not_usable: Cannot be used
        peaked_on_and_decaying: Peaked on %{date}, now decaying
        title: Trending hashtags
        trendable: Can appear under trends
        trending_rank: 'Trending #%{rank}'
        usable: Can be used
        usage_comparison: Used %{today} times today, compared to %{yesterday} yesterday
        used_by_over_week:
          one: Used by one person over the last week
          other: Used by %{count} people over the last week
      title: Recommendations & Trends
      trending: Trending
    warning_presets:
      add_new: Add new
      delete: Delete
      edit_preset: Edit warning preset
      empty: You haven't defined any warning presets yet.
      title: Warning presets
    webhooks:
      add_new: Add endpoint
      delete: Delete
      description_html: A <strong>webhook</strong> enables Mastodon to push <strong>real-time notifications</strong> about chosen events to your own application, so your application can <strong>automatically trigger reactions</strong>.
      disable: Disable
      disabled: Disabled
      edit: Edit endpoint
      empty: You don't have any webhook endpoints configured yet.
      enable: Enable
      enabled: Active
      enabled_events:
        one: 1 enabled event
        other: "%{count} enabled events"
      events: Events
      new: New webhook
      rotate_secret: Rotate secret
      secret: Signing secret
      status: Status
      title: Webhooks
      webhook: Webhook
  admin_mailer:
    auto_close_registrations:
      body: Due to a lack of recent moderator activity, registrations on %{instance} have been automatically switched to requiring manual review, to prevent %{instance} from being used as a platform for potential bad actors. You can switch it back to open registrations at any time.
      subject: Registrations for %{instance} have been automatically switched to requiring approval
    new_appeal:
      actions:
        delete_statuses: to delete their posts
        disable: to freeze their account
        mark_statuses_as_sensitive: to mark their posts as sensitive
        none: a warning
        sensitive: to mark their account as sensitive
        silence: to limit their account
        suspend: to suspend their account
      body: "%{target} is appealing a moderation decision by %{action_taken_by} from %{date}, which was %{type}. They wrote:"
      next_steps: You can approve the appeal to undo the moderation decision, or ignore it.
      subject: "%{username} is appealing a moderation decision on %{instance}"
    new_critical_software_updates:
      body: New critical versions of Mastodon have been released, you may want to update as soon as possible!
      subject: Critical Mastodon updates are available for %{instance}!
    new_pending_account:
      body: The details of the new account are below. You can approve or reject this application.
      subject: New account up for review on %{instance} (%{username})
    new_report:
      body: "%{reporter} has reported %{target}"
      body_remote: Someone from %{domain} has reported %{target}
      subject: New report for %{instance} (#%{id})
    new_software_updates:
      body: New Mastodon versions have been released, you may want to update!
      subject: New Mastodon versions are available for %{instance}!
    new_trends:
      body: 'The following items need a review before they can be displayed publicly:'
      new_trending_links:
        title: Trending links
      new_trending_statuses:
        title: Trending posts
      new_trending_tags:
        title: Trending hashtags
      subject: New trends up for review on %{instance}
  aliases:
    add_new: Create alias
    created_msg: Successfully created a new alias. You can now initiate the move from the old account.
    deleted_msg: Successfully removed the alias. Moving from that account to this one will no longer be possible.
    empty: You have no aliases.
    hint_html: If you want to move from another account to this one, here you can create an alias, which is required before you can proceed with moving followers from the old account to this one. This action by itself is <strong>harmless and reversible</strong>. <strong>The account migration is initiated from the old account</strong>.
    remove: Unlink alias
  appearance:
    advanced_web_interface: Advanced web interface
    advanced_web_interface_hint: 'If you want to make use of your entire screen width, the advanced web interface allows you to configure many different columns to see as much information at the same time as you want: Home, notifications, federated timeline, any number of lists and hashtags.'
    animations_and_accessibility: Animations and accessibility
    confirmation_dialogs: Confirmation dialogues
    discovery: Discovery
    localization:
      body: Mastodon is translated by volunteers.
      guide_link: https://crowdin.com/project/mastodon
      guide_link_text: Everyone can contribute.
    sensitive_content: Sensitive content
  application_mailer:
    notification_preferences: Change email preferences
    salutation: "%{name},"
    settings: 'Change email preferences: %{link}'
    unsubscribe: Unsubscribe
    view: 'View:'
    view_profile: View profile
    view_status: View post
  applications:
    created: Application successfully created
    destroyed: Application successfully deleted
    logout: Log out
    regenerate_token: Regenerate access token
    token_regenerated: Access token successfully regenerated
    warning: Be very careful with this data. Never share it with anyone!
    your_token: Your access token
  auth:
    apply_for_account: Request an account
    captcha_confirmation:
      help_html: If you have issues solving the CAPTCHA, you can get in touch with us through %{email} and we can assist you.
      hint_html: Just one more thing! We need to confirm you're a human (this is so we can keep the spam out!). Solve the CAPTCHA below and click "Continue".
      title: Security check
    confirmations:
      awaiting_review: Your email address is confirmed! The %{domain} staff is now reviewing your registration. You will receive an email if they approve your account!
      awaiting_review_title: Your registration is being reviewed
      clicking_this_link: clicking this link
      login_link: log in
      proceed_to_login_html: You can now proceed to %{login_link}.
      redirect_to_app_html: You should have been redirected to the <strong>%{app_name}</strong> app. If that did not happen, try %{clicking_this_link} or manually return to the app.
      registration_complete: Your registration on %{domain} is now complete!
      welcome_title: Welcome, %{name}!
      wrong_email_hint: If that email address is not correct, you can change it in account settings.
    delete_account: Delete account
    delete_account_html: If you wish to delete your account, you can <a href="%{path}">proceed here</a>. You will be asked for confirmation.
    description:
      prefix_invited_by_user: "@%{name} invites you to join this server of Mastodon!"
      prefix_sign_up: Sign up on Mastodon today!
      suffix: With an account, you will be able to follow people, post updates and exchange messages with users from any Mastodon server and more!
    didnt_get_confirmation: Didn't receive a confirmation link?
    dont_have_your_security_key: Don't have your security key?
    forgot_password: Forgot your password?
    invalid_reset_password_token: Password reset token is invalid or expired. Please request a new one.
    link_to_otp: Enter a two-factor code from your phone or a recovery code
    link_to_webauth: Use your security key device
    log_in_with: Log in with
    login: Log in
    logout: Log out
    migrate_account: Move to a different account
    migrate_account_html: If you wish to redirect this account to a different one, you can <a href="%{path}">configure it here</a>.
    or_log_in_with: Or log in with
    privacy_policy_agreement_html: I have read and agree to the <a href="%{privacy_policy_path}" target="_blank">privacy policy</a>
    progress:
      confirm: Confirm email
      details: Your details
      review: Our review
      rules: Accept rules
    providers:
      cas: CAS
      saml: SAML
    register: Sign up
    registration_closed: "%{instance} is not accepting new members"
    resend_confirmation: Resend confirmation link
    reset_password: Reset password
    rules:
      accept: Accept
      back: Back
      invited_by: 'You can join %{domain} thanks to the invitation you have received from:'
      preamble: These are set and enforced by the %{domain} moderators.
      preamble_invited: Before you proceed, please consider the ground rules set by the moderators of %{domain}.
      title: Some ground rules.
      title_invited: You've been invited.
    security: Security
    set_new_password: Set new password
    setup:
      email_below_hint_html: Check your spam folder, or request another one. You can correct your email address if it's wrong.
      email_settings_hint_html: Click the link we sent you to verify %{email}. We'll wait right here.
      link_not_received: Didn't get a link?
      new_confirmation_instructions_sent: You will receive a new email with the confirmation link in a few minutes!
      title: Check your inbox
    sign_in:
      preamble_html: Log in with your <strong>%{domain}</strong> credentials. If your account is hosted on a different server, you will not be able to log in here.
      title: Log in to %{domain}
    sign_up:
      manual_review: Sign-ups on %{domain} go through manual review by our moderators. To help us process your registration, write a bit about yourself and why you want an account on %{domain}.
      preamble: With an account on this Mastodon server, you'll be able to follow any other person on the network, regardless of where their account is hosted.
      title: Let's get you set up on %{domain}.
    status:
      account_status: Account status
      confirming: Waiting for email confirmation to be completed.
      functional: Your account is fully operational.
      pending: Your application is pending review by our staff. This may take some time. You will receive an email if your application is approved.
      redirecting_to: Your account is inactive because it is currently redirecting to %{acct}.
      self_destruct: As %{domain} is closing down, you will only get limited access to your account.
      view_strikes: View past strikes against your account
    too_fast: Form submitted too fast, try again.
    use_security_key: Use security key
  author_attribution:
    example_title: Sample text
    hint_html: Control how you're credited when links are shared on Mastodon.
    more_from_html: More from %{name}
    s_blog: "%{name}'s Blog"
    title: Author attribution
  challenge:
    confirm: Continue
    hint_html: "<strong>Tip:</strong> We won't ask you for your password again for the next hour."
    invalid_password: Invalid password
    prompt: Confirm password to continue
  crypto:
    errors:
      invalid_key: is not a valid Ed25519 or Curve25519 key
  date:
    formats:
      default: "%b %d, %Y"
      with_month_name: "%B %d, %Y"
  datetime:
    distance_in_words:
      about_x_hours: "%{count}h"
      about_x_months: "%{count}mo"
      about_x_years: "%{count}y"
      almost_x_years: "%{count}y"
      half_a_minute: Just now
      less_than_x_minutes: "%{count}m"
      less_than_x_seconds: Just now
      over_x_years: "%{count}y"
      x_days: "%{count}d"
      x_minutes: "%{count}m"
      x_months: "%{count}mo"
      x_seconds: "%{count}s"
  deletes:
    challenge_not_passed: The information you entered was not correct
    confirm_password: Enter your current password to verify your identity
    confirm_username: Enter your username to confirm the procedure
    proceed: Delete account
    success_msg: Your account was successfully deleted
    warning:
      before: 'Before proceeding, please read these notes carefully:'
      caches: Content that has been cached by other servers may persist
      data_removal: Your posts and other data will be permanently removed
      email_change_html: You can <a href="%{path}">change your email address</a> without deleting your account
      email_contact_html: If it still doesn't arrive, you can email <a href="mailto:%{email}">%{email}</a> for help
      email_reconfirmation_html: If you are not receiving the confirmation email, you can <a href="%{path}">request it again</a>
      irreversible: You will not be able to restore or reactivate your account
      more_details_html: For more details, see the <a href="%{terms_path}">privacy policy</a>.
      username_available: Your username will become available again
      username_unavailable: Your username will remain unavailable
  disputes:
    strikes:
      action_taken: Action taken
      appeal: Appeal
      appeal_approved: This strike has been successfully appealed and is no longer valid
      appeal_rejected: The appeal has been rejected
      appeal_submitted_at: Appeal submitted
      appealed_msg: Your appeal has been submitted. If it is approved, you will be notified.
      appeals:
        submit: Submit appeal
      approve_appeal: Approve appeal
      associated_report: Associated report
      created_at: Dated
      description_html: These are actions taken against your account and warnings that have been sent to you by the staff of %{instance}.
      recipient: Addressed to
      reject_appeal: Reject appeal
      status: 'Post #%{id}'
      status_removed: Post already removed from system
      title: "%{action} from %{date}"
      title_actions:
        delete_statuses: Post removal
        disable: Freezing of account
        mark_statuses_as_sensitive: Marking of posts as sensitive
        none: Warning
        sensitive: Marking of account as sensitive
        silence: Limitation of account
        suspend: Suspension of account
      your_appeal_approved: Your appeal has been approved
      your_appeal_pending: You have submitted an appeal
      your_appeal_rejected: Your appeal has been rejected
  edit_profile:
    basic_information: Basic information
    hint_html: "<strong>Customise what people see on your public profile and next to your posts.</strong> Other people are more likely to follow you back and interact with you when you have a filled out profile and a profile picture."
    other: Other
  errors:
    '400': The request you submitted was invalid or malformed.
    '403': You don't have permission to view this page.
    '404': The page you are looking for isn't here.
    '406': This page is not available in the requested format.
    '410': The page you were looking for doesn't exist here anymore.
    '422':
      content: Security verification failed. Are you blocking cookies?
      title: Security verification failed
    '429': Too many requests
    '500':
      content: We're sorry, but something went wrong on our end.
      title: This page is not correct
    '503': The page could not be served due to a temporary server failure.
    noscript_html: To use the Mastodon web application, please enable JavaScript. Alternatively, try one of the <a href="%{apps_path}">native apps</a> for Mastodon for your platform.
  existing_username_validator:
    not_found: could not find a local user with that username
    not_found_multiple: could not find %{usernames}
  exports:
    archive_takeout:
      date: Date
      download: Download your archive
      hint_html: You can request an archive of your <strong>posts and uploaded media</strong>. The exported data will be in the ActivityPub format, readable by any compliant software. You can request an archive every 7 days.
      in_progress: Compiling your archive...
      request: Request your archive
      size: Size
    blocks: You block
    bookmarks: Bookmarks
    csv: CSV
    domain_blocks: Domain blocks
    lists: Lists
    mutes: You mute
    storage: Media storage
  featured_tags:
    add_new: Add new
    errors:
      limit: You have already featured the maximum number of hashtags
    hint_html: "<strong>What are featured hashtags?</strong> They are displayed prominently on your public profile and allow people to browse your public posts specifically under those hashtags. They are a great tool for keeping track of creative works or long-term projects."
  filters:
    contexts:
      account: Profiles
      home: Home and lists
      notifications: Notifications
      public: Public timelines
      thread: Conversations
    edit:
      add_keyword: Add keyword
      keywords: Keywords
      statuses: Individual posts
      statuses_hint_html: This filter applies to select individual posts regardless of whether they match the keywords below. <a href="%{path}">Review or remove posts from the filter</a>.
      title: Edit filter
    errors:
      deprecated_api_multiple_keywords: These parameters cannot be changed from this application because they apply to more than one filter keyword. Use a more recent application or the web interface.
      invalid_context: None or invalid context supplied
    index:
      contexts: Filters in %{contexts}
      delete: Delete
      empty: You have no filters.
      expires_in: Expires in %{distance}
      expires_on: Expires on %{date}
      keywords:
        one: "%{count} keyword"
        other: "%{count} keywords"
      statuses:
        one: "%{count} post"
        other: "%{count} posts"
      statuses_long:
        one: "%{count} individual post hidden"
        other: "%{count} individual posts hidden"
      title: Filters
    new:
      save: Save new filter
      title: Add new filter
    statuses:
      back_to_filter: Back to filter
      batch:
        remove: Remove from filter
      index:
        hint: This filter applies to select individual posts regardless of other criteria. You can add more posts to this filter from the web interface.
        title: Filtered posts
  generic:
    all: All
    all_items_on_page_selected_html:
      one: "<strong>%{count}</strong> item on this page is selected."
      other: All <strong>%{count}</strong> items on this page are selected.
    all_matching_items_selected_html:
      one: "<strong>%{count}</strong> item matching your search is selected."
      other: All <strong>%{count}</strong> items matching your search are selected.
    cancel: Cancel
    changes_saved_msg: Changes successfully saved!
    confirm: Confirm
    copy: Copy
    delete: Delete
    deselect: Deselect all
    none: None
    order_by: Order by
    save_changes: Save changes
    select_all_matching_items:
      one: Select %{count} item matching your search.
      other: Select all %{count} items matching your search.
    today: today
    validation_errors:
      one: Something isn't quite right yet! Please review the error below
      other: Something isn't quite right yet! Please review %{count} errors below
  imports:
    errors:
      empty: Empty CSV file
      incompatible_type: Incompatible with the selected import type
      invalid_csv_file: 'Invalid CSV file. Error: %{error}'
      over_rows_processing_limit: contains more than %{count} rows
      too_large: File is too large
    failures: Failures
    imported: Imported
    mismatched_types_warning: It appears you may have selected the wrong type for this import, please double-check.
    modes:
      merge: Merge
      merge_long: Keep existing records and add new ones
      overwrite: Overwrite
      overwrite_long: Replace current records with the new ones
    overwrite_preambles:
      blocking_html: You are about to <strong>replace your block list</strong> with up to <strong>%{total_items} accounts</strong> from <strong>%{filename}</strong>.
      bookmarks_html: You are about to <strong>replace your bookmarks</strong> with up to <strong>%{total_items} posts</strong> from <strong>%{filename}</strong>.
      domain_blocking_html: You are about to <strong>replace your domain block list</strong> with up to <strong>%{total_items} domains</strong> from <strong>%{filename}</strong>.
      following_html: You are about to <strong>follow</strong> up to <strong>%{total_items} accounts</strong> from <strong>%{filename}</strong> and <strong>stop following anyone else</strong>.
      lists_html: You are about to <strong>replace your lists</strong> with contents of <strong>%{filename}</strong>. Up to <strong>%{total_items} accounts</strong> will be added to new lists.
      muting_html: You are about to <strong>replace your list of muted accounts</strong> with up to <strong>%{total_items} accounts</strong> from <strong>%{filename}</strong>.
    preambles:
      blocking_html: You are about to <strong>block</strong> up to <strong>%{total_items} accounts</strong> from <strong>%{filename}</strong>.
      bookmarks_html: You are about to add up to <strong>%{total_items} posts</strong> from <strong>%{filename}</strong> to your <strong>bookmarks</strong>.
      domain_blocking_html: You are about to <strong>block</strong> up to <strong>%{total_items} domains</strong> from <strong>%{filename}</strong>.
      following_html: You are about to <strong>follow</strong> up to <strong>%{total_items} accounts</strong> from <strong>%{filename}</strong>.
      lists_html: You are about to add up to <strong>%{total_items} accounts</strong> from <strong>%{filename}</strong> to your <strong>lists</strong>. New lists will be created if there is no list to add to.
      muting_html: You are about to <strong>mute</strong> up to <strong>%{total_items} accounts</strong> from <strong>%{filename}</strong>.
    preface: You can import data that you have exported from another server, such as a list of the people you are following or blocking.
    recent_imports: Recent imports
    states:
      finished: Finished
      in_progress: In progress
      scheduled: Scheduled
      unconfirmed: Unconfirmed
    status: Status
    success: Your data was successfully uploaded and will be processed in due time
    time_started: Started at
    titles:
      blocking: Importing blocked accounts
      bookmarks: Importing bookmarks
      domain_blocking: Importing blocked domains
      following: Importing followed accounts
      lists: Importing lists
      muting: Importing muted accounts
    type: Import type
    type_groups:
      constructive: Follows & Bookmarks
      destructive: Blocks & mutes
    types:
      blocking: Blocking list
      bookmarks: Bookmarks
      domain_blocking: Domain blocking list
      following: Following list
      lists: Lists
      muting: Muting list
    upload: Upload
  invites:
    delete: Deactivate
    expired: Expired
    expires_in:
      '1800': 30 minutes
      '21600': 6 hours
      '3600': 1 hour
      '43200': 12 hours
      '604800': 1 week
      '86400': 1 day
    expires_in_prompt: Never
    generate: Generate invite link
    invalid: This invite is not valid
    invited_by: 'You were invited by:'
    max_uses:
      one: 1 use
      other: "%{count} uses"
    max_uses_prompt: No limit
    prompt: Generate and share links with others to grant access to this server
    table:
      expires_at: Expires
      uses: Uses
    title: Invite people
  lists:
    errors:
      limit: You have reached the maximum number of lists
  login_activities:
    authentication_methods:
      otp: two-factor authentication app
      password: password
      sign_in_token: email security code
      webauthn: security keys
    description_html: If you see activity that you don't recognise, consider changing your password and enabling two-factor authentication.
    empty: No authentication history available
    failed_sign_in_html: Failed login attempt with %{method} from %{ip} (%{browser})
    successful_sign_in_html: Successful login with %{method} from %{ip} (%{browser})
    title: Authentication history
  mail_subscriptions:
    unsubscribe:
      action: Yes, unsubscribe
      complete: Unsubscribed
      confirmation_html: Are you sure you want to unsubscribe from receiving %{type} for Mastodon on %{domain} to your email at %{email}? You can always re-subscribe from your <a href="%{settings_path}">email notification settings</a>.
      emails:
        notification_emails:
          favourite: favourite notification emails
          follow: follow notification emails
          follow_request: follow request emails
          mention: mention notification emails
          reblog: boost notification emails
      resubscribe_html: If you've unsubscribed by mistake, you can re-subscribe from your <a href="%{settings_path}">email notification settings</a>.
      success_html: You'll no longer receive %{type} for Mastodon on %{domain} to your email at %{email}.
      title: Unsubscribe
  media_attachments:
    validations:
      images_and_video: Cannot attach a video to a post that already contains images
      not_found: Media %{ids} not found or already attached to another post
      not_ready: Cannot attach files that have not finished processing. Try again in a moment!
      too_many: Cannot attach more than 4 files
  migrations:
    acct: Moved to
    cancel: Cancel redirect
    cancel_explanation: Cancelling the redirect will re-activate your current account, but will not bring back followers that have been moved to that account.
    cancelled_msg: Successfully cancelled the redirect.
    errors:
      already_moved: is the same account you have already moved to
      missing_also_known_as: is not an alias of this account
      move_to_self: cannot be current account
      not_found: could not be found
      on_cooldown: You are on cooldown
    followers_count: Followers at time of move
    incoming_migrations: Moving from a different account
    incoming_migrations_html: To move from another account to this one, first you need to <a href="%{path}">create an account alias</a>.
    moved_msg: Your account is now redirecting to %{acct} and your followers are being moved over.
    not_redirecting: Your account is not redirecting to any other account currently.
    on_cooldown: You have recently migrated your account. This function will become available again in %{count} days.
    past_migrations: Past migrations
    proceed_with_move: Move followers
    redirected_msg: Your account is now redirecting to %{acct}.
    redirecting_to: Your account is redirecting to %{acct}.
    set_redirect: Set redirect
    warning:
      backreference_required: The new account must first be configured to back-reference this one
      before: 'Before proceeding, please read these notes carefully:'
      cooldown: After moving there is a waiting period during which you will not be able to move again
      disabled_account: Your current account will not be fully usable afterwards. However, you will have access to data export as well as re-activation.
      followers: This action will move all followers from the current account to the new account
      only_redirect_html: Alternatively, you can <a href="%{path}">only put up a redirect on your profile</a>.
      other_data: No other data will be moved automatically
      redirect: Your current account's profile will be updated with a redirect notice and be excluded from searches
  moderation:
    title: Moderation
  move_handler:
    carry_blocks_over_text: This user moved from %{acct}, which you had blocked.
    carry_mutes_over_text: This user moved from %{acct}, which you had muted.
    copy_account_note_text: 'This user moved from %{acct}, here were your previous notes about them:'
  navigation:
    toggle_menu: Toggle menu
  notification_mailer:
    admin:
      report:
        subject: "%{name} submitted a report"
      sign_up:
        subject: "%{name} signed up"
    favourite:
      body: 'Your post was favourited by %{name}:'
      subject: "%{name} favourited your post"
      title: New favourite
    follow:
      body: "%{name} is now following you!"
      subject: "%{name} is now following you"
      title: New follower
    follow_request:
      action: Manage follow requests
      body: "%{name} has requested to follow you"
      subject: 'Pending follower: %{name}'
      title: New follow request
    mention:
      action: Reply
      body: 'You were mentioned by %{name} in:'
      subject: You were mentioned by %{name}
      title: New mention
    poll:
      subject: A poll by %{name} has ended
    reblog:
      body: 'Your post was boosted by %{name}:'
      subject: "%{name} boosted your post"
      title: New boost
    status:
      subject: "%{name} just posted"
    update:
      subject: "%{name} edited a post"
  notifications:
    administration_emails: Admin email notifications
    email_events: Events for email notifications
    email_events_hint: 'Select events that you want to receive notifications for:'
  number:
    human:
      decimal_units:
        format: "%n%u"
        units:
          billion: B
          million: M
          quadrillion: Q
          thousand: K
          trillion: T
  otp_authentication:
    code_hint: Enter the code generated by your authenticator app to confirm
    description_html: If you enable <strong>two-factor authentication</strong> using an authenticator app, logging in will require you to be in possession of your phone, which will generate tokens for you to enter.
    enable: Enable
    instructions_html: "<strong>Scan this QR code into Google Authenticator or a similar TOTP app on your phone</strong>. From now on, that app will generate tokens that you will have to enter when logging in."
    manual_instructions: 'If you can''t scan the QR code and need to enter it manually, here is the plain-text secret:'
    setup: Set up
    wrong_code: The entered code was invalid! Are server time and device time correct?
  pagination:
    newer: Newer
    next: Next
    older: Older
    prev: Prev
    truncate: "&hellip;"
  polls:
    errors:
      already_voted: You have already voted on this poll
      duplicate_options: contain duplicate items
      duration_too_long: is too far into the future
      duration_too_short: is too soon
      expired: The poll has already ended
      invalid_choice: The chosen vote option does not exist
      over_character_limit: cannot be longer than %{max} characters each
      self_vote: You cannot vote in your own polls
      too_few_options: must have more than one item
      too_many_options: can't contain more than %{max} items
  preferences:
    other: Other
    posting_defaults: Posting defaults
    public_timelines: Public timelines
  privacy:
    hint_html: "<strong>Customise how you want your profile and your posts to be found.</strong> A variety of features in Mastodon can help you reach a wider audience when enabled. Take a moment to review these settings to make sure they fit your use case."
    privacy: Privacy
    privacy_hint_html: Control how much you want to disclose for the benefit of others. People discover interesting profiles and cool apps by browsing other people's follows and seeing which apps they post from, but you may prefer to keep it hidden.
    reach: Reach
    reach_hint_html: Control whether you want to be discovered and followed by new people. Do you want your posts to appear on the Explore screen? Do you want other people to see you in their follow recommendations? Do you want to accept all new followers automatically, or have granular control over each one?
    search: Search
    search_hint_html: Control how you want to be found. Do you want people to find you by what you've publicly posted about? Do you want people outside Mastodon to find your profile when searching the web? Please mind that total exclusion from all search engines cannot be guaranteed for public information.
    title: Privacy and reach
  privacy_policy:
    title: Privacy Policy
  reactions:
    errors:
      limit_reached: Limit of different reactions reached
      unrecognized_emoji: is not a recognised emoji
  redirects:
    prompt: If you trust this link, click it to continue.
    title: You are leaving %{instance}.
  relationships:
    activity: Account activity
    confirm_follow_selected_followers: Are you sure you want to follow selected followers?
    confirm_remove_selected_followers: Are you sure you want to remove selected followers?
    confirm_remove_selected_follows: Are you sure you want to remove selected follows?
    dormant: Dormant
    follow_failure: Could not follow some of the selected accounts.
    follow_selected_followers: Follow selected followers
    followers: Followers
    following: Following
    invited: Invited
    last_active: Last active
    most_recent: Most recent
    moved: Moved
    mutual: Mutual
    primary: Primary
    relationship: Relationship
    remove_selected_domains: Remove all followers from the selected domains
    remove_selected_followers: Remove selected followers
    remove_selected_follows: Unfollow selected users
    status: Account status
  remote_follow:
    missing_resource: Could not find the required redirect URL for your account
  reports:
    errors:
      invalid_rules: does not reference valid rules
  rss:
    content_warning: 'Content warning:'
    descriptions:
      account: Public posts from @%{acct}
      tag: 'Public posts tagged #%{hashtag}'
  scheduled_statuses:
    over_daily_limit: You have exceeded the limit of %{limit} scheduled posts for today
    over_total_limit: You have exceeded the limit of %{limit} scheduled posts
    too_soon: The scheduled date must be in the future
  self_destruct:
    lead_html: Unfortunately, <strong>%{domain}</strong> is permanently closing down. If you had an account there, you will not be able to continue using it, but you can still request a backup of your data.
    title: This server is closing down
  sessions:
    activity: Last activity
    browser: Browser
    browsers:
      alipay: Alipay
      blackberry: BlackBerry
      chrome: Chrome
      edge: Microsoft Edge
      electron: Electron
      firefox: Firefox
      generic: Unknown browser
      huawei_browser: Huawei Browser
      ie: Internet Explorer
      micro_messenger: MicroMessenger
      nokia: Nokia S40 Ovi Browser
      opera: Opera
      otter: Otter
      phantom_js: PhantomJS
      qq: QQ Browser
      safari: Safari
      uc_browser: UC Browser
      unknown_browser: Unknown Browser
      weibo: Weibo
    current_session: Current session
    date: Date
    description: "%{browser} on %{platform}"
    explanation: These are the web browsers currently logged in to your Mastodon account.
    ip: IP
    platforms:
      adobe_air: Adobe Air
      android: Android
      blackberry: BlackBerry
      chrome_os: ChromeOS
      firefox_os: Firefox OS
      ios: iOS
      kai_os: KaiOS
      linux: Linux
      mac: macOS
      unknown_platform: Unknown Platform
      windows: Windows
      windows_mobile: Windows Mobile
      windows_phone: Windows Phone
    revoke: Revoke
    revoke_success: Session successfully revoked
    title: Sessions
    view_authentication_history: View authentication history of your account
  settings:
    account: Account
    account_settings: Account settings
    aliases: Account aliases
    appearance: Appearance
    authorized_apps: Authorised apps
    back: Back to Mastodon
    delete: Account deletion
    development: Development
    edit_profile: Edit profile
    export: Export
    featured_tags: Featured hashtags
    import: Import
    import_and_export: Import and export
    migrate: Account migration
    notifications: Email notifications
    preferences: Preferences
    profile: Profile
    relationships: Follows and followers
    severed_relationships: Severed relationships
    statuses_cleanup: Automated post deletion
    strikes: Moderation strikes
    two_factor_authentication: Two-factor Auth
    webauthn_authentication: Security keys
  severed_relationships:
    download: Download (%{count})
    event_type:
      account_suspension: Account suspension (%{target_name})
      domain_block: Server suspension (%{target_name})
      user_domain_block: You blocked %{target_name}
    lost_followers: Lost followers
    lost_follows: Lost follows
    preamble: You may lose follows and followers when you block a domain or when your moderators decide to suspend a remote server. When that happens, you will be able to download lists of severed relationships, to be inspected and possibly imported on another server.
    purged: Information about this server has been purged by your server's administrators.
    type: Event
  statuses:
    attached:
      audio:
        one: "%{count} audio"
        other: "%{count} audio"
      description: 'Attached: %{attached}'
      image:
        one: "%{count} image"
        other: "%{count} images"
      video:
        one: "%{count} video"
        other: "%{count} videos"
    boosted_from_html: Boosted from %{acct_link}
    content_warning: 'Content warning: %{warning}'
    default_language: Same as interface language
    disallowed_hashtags:
      one: 'contained a disallowed hashtag: %{tags}'
      other: 'contained the disallowed hashtags: %{tags}'
    edited_at_html: Edited %{date}
    errors:
      in_reply_not_found: The post you are trying to reply to does not appear to exist.
    over_character_limit: character limit of %{max} exceeded
    pin_errors:
      direct: Posts that are only visible to mentioned users cannot be pinned
      limit: You have already pinned the maximum number of posts
      ownership: Someone else's post cannot be pinned
      reblog: A boost cannot be pinned
    title: '%{name}: "%{quote}"'
    visibilities:
      direct: Direct
      private: Followers-only
      private_long: Only show to followers
      public: Public
      public_long: Everyone can see
      unlisted: Unlisted
      unlisted_long: Everyone can see, but not listed on public timelines
  statuses_cleanup:
    enabled: Automatically delete old posts
    enabled_hint: Automatically deletes your posts once they reach a specified age threshold, unless they match one of the exceptions below
    exceptions: Exceptions
    explanation: Because deleting posts is an expensive operation, this is done slowly over time when the server is not otherwise busy. For this reason, your posts may be deleted a while after they reach the age threshold.
    ignore_favs: Ignore favourites
    ignore_reblogs: Ignore boosts
    interaction_exceptions: Exceptions based on interactions
    interaction_exceptions_explanation: Note that there is no guarantee for posts to be deleted if they go below the favourite or boost threshold after having once gone over them.
    keep_direct: Keep direct messages
    keep_direct_hint: Doesn't delete any of your direct messages
    keep_media: Keep posts with media attachments
    keep_media_hint: Doesn't delete any of your posts that have media attachments
    keep_pinned: Keep pinned posts
    keep_pinned_hint: Doesn't delete any of your pinned posts
    keep_polls: Keep polls
    keep_polls_hint: Doesn't delete any of your polls
    keep_self_bookmark: Keep posts you bookmarked
    keep_self_bookmark_hint: Doesn't delete your own posts if you have bookmarked them
    keep_self_fav: Keep posts you favourited
    keep_self_fav_hint: Doesn't delete your own posts if you have favourited them
    min_age:
      '1209600': 2 weeks
      '15778476': 6 months
      '2629746': 1 month
      '31556952': 1 year
      '5259492': 2 months
      '604800': 1 week
      '63113904': 2 years
      '7889238': 3 months
    min_age_label: Age threshold
    min_favs: Keep posts favourited at least
    min_favs_hint: Doesn't delete any of your posts that has received at least this number of favourites. Leave blank to delete posts regardless of their number of favourites
    min_reblogs: Keep posts boosted at least
    min_reblogs_hint: Doesn't delete any of your posts that has been boosted at least this number of times. Leave blank to delete posts regardless of their number of boosts
  stream_entries:
    sensitive_content: Sensitive content
  strikes:
    errors:
      too_late: It is too late to appeal this strike
  tags:
    does_not_match_previous_name: does not match the previous name
  themes:
    contrast: Mastodon (High contrast)
    default: Mastodon (Dark)
    mastodon-light: Mastodon (Light)
    system: Automatic (use system theme)
  time:
    formats:
      default: "%b %d, %Y, %H:%M"
      month: "%b %Y"
      time: "%H:%M"
      with_time_zone: "%b %d, %Y, %H:%M %Z"
  translation:
    errors:
      quota_exceeded: The server-wide usage quota for the translation service has been exceeded.
      too_many_requests: There have been too many requests to the translation service recently.
  two_factor_authentication:
    add: Add
    disable: Disable 2FA
    disabled_success: Two-factor authentication successfully disabled
    edit: Edit
    enabled: Two-factor authentication is enabled
    enabled_success: Two-factor authentication successfully enabled
    generate_recovery_codes: Generate recovery codes
    lost_recovery_codes: Recovery codes allow you to regain access to your account if you lose your phone. If you've lost your recovery codes, you can regenerate them here. Your old recovery codes will be invalidated.
    methods: Two-factor methods
    otp: Authenticator app
    recovery_codes: Backup recovery codes
    recovery_codes_regenerated: Recovery codes successfully regenerated
    recovery_instructions_html: If you ever lose access to your phone, you can use one of the recovery codes below to regain access to your account. <strong>Keep the recovery codes safe</strong>. For example, you may print them and store them with other important documents.
    webauthn: Security keys
  user_mailer:
    appeal_approved:
      action: Account Settings
      explanation: The appeal of the strike against your account on %{strike_date} that you submitted on %{appeal_date} has been approved. Your account is once again in good standing.
      subject: Your appeal from %{date} has been approved
      subtitle: Your account is once again in good standing.
      title: Appeal approved
    appeal_rejected:
      explanation: The appeal of the strike against your account on %{strike_date} that you submitted on %{appeal_date} has been rejected.
      subject: Your appeal from %{date} has been rejected
      subtitle: Your appeal has been rejected.
      title: Appeal rejected
    backup_ready:
      explanation: You requested a full backup of your Mastodon account.
      extra: It's now ready for download!
      subject: Your archive is ready for download
      title: Archive takeout
    failed_2fa:
      details: 'Here are details of the sign-in attempt:'
      explanation: Someone has tried to sign in to your account but provided an invalid second authentication factor.
      further_actions_html: If this wasn't you, we recommend that you %{action} immediately as it may be compromised.
      subject: Second factor authentication failure
      title: Failed second factor authentication
    suspicious_sign_in:
      change_password: change your password
      details: 'Here are details of the login:'
      explanation: We've detected a login to your account from a new IP address.
      further_actions_html: If this wasn't you, we recommend that you %{action} immediately and enable two-factor authentication to keep your account secure.
      subject: Your account has been accessed from a new IP address
      title: A new login
    warning:
      appeal: Submit an appeal
      appeal_description: If you believe this is an error, you can submit an appeal to the staff of %{instance}.
      categories:
        spam: Spam
        violation: Content violates the following community guidelines
      explanation:
        delete_statuses: Some of your posts have been found to violate one or more community guidelines and have been subsequently removed by the moderators of %{instance}.
        disable: You can no longer use your account, but your profile and other data remains intact. You can request a backup of your data, change account settings or delete your account.
        mark_statuses_as_sensitive: Some of your posts have been marked as sensitive by the moderators of %{instance}. This means that people will need to tap the media in the posts before a preview is displayed. You can mark media as sensitive yourself when posting in the future.
        sensitive: From now on, all your uploaded media files will be marked as sensitive and hidden behind a click-through warning.
        silence: You can still use your account but only people who are already following you will see your posts on this server, and you may be excluded from various discovery features. However, others may still manually follow you.
        suspend: You can no longer use your account, and your profile and other data are no longer accessible. You can still log in to request a backup of your data until the data is fully removed in about 30 days, but we will retain some basic data to prevent you from evading the suspension.
      reason: 'Reason:'
      statuses: 'Posts cited:'
      subject:
        delete_statuses: Your posts on %{acct} have been removed
        disable: Your account %{acct} has been frozen
        mark_statuses_as_sensitive: Your posts on %{acct} have been marked as sensitive
        none: Warning for %{acct}
        sensitive: Your posts on %{acct} will be marked as sensitive from now on
        silence: Your account %{acct} has been limited
        suspend: Your account %{acct} has been suspended
      title:
        delete_statuses: Posts removed
        disable: Account frozen
        mark_statuses_as_sensitive: Posts marked as sensitive
        none: Warning
        sensitive: Account marked as sensitive
        silence: Account limited
        suspend: Account suspended
    welcome:
      apps_android_action: Get it on Google Play
      apps_ios_action: Download on the App Store
      apps_step: Download our official apps.
      apps_title: Mastodon apps
      checklist_subtitle: 'Let''s get you started on this new social frontier:'
      checklist_title: Welcome Checklist
      edit_profile_action: Personalise
      edit_profile_step: Boost your interactions by having a comprehensive profile.
      edit_profile_title: Personalise your profile
      explanation: Here are some tips to get you started
      feature_action: Learn more
      feature_audience: Mastodon provides you with a unique possibility of managing your audience without middlemen. Mastodon deployed on your own infrastructure allows you to follow and be followed from any other Mastodon server online and is under no one's control but yours.
      feature_audience_title: Build your audience in confidence
      feature_control: You know best what you want to see on your home feed. No algorithms or ads to waste your time. Follow anyone across any Mastodon server from a single account and receive their posts in chronological order, and make your corner of the Internet a little more like you.
      feature_control_title: Stay in control of your own timeline
      feature_creativity: Mastodon supports audio, video and picture posts, accessibility descriptions, polls, content warnings, animated avatars, custom emojis, thumbnail crop control, and more, to help you express yourself online. Whether you're publishing your art, your music, or your podcast, Mastodon is there for you.
      feature_creativity_title: Unparalleled creativity
      feature_moderation: Mastodon puts decision making back in your hands. Each server creates their own rules and regulations, which are enforced locally and not top-down like corporate social media, making it the most flexible in responding to the needs of different groups of people. Join a server with the rules you agree with, or host your own.
      feature_moderation_title: Moderating the way it should be
      follow_action: Follow
      follow_step: Following interesting people is what Mastodon is all about.
      follow_title: Personalise your home feed
      follows_subtitle: Follow well-known accounts
      follows_title: Who to follow
      follows_view_more: View more people to follow
      hashtags_recent_count:
        one: "%{people} person in the past 2 days"
        other: "%{people} people in the past 2 days"
      hashtags_subtitle: Explore what’s trending since past 2 days
      hashtags_title: Trending hashtags
      hashtags_view_more: View more trending hashtags
      post_action: Compose
      post_step: Say hello to the world with text, photos, videos, or polls.
      post_title: Make your first post
      share_action: Share
      share_step: Let your friends know how to find you on Mastodon.
      share_title: Share your Mastodon profile
      sign_in_action: Sign in
      subject: Welcome to Mastodon
      title: Welcome aboard, %{name}!
  users:
    follow_limit_reached: You cannot follow more than %{limit} people
    go_to_sso_account_settings: Go to your identity provider's account settings
    invalid_otp_token: Invalid two-factor code
    otp_lost_help_html: If you lost access to both, you may get in touch with %{email}
<<<<<<< HEAD
    seamless_external_login: You are logged in via an external service, so password and e-mail settings are not available.
=======
    rate_limited: Too many authentication attempts, try again later.
    seamless_external_login: You are logged in via an external service, so password and email settings are not available.
>>>>>>> ab36c152
    signed_in_as: 'Logged in as:'
  verification:
    extra_instructions_html: <strong>Tip:</strong> The link on your website can be invisible. The important part is <code>rel="me"</code> which prevents impersonation on websites with user-generated content. You can even use a <code>link</code> tag in the header of the page instead of <code>a</code>, but the HTML must be accessible without executing JavaScript.
    here_is_how: Here's how
    hint_html: "<strong>Verifying your identity on Mastodon is for everyone.</strong> Based on open web standards, now and forever free. All you need is a personal website that people recognize you by. When you link to this website from your profile, we will check that the website links back to your profile and show a visual indicator on it."
    instructions_html: Copy and paste the code below into the HTML of your website. Then add the address of your website into one of the extra fields on your profile from the "Edit profile" tab and save changes.
    verification: Verification
    verified_links: Your verified links
    website_verification: Website verification
  webauthn_credentials:
    add: Add new security key
    create:
      error: There was a problem adding your security key. Please try again.
      success: Your security key was successfully added.
    delete: Delete
    delete_confirmation: Are you sure you want to delete this security key?
    description_html: If you enable <strong>security key authentication</strong>, logging in will require you to use one of your security keys.
    destroy:
      error: There was a problem deleting you security key. Please try again.
      success: Your security key was successfully deleted.
    invalid_credential: Invalid security key
    nickname_hint: Enter the nickname of your new security key
    not_enabled: You haven't enabled WebAuthn yet
    not_supported: This browser doesn't support security keys
    otp_required: To use security keys please enable two-factor authentication first.
    registered_on: Registered on %{date}<|MERGE_RESOLUTION|>--- conflicted
+++ resolved
@@ -4,7 +4,7 @@
     about_mastodon_html: 'The social network of the future: No ads, no corporate surveillance, ethical design, and decentralisation! Own your data with Mastodon!'
     contact_missing: Not set
     contact_unavailable: N/A
-    hosted_on: Decodon hosted on %{domain}
+    hosted_on: Mastodon hosted on %{domain}
     title: About
   accounts:
     followers:
@@ -1935,12 +1935,8 @@
     go_to_sso_account_settings: Go to your identity provider's account settings
     invalid_otp_token: Invalid two-factor code
     otp_lost_help_html: If you lost access to both, you may get in touch with %{email}
-<<<<<<< HEAD
-    seamless_external_login: You are logged in via an external service, so password and e-mail settings are not available.
-=======
     rate_limited: Too many authentication attempts, try again later.
     seamless_external_login: You are logged in via an external service, so password and email settings are not available.
->>>>>>> ab36c152
     signed_in_as: 'Logged in as:'
   verification:
     extra_instructions_html: <strong>Tip:</strong> The link on your website can be invisible. The important part is <code>rel="me"</code> which prevents impersonation on websites with user-generated content. You can even use a <code>link</code> tag in the header of the page instead of <code>a</code>, but the HTML must be accessible without executing JavaScript.
