--- conflicted
+++ resolved
@@ -2193,12 +2193,7 @@
     nickname_hint: Enter the nickname of your new security key
     not_enabled: You haven't enabled WebAuthn yet
     not_supported: This browser doesn't support security keys
-<<<<<<< HEAD
-    otp_required: To use security keys please enable two-factor authentication first.
     registered_on: Registered on %{date}
   wrapstodon:
     description: See how %{name} used Mastodon this year!
-    title: Wrapstodon %{year} for %{name}
-=======
-    registered_on: Registered on %{date}
->>>>>>> f2a2d73e
+    title: Wrapstodon %{year} for %{name}