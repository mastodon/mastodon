--- conflicted
+++ resolved
@@ -302,15 +302,7 @@
         create_and_resolve: Resolver con nota
         create_and_unresolve: Voltar a abrir con nota
         delete: Eliminar
-<<<<<<< HEAD
         placeholder: Describir qué decisións foron tomadas, ou calquer actualización a este informe…
-=======
-        placeholder: Describir qué decisións foron tomadas, ou calquer actualización
-          a este informe…
-      nsfw:
-        'false': Non agochar anexos de medios
-        'true': Agochar anexos de medios
->>>>>>> 54b8867f
       reopen: Voltar a abrir o informe
       report: 'Informe #%{id}'
       report_contents: Contidos
