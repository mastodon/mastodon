---
gl:
  about:
    about_mastodon_html: 'A rede social do futuro: Sen publicidade, sen seguimento por empresas, deseño ético e descentralización! En Mastodon ti posúes os teus datos!'
    contact_missing: Non establecido
    contact_unavailable: Non dispoñíbel
    hosted_on: Mastodon aloxado en %{domain}
    title: Sobre
  accounts:
    errors:
      cannot_be_added_to_collections: Non se pode engadir esta conta ás coleccións.
    followers:
      one: Seguidora
      other: Seguidoras
    following: A Seguir
    instance_actor_flash: Esta conta é un actor virtual utilizado para representar ó servidor mesmo e non a unha usuaria individual. Utilízase por motivos de federación e non debería estar suspendida.
    last_active: última actividade
    link_verified_on: A propiedade desta ligazón foi verificada en %{date}
    nothing_here: Non hai nada aquí!
    pin_errors:
      following: Tes que seguir á persoa que queres engadir
    posts:
      one: Publicación
      other: Publicacións
    posts_tab_heading: Publicacións
    self_follow_error: Non está permitido seguir a túa propia conta
  admin:
    account_actions:
      action: Executar acción
      already_silenced: A conta xa está limitada
      already_suspended: Esta conta xa está suspendida.
      title: Executar acción de moderación a %{acct}
    account_moderation_notes:
      create: Deixar nota
      created_msg: Nota de moderación creada correctamente!
      destroyed_msg: Nota de moderación eliminada de xeito correcto!
    accounts:
      add_email_domain_block: Bloquear dominio de correo
      approve: Aprobar
      approved_msg: Aprobada a solicitude de rexistro de %{username}
      are_you_sure: Está segura?
      avatar: Imaxe de perfil
      by_domain: Dominio
      change_email:
        changed_msg: Correo cambiado de xeito correcto!
        current_email: Enderezo actual
        label: Cambiar de enderezo
        new_email: Novo enderezo
        submit: Cambiar de enderezo
        title: Mudar email de %{username}
      change_role:
        changed_msg: Rol mudado correctamente!
        edit_roles: Xestionar roles de usuarias
        label: Cambiar rol
        no_role: Sen rol
        title: Cambiar o rol de %{username}
      confirm: Confirmar
      confirmed: Confirmado
      confirming: Estase a confirmar
      custom: Personalizado
      delete: Eliminar datos
      deleted: Eliminado
      demote: Rebaixar
      destroyed_msg: Os datos de %{username} están na cola para ser eliminados axiña
      disable: Desactivar
      disable_sign_in_token_auth: Desactivar a autenticación con token por correo
      disable_two_factor_authentication: Desactivar 2FA
      disabled: Desactivado
      display_name: Nome a amosar
      domain: Dominio
      edit: Editar
      email: Enderezo de correo
      email_status: Estado do correo
      enable: Activar
      enable_sign_in_token_auth: Activar autenticación con token por correo
      enabled: Activado
      enabled_msg: Desbloqueada a conta de %{username}
      followers: Seguidoras
      follows: Seguimentos
      header: Cabeceira
      inbox_url: URL da caixa de entrada
      invite_request_text: Razóns para unirte
      invited_by: Convidada por
      ip: IP
      joined: Uniuse
      location:
        all: Todo
        local: Local
        remote: Remoto
        title: Localización
      login_status: Estado da sesión
      media_attachments: Multimedia adxunta
      memorialize: Converter en lembranza
      memorialized: Na lembranza
      memorialized_msg: Convertiuse %{username} nunha conta para a lembranza
      moderation:
        active: Activa
        all: Todo
        disabled: Desactivada
        pending: Pendente
        silenced: Limitada
        suspended: Suspendidos
        title: Moderación
      moderation_notes: Notas de moderación
      most_recent_activity: Actividade máis recente
      most_recent_ip: IP máis recente
      no_account_selected: Ningunha conta mudou porque ningunha foi seleccionada
      no_limits_imposed: Sen límites impostos
      no_role_assigned: Sen rol asignado
      not_subscribed: Non subscrita
      pending: Revisión pendente
      perform_full_suspension: Suspender
      previous_strikes: Accións previas
      previous_strikes_description_html:
        one: Esta conta ten <strong>un</strong> aviso.
        other: Esta conta ten <strong>%{count}</strong> avisos.
      promote: Promocionar
      protocol: Protocolo
      public: Público
      push_subscription_expires: A subscrición PuSH expira
      redownload: Actualizar perfil
      redownloaded_msg: Actualizado o perfil de %{username} desde a orixe
      reject: Rexeitar
      rejected_msg: Rexeitada a solicitude de rexistro de %{username}
      remote_suspension_irreversible: Elimináronse de xeito irreversible os datos desta conta.
      remote_suspension_reversible_hint_html: Esta conta foi suspendida no seu servidor, e os datos serán totalmente eliminados o %{date}. Ata entón, o servidor remoto pode restablecer a conta sen perder datos. Se desexas eliminar agora mesmo todos os datos da conta, podes facelo aquí embaixo.
      remove_avatar: Eliminar imaxe de perfil
      remove_header: Eliminar cabeceira
      removed_avatar_msg: Eliminado a imaxe de avatar de %{username}
      removed_header_msg: Eliminada a imaxe de cabeceira de %{username}
      resend_confirmation:
        already_confirmed: Esta usuaria xa está confirmada
        send: Reenviar ligazón de confirmación
        success: Ligazón de confirmación enviada correctamente!
      reset: Restabelecer
      reset_password: Restabelecer contrasinal
      resubscribe: Resubscribir
      role: Rol
      search: Procurar
      search_same_email_domain: Outras usuarias co mesmo dominio de correo
      search_same_ip: Outras usuarias co mesmo IP
      security: Seguridade
      security_measures:
        only_password: Só contrasinal
        password_and_2fa: Contrasinal e 2FA
      sensitive: Forzar como sensible
      sensitized: Marcado como sensible
      shared_inbox_url: URL da caixa de entrada compartida
      show:
        created_reports: Denuncias feitas
        targeted_reports: Denuncias feitas por outros
      silence: Silenciar
      silenced: Silenciado
      statuses: Publicacións
      strikes: Accións previas
      subscribe: Subscribirse
      suspend: Suspender
      suspended: Suspendida
      suspension_irreversible: Elimináronse de xeito irreversible os datos desta conta. Podes reactivar a conta para facela usable novamente pero non recuperará os datos eliminados.
      suspension_reversible_hint_html: Esta conta foi suspendida, e os datos serán totalmente eliminados o %{date}. Ata entón, a conta pode ser restaurada sen danos. Se desexas eliminar agora mesmo todos os datos da conta, podes facelo aquí embaixo.
      title: Contas
      unblock_email: Desbloquear enderezo de correo
      unblocked_email_msg: Enderezo de correo de %{username} desbloqueado
      unconfirmed_email: Enderezo de correo sen confirmar
      undo_sensitized: Desmarcar como sensible
      undo_silenced: Desfacer acalar
      undo_suspension: Desfacer suspensión
      unsilenced_msg: Retirado o límite da conta %{username}
      unsubscribe: Desbotar a subscrición
      unsuspended_msg: Desbloqueada a conta de %{username}
      username: Nome de usuaria
      view_domain: Ver resumo para o dominio
      warn: Aviso
      web: Web
      whitelisted: Listaxe branca
    action_logs:
      action_types:
        approve_appeal: Aprobar apelación
        approve_user: Aprobar Usuaria
        assigned_to_self_report: Asignar denuncia
        change_email_user: Cambiar o correo da usuaria
        change_role_user: Cambiar Rol da Usuaria
        confirm_user: Confirmar usuaria
        create_account_warning: Crear aviso
        create_announcement: Crear anuncio
        create_canonical_email_block: Crear Bloqueo de Correo
        create_custom_emoji: Crear emoticonas personalizadas
        create_domain_allow: Crear Dominio Permitido
        create_domain_block: Crear bloquedo do Dominio
        create_email_domain_block: Crear Bloqueo de Dominio do correo
        create_ip_block: Crear regra IP
        create_relay: Crear Repetidor
        create_unavailable_domain: Crear dominio Non dispoñible
        create_user_role: Crear Rol
        create_username_block: Crear regra para Identificadores
        demote_user: Degradar usuaria
        destroy_announcement: Eliminar anuncio
        destroy_canonical_email_block: Eliminar bloqueo do correo
        destroy_custom_emoji: Eliminar emoticona personalizada
        destroy_domain_allow: Eliminar Dominio permitido
        destroy_domain_block: Eliminar bloqueo do Dominio
        destroy_email_domain_block: Eliminar bloqueo do dominio do correo
        destroy_instance: Purgar Dominio
        destroy_ip_block: Eliminar regra IP
        destroy_relay: Eliminar Repetidor
        destroy_status: Eliminar publicación
        destroy_unavailable_domain: Eliminar dominio Non dispoñible
        destroy_user_role: Eliminar Rol
        destroy_username_block: Eliminar regra para Identificadores
        disable_2fa_user: Desactivar 2FA
        disable_custom_emoji: Desactivar emoticona personalizada
        disable_relay: Desactivar Repetidor
        disable_sign_in_token_auth_user: Desactivar Autenticación por Token no Correo para a Usuaria
        disable_user: Desactivar usuaria
        enable_custom_emoji: Activar emoticona personalizada
        enable_relay: Activar Repetidor
        enable_sign_in_token_auth_user: Activar Autenticación con Token no Correo para a Usuaria
        enable_user: Activar usuaria
        memorialize_account: Transformar en conta conmemorativa
        promote_user: Promover usuaria
        publish_terms_of_service: Publicar as Condicións do Servizo
        reject_appeal: Rexeitar apelación
        reject_user: Rexeitar Usuaria
        remove_avatar_user: Eliminar avatar
        reopen_report: Reabrir denuncia
        resend_user: Reenviar o correo de confirmación
        reset_password_user: Restabelecer contrasinal
        resolve_report: Resolver denuncia
        sensitive_account: Marca o multimedia da túa conta como sensible
        silence_account: Silenciar conta
        suspend_account: Suspender conta
        unassigned_report: Desasignar denuncia
        unblock_email_account: Desbloquear enderezo de correo
        unsensitive_account: Retira a marca de sensible do multimedia da conta
        unsilence_account: Deixar de silenciar conta
        unsuspend_account: Retirar suspensión de conta
        update_announcement: Actualizar anuncio
        update_custom_emoji: Actualizar emoticona personalizada
        update_domain_block: Actualizar bloqueo do dominio
        update_ip_block: Actualizar regra IP
        update_report: Actualización da denuncia
        update_status: Actualizar publicación
        update_user_role: Actualizar Rol
        update_username_block: Actualizar regra para Identificadores
      actions:
        approve_appeal_html: "%{name} aprobou a apelación da decisión da moderación de %{target}"
        approve_user_html: "%{name} aprobou o rexistro de %{target}"
        assigned_to_self_report_html: "%{name} asignou a denuncia %{target} para si mesma"
        change_email_user_html: "%{name} cambiou o enderezo de correo da usuaria %{target}"
        change_role_user_html: "%{name} cambiou o rol de %{target}"
        confirm_user_html: "%{name} confirmou o enderezo de correo da usuaria %{target}"
        create_account_warning_html: "%{name} envioulle unha advertencia a %{target}"
        create_announcement_html: "%{name} creou un novo anuncio %{target}"
        create_canonical_email_block_html: "%{name} bloqueou os correo con suma de comprobación %{target}"
        create_custom_emoji_html: "%{name} subiu un novo emoji %{target}"
        create_domain_allow_html: "%{name} permitiu a federación co dominio %{target}"
        create_domain_block_html: "%{name} bloqueou o dominio %{target}"
        create_email_domain_block_html: "%{name} bloqueou o dominio de correo %{target}"
        create_ip_block_html: "%{name} creou regra para o IP %{target}"
        create_relay_html: "%{name} creou un repetidor en %{target}"
        create_unavailable_domain_html: "%{name} deixou de interactuar co dominio %{target}"
        create_user_role_html: "%{name} creou o rol %{target}"
        create_username_block_html: "%{name} engadiu unha regra para identificadores que contén %{target}"
        demote_user_html: "%{name} degradou a usuaria %{target}"
        destroy_announcement_html: "%{name} eliminou o anuncio %{target}"
        destroy_canonical_email_block_html: "%{name} desbloqueou o correo con suma de comprobación %{target}"
        destroy_custom_emoji_html: "%{name} eliminou o emoji %{target}"
        destroy_domain_allow_html: "%{name} retirou a federación co dominio %{target}"
        destroy_domain_block_html: "%{name} desbloqueou o dominio %{target}"
        destroy_email_domain_block_html: "%{name} desbloqueou o dominio de correo %{target}"
        destroy_instance_html: "%{name} purgou o dominio %{target}"
        destroy_ip_block_html: "%{name} eliminou a regra para o IP %{target}"
        destroy_relay_html: "%{name} eliminou o repetidor %{target}"
        destroy_status_html: "%{name} eliminou a publicación de %{target}"
        destroy_unavailable_domain_html: "%{name} retomou a interacción co dominio %{target}"
        destroy_user_role_html: "%{name} eliminou o rol %{target}"
        destroy_username_block_html: "%{name} retirou unha regra para identificadores que contén %{target}"
        disable_2fa_user_html: "%{name} desactivou o requerimento do segundo factor para a usuaria %{target}"
        disable_custom_emoji_html: "%{name} desactivou o emoji %{target}"
        disable_relay_html: "%{name} desactivou o repetidor %{target}"
        disable_sign_in_token_auth_user_html: "%{name} desactivou a autenticación por token no correo para %{target}"
        disable_user_html: "%{name} desactivou as credenciais para a usuaria %{target}"
        enable_custom_emoji_html: "%{name} activou o emoji %{target}"
        enable_relay_html: "%{name} activou o repetidor %{target}"
        enable_sign_in_token_auth_user_html: "%{name} activou a autenticación con token no correo para %{target}"
        enable_user_html: "%{name} activou as credenciais para a usuaria %{target}"
        memorialize_account_html: "%{name} convertiu a conta de %{target} nunha páxina para o recordo"
        promote_user_html: "%{name} promocionou a usuaria %{target}"
        publish_terms_of_service_html: "%{name} actualizou as condicións do servizo"
        reject_appeal_html: "%{name} rexeitou a apelación da decisión da moderación de %{target}"
        reject_user_html: "%{name} rexeitou o rexistro de %{target}"
        remove_avatar_user_html: "%{name} eliminou o avatar de %{target}"
        reopen_report_html: "%{name} reabriu a denuncia %{target}"
        resend_user_html: "%{name} volveu a enviar o correo de confirmación para %{target}"
        reset_password_user_html: "%{name} restableceu o contrasinal da usuaria %{target}"
        resolve_report_html: "%{name} resolveu a denuncia %{target}"
        sensitive_account_html: "%{name} marcou o multimedia de %{target} como sensible"
        silence_account_html: "%{name} acalou a conta de %{target}"
        suspend_account_html: "%{name} suspendeu a conta de %{target}"
        unassigned_report_html: "%{name} quitoulle a asignación á denuncia %{target}"
        unblock_email_account_html: "%{name} desbloqueou o enderezo de email de %{target}"
        unsensitive_account_html: "%{name} desmarcou como sensible o multimedia de %{target}"
        unsilence_account_html: "%{name} reactivou a conta de %{target}"
        unsuspend_account_html: "%{name} retiroulle a suspensión á conta de %{target}"
        update_announcement_html: "%{name} actualizou o anuncio %{target}"
        update_custom_emoji_html: "%{name} actualizou o emoji %{target}"
        update_domain_block_html: "%{name} actualizou o bloqueo do dominio para %{target}"
        update_ip_block_html: "%{name} cambiou a regra para IP %{target}"
        update_report_html: "%{name} actualizou a denuncia %{target}"
        update_status_html: "%{name} actualizou a publicación de %{target}"
        update_user_role_html: "%{name} cambiou o rol %{target}"
        update_username_block_html: "%{name} actualizou a regra para identificadores que contén %{target}"
      deleted_account: conta eliminada
      empty: Non se atoparon rexistros.
      filter_by_action: Filtrar por acción
      filter_by_user: Filtrar por usuaria
      title: Rexistro de auditoría
      unavailable_instance: "(nome de dominio non dispoñible)"
    announcements:
      back: Anuncios anteriores
      destroyed_msg: Anuncio eliminado de xeito correcto!
      edit:
        title: Editar anuncio
      empty: Ningún anuncio atopado.
      live: Ao vivo
      new:
        create: Crear anuncio
        title: Novo anuncio
      preview:
        disclaimer: As usuarias non poden omitilas, as notificiacións por correo deberían limitarse a anuncios importantes como fugas de datos personais ou notificación do cese do servizo.
        explanation_html: 'Vaise enviar o correo a <strong>%{display_count} usuarias</strong>. Incluirase o seguinte texto no correo:'
        title: Previsualización da notificación do anuncio
      publish: Publicar
      published_msg: Anuncio publicado de xeito correcto!
      scheduled_for: Programado para %{time}
      scheduled_msg: Anuncio programado para a súa publicación!
      title: Anuncios
      unpublish: Retirar publicación
      unpublished_msg: Anuncio desbotado de xeito correcto!
      updated_msg: Anuncio actualizado de xeito correcto!
    critical_update_pending: Actualización crítica pendente
    custom_emojis:
      assign_category: Atribuír categoría
      by_domain: Dominio
      copied_msg: Creouse unha copia local das emoticonas de xeito correcto
      copy: Copiar
      copy_failed_msg: Non se puido facer copia local de ese emoji
      create_new_category: Crear nova categoría
      created_msg: Creou o emoji con satisfactoriamente!
      delete: Eliminar
      destroyed_msg: Emoticona eliminada de xeito correcto!
      disable: Desactivar
      disabled: Desactivado
      disabled_msg: Desactivouse a emoticona de xeito correcto
      emoji: Emoticona
      enable: Activar
      enabled: Activado
      enabled_msg: Activouse a emoticona de xeito correcto
      image_hint: PNG ou GIF ata %{size}
      list: Listar
      listed: Listado
      new:
        title: Engadir nova emoticona personalizado
      no_emoji_selected: Non se cambiou ningún emoji xa que ningún foi seleccionado
      not_permitted: Non podes realizar esta acción
      overwrite: Sobrescribir
      shortcode: Código curto
      shortcode_hint: Polo menos 2 caracteres, só caracteres alfanuméricos e guións baixos
      title: Emoticonas personalizadas
      uncategorized: Sen categoría
      unlist: Non listar
      unlisted: Fóra das listas
      update_failed_msg: Non foi posíbel actualizar a emoticona
      updated_msg: Actualizouse a emoticona de xeito correcto!
      upload: Subir
    dashboard:
      active_users: usuarias activas
      interactions: interaccións
      media_storage: Almacenaxe multimedia
      new_users: novas usuarias
      opened_reports: denuncias abertas
      pending_appeals_html:
        one: "<strong>%{count}</strong> apelación pendente"
        other: "<strong>%{count}</strong> apelacións pendentes"
      pending_reports_html:
        one: "<strong>%{count}</strong> denuncia pendente"
        other: "<strong>%{count}</strong> denuncias pendentes"
      pending_tags_html:
        one: "<strong>%{count}</strong> etiqueta pendente"
        other: "<strong>%{count}</strong> etiquetas pendentes"
      pending_users_html:
        one: "<strong>%{count}</strong> usuaria pendente"
        other: "<strong>%{count}</strong> usuarias pendentes"
      resolved_reports: denuncias resoltas
      software: Software
      sources: Orixes de rexistro
      space: Uso de almacenamento
      title: Taboleiro
      top_languages: Idiomas máis activos
      top_servers: Servidores máis activos
      website: Sitio web
    disputes:
      appeals:
        empty: Non hai apelacións.
        title: Apelacións
    domain_allows:
      add_new: Engadir dominio á listaxe branca
      created_msg: Engadeu o dominio a lista branca
      destroyed_msg: Quitou o dominio da lista branca
      export: Exportar
      import: Importar
      undo: Eliminar da listaxe branca
    domain_blocks:
      add_new: Engadir novo bloqueo de dominio
      confirm_suspension:
        cancel: Desbotar
        confirm: Suspender
        permanent_action: Ao retirar a suspensión non restableces os datos ou a relación.
        preamble_html: Vas suspender a <strong>%{domain}</strong> e os seus subdominios.
        remove_all_data: Eliminarás do teu servidor todo o contido, multimedia e datos de perfil para as contas deste dominio.
        stop_communication: O teu servidor deixará de comunicarse con estos servidores.
        title: Confirma o bloqueo do dominio %{domain}
        undo_relationships: Isto desfará as relacións de seguimento entre as contas destes servidores e o teu.
      created_msg: Estase a procesar o bloqueo do dominio
      destroyed_msg: Desfíxose o bloqueo de dominio
      domain: Dominio
      edit: Editar bloqueo de dominio
      existing_domain_block: Xa tes establecidas restricións maiores para %{name}.
      existing_domain_block_html: Xa impuxeches límites máis estrictos a %{name}, precisas <a href="%{unblock_url}">desbloquealo</a> primeiro.
      export: Exportar
      import: Importar
      new:
        create: Crear bloqueo
        hint: O bloqueo do dominio non previrá a creación de entradas de contas na base de datos, pero aplicará de xeito retroactivo e automático regras específicas de moderación sobre esas contas.
        severity:
          desc_html: Ao <strong>Limitar</strong> farás que as publicacións de contas deste dominio sexan invisibles para calquera que non as siga. Ao <strong>Suspender</strong> eliminarás do teu servidor todo o contido, multimedia, e datos de perfil para as contas deste dominio. Utiliza <strong>Nada</strong> se simplemente queres rexeitar ficheiros multimedia.
          noop: Ningún
          silence: Limitar
          suspend: Suspender
        title: Novo bloqueo de dominio
      no_domain_block_selected: Non se cambiou ningún bloqueo de dominio porque non se seleccionou ningún
      not_permitted: Non podes realizar esta acción
      obfuscate: Ofuscar o nome de dominio
      obfuscate_hint: Ofuscar parcialmente o nome do dominio na lista se está activada a publicación da lista de limitacións de dominio
      private_comment: Comentario privado
      private_comment_hint: Comentar sobre esta limitación de dominio para uso interno polos moderadores.
      public_comment: Comentario público
      public_comment_hint: Comentar sobre esta limitación de dominio para o público xeral, se está activado o aviso da listaxe de limitacións de dominio.
      reject_media: Rexeitar ficheiros multimedia
      reject_media_hint: Eliminar ficheiros multimedia almacenados de xeito local e rexeita descargalos no futuro. Irrelevante para as suspensións
      reject_reports: Rexeitar denuncias
      reject_reports_hint: Ignorar todas as denuncias procedentes deste dominio. Irrelevante para as suspensións
      undo: Desfacer bloqueo de dominio
      view: Ollar dominios bloqueados
    email_domain_blocks:
      add_new: Engadir novo
      allow_registrations_with_approval: Permitir crear contas con aprobación
      attempts_over_week:
        one: "%{count} intento na última semana"
        other: "%{count} intentos de conexión na última semana"
      created_msg: Bloqueouse correctamente o dominio de correo
      delete: Eliminar
      dns:
        types:
          mx: Rexistro MX
      domain: Dominio
      new:
        create: Engadir dominio
        resolve: Resolver dominio
        title: Bloquear novo dominio de correo
      no_email_domain_block_selected: Non se cambiou ningún bloqueo de dominio porque non había ningún seleccionado
      not_permitted: Non permitido
      resolved_dns_records_hint_html: O nome de dominio corresponde cos seguintes dominios MX, que son os responsables últimos de aceptar o correo. Ao bloquear un dominio MX bloquerás a creación de contas para todo enderezo de correo que use o mesmo dominio MX, incluso se o nome de dominio visible é diferente. <strong>Ten coidado xa que podes bloquear os principais provedores de correo.</strong>
      resolved_through_html: Resolto a través de %{domain}
      title: Dominios de correo bloqueados
    export_domain_allows:
      new:
        title: Importar dominios permitidos
      no_file: Ningún ficheiro seleccionado
    export_domain_blocks:
      import:
        description_html: Vas importar unha lista de dominios a bloquear. Comproba a lista con atención, especialmente se non creaches ti mesma a lista.
        existing_relationships_warning: Relacións de seguimento existentes
        private_comment_description_html: 'Para axudarche a lembrar de onde veñen os bloqueos importados, imos crealos engadindo o seguinte comentario privado: <q>%{comment}</q>'
        private_comment_template: Importada desde %{source} o %{date}
        title: Importar bloqueos de dominio
      invalid_domain_block: 'Un ou varios dominios non se bloquearon debido ao seguinte erro(s): %{error}'
      new:
        title: Importar bloqueos de dominio
      no_file: Ningún ficheiro seleccionado
    fasp:
      debug:
        callbacks:
          created_at: Creado o
          delete: Eliminar
          ip: Enderezo IP
          request_body: Corpo da solicitude
          title: Datos para depuración
      providers:
        active: Activo
        base_url: URL base
        callback: Resposta
        delete: Eliminar
        edit: Editar provedor
        finish_registration: Finalizar rexistro
        name: Nome
        providers: Provedores
        public_key_fingerprint: Impresión dixital da chave pública
        registration_requested: Solicitouse o rexistro
        registrations:
          confirm: Confirmar
          description: Recibiches unha solicitude de rexistro desde un FASP. Rexeitaa se non iniciaches ti o proceso. Se foi iniciada por ti, compara con atención o nome e impresión dixital antes de confirmar o rexistro.
          reject: Rexeitar
          title: Confirmar o rexistro do FASP
        save: Gardar
        select_capabilities: Seleccionar funcións
        sign_in: Acceder
        status: Estado
        title: Provedores de Servizos Auxiliares do Fediverso
      title: FASP
    follow_recommendations:
      description_html: "<strong>As recomendacións de seguimento son útiles para que as novas usuarias atopen contidos interesantes</strong>. Cando unha usuaria aínda non interactuou con outras para obter recomendacións de seguimento, estas contas serán recomendadas. Variarán a diario xa que se escollen en base ao maior número de interaccións e ao contador local de seguimentos para un idioma dado."
      language: Para o idioma
      status: Estado
      suppress: Suprimir recomendación de seguimento
      suppressed: Eliminada
      title: Recomendacións de seguimento
      unsuppress: Restablecer recomendación de seguimento
    instances:
      audit_log:
        title: Rexistros de Auditoría recentes
        view_all: Ver os rexistros de auditoría completos
      availability:
        description_html:
          one: Se fallan as entregas ao dominio por <strong>%{count} día</strong>, non se farán máis intentos a menos que se reciba unha solicitude <em>desde</em> ese dominio.
          other: Se fallan as entregas ao dominio por <strong>%{count} días diferentes</strong>, non se farán máis intentos a menos que se reciba unha solicitude <em>desde</em> ese dominio.
        failure_threshold_reached: Acadouse o límite de fallos o %{date}.
        failures_recorded:
          one: Intento fallido durante %{count} día.
          other: Intentos fallidos durante %{count} días distintos.
        no_failures_recorded: Non hai fallos rexistrados.
        title: Dispoñibilidade
        warning: Fallou o último intento de conectar con este servidor
      back_to_all: Todo
      back_to_limited: Limitado
      back_to_warning: Aviso
      by_domain: Dominio
      confirm_purge: Tes a certeza de querer eliminar permanentemente os datos deste dominio?
      content_policies:
        comment: Nota interna
        description_html: Podes definir políticas acerca do contido que serán aplicadas a tódalas contas deste dominio e tódolos seus subdominios.
        limited_federation_mode_description_html: Podes escoller se permites ou non a federación con este dominio.
        policies:
          reject_media: Rexeitar multimedia
          reject_reports: Rexeitar denuncias
          silence: Límitar
          suspend: Suspender
        policy: Criterios
        reason: Razón pública
        title: Políticas sobre o contido
      dashboard:
        instance_accounts_dimension: Contas máis seguidas
        instance_accounts_measure: contas gardadas
        instance_followers_measure: as nosas seguidoras alí
        instance_follows_measure: as súas seguidoras aquí
        instance_languages_dimension: Top de idiomas
        instance_media_attachments_measure: anexos multimedia gardados
        instance_reports_measure: denuncias sobre eles
        instance_statuses_measure: publicacións gardadas
      delivery:
        all: Todo
        clear: Eliminar erros na entrega
        failing: Con fallos
        restart: Restablecer a entrega
        stop: Deter a entrega
        unavailable: Non dispoñible
      delivery_available: Entrega dispoñíbel
      delivery_error_days: Días de fallo na entrega
      delivery_error_hint: Se non é posible a entrega durante %{count} días, será automáticamente marcado como non entregable.
      destroyed_msg: Os datos desde %{domain} están na cola para o borrado inminente.
      empty: Non se atopan dominios.
      known_accounts:
        one: "%{count} conta coñecida"
        other: "%{count} contas coñecidas"
      moderation:
        all: Todo
        limited: Limitado
        title: Moderación
      moderation_notes:
        create: Engadir nota de moderación
        created_msg: Creouse correctamente a nota de moderación da instancia!
        description_html: Ver e deixar notas de referencia para ti e outras moderadoras
        destroyed_msg: Eliminouse correctamente a nota de moderación!
        placeholder: Información sobre esta instancia, accións realizadas, ou calquera outra cousa que che axude no futuro a moderar esta instancia.
        title: Notas de moderación
      private_comment: Comentario privado
      public_comment: Comentario público
      purge: Purgar
      purge_description_html: Se cres que este dominio está desconectado por unha boa razón, podes borrar tódolos rexistros e datos asociados a este dominio na túa almacenaxe. Vainos levar un anaco.
      title: Federación
      total_blocked_by_us: Bloqueado por nós
      total_followed_by_them: Seguidos por eles
      total_followed_by_us: Seguidos por nós
      total_reported: Denuncias sobre eles
      total_storage: Adxuntos multimedia
      totals_time_period_hint_html: Os totais aquí mostrados inclúen todo o historial de datos.
      unknown_instance: Actualmente non hai rexistro deste dominio no servidor.
    invites:
      deactivate_all: Desactivar todo
      filter:
        all: Todo
        available: Dispoñíbel
        expired: Expirado
        title: Filtro
      title: Convites
    ip_blocks:
      add_new: Crear regra
      created_msg: Engadeuse a nova regra IP
      delete: Eliminar
      expires_in:
        '1209600': 2 semanas
        '15778476': 6 meses
        '2629746': 1 mes
        '31556952': 1 ano
        '86400': 1 día
        '94670856': 3 anos
      new:
        title: Crear nova regra IP
      no_ip_block_selected: Non se cambiou ningunha regra iP porque non seleccionaches ningunha
      title: Regras IP
    relationships:
      title: Relacións de %{acct}
    relays:
      add_new: Engadir un novo repetidor
      delete: Eliminar
      description_html: Un <strong>repetidor da federación</strong> é un servidor intermedio que intercambia grandes volumes de publicacións públicas entre servidores que se suscriban e publiquen nel. <strong>Pode axudar a servidores pequenos e medios a descubrir contido no fediverso</strong>, o que doutro xeito precisaría que as usuarias locais seguisen a outra xente en servidores remotos.
      disable: Desactivar
      disabled: Desactivado
      enable: Activar
      enable_hint: Unha vez activado, o teu servidor subscribirase a todas as publicacións públicas deste repetidor, e tamén comezará a enviar a el as publicacións públicas do servidor.
      enabled: Activado
      inbox_url: URL do repetidor
      pending: Agardando pola aprobación do repetidor
      save_and_enable: Gardar e activar
      setup: Configurar unha conexión ó repetidor
      signatures_not_enabled: Os repetidores non funcionarán de xeito correcto se o modo seguro ou o modo de federación limitada están activados
      status: Estado
      title: Repetidores
    report_notes:
      created_msg: A nota da denuncia creouse de xeito correcto!
      destroyed_msg: A nota da denuncia borrouse de xeito correcto!
    reports:
      account:
        notes:
          one: "%{count} nota"
          other: "%{count} notas"
      action_log: Rexistro de auditoría
      action_taken_by: Acción tomada por
      actions:
        delete_description_html: As publicacións denunciadas van ser eliminadas e gárdase un aviso para axudarche a xestionar futuras infraccións desta conta.
        mark_as_sensitive_description_html: Os multimedia das publicacións denunciadas serán marcados como sensibles e engadirase un aviso para axudarche a xestionar futuras infraccións da mesma conta.
        other_description_html: Mira máis opcións para controlar o comportamento da conta e personalizar as comunicacións coa conta denunciada.
        resolve_description_html: Non se van tomar accións contra a conta denunciada, nin se gardarán avisos, e pecharase a denuncia.
        silence_description_html: A conta será visible só para quen xa a está a seguir ou quen a buscou manualmente, limitando moito o seu alcance. Pódese cambiar. Isto pecha tódalas denuncias acerca desta conta.
        suspend_description_html: A conta e todo o seu contido non serán accesible e finalmente eliminaranse, será imposible interactuar con ela. A decisión é reversible durante 30 días. Isto pecha tódalas denuncias sobre esta conta.
      actions_description_html: Decide a acción a tomar para resolver esta denuncia. Se tomas accións punitivas contra a conta denunciada enviaráselle un correo, excepto se está indicada a categoría <strong>Spam</strong>.
      actions_description_remote_html: Decide a acción a tomar para resolver a denuncia. Isto só lle afecta ao xeito en que o <strong>teu</strong> servidor se comunica con esta conta remota e xestiona o seu contido.
      actions_no_posts: Esta denuncia non ten publicacións asociadas para eliminar
      add_to_report: Engadir máis á denuncia
      already_suspended_badges:
        local: Xa está suspendida neste servidor
        remote: Xa está suspendida no seu servidor
      are_you_sure: Tes certeza?
      assign_to_self: Asignarme
      assigned: Moderador asignado
      by_target_domain: Dominio da conta denunciada
      cancel: Cancelar
      category: Categoría
      category_description_html: A razón para denunciar esta conta ou contido será citada na comunicación coa conta denunciada
      comment:
        none: Ningún
      comment_description_html: 'Como información engadida, %{name} escribiu:'
      confirm: Confirmar
      confirm_action: Confirma a acción de moderación contra @%{acct}
      created_at: Denunciado
      delete_and_resolve: Eliminar publicacións
      forwarded: Reenviado
      forwarded_replies_explanation: Esta denuncia procede dunha usuaria remota e sobre contido remoto. Enviouseche unha copia porque o contido denunciado é unha resposta a unha das túas usuarias.
      forwarded_to: Reenviado a %{domain}
      mark_as_resolved: Marcar como resolto
      mark_as_sensitive: Marcar como sensible
      mark_as_unresolved: Marcar como non resolto
      no_one_assigned: Ninguén
      notes:
        create: Engadir nota
        create_and_resolve: Resolver cunha nota
        create_and_unresolve: Reabrir cunha nota
        delete: Eliminar
        placeholder: Describir que accións foron tomadas ou calquera outra novidade sobre esta denuncia...
        title: Notas
      notes_description_html: Ver e deixar unha nota para ti no futuro e outras moderadoras
      processed_msg: 'Procesada correctamente a denuncia #%{id}'
      quick_actions_description_html: 'Toma unha acción rápida ou desprázate abaixo para ver o contido denunciado:'
      remote_user_placeholder: a usuaria remota desde %{instance}
      reopen: Reabrir denuncia
      report: 'Denuncia #%{id}'
      reported_account: Conta denunciada
      reported_by: Denunciado por
      reported_with_application: Denunciado coa aplicación
      resolved: Resolto
      resolved_msg: Resolveuse con éxito a denuncia!
      skip_to_actions: Ir a accións
      status: Estado
      statuses: Contido denunciado
      statuses_description_html: O contido ofensivo será citado na comunicación coa conta denunciada
      summary:
        action_preambles:
          delete_html: 'Vas <strong>eliminar</strong> algunha das publicacións de <strong>@%{acct}</strong>. Serán:'
          mark_as_sensitive_html: 'Vas <strong>marcar</strong> algunha das publicacións de <strong>@%{acct}</strong> como <strong>sensibles</strong>. Serán:'
          silence_html: 'Vas <strong>limitar</strong> a conta <strong>@%{acct}</strong>:'
          suspend_html: 'Vas <strong>suspender</strong> a conta <strong>@%{acct}</strong>:'
        actions:
          delete_html: Eliminar as publicacións ofensivas
          mark_as_sensitive_html: Marcar as publicacións ofensivas como sensibles
          silence_html: Limitar moito a visibilidade e alcance da conta <strong>@%{acct}</strong> facendo que o seu perfil e contidos sexan visibles só por persoas que a seguen ou que a busquen de xeito activo
          suspend_html: Suspender a conta <strong>@%{acct}</strong>, facendo que o seu perfil e contidos non sexan accesibles e imposible interactuar con ela
        close_report: 'Marcar a denuncia #%{id} como resolta'
        close_reports_html: Marcar <strong>todas</strong> as denuncias contra <strong>@%{acct}</strong> como resoltas
        delete_data_html: Eliminar o perfil e contidos de <strong>@%{acct}</strong> para os próximos 30 días a non ser que sexa suspendida nese período
        preview_preamble_html: "<strong>@%{acct}</strong> vai recibir un aviso co seguinte contido:"
        record_strike_html: Anotar un aviso contra <strong>@%{acct}</strong> para axudarche a xestionar futuros problemas con esta conta
        send_email_html: Enviarlle a <strong>@%{acct}</strong> un correo de advertencia
        warning_placeholder: Razóns adicionais optativas para a acción de moderación.
      target_origin: Orixe da conta denunciada
      title: Denuncias
      unassign: Non asignar
      unknown_action_msg: 'Acción descoñecida: %{action}'
      unresolved: Non resolto
      updated_at: Actualizado
      view_profile: Ver perfil
    roles:
      add_new: Engadir rol
      assigned_users:
        one: "%{count} usuaria"
        other: "%{count} usuarias"
      categories:
        administration: Administración
        devops: DevOps
        invites: Convites
        moderation: Moderación
        special: Especial
      delete: Eliminar
      description_html: Cos <strong>roles das usuarias</strong> podes personalizar as funcións e áreas de Mastodon ás que as usuarias poden acceder.
      edit: Editar rol '%{name}'
      everyone: Permisos por defecto
      everyone_full_description_html: Este é o <strong>rol básico</strong> que afecta a <strong>tódalas usuarias</strong>, incluso aquelas sen un rol asignado. Tódolos outros roles herdan os seus permisos.
      permissions_count:
        one: "%{count} permiso"
        other: "%{count} permisos"
      privileges:
        administrator: Administradora
        administrator_description: As usuarias con este permiso poderán superar calquera restrición
        delete_user_data: Eliminar datos de usuarias
        delete_user_data_description: Permite eliminar datos doutras usuarias sen demoras
        invite_users: Convidar usuarias
        invite_users_description: Permite que outras usuarias conviden a xente ao servidor
        manage_announcements: Xestionar anuncios
        manage_announcements_description: Permite que xestionen os anuncios publicados no servidor
        manage_appeals: Xestionar recursos
        manage_appeals_description: Permite revisar as apelacións contra as accións de moderación
        manage_blocks: Xestionar bloqueos
        manage_blocks_description: Permite que as usuarias bloqueen provedoras de correo e enderezos IP
        manage_custom_emojis: Xestionar Emojis personalizados
        manage_custom_emojis_description: Permite xestionar os emojis personalizados do servidor
        manage_federation: Xestionar a federación
        manage_federation_description: Permite bloquear ou permitir a federación con outros dominios, e controlar as entregas
        manage_invites: Xestionar Convites
        manage_invites_description: Permite ver e desactivar ligazóns de convite
        manage_reports: Xestionar Denuncias
        manage_reports_description: Permite revisar as denuncias e realizar accións de moderación sobre elas
        manage_roles: Xestionar Roles
        manage_roles_description: Permite xestionar e asignar roles a niveis inferiores
        manage_rules: Xestionar Regras
        manage_rules_description: Permite cambiar as regras do servidor
        manage_settings: Xestionar Axustes
        manage_settings_description: Permite cambiar os axustes do sitio web
        manage_taxonomies: Xestionar Taxonomías
        manage_taxonomies_description: Permite revisar o contido en voga e actualizar os axustes dos cancelos
        manage_user_access: Xestionar Acceso das usuarias
        manage_user_access_description: Permite desactivar o segundo factor de autenticación doutras usuarias, cambiar o enderezo de correo e restablecer o contrasinal
        manage_users: Xestionar Usuarias
        manage_users_description: Permite ver os detalles doutras usuarias e realizar accións de moderación sobre elas
        manage_webhooks: Xestionar Webhooks
        manage_webhooks_description: Permite establecer webhooks para eventos administrativos
        view_audit_log: Ver Rexistro de auditoría
        view_audit_log_description: Permite ver o historial de accións administrativas no servidor
        view_dashboard: Ver Taboleiro
        view_dashboard_description: Permite acceder ao taboleiro e varias métricas do servidor
        view_devops: DevOps
        view_devops_description: Permite acceder aos taboleiros Sidekiq e phHero
        view_feeds: Ver as canles do directo e temas
        view_feeds_description: Permite ás usuarias acceder ás canles de directo e temas independentemento dos axustes do servidor.
      title: Roles
    rules:
      add_new: Engadir regra
      add_translation: Engadir tradución
      delete: Eliminar
      description_html: Aínda que a maioría di que leu e acepta as condicións do servizo, normalmente non as lemos ata que xurde un problema. <strong>Facilita a visualización das regras do servidor mostrándoas nunha lista de puntos.</strong> Intenta manter as regras individuais curtas e simples, mais non dividilas en demasiados elementos separados.
      edit: Editar regra
      empty: Aínda non se definiron as regras do servidor.
      move_down: Baixar
      move_up: Subir
      title: Regras do servidor
      translation: Tradución
      translations: Traducións
      translations_explanation: De xeito optativo podes engadir traducións das normas. Mostrarase o valor por defecto se non hai unha tradución dispoñible. Pon coidado en que a versión traducida estea ao día respecto da versión por defecto.
    settings:
      about:
        manage_rules: Xestionar regras do servidor
        preamble: Proporciona información detallada acerca do xeito en que se xestiona, modera e financia o servidor.
        rules_hint: Hai un espazo dedicado para as normas que é de agardar as usuarias acaten.
        title: Sobre
      allow_referrer_origin:
        desc: 'Cando as túas usuarias premen en ligazóns a sitios web externos o seu navegador pode enviar o enderezo do teu servidor Mastodon como «referrer». Destactiva esta opción se isto permitiría identificar de xeito único ás túas usuarias. Ex.: un servidor persoal de Mastodon.'
        title: Permitir a sitios web externos ver o teu servidor Mastodon como orixe do tráfico
      appearance:
        preamble: Personalizar a interface web de Mastodon.
        title: Aparencia
      branding:
        preamble: A personalización do teu servidor diferénciao doutros servidores da rede. A información podería mostrarse en diversos entornos, como a interface web de Mastodon, aplicacións nativas, vista previa das ligazóns noutras webs e apps de mensaxería, e similares. Debido a isto é recomendable que a información sexa clara, curta e concisa.
        title: Personalización
      captcha_enabled:
        desc_html: Ten dependencia de scripts externos desde hCaptcha, que podería ser un problema de seguridade e privacidade. Ademáis, <strong>pode diminuír a accesiblidade para algunhas persoas (principalmente as discapacitadas)</strong>. Por estas razóns, considera medidas alternativas como o rexistro por convite e a aprobación manual das contas.
        title: Pedirlle ás novas usuarias resolver un CAPTCHA para confirmar a súa conta
      content_retention:
        danger_zone: Zona perigosa
        preamble: Controla como se gardan en Mastodon os contidos creados polas usuarias.
        title: Retención do contido
      default_noindex:
        desc_html: Aféctalle a tódalas usuarias que non cambiaron este axuste elas mesmas
        title: Omitir por defecto ás usuarias do indexado por servidores de busca
      discovery:
        follow_recommendations: Recomendacións de seguimento
        preamble: Destacar contido interesante é importante para axudar a que as novas usuarias se sintan cómodas se non coñecen a ninguén en Mastodon. Xestiona os diferentes xeitos de promocionar contidos.
        privacy: Privacidade
        profile_directory: Directorio de perfís
        public_timelines: Cronoloxías públicas
        publish_statistics: Publicar estatísticas
        title: Descubrir
        trends: Tendencias
        wrapstodon: Wrapstodon
      domain_blocks:
        all: Para todos
        disabled: Para ninguén
        users: Para usuarias locais conectadas
      feed_access:
        modes:
          authenticated: Só para usuarias con sesión iniciada
          disabled: Requerir un rol da usuaria específico
          public: Para calquera
      landing_page:
        values:
          about: Sobre
          local_feed: Cronoloxía Local
          trends: Tendencias
      registrations:
        moderation_recommandation: Por favor, pon interese en crear un equipo de moderación competente e reactivo antes de permitir que calquera poida crear unha conta!
        preamble: Xestiona quen pode crear unha conta no teu servidor.
        title: Rexistros
      registrations_mode:
        modes:
          approved: Precisa aprobación para rexistrarse
          none: Rexistro pechado
          open: Rexistro aberto
        warning_hint: Recomendamos utilizar "Requerir aprobación para o rexistro" a menos que confíes en que o equipo de moderación é quen de xestionar áxilmente o spam e a creación de contas maliciosas.
      security:
        authorized_fetch: Require autenticación desde os servidores federados
        authorized_fetch_hint: Ao requerir autenticación desde os servidores federados activas un reforzamento das políticas de bloqueo a nivel usuaria e nivel servidor. Este proceder ten un custo no rendemento, reducindo o alcance das túas respostas e podería introducir problemas de compatibilidade con algúns servizos federados. Ademais, non evitará que contas con tal propósito vexan as túas publicacións públicas e contas.
        authorized_fetch_overridden_hint: Actualmente non podes cambiar este axuste porque está controlado por unha variable xeral do sistema.
        federation_authentication: Reforzo da autenticación na federación
      title: Axustes do servidor
    site_uploads:
      delete: Eliminar o ficheiro subido
      destroyed_msg: Eliminado correctamente o subido!
    software_updates:
      critical_update: Crítica - actualiza axiña
      description: Aconsellamos manter actualizado o teu servidor Mastodon para beneficiarte dos últimos arranxos e características. A maiores, de cando en vez hai actualizacións para evitar problemas importantes de seguridade. Debido a isto, Mastodon comproba cada 30 minutos se hai actualizacións e avisarate seguindo as túas preferencias de notificación por correo electrónico.
      documentation_link: Saber máis
      release_notes: Notas da versión
      title: Actualizacións dispoñibles
      type: Tipo
      types:
        major: Versión principal
        minor: Versión intermedia
        patch: Versión de arranxos - solución de problemas e cambios simples
      version: Versión
    statuses:
      account: Autoría
      application: Aplicación
      back_to_account: Volver a páxina da conta
      back_to_report: Volver a denuncias
      batch:
        add_to_report: 'Engadir á denuncia #%{id}'
        remove_from_report: Eliminar da denuncia
        report: Denuncia
      contents: Contidos
      deleted: Eliminado
      favourites: Favoritas
      history: Historial de versións
      in_reply_to: En resposta a
      language: Idioma
      media:
        title: Medios
      metadata: Metadatos
      no_history: Esta publicación foi editada
      no_status_selected: Non se cambiou ningunha publicación xa que ningunha foi seleccionada
      open: Abrir publicación
      original_status: Publicación orixinal
      quotes: Citas
      reblogs: Promocións
      replied_to_html: Respondeu a %{acct_link}
      status_changed: Publicación editada
      status_title: Publicación de @%{name}
      title: Publicacións da conta - @%{name}
      trending: Popular
      view_publicly: Ver publicamente
      view_quoted_post: Ver publicación citada
      visibility: Visibilidade
      with_media: con medios
    strikes:
      actions:
        delete_statuses: "%{name} eliminou as publicacións de %{target}"
        disable: "%{name} pausou a conta de %{target}"
        mark_statuses_as_sensitive: "%{name} marcou as publicacións de %{target} como sensibles"
        none: "%{name} envioulle un aviso a %{target}"
        sensitive: "%{name} marcou a conta de %{target} como sensible"
        silence: "%{name} limitou a conta de %{target}"
        suspend: "%{name} suspendeu a conta de %{target}"
      appeal_approved: Recurrida
      appeal_pending: Apelación pendente
      appeal_rejected: Apelación rexeitada
    system_checks:
      database_schema_check:
        message_html: Existen migracións pendentes na base de datos. Bota man desta tarefa para facer que a aplicación funcione como se agarda dela
      elasticsearch_analysis_index_mismatch:
        message_html: Os axustes do analizador do índice Elasticsearch están obsoletos. Por favor executa <code>tootctl search deploy --only-mapping --only=%{value}</code>
      elasticsearch_health_red:
        message_html: O grupo Elasticsearch non está ben (en vermello), as ferramentas de busca non están dispoñibles
      elasticsearch_health_yellow:
        message_html: O grupo Elasticsearch non está ben (en amarelo), deberías investigar a causa
      elasticsearch_index_mismatch:
        message_html: Os índices de mapeo de Elasticsearch están desactualizados. Executa <code>tootctl search deploy --only=%{value}</code>
      elasticsearch_preset:
        action: Ver a documentación
        message_html: O teu grupo Elasticsearch ten máis dun nodo, pero Mastodon non está configurado para usalos.
      elasticsearch_preset_single_node:
        action: Ver a documentación
        message_html: O teu grupo Elasticsearch só ten un nodo, <code>ES_PRESET</code> debería configurarse como <code>single_node_cluster</code>.
      elasticsearch_reset_chewy:
        message_html: O teu índice do sistema Elasticsearch está desactualizado debido a un cambio nos axustes. Executa <code>tootctl search deploy --reset-chewy</code> para actualizalo.
      elasticsearch_running_check:
        message_html: Non se puido conectar con Elasticsearch. Comproba que está funcionando, ou desactiva a busca por texto completo
      elasticsearch_version_check:
        message_html: 'Versión incompatible de Elasticsearch: %{value}'
        version_comparison: Está executándose Elasticsearch %{running_version} pero requírese a %{required_version}
      rules_check:
        action: Xestionar regras do servidor
        message_html: Non tes definidas regras para o servidor.
      sidekiq_process_check:
        message_html: Non hai procesos Sidekiq a funcionar para a cola(s) %{value}. Revisa a túa configuración para Sidekiq
      software_version_check:
        action: Ver as actualizacións dispoñibles
        message_html: Hai dispoñible unha actualización para Mastodon.
      software_version_critical_check:
        action: Mira as actualizacións dispoñibles
        message_html: Hai unha actualización crítica de Mastodon dispoñible, actualiza axiña.
      software_version_patch_check:
        action: Mira as actualizacións dispoñibles
        message_html: Hai unha actualización de arranxo de problemas de Mastodon.
      upload_check_privacy_error:
        action: Mira aquí para máis información
        message_html: "<strong>O teu servidor non está ben configurado. A privacidade das usuarias está en risco.</strong>"
      upload_check_privacy_error_object_storage:
        action: Mira aquí para máis información
        message_html: "<strong>A almacenaxe de obxectos está mal configurada. A privacidade das usuarias está en risco.</strong>"
    tags:
      moderation:
        not_trendable: Non permitir en voga
        not_usable: Non utilizable
        pending_review: Pendente de revisión
        review_requested: Revisión solicitada
        reviewed: Revisada
        title: Estado
        trendable: Permitir en voga
        unreviewed: Sen revisar
        usable: Utilizable
      name: Nome
      newest: Máis recente
      oldest: Máis antiga
      open: Ver públicamente
      reset: Restabelecer
      review: Estado de revisión
      search: Buscar
      title: Cancelos
      updated_msg: Actualizaronse os axustes dos cancelos
    terms_of_service:
      back: Volver ás condicións do servizo
      changelog: Que cambios se fixeron
      create: Usa as túas propias
      current: Actuais
      draft: Borrador
      generate: Usar un modelo
      generates:
        action: Crear
        chance_to_review_html: "<strong>Vanse publicar automaticamente as condicións do servizo creadas.</strong> Terás a oportunidade de revisar o resultado. Por favor completa os detalles precisos para continuar."
        explanation_html: O modelo dos termos do servizo proporcionados é soamente informativo, e en ningún caso constitúe un consello legal. Por favor realiza unha consulta legal sobre a túa situación concreta e posibles cuestións legais que debas afrontar.
        title: Configurar as Condicións do Servizo
      going_live_on_html: Aplicadas, con efecto desde %{date}
      history: Historial
      live: Actuais
      no_history: Non hai rexistrados cambios nas condicións do servizo.
      no_terms_of_service_html: Actualmente non tes configurados ningunhas condicións do servizo. As Condicións do Servizo están pensadas para dar claridade e protexerte de responsabilidades potenciais nas disputas coas túas usuarias.
      notified_on_html: Informouse ás usuarias o %{date}
      notify_users: Informar ás usuarias
      preview:
        explanation_html: 'Vaise enviar un correo a <strong>%{display_count} usuarias</strong> que crearon a conta antes do %{date}. Incluirase o seguinte texto no correo:'
        send_preview: Enviar vista previa a %{email}
        send_to_all:
          one: Enviar %{display_count} correo
          other: Enviar %{display_count} correos
        title: Vista previa da notificación sobre os termos do servizo
      publish: Publicar
      published_on_html: Publicados o %{date}
      save_draft: Gardar borrador
      title: Condicións do Servizo
    title: Administración
    trends:
      allow: Permitir
      approved: Aprobadas
      confirm_allow: Tes certeza de querer permitir os cancelos seleccionados?
      confirm_disallow: Tes certeza de non querer permitir os cancelos seleccionados?
      disallow: Denegar
      links:
        allow: Permitir ligazón
        allow_provider: Permitir orixe
        confirm_allow: Tes certeza de querer permitir as ligazóns seleccionadas?
        confirm_allow_provider: Tes certeza de querer permitir os provedores seleccionados?
        confirm_disallow: Tes certeza de non querer permitir as ligazóns seleccionadas?
        confirm_disallow_provider: Tes certeza de non querer permitir os provedores seleccionados?
        description_html: Estas son ligazóns que actualmente están sendo compartidas por moitas contas das que o teu servidor recibe publicación. Pode ser de utilidade para as túas usuarias para saber o que acontece polo mundo. Non se mostran ligazóns de xeito público a non ser que autorices a quen as publica. Tamén podes permitir ou rexeitar ligazóns de xeito individual.
        disallow: Denegar ligazón
        disallow_provider: Denegar orixe
        no_link_selected: Non se cambiou ningunha ligazón xa que non había ningunha seleccionada
        publishers:
          no_publisher_selected: Non se cambiou ningún autor xa que ningún foi seleccionado
        shared_by_over_week:
          one: Compartido por unha persoa na última semana
          other: Compartido por %{count} persoas na última semana
        title: Ligazóns en voga
        usage_comparison: Compartido %{today} veces hoxe, comparado con %{yesterday} onte
      not_allowed_to_trend: Non permitido como tendencia
      only_allowed: Só as permitidas
      pending_review: Revisión pendente
      preview_card_providers:
        allowed: As ligazóns desta orixe poden estar en voga
        description_html: Estes son dominios de onde proceden as ligazóns compartidas con frecuencia no teu servidor. As ligazóns non se mostran públicamente a non ser que o dominio da ligazón sexa aprobado. A aprobación (ou rexeitamento) exténdese aos subdominios.
        rejected: As ligazóns desta orixe non poden estar en voga
        title: Orixes
      rejected: Rexeitado
      statuses:
        allow: Permitir publicación
        allow_account: Permitir autora
        confirm_allow: Tes certeza de querer permitir os estados seleccionados?
        confirm_allow_account: Tes certeza de querer permitir as contas seleccionadas?
        confirm_disallow: Tes certeza de non querer permitir os estados seleccionados?
        confirm_disallow_account: Tes certeza de non querer permitir as contas seleccionadas?
        description_html: Estas son publicacións que o teu servidor coñece que están sendo compartidas e favorecidas en gran número neste intre. Pode ser útil para as persoas recén chegadas e para as que retornan para que atopen persoas a quen seguir. Non se mostran publicamente a menos que aprobes a autora, e a autora permita que a súa conta sexa suxerida a outras. Tamén podes rexeitar ou aprobar publicacións individuais.
        disallow: Rexeitar publicación
        disallow_account: Rexeitar autora
        no_status_selected: Non se cambiou ningunha publicación en voga xa que non había ningunha seleccionada
        not_discoverable: A autora non elexiu poder ser atopada
        shared_by:
          one: Compartida ou favorecida unha vez
          other: Compartida ou favorecida %{friendly_count} veces
        title: Publicacións en voga
      tags:
        current_score: Puntuación actual %{score}
        dashboard:
          tag_accounts_measure: usos únicos
          tag_languages_dimension: Clasificiación idiomas
          tag_servers_dimension: Clasificación Servidores
          tag_servers_measure: diferentes servidores
          tag_uses_measure: total de usos
        description_html: Estes son cancelos que actualmente están presentes en moitas publicacións que o teu servidor recibe. Pode ser útil para que as túas usuarias atopen a outras persoas a través do máis comentado neste intre. Non se mostran cancelos públicamente que non fosen aprobados por ti.
        listable: Pode ser suxerida
        no_tag_selected: Non se cambiaron cancelos porque ningún foi seleccionado
        not_listable: Non vai ser suxerida
        not_trendable: Non aparecerá en tendencias
        not_usable: Non pode ser usado
        peaked_on_and_decaying: Máximo en %{date}, agora diminúe
        title: Cancelos en voga
        trendable: Pode aparecer nas tendencias
        trending_rank: 'En voga #%{rank}'
        usable: Pode ser usado
        usage_comparison: Utilizado %{today} veces hoxe, comparado coas %{yesterday} de onte
        used_by_over_week:
          one: Utilizado por unha persoa na última semana
          other: Utilizado por %{count} persoas na última semana
      title: Recomendacións e Suxestións
      trending: Popularidade
    username_blocks:
      add_new: Engadir nova
      block_registrations: Bloqueo dos rexistros
      comparison:
        contains: Contén
        equals: É igual a
      contains_html: Contén %{string}
      created_msg: Creouse correctamente a regra para identificadores
      delete: Eliminar
      edit:
        title: Editar regra para identificadores
      matches_exactly_html: É igual a %{string}
      new:
        create: Crear regra
        title: Crear nova regra para identificadores
      no_username_block_selected: Non se cambiou ningunha regra porque non se seleccionou ningunha
      not_permitted: Non permitido
      title: Regras para identificadores
      updated_msg: Actualizouse correctamente a regra
    warning_presets:
      add_new: Engadir novo
      delete: Eliminar
      edit_preset: Editar aviso preestablecido
      empty: Non definiches os avisos prestablecidos.
      title: Preestablecidos de advertencia
    webhooks:
      add_new: Engadir punto de extremo
      delete: Eliminar
      description_html: Un <strong>webhook</strong> permítelle a Mastodon enviar <strong>notificacións en tempo real</strong> á túa aplicación acerca dos eventos elexidos e así, a aplicación <strong>activará automáticamente</strong> a súa programación.
      disable: Desactivar
      disabled: Desactivado
      edit: Editar extremo
      empty: Non tes configurado ningún punto extremo para o webhook.
      enable: Activar
      enabled: Activo
      enabled_events:
        one: 1 evento activado
        other: "%{count} eventos activados"
      events: Eventos
      new: Novo webhook
      rotate_secret: Rotar segredo
      secret: Segredo de acceso
      status: Estado
      title: Webhooks
      webhook: Webhook
  admin_mailer:
    auto_close_registrations:
      body: Debido á falta de actividade recente de moderación, a creación de contas en %{instance} mudou ao modo de revisión manual das solicitudes, para evitar que %{instance} sexa usada como plataforma por actores maliciosos. Podes volver ao rexistro aberto en calquera momento.
      subject: O modo de creación de contas en %{instance} mudou automáticamente a aprobación manual
    new_appeal:
      actions:
        delete_statuses: borrar as súas publicacións
        disable: pausar a súa conta
        mark_statuses_as_sensitive: marcar as súas publicacións como sensibles
        none: un aviso
        sensitive: marcar a conta como sensible
        silence: limitar a súa conta
        suspend: suspender a súa conta
      body: "%{target} apelou a decisión de moderación de %{action_taken_by} o %{date}, de tipo %{type}. Escribiu:"
      next_steps: Podes aprobar o recurso e desfacer a decisión de moderación, ou ignoralo.
      subject: "%{username} fixo unha apelación á decisión de moderación en %{instance}"
    new_critical_software_updates:
      body: Publicáronse novas versións de Mastodon para arranxar problemas importantes, deberías actualizar axiña!
      subject: Actualizacións críticas de Mastodon dispoñibles para %{instance}!
    new_pending_account:
      body: Abaixo están os detalles da conta. Podes aprobar ou rexeitar esta solicitude.
      subject: Hai unha conta nova para revisar en %{instance} (%{username})
    new_report:
      body: "%{reporter} informou sobre %{target}"
      body_remote: Alguén desde %{domain} informou sobre %{target}
      subject: Nova denuncia sobre %{instance} (#%{id})
    new_software_updates:
      body: Publicáronse novas versións de Mastodon, convenche actualizar!
      subject: Hai novas versións de Mastodon dispoñibles para %{instance}!
    new_trends:
      body: 'Os seguintes elementos precisan revisión antes de ser mostrados públicamente:'
      new_trending_links:
        title: Ligazóns en voga
      new_trending_statuses:
        title: Publicacións en voga
      new_trending_tags:
        title: Cancelos en voga
      subject: Novas tendencias para revisar en %{instance}
  aliases:
    add_new: Crear alcume
    created_msg: Creou un novo alcume correctamente. Pode iniciar o movemento desde a conta antiga.
    deleted_msg: Eliminou correctamente o alcume. Xa non será posible mover desde esa conta a esta.
    empty: Non tes alcumes.
    hint_html: Se queres mudarte desde outra conta a esta nova, aquí podes crear un alcume, que é requerido antes de poder proceder a mover os seguidores da conta antiga a esta nova. Esta acción por si mesma é <strong>inocua e reversible</strong>. <strong>A migración da conta iníciase desde a conta antiga</strong>.
    remove: Desligar alcume
  appearance:
    advanced_settings: Axustes avanzados
    animations_and_accessibility: Animacións e accesibilidade
    boosting_preferences: Preferencias das promocións
    boosting_preferences_info_html: "<strong>Info:</strong> Independentemente dos axustes, <kbd>Maiús</kbd> + <kbd>Click</kbd> na icona %{icon} Promover promoverá inmediatamente."
    discovery: Descubrir
    localization:
      body: Mastodon tradúceno persoas voluntarias.
      guide_link: https://crowdin.com/project/mastodon
      guide_link_text: Todas podemos contribuír.
    sensitive_content: Contido sensible
  application_mailer:
    notification_preferences: Cambiar preferencias de correo
    salutation: "%{name},"
    settings: 'Cambiar preferencias de correo: %{link}'
    unsubscribe: Anular subscrición
    view: 'Vista:'
    view_profile: Ver perfil
    view_status: Ver publicación
  applications:
    created: Creouse con éxito este aplicativo
    destroyed: Eliminouse con éxito o aplicativo
    logout: Pechar sesión
    regenerate_token: Votar a xenerar o testemuño de acceso
    token_regenerated: Rexenerouse con éxito o testemuño de acceso
    warning: Ten moito tino con estos datos. Non os compartas nunca con ninguén!
    your_token: O seu testemuño de acceso
  auth:
    apply_for_account: Solicita unha conta
    captcha_confirmation:
      help_html: Se tes problemas para resolver o CAPTCHA, podes contactar con nós no correo electrónico %{email} e axudarémosche.
      hint_html: Unha cousa máis! Temos que confirmar que es un ser humano (para poder evitar contas de spam!). Resolve o CAPTCHA de aquí embaixo e preme en "Continuar".
      title: Comprobación de seguridade
    confirmations:
      awaiting_review: O teu correo foi confirmado! A administración de %{domain} está revisando agora a túa solicitude. Recibirás un correo cando autoricen a conta!
      awaiting_review_title: Estamos revisando a solicitude de rexistro
      clicking_this_link: premendo nesta ligazón
      login_link: acceder
      proceed_to_login_html: Xa podes %{login_link}.
      redirect_to_app_html: Ímoste redirixir á app <strong>%{app_name}</strong>. Se iso non acontece, proba %{clicking_this_link} ou volve ti manualmente á app.
      registration_complete: Completouse a creación da conta en %{domain}!
      welcome_title: Benvida, %{name}!
      wrong_email_hint: Se o enderezo de correo non é correcto, podes cambialo nos axustes da conta.
    delete_account: Eliminar conta
    delete_account_html: Se queres eliminar a túa conta, podes <a href="%{path}">facelo aquí</a>. Deberás confirmar a acción.
    description:
      prefix_invited_by_user: "@%{name} convídate a que te unas a este servidor Mastodon!"
      prefix_sign_up: Rexístrate agora en Mastodon!
      suffix: Ao abrir unha conta, poderás seguir a xente, actualizacións das publicacións e intercambiar mensaxes coas usuarias de calquera servidor de Mastodon e moito máis!
    didnt_get_confirmation: Non recibiches a ligazón de confirmación?
    dont_have_your_security_key: "¿Non tes a túa chave de seguridade?"
    forgot_password: Non lembras o contrasinal?
    invalid_reset_password_token: O token para restablecer o contrasinal non é válido ou caducou. Por favor solicita un novo.
    link_to_otp: Escribe o código do segundo factor do móbil ou un código de recuperación
    link_to_webauth: Usa o teu dispositivo de chave de seguridade
    log_in_with: Accede con
    login: Acceder
    logout: Pechar sesión
    migrate_account: Mover a unha conta diferente
    migrate_account_html: Se queres redirixir esta conta hacia outra diferente, podes <a href="%{path}">facelo aquí</a>.
    or_log_in_with: Ou accede con
    progress:
      confirm: Confirmar correo
      details: Detalles
      review: A nosa revisión
      rules: Aceptar regras
    providers:
      cas: CAS
      saml: SAML
    register: Crear conta
    registration_closed: "%{instance} non está a aceptar novas usuarias"
    resend_confirmation: Reenviar ligazón de confirmación
    reset_password: Restablecer contrasinal
    rules:
      accept: Aceptar
      back: Volver
      invited_by: 'Podes unirte a %{domain} grazas ao convite que recibiches de parte de:'
      preamble: Son establecidas e aplicadas pola moderación de %{domain}.
      preamble_invited: Antes de continuar adica un minuto a ler as regras básicas establecidas para %{domain}.
      title: Algunhas regras básicas.
      title_invited: Convidáronte.
    security: Seguranza
    set_new_password: Estabelecer novo contrasinal
    setup:
      email_below_hint_html: Mira no cartafol do spam, ou solicita outra. Podes cambiar o enderzo de correo se non é correcto.
      email_settings_hint_html: Preme na ligazón que enviamos a %{email} para comezar a usar Mastodon. Agardámoste.
      link_not_received: Non recibiches a ligazón?
      new_confirmation_instructions_sent: Nuns minutos recibirás un novo correo electrónico coa ligazón de confirmación!
      title: Mira a caixa de entrada
    sign_in:
      preamble_html: Accede coas credenciais en <strong>%{domain}</strong>. Se a túa conta está noutro servidor non poderás acceder desde aquí.
      title: Accede a %{domain}
    sign_up:
      manual_review: As novas contas en %{domain} son comprobadas manualmente pola moderación. Para axudarnos a xestionar o teu rexistro, escribe algo acerca de ti e por que queres unha conta en %{domain}.
      preamble: Cunha conta neste servidor Mastodon poderás seguir a calquera outra persoa no fediverso, independentemente de onde estivese hospedada esa conta.
      title: Imos crear a túa conta en %{domain}.
    status:
      account_status: Estado da conta
      confirming: Agardando a confirmación do correo enviado.
      functional: A túa conta está completamente operativa.
      pending: A túa solicitude está pendente de revisión. Poderíanos levar algún tempo. Recibirás un correo se a solicitude foi aprobada.
      redirecting_to: A túa conta está inactiva porque está redirixida a %{acct}.
      self_destruct: Como %{domain} vai fechar, tes acceso restrinxido á túa conta.
      view_strikes: Ver avisos anteriores respecto da túa conta
    too_fast: Formulario enviado demasiado rápido, inténtao outra vez.
    use_security_key: Usa chave de seguridade
    user_agreement_html: Lin e acepto as <a href="%{terms_of_service_path}" target="_blank">condicións do servizo</a> e a <a href="%{privacy_policy_path}" target="_blank">directiva de privacidade</a>
    user_privacy_agreement_html: Lin e acepto a <a href="%{privacy_policy_path}" target="_blank">política de privacidade</a>
  author_attribution:
    example_title: Texto de mostra
    hint_html: Escribes novas ou artigos nun blog alleos a Mastodon? Xestiona o xeito en que podes dar crédito da túa autoría cando os compartes en Mastodon.
    instructions: 'Pon coidado en que este código apareza no HTML do teu artigo:'
    more_from_html: Máis de %{name}
    s_blog: Blog de %{name}
    then_instructions: Despois engade o nome de dominio da publicación no campo inferior.
    title: Atribución da autoría
  challenge:
    confirm: Continuar
    hint_html: "<strong>Nota:</strong> Non che pediremos o contrasinal na seguinte hora."
    invalid_password: Contrasinal incorrecto
    prompt: Confirma o contrasinal para continuar
  color_scheme:
    auto: Auto
    dark: Escuro
    light: Claro
  contrast:
    auto: Auto
    high: Alto
  crypto:
    errors:
      invalid_key: non é unha chave Ed25519 ou Curve25519 válida
  date:
    formats:
      default: "%d %b, %Y"
      with_month_name: "%d %B, %Y"
  datetime:
    distance_in_words:
      about_x_hours: "%{count}h"
      about_x_months: "%{count}mes"
      about_x_years: "%{count}ano"
      almost_x_years: "%{count}ano"
      half_a_minute: Agora
      less_than_x_minutes: "%{count}m"
      less_than_x_seconds: Agora
      over_x_years: "%{count}ano"
      x_days: "%{count}d"
      x_minutes: "%{count}m"
      x_months: "%{count}mes"
      x_seconds: "%{count}s"
  deletes:
    challenge_not_passed: A información introducida non é correcta
    confirm_password: Escribe o contrasinal actual para verificar a túa identidade
    confirm_username: Introduce o nome de usuaria para confirmar o procedemento
    proceed: Eliminar conta
    success_msg: A súa conta eliminouse correctamente
    warning:
      before: 'Antes de continuar, por favor le estas notas con atención:'
      caches: O contido almacenado noutros servidores podería persistir
      data_removal: As túas publicacións e outros datos serán permanentemente borrados
      email_change_html: Podes <a href="%{path}">cambiar o enderezo de correo</a> sen eliminar a conta
      email_contact_html: Se non o recibes, podes escribir a <a href="mailto:%{email}">%{email}</a> pedindo axuda
      email_reconfirmation_html: Se non recibes o correo de confirmación, podes <a href="%{path}">solicitalo de novo</a>
      irreversible: Non poderás restaurar ou reactivar a conta
      more_details_html: Para máis detalles, mira a <a href="%{terms_path}">directiva de privacidade</a>.
      username_available: O nome de usuaria estará dispoñible novamente
      username_unavailable: O nome de usuaria non estará dispoñible
  disputes:
    strikes:
      action_taken: Acción tomada
      appeal: Apelar
      appeal_approved: Esta acción foi recurrida e xa non é válida
      appeal_rejected: O recurso foi rexeitado
      appeal_submitted_at: Enviouse a apelación
      appealed_msg: A túa apelación foi enviada. Se é aprobada recibirás unha notificación.
      appeals:
        submit: Enviar apelación
      approve_appeal: Aprobar apelación
      associated_report: Denuncia asociada
      created_at: Data
      description_html: Estas son as accións tomadas contra a túa conta e os avisos que che enviou a administración de %{instance}.
      recipient: Entregada a
      reject_appeal: Rexeitar apelación
      status: 'Publicación #%{id}'
      status_removed: A publicación xa foi eliminada do sistema
      title: "%{action} o %{date}"
      title_actions:
        delete_statuses: Eliminación da publicación
        disable: Pausar conta
        mark_statuses_as_sensitive: Marcar as publicacións como sensibles
        none: Aviso
        sensitive: Marcar a conta como sensible
        silence: Limitar a conta
        suspend: Suspender a conta
      your_appeal_approved: A apelación foi aprobada
      your_appeal_pending: Enviaches unha apelación
      your_appeal_rejected: A apelación foi rexeitada
  edit_profile:
    basic_information: Información básica
    hint_html: "<strong>Personaliza o que van ver no teu perfil público e ao lado das túas publicacións.</strong> As outras persoas estarán máis animadas a seguirte e interactuar contigo se engades algún dato sobre ti así como unha imaxe de perfil."
    other: Outros
  emoji_styles:
    auto: Auto
    native: Nativo
    twemoji: Twemoji
  errors:
    '400': A solicitude que enviou non é válida ou ten formato incorrecto.
    '403': Non ten permiso para ver esta páxina.
    '404': A páxina que buscas non está aquí.
    '406': Esta páxina non está dispoñible no formato solicitado.
    '410': A páxina que estaba a buscar xa non existe.
    '422':
      content: Fallou a verificación de seguridade. Estás bloqueando os rastros?
      title: Fallou a verficación de seguridade
    '429': Acelerado
    '500':
      content: Sentímolo, pero algo do noso lado falloou.
      title: Esta páxina non é correcta
    '503': A páxina non se puido servir debido a un fallo temporal no servidor.
    noscript_html: Para utilizar a aplicación web de Mastodon debes activar JavaScript. De xeito alternativo, proba cunha das <a href="%{apps_path}">apps nativas</a> para Mastodon na túa plataforma.
  existing_username_validator:
    not_found: non se atopou unha usuaria local con ese alcume
    not_found_multiple: non se atopou a %{usernames}
  exports:
    archive_takeout:
      date: Data
      download: Descargue o seu ficheiro
      hint_html: Podes solicitar un ficheiro coas <strong>túas publicacións e ficheiros multimedia</strong>. Os datos estarán en formato ActivityPub e son compatibles con calquera software que o siga. Podes solicitar un ficheiro cada 7 días.
      in_progress: Xerando o seu ficheiro...
      request: Solicita o ficheiro
      size: Tamaño
    blocks: Bloqueadas
    bookmarks: Marcadores
    csv: CSV
    domain_blocks: Bloqueos de dominio
    lists: Listaxes
    mutes: Silenciadas
    storage: Almacenamento de multimedia
  featured_tags:
    add_new: Engadir novo
    errors:
      limit: Xa sinalaches o número máximo de cancelos permitido
    hint_html: "<strong>¿Qué son os cancelos destacados?</strong> Móstranse destacados no teu perfil público e permítenlle a outras persoas ver os teus toots públicos nos que os utilizaches. Son unha ferramenta moi útil para facer seguimento de traballos creativos e proxectos a longo prazo."
  filters:
    contexts:
      account: Perfís
      home: Inicio e listaxes
      notifications: Avisos
      public: Cronoloxías públicas
      thread: Conversas
    edit:
      add_keyword: Engadir palabra chave
      keywords: Palabras chave
      statuses: Publicacións individuais
      statuses_hint_html: O filtro aplícase para seleccionar publicacións individuais independentemente de se concorda coas palabras chave indicadas. <a href="%{path}">Revisa ou elimina publicacións do filtro</a>.
      title: Editar filtro
    errors:
      deprecated_api_multiple_keywords: Estes parámetros non se poden cambiar desde esta aplicación porque son de aplicación a máis dun filtro de palabras chave. Usa unha aplicación máis recente ou a interface web.
      invalid_context: Non se proporcionou un contexto válido
    index:
      contexts: Filtros para %{contexts}
      delete: Eliminar
      empty: Non tes filtros.
      expires_in: Caduca en %{distance}
      expires_on: Caduca o %{date}
      keywords:
        one: "%{count} palabra chave"
        other: "%{count} palabras chave"
      statuses:
        one: "%{count} publicación"
        other: "%{count} publicacións"
      statuses_long:
        one: "%{count} publicación individual agochada"
        other: "%{count} publicacións individuais agochadas"
      title: Filtros
    new:
      save: Gardar o novo filtro
      title: Engadir novo filtro
    statuses:
      back_to_filter: Volver ao filtro
      batch:
        remove: Eliminar do filtro
      index:
        hint: Este filtro aplícase para seleccionar publicacións individuais independentemente doutros criterios. Podes engadir máis publicacións a este filtro desde a interface web.
        title: Publicacións filtradas
  generic:
    all: Todo
    all_items_on_page_selected_html:
      one: "<strong>%{count}</strong> elemento seleccionado nesta páxina."
      other: Tódolos <strong>%{count}</strong> elementos desta páxina están seleccionados.
    all_matching_items_selected_html:
      one: "<strong>%{count}</strong> elemento coincidente coa busca está seleccionado."
      other: Tódolos <strong>%{count}</strong> elementos coincidentes coa busca están seleccionados.
    cancel: Cancelar
    changes_saved_msg: Cambios gardados correctamente!!
    confirm: Confirmar
    copy: Copiar
    delete: Eliminar
    deselect: Desmarcar todo
    none: Ningún
    order_by: Ordenar por
    save_changes: Gardar cambios
    select_all_matching_items:
      one: Seleccionar %{count} elemento coincidente coa busca.
      other: Seleccionar tódolos %{count} elementos coincidentes coa busca.
    today: hoxe
    validation_errors:
      one: Algo non está ben de todo! Por favor revise abaixo o erro
      other: Algo aínda non está ben! Por favor revise os %{count} erros abaixo
  imports:
    errors:
      empty: Ficheiro CSV de baleiro
      incompatible_type: Non é compatible co tipo de importación seleccionado
      invalid_csv_file: 'Ficheiro CSV non válido. Erro: %{error}'
      over_rows_processing_limit: contén máis de %{count} filas
      too_large: O ficheiro é demasiado grande
    failures: Erros
    imported: Importado
    mismatched_types_warning: Semella que elexiches o tipo de ficheiro incorrecto para esta importación, compróbao.
    modes:
      merge: Fusionar
      merge_long: Manter os rexistros actuais e engadir novos
      overwrite: Sobreescribir
      overwrite_long: Sustituír rexistros actuais cos novos
    overwrite_preambles:
      blocking_html:
        one: Vas <strong>substituír a lista de bloqueos</strong> por <strong>%{count} conta</strong> desde <strong>%{filename}</strong>.
        other: Vas <strong>substituír a lista de bloqueos</strong> por <strong>%{count} contas</strong> desde <strong>%{filename}</strong>.
      bookmarks_html:
        one: Vas <strong>substituír os marcadores</strong> por <strong>%{count} publicación</strong> desde <strong>%{filename}</strong>.
        other: Vas <strong>substituír os marcadores</strong> por <strong>%{count} publicacións</strong> desde <strong>%{filename}</strong>.
      domain_blocking_html:
        one: Vas <strong>substituír a lista de dominios bloqueados</strong> por <strong>%{count} dominio</strong> desde <strong>%{filename}</strong>.
        other: Vas <strong>substituír a lista de dominios bloqueados</strong> por <strong>%{count} dominios</strong> desde <strong>%{filename}</strong>.
      following_html:
        one: Vas <strong>seguir</strong> a <strong>%{count} conta</strong> desde <strong>%{filename}</strong> e deixar de seguir a <strong>todas as outras contas</strong>.
        other: Vas <strong>seguir</strong> a <strong>%{count} contas</strong> desde <strong>%{filename}</strong> e deixar de seguir a <strong>todas as outras contas</strong>.
      lists_html:
        one: Vas <strong>substituír as túas listas</strong> co contido de <strong>%{filename}</strong>. Vaise engadir <strong>%{count} conta</strong> ás novas listas.
        other: Vas <strong>substituír as túas listas</strong> co contido de <strong>%{filename}</strong>. Vanse engadir <strong>%{count} contas</strong> ás novas listas.
      muting_html:
        one: Vas <strong>substituír a lista de contas acaladas</strong> por <strong>%{count} conta</strong> desde <strong>%{filename}</strong>.
        other: Vas <strong>substituír a lista de contas acaladas</strong> por <strong>%{count} contas</strong> desde <strong>%{filename}</strong>.
    preambles:
      blocking_html:
        one: Vas <strong>bloquear</strong> a <strong>%{count} conta</strong> desde <strong>%{filename}</strong>.
        other: Vas <strong>bloquear</strong> a <strong>%{count} contas</strong> desde <strong>%{filename}</strong>.
      bookmarks_html:
        one: Vas engadir <strong>%{count} publicación</strong> desde <strong>%{filename}</strong> aos teus <strong>marcadores</strong>.
        other: Vas engadir <strong>%{count} publicacións</strong> desde <strong>%{filename}</strong> aos teus <strong>marcadores</strong>.
      domain_blocking_html:
        one: Vas <strong>bloquear</strong> a <strong>%{count} dominio</strong> desde <strong>%{filename}</strong>.
        other: Vas <strong>bloquear</strong> a <strong>%{count} dominios</strong> desde <strong>%{filename}</strong>.
      following_html:
        one: Vas <strong>seguir</strong> a <strong>%{count} conta</strong> desde <strong>%{filename}</strong>.
        other: Vas <strong>seguir</strong> a <strong>%{count} contas</strong> desde <strong>%{filename}</strong>.
      lists_html:
        one: Vas engadir <strong>%{count} conta</strong> desde <strong>%{filename}</strong> ás túas <strong>listas</strong>. Crearánse novas listas se non hai listas ás que engadilas.
        other: Vas engadir <strong>%{count} contas</strong> desde <strong>%{filename}</strong> ás túas <strong>listas</strong>. Crearánse novas listas se non hai listas ás que engadilas.
      muting_html:
        one: Vas <strong>acalar</strong> a <strong>%{count} conta</strong> desde <strong>%{filename}</strong>.
        other: Vas <strong>acalar</strong> a <strong>%{count} contas</strong> desde <strong>%{filename}</strong>.
    preface: Podes importar os datos que exportaches doutro servidor, tales como a lista de usuarias que estás a seguir ou bloquear.
    recent_imports: Importacións recentes
    states:
      finished: Completada
      in_progress: En curso
      scheduled: Programada
      unconfirmed: Sen confirmar
    status: Estado
    success: Os teus datos foron correctamente subidos e serán procesados ao momento
    time_started: Iniciada o
    titles:
      blocking: Importando contas bloqueadas
      bookmarks: Importando marcadores
      domain_blocking: Importando dominios bloqueados
      following: Importando contas seguidas
      lists: Importación de listas
      muting: Importando contas acaladas
    type: Tipo de importación
    type_groups:
      constructive: Seguimentos e Marcadores
      destructive: Bloqueadas e Acaladas
    types:
      blocking: Lista de bloqueo
      bookmarks: Marcadores
      domain_blocking: Lista de bloqueo de dominios
      following: Lista de seguimento
      lists: Listas
      muting: Lista de usuarias acaladas
    upload: Subir
  invites:
    delete: Desactivar
    expired: Caducou
    expires_in:
      '1800': 30 minutos
      '21600': 6 horas
      '3600': 1 hora
      '43200': 12 horas
      '604800': 1 semana
      '86400': 1 día
    expires_in_prompt: Nunca
    generate: Xerar
    invalid: Este convite non é válido
    invited_by: 'Convidoute:'
    max_uses:
      one: 1 uso
      other: "%{count} usos"
    max_uses_prompt: Sen límite
    prompt: Xerar e compartir ligazóns con outras para permitir acceso a este servidor
    table:
      expires_at: Caduca
      uses: Usos
    title: Convidar a persoas
  link_preview:
    author_html: De %{name}
    potentially_sensitive_content:
      action: Preme para ver
      confirm_visit: Tes certeza de querer abrir esta ligazón?
      hide_button: Ocultar
      label: Posible contido sensible
  lists:
    errors:
      limit: Xa acadaches o número máximo de listas
  login_activities:
    authentication_methods:
      otp: app para autenticación con dous factores
      password: contrasinal
      sign_in_token: código de seguridade por correo
      webauthn: chaves de seguridade
    description_html: Se ves actividade que non recoñeces, considera cambiar o contrasinal e activar o segundo factor de autenticación.
    empty: Non hai historial de autenticación
    failed_sign_in_html: Intento de acceso errado con %{method} desde %{ip} (%{browser})
    successful_sign_in_html: Acceso correcto con %{method} desde %{ip} (%{browser})
    title: Historial de autenticación
  mail_subscriptions:
    unsubscribe:
      action: Si, retirar subscrición
      complete: Subscrición anulada
      confirmation_html: Tes a certeza de querer retirar a subscrición a Mastodon en %{domain} para recibir %{type} no teu correo electrónico en %{email}? Poderás volver a subscribirte desde os <a href="%{settings_path}">axustes de notificacións por correo</a>.
      emails:
        notification_emails:
          favourite: notificacións de favorecidas
          follow: notificacións de seguimentos
          follow_request: notificacións de solicitudes de seguimento
          mention: notificacións de mencións
          reblog: notificacións de promocións
      resubscribe_html: Se por un erro eliminaches a subscrición, podes volver a subscribirte desde os <a href="%{settings_path}">axustes de notificacións por correo electrónico</a>.
      success_html: Non vas recibir %{type} de Mastodon en %{domain} no enderezo %{email}.
      title: Anular subscrición
  media_attachments:
    validations:
      images_and_video: Non podes anexar un vídeo a unha publicación que xa contén imaxes
      not_found: Non se atopou o multimedia %{ids} ou xa é adxunto noutra publicación
      not_ready: Non se poden anexar ficheiros que aínda se están a procesar. Agarda un intre!
      too_many: Non pode anexar máis de 4 ficheiros
  migrations:
    acct: nomeusuaria@dominio da nova conta
    cancel: Cancelar a redirección
    cancel_explanation: Ao cancelar a redirección reactivarás a conta actual, pero non poderás traer de volta os seguidores que se moveron a esa conta.
    cancelled_msg: Cancelouse a redirección.
    errors:
      already_moved: é a mesma conta a que xa te moveches
      missing_also_known_as: non está referenciando hacia esta conta
      move_to_self: non pode ser a conta actual
      not_found: non se atopou
      on_cooldown: Estas no período de calma
    followers_count: Seguidoras no momento da migración
    incoming_migrations: Movendo desde unha conta diferente
    incoming_migrations_html: Para migrar doutra conta cara esta, primeiro debes <a href="%{path}">crear un alcume da conta</a>.
    moved_msg: A túa conta foi redirixida a %{acct} e os teus seguimentos movéronse alí.
    not_redirecting: Neste momento a túa conta non está redirixindo cara a ningunha outra.
    on_cooldown: Migraches recentemente a conta. Esta función estará dispoñible de novo en %{count} días.
    past_migrations: Migracións pasadas
    proceed_with_move: Mover seguidoras
    redirected_msg: Agora a conta redirixe a %{acct}.
    redirecting_to: A conta está redirixindo cara a %{acct}.
    set_redirect: Establecer redirección
    warning:
      backreference_required: Tes que configurar primeiro a nova conta para referenciar hacia esta
      before: 'Antes de continuar, por favor le estas notas con atención:'
      cooldown: Tras a migración existe un período de calma durante o cal non poderás volver a migrar de novo
      disabled_account: Tras o cambio a túa conta actual non será totalmente usable, pero terás acceso a exportar os datos e tamén a reactivación.
      followers: Esta acción moverá todas as túas seguidoras desde a conta actual a nova conta
      only_redirect_html: De xeito alternativo, podes <a href="%{path}">simplemente pór unha redirección no perfil</a>.
      other_data: Ningún outro dato se moverá de xeito automático (incluíndo as túas publicacións e a lista das contas que segues)
      redirect: O perfil da túa conta actualizarase cun aviso de redirección e será excluído das buscas
  moderation:
    title: Moderación
  move_handler:
    carry_blocks_over_text: Esta usuaria chegou desde %{acct}, que ti tes bloqueada.
    carry_mutes_over_text: Esta usuaria chegou desde %{acct}, que ti tes acalada.
    copy_account_note_text: 'Esta usuaria chegou desde %{acct}, aquí están as túas notas previas acerca dela:'
  navigation:
    toggle_menu: Activa o menú
  notification_mailer:
    admin:
      report:
        subject: "%{name} enviou unha denuncia"
      sign_up:
        subject: "%{name} rexistrouse"
    favourite:
      body: 'A túa publicación foi favorecida por %{name}:'
      subject: "%{name} marcou como favorita a túa publicación"
      title: Nova favorita
    follow:
      body: Agora %{name} séguete!
      subject: Agora %{name} séguete
      title: Nova seguidora
    follow_request:
      action: Xestionar peticións de seguimento
      body: "%{name} solicitou poder seguila"
      subject: 'Seguidora pendente: %{name}'
      title: Nova petición de seguimento
    mention:
      action: Responder
      body: "%{name} mencionoute en:"
      subject: Foches mencionada por %{name}
      title: Nova mención
    moderation_warning:
      subject: Recibiches unha advertencia da moderación
    poll:
      subject: A enquisa de %{name} rematou
    quote:
      body: 'A túa publicación foi citada por %{name}:'
      subject: "%{name} citou a túa publicación"
      title: Nova cita
    quoted_update:
      subject: "%{name} editou unha publicación que citaches"
    reblog:
      body: 'A túa publicación promovida por %{name}:'
      subject: "%{name} promoveu a túa publicación"
      title: Nova promoción
    severed_relationships:
      subject: Perdeches algunhas relacións debido a decisións da moderación
    status:
      subject: "%{name} publicou"
    update:
      subject: "%{name} editou unha publicación"
  notifications:
    administration_emails: Administrar notificacións por correo
    email_events: Eventos para as notificación por correo
    email_events_hint: 'Escolle os eventos sobre os que queres recibir notificacións:'
  number:
    human:
      decimal_units:
        format: "%n%u"
        units:
          billion: B
          million: M
          quadrillion: Q
          thousand: K
          trillion: T
  otp_authentication:
    code_hint: Escribe o código creado pola app de autenticación para confirmar
    description_html: Se activas a <strong>autenticación con dous factores</strong> utilizando unha app de autenticación, ao conectarte pedirémosche que teñas o móbil á man, para crear o código que precisas para acceder.
    enable: Activar
    instructions_html: "<strong>Escanea este código QR na túa app TOTP ou tipo Google Authenticator no móbil</strong>. A partir de agora, a app creará códigos que terás que escribir cando entres."
    manual_instructions: 'Se non podes escanear o código QR e tes que escribilo á man, aquí tes o código en texto plano:'
    setup: Configurar
    wrong_code: O código escrito non é válido! ¿é correcta a hora no dispositivo e no servidor?
  pagination:
    newer: Máis novo
    next: Seguinte
    older: Máis antigo
    prev: Previo
    truncate: "&hellip;"
  polls:
    errors:
      already_voted: Xa votaches nesta enquisa
      duplicate_options: contén elementos duplicados
      duration_too_long: está moi lonxe no futuro
      duration_too_short: é demasiado cedo
      expired: A enquisa rematou
      invalid_choice: A opción de voto escollida non existe
      over_character_limit: non poden ter máis de %{max} caracteres cada unha
      self_vote: Non podes votar nas túas enquisas
      too_few_options: debe ter máis de unha opción
      too_many_options: non pode haber máis de %{max} opcións
    vote: Votar
  posting_defaults:
    explanation: Estes axustes vanse usar como valores por defecto para as novas publicacións, pero podes axustalas de xeito individual na caixa de edición.
  preferences:
    other: Outro
    posting_defaults: Valores por defecto
    public_timelines: Cronoloxías públicas
  privacy:
    hint_html: "<strong>Personaliza o xeito no que queres que se atope o teu perfil e publicacións.</strong> Mastodon ten variedade de ferramentas para axudarche a acadar unha audiencia maior. Dedica un minuto a revisalas e confirma que se axustan ao teu caso persoal."
    privacy: Privacidade
    privacy_hint_html: Controla canto queres mostrar ás demais persoas. As usuarias descubren perfís interesantes e apps estupendas mirando a quen seguen outras persoas e vendo as apps desde as que publican, pero ti poderías querer non mostralas.
    reach: Alcance
    reach_hint_html: Indica o xeito en que queres que outras persoas poidan atoparte e seguirte. Queres aparecer na pantalla Descubrir? Queres que outras persoas poidan incluirte entre as súas recomendacións de seguimento? Queres aceptar os seguimentos automáticamente, ou ter control individual sobre as solicitudes?
    search: Buscar
    search_hint_html: Xestiona o xeito en que poden atoparte. Queres que te atopen a través do que publicaches de xeito público? Queres que as persoas de fóra de Mastodon atopen o teu perfil cando fan buscas na web? Por favor, ten en conta que a exclusión total de todos os buscadores non se pode garantir para a información pública.
    title: Privacidade e alcance
  privacy_policy:
    title: Política de Privacidade
  reactions:
    errors:
      limit_reached: Acadouse o límite das diferentes reaccións
      unrecognized_emoji: non é unha emoticona recoñecida
  redirects:
    prompt: Se confías nesta ligazón, preme nela para continuar.
    title: Vas saír de %{instance}.
  relationships:
    activity: Actividade da conta
    confirm_follow_selected_followers: Tes a certeza de querer seguir as seguidoras seleccionadas?
    confirm_remove_selected_followers: Tes a certeza de querer deixar de seguir as seguidoras seleccionadas?
    confirm_remove_selected_follows: Tes a certeza de querer eliminar os seguimentos seleccionados?
    dormant: En repouso
    follow_failure: Non puido seguir algunha das contas seleccionadas.
    follow_selected_followers: Seguir seguidoras seleccionadas
    followers: Seguidoras
    following: A Seguir
    invited: Convidado
    last_active: Último activo
    most_recent: Máis recente
    moved: Movida
    mutual: Mutuo
    primary: Principal
    relationship: Relación
    remove_selected_domains: Eliminar todas as seguidoras dos dominios escollidos
    remove_selected_followers: Eliminar as seguidoras escollidas
    remove_selected_follows: Deixar de seguir as usuarias elexidas
    status: Estado da conta
  remote_follow:
    missing_resource: Non se puido atopar o URL de redirecionamento requerido para a súa conta
  reports:
    errors:
      invalid_rules: non fai referencia a regras válidas
  rss:
    content_warning: 'Aviso sobre o contido:'
    descriptions:
      account: Publicacións públicas de @%{acct}
      tag: 'Publicacións públicas con #%{hashtag}'
  scheduled_statuses:
    over_daily_limit: Excedeches o límite de %{limit} publicacións programadas para ese día
    over_total_limit: Excedeches o límite de %{limit} publicacións programadas
    too_soon: a data ten que estar no futuro
  self_destruct:
    lead_html: Desafortunadamente, <strong>%{domain}</strong> vai deixar de dar servizo. Se tes unha conta aquí non poderás seguir usándoa, mais podes solicitar un ficheiro cos teus datos.
    title: Este servidor vai fechar
  sessions:
    activity: Última actividade
    browser: Navegador
    browsers:
      alipay: Alipay
      blackberry: Blackberry
      chrome: Chrome
      edge: Microsoft Edge
      electron: Electron
      firefox: Firefox
      generic: Navegador descoñecido
      huawei_browser: Navegador Huawei
      ie: Internet Explorer
      micro_messenger: MicroMessenger
      nokia: Navegador Nokia S40 Ovi
      opera: Opera
      otter: Otter
      phantom_js: PhantomJS
      qq: Navegador QQ
      safari: Safari
      uc_browser: Navegador QQ
      unknown_browser: Navegador descoñecido
      weibo: Weibo
    current_session: Sesión actual
    date: Data
    description: "%{browser} en %{platform}"
    explanation: Estos son os navegadores web nos que actualmente tes sesión iniciada.
    ip: IP
    platforms:
      adobe_air: Adobe Air
      android: Android
      blackberry: Blackberry
      chrome_os: ChromeOS
      firefox_os: Firefox OS
      ios: iOS
      kai_os: KaiOS
      linux: Linux
      mac: Mac
      unknown_platform: Plataforma descoñecida
      windows: Windows
      windows_mobile: Windows Mobile
      windows_phone: Windows Phone
    revoke: Revogar
    revoke_success: A sesión revogouse con éxito
    title: Sesións
    view_authentication_history: Ver o historial de conexións da túa conta
  settings:
    account: Conta
    account_settings: Axustes da conta
    aliases: Alcumes da conta
    appearance: Aparencia
    authorized_apps: Apps autorizadas
    back: Volver a Mastodon
    delete: Eliminación da conta
    development: Desenvolvemento
    edit_profile: Editar perfil
    export: Exportar
    featured_tags: Cancelos destacados
    import: Importar
    import_and_export: Importar e exportar
    migrate: Migrar conta
    notifications: Notificacións por correo
    preferences: Preferencias
    profile: Perfil
    relationships: Seguindo e seguidoras
    severed_relationships: Relacións cortadas
    statuses_cleanup: Borrado automático da publicación
    strikes: Avisos da moderación
    two_factor_authentication: Validar Dobre Factor
    webauthn_authentication: Chaves de seguridade
  severed_relationships:
    download: Descargar (%{count})
    event_type:
      account_suspension: Suspensión da conta (%{target_name})
      domain_block: Suspensión do servidor (%{target_name})
      user_domain_block: Bloqueaches a %{target_name}
    lost_followers: Seguidoras perdidas
    lost_follows: Seguimentos perdidos
    preamble: Pode acontecer que perdas seguidoras e seguimentos ao bloquear un dominio ou cando a Moderación do teu servidor decide suspender un servidor remoto. Se acontecese isto, podes descargar unha lista coas relacións cortadas para revisala e, se queres, importala noutro servidor.
    purged: A administración do teu servidor purgou a información acerca deste servidor.
    type: Evento
  statuses:
    attached:
      audio:
        one: "%{count} audio"
        other: "%{count} audios"
      description: 'Axenado: %{attached}'
      image:
        one: "%{count} imaxe"
        other: "%{count} imaxes"
      video:
        one: "%{count}  vídeo"
        other: "%{count} vídeos"
    boosted_from_html: Promovida desde %{acct_link}
    content_warning: 'Aviso sobre o contido: %{warning}'
    content_warnings:
      hide: Ocultar publicación
      show: Ver máis
    default_language: Igual que o idioma da interface
    disallowed_hashtags:
      one: 'contiña un cancelo non permitido: %{tags}'
      other: 'contiña uns cancelos non permitidos: %{tags}'
    edited_at_html: Editado %{date}
    errors:
      in_reply_not_found: A publicación á que tentas responder semella que non existe.
      quoted_status_not_found: Parece que a publicación que intentas citar non existe.
      quoted_user_not_mentioned: Non se pode citar a unha usuaria non mencionada nunha Mención Privada.
    over_character_limit: Excedeu o límite de caracteres %{max}
    pin_errors:
      direct: As publicacións que só son visibles para as usuarias mencionadas non se poden fixar
      limit: Xa fixaches o número máximo permitido de publicacións
      ownership: Non podes fixar a publicación doutra usuaria
      reblog: Non se poden fixar as mensaxes promovidas
    quote_error:
      not_available: Publicación non dispoñible
      pending_approval: Publicación pendente
      revoked: Publicación retirada pola autora
    quote_policies:
      followers: Só para seguidoras
      nobody: Só para min
      public: Calquera
    quote_post_author: Citou unha publicación de %{acct}
    title: '%{name}: "%{quote}"'
    visibilities:
      direct: Mención privada
      private: Só para seguidoras
      public: Público
      public_long: Para calquera dentro e fóra de Mastodon
      unlisted: Pública limitada
      unlisted_long: Non aparece nos resultados de buscas en Mastodon, nas tendencias e cronoloxías públicas
  statuses_cleanup:
    enabled: Borrar automáticamente publicacións antigas
    enabled_hint: Borra automáticamente as túas publicacións unha vez acadan certa lonxevidade, a menos que cumpran algunha destas excepcións
    exceptions: Excepcións
    explanation: O borrado de publicacións vaise facendo aos poucos cando o servidor non ten moito traballo, é unha tarefa que consume moitos recursos. Así, a eliminación das túas publicacións podería ser lixeiramente posterior a cando lle correspondería por antigüidade.
    ignore_favs: Ignorar favoritas
    ignore_reblogs: Ignorar promocións
    interaction_exceptions: Excepcións baseadas en interaccións
    interaction_exceptions_explanation: Ten en conta que non hai garantía de que se eliminen as túas publicacións se baixan do límite de promocións ou favorecementos se nalgún momento o tivese superado.
    keep_direct: Manter mensaxes directas
    keep_direct_hint: Non borrar ningunha das túas mensaxes directas
    keep_media: Manter publicacións que conteñen multimedia
    keep_media_hint: Non eliminar ningunha das túas publicacións con contido multimedia anexado
    keep_pinned: Manter publicacións fixadas
    keep_pinned_hint: Non eliminar ningunha das túas publicacións fixadas
    keep_polls: Manter enquisas
    keep_polls_hint: Non eliminar ningunha das túas enquisas
    keep_self_bookmark: Manter as publicacións engadidas a marcadores
    keep_self_bookmark_hint: Non elimina as publicacións se as engadiches aos marcadores
    keep_self_fav: Manter as publicacións que favoreceches
    keep_self_fav_hint: Non elimina as túas propias publicacións se as marcaches como favoritas
    min_age:
      '1209600': 2 semanas
      '15778476': 6 meses
      '2629746': 1 mes
      '31556952': 1 ano
      '5259492': 2 meses
      '604800': 1 semana
      '63113904': 2 anos
      '7889238': 3 meses
    min_age_label: Límite temporal
    min_favs: Manter publicacións favorecidas polo menos
    min_favs_hint: Non elimina ningunha das túas publicacións que recibiron alomenos esta cantidade de favorecementos. Deixa en branco para eliminar publicacións independentemente do número de favorecementos
    min_reblogs: Manter publicacións promovidas polo menos
    min_reblogs_hint: Non elimina ningunha das túas publicacións se foron promovidas máis deste número de veces. Deixa en branco para eliminar publicacións independentemente do seu número de promocións
  stream_entries:
    sensitive_content: Contido sensible
  strikes:
    errors:
      too_late: É demasiado tarde para recurrir este aviso
  tags:
    does_not_match_previous_name: non concorda co nome anterior
  terms_of_service:
    title: Condicións do Servizo
  terms_of_service_interstitial:
    future_preamble_html: Estamos a facer cambios nas condicións do servizo, que terán efecto o <strong>%{date}</strong>. Cremos que debes revisar as condicións actualizados.
    past_preamble_html: Cambiamos as condicións do servizo desde a túa última visita. Recomendámosche revisar estas condicións actualizadas.
    review_link: Revisar as condicións do sevizo
    title: Cambios nas condicións do servizo de %{domain}
  themes:
    contrast: Mastodon (Alto contraste)
    default: Mastodon (Escuro)
    mastodon-light: Mastodon (Claro)
    system: Automático (seguir ao sistema)
  time:
    formats:
      default: "%d %b, %Y, %H:%M"
      month: "%b %Y"
      time: "%H:%M"
      with_time_zone: "%d de %b de %Y, %H:%M %Z"
  translation:
    errors:
      quota_exceeded: Superouse a cota de uso do servizo de tradución para todo o servidor.
      too_many_requests: Ultimamente houbo demasiadas solicitudes ao servizo de tradución.
  two_factor_authentication:
    add: Engadir
    disable: Deshabilitar
    disabled_success: Autenticación con doble factor desactivada
    edit: Editar
    enabled: A autenticación de dobre-factor está activada
    enabled_success: Activouse con éxito a autenticación de dobre-factor
    generate_recovery_codes: Xerar códigos de recuperación
    lost_recovery_codes: Os códigos de recuperación permítenche recuperar o acceso a túa conta se perdes o teléfono. Se perdes os códigos de recuperación, podes restauralos aquí. Os teus códigos de recuperación anteriores serán invalidados.
    methods: Métodos para o segundo factor
    otp: App autenticadora
    recovery_codes: Códigos de recuperación do respaldo
    recovery_codes_regenerated: Códigos de recuperación xerados correctamente
    recovery_instructions_html: Se perdeses o acceso ao teu teléfono, podes utilizar un dos códigos de recuperación inferiores para recuperar o acceso á conta. <strong>Garda os códigos nun lugar seguro</strong>. Por exemplo, podes imprimilos e gardalos xunto con outros documentos importantes.
    webauthn: Chaves de seguridade
  user_mailer:
    announcement_published:
      description: A administración de %{domain} publicou un anuncio
      subject: Información de servizo
      title: Información de servizo de %{domain}
    appeal_approved:
      action: Axustes da conta
      explanation: A apelación da acción contra a túa conta o %{strike_date} que enviaches o %{appeal_date} foi aprobada. A túa conta volve ao estado normal de uso.
      subject: O recurso presentado o %{date} foi aprobado
      subtitle: A túa conta volve a estar en boa forma.
      title: Apelación aprobada
    appeal_rejected:
      explanation: A apelación contra a acción tomada contra a túa conta o %{strike_date} que enviaches o %{appeal_date} foi rexeitada.
      subject: A túa apelación do %{date} foi rexeitada
      subtitle: A apelación foi rexeitada.
      title: Apelación rexeitada
    backup_ready:
      explanation: Solicitaches unha copia completa da túa conta Mastodon.
      extra: Está preparada para descargala!
      subject: O teu ficheiro xa está preparado para descargar
      title: Leve o ficheiro
    failed_2fa:
      details: 'Detalles do intento de acceso:'
      explanation: Alguén intentou acceder á túa conta mais fíxoo cun segundo factor de autenticación non válido.
      further_actions_html: Se non foches ti, recomendámosche %{action} inmediatamente porque a conta podería estar en risco.
      subject: Fallo co segundo factor de autenticación
      title: Fallou o segundo factor de autenticación
    suspicious_sign_in:
      change_password: cambia o teu contrasinal
      details: 'Estos son os detalles do acceso:'
      explanation: Detectamos que accedeches á conta desde un novo enderezo IP.
      further_actions_html: Se non foches ti, aconsellámosche %{action} inmediatamente e activar o segundo factor de autenticación para manter conta segura.
      subject: Accedeuse á túa conta desde novos enderezos IP
      title: Novo acceso
    terms_of_service_changed:
      agreement: Se continúas a usar %{domain} aceptas estas condicións. Se non aceptas as condicións actualizadas podería rematar o acordo con %{domain} en calquera momento e eliminarse a túa conta.
      changelog: 'Dunha ollada, aquí tes o que implican os cambios para ti:'
      description: 'Estás a recibir este correo porque fixemos cambios nas condicións do servizo en %{domain}. Estas actualizacións terán efecto desde o %{date}. Convidámoste a que revises os termos ao completo aquí:'
      description_html: 'Estás a recibir este correo porque fixemos algúns cambios nas nósas condicións do servizo en %{domain}. Estas actualizacións terán efecto desde o <strong>%{date}</strong>. Convidámoste a que leas <a href="%{path}" target="_blank">aquí as condicións actualizadas ao completo</a>:'
      sign_off: O equipo de %{domain}
      subject: Actualización das condicións do servizo
      subtitle: Cambiaron as condicións do servizo de %{domain}
      title: Notificación importante
    warning:
      appeal: Enviar unha apelación
      appeal_description: Se cres que esto é un erro, podes enviar un recurso á administración de %{instance}.
      categories:
        spam: Spam
        violation: O contido viola as seguintes normas da comunidade
      explanation:
        delete_statuses: Algunha das túas publicacións son consideradas contrarias ás normas da comunidade e foron por tanto eliminadas pola moderación de %{instance}.
        disable: Xa non podes usar a túa conta, pero o teu perfil e outros datos permanecen intactos. Podes solicitar unha copia dos teus datos, cambiar os axustes da conta ou eliminar a túa conta.
        mark_statuses_as_sensitive: Algunha das túas publicacións foron marcadas como sensible pola moderación de %{instance}. Esto significa que as persoas só poderan ver a vista previa se tocan nelas. Ti tamén podes marcar os medios como sensibles en futuras publicacións.
        sensitive: A partir deste momento, tódolos ficheiros que subiches estarán marcados como sensibles e agochados tras un aviso de contido.
        silence: Aínda podes usar a túa conta pero só as persoas que te siguen poden ver as túas publicacións neste servidor, e podes que foses excluída de varios xeitos de descubrimento. Porén, aínda te poden seguir de xeito manual.
        suspend: Xa non podes usar a túa conta, o teu perfil e outros datos xa non son accesibles. Aínda podes acceder para solicitar unha copia dos teus datos no prazo de 30 días previos á eliminación da conta. Imos reter algúns datos básicos para evitar que poidas evitar a suspensión.
      reason: 'Razón:'
      statuses: 'Publicacións citadas:'
      subject:
        delete_statuses: As túas publicacións en %{acct} foron eliminadas
        disable: A súa conta %{acct} foi conxelada
        mark_statuses_as_sensitive: As túas publicacións en %{acct} foron marcadas como sensibles
        none: Aviso para %{acct}
        sensitive: A partir de agora as túas publicacións en %{acct} van ser marcadas como sensibles
        silence: A súa conta %{acct} foi limitada
        suspend: A súa conta %{acct} foi suspendida
      title:
        delete_statuses: Publicacións eliminadas
        disable: Conta conxelada
        mark_statuses_as_sensitive: Publicacións marcadas como sensibles
        none: Aviso
        sensitive: Conta marcada como sensible
        silence: Conta limitada
        suspend: Conta suspendida
    welcome:
      apps_android_action: Descarga desde Google Play
      apps_ios_action: Descarga desde App Store
      apps_step: Descarga as apps oficiais.
      apps_title: Apps de Mastodon
      checklist_subtitle: 'Ímoste guiar no comezo nesta nova experiencia social:'
      checklist_title: Lista de comprobación
      edit_profile_action: Personalizar
      edit_profile_step: Aumenta as túas interaccións grazas a un perfil descriptivo.
      edit_profile_title: Personaliza o teu perfil
      explanation: Aquí tes algúns consellos para ir aprendendo
      feature_action: Saber máis
      feature_audience: Mastodon dache a oportunidade de xestionar sen intermediarios as túas relacións. Incluso se usas o teu propio servidor Mastodon poderás seguir e ser seguida desde calquera outro servidor Mastodon conectado á rede e estará baixo o teu control exclusivo.
      feature_audience_title: Crea a túa audiencia con tranquilidade
      feature_control: Sabes mellor ca ninguén o que queres ver na cronoloxía. Non hai algoritmos nin publicidade facéndoche perder o tempo. Sigue cunha soa conta a outras persoas en servidores Mastodon diferentes ao teu, recibirás as publicacións en orde cronolóxica, e farás deste curruchiño de internet un lugar para ti.
      feature_control_title: Tes o control da túa cronoloxía
      feature_creativity: Mastodon ten soporte para audio, vídeo e imaxes nas publicacións, descricións para mellorar a accesibilidade, enquisas, avisos sobre o contido, avatares animados, emojis personalizados, control sobre o recorte de miniaturas, e moito máis, para axudarche a expresarte en internet. Tanto se publicas o teu arte, música ou podcast, Mastodon está aquí para ti.
      feature_creativity_title: Creatividade incomparable
      feature_moderation: Mastodon pon nas túas mans a toma de decisións. Cada servidor crea as súas propia regras e normas, que son de cumprimento nel e non impostas como nos medios sociais corporativos, facéndoo máis flexible e respondendo ás necesidades dos diferentes grupos de persoas. Únete a un servidor con normas que compartes, ou instala o teu propio servidor.
      feature_moderation_title: A moderación tal como debe ser
      follow_action: Seguir
      follow_step: Mastodon consiste en seguir a persoas interesantes.
      follow_title: Personaliza a túa cronoloxía
      follows_subtitle: Sigue estas contas populares
      follows_title: A quen seguir
      follows_view_more: Ver máis persoas para seguir
      hashtags_recent_count:
        one: "%{people} persoa nos últimos 2 días"
        other: "%{people} persoas nos últimos 2 días"
      hashtags_subtitle: Descubre os temas en voga nos últimos 2 días
      hashtags_title: Cancelos en voga
      hashtags_view_more: Ver máis cancelos en voga
      post_action: Escribir
      post_step: Saúda a todo o mundo con texto, fotos, vídeos ou enquisas.
      post_title: Escribe a túa primeira publicación
      share_step: Dille ás amizades como poden atoparte en Mastodon.
      share_title: Comparte o teu perfil en Mastodon
      sign_in_action: Acceder
      subject: Benvida a Mastodon
      title: Benvida, %{name}!
  users:
    follow_limit_reached: Non pode seguir a máis de %{limit} persoas
    go_to_sso_account_settings: Ir aos axustes da conta no teu provedor de identidade
    invalid_otp_token: O código do segundo factor non é válido
    otp_lost_help_html: Se perdes o acceso a ambos, podes contactar con %{email}
    rate_limited: Demasiados intentos de autenticación, inténtao máis tarde.
    seamless_external_login: Accedeches a través dun servizo externo, polo que os axustes de contrasinal e correo non están dispoñibles.
    signed_in_as: 'Rexistrada como:'
  verification:
    extra_instructions_html: <strong>Truco:</strong> A ligazón pode estar agochada na túa páxina web. A parte importante é <code>rel="me"</code> que impide a suplantación en sitios web con contido creado polas usuarias. Incluso podes usar a etiqueta <code>link</code> na cabeceira da páxina en lugar de <code>a</code>, pero o HTML debe ser accesible sen precisar usar JavaScript.
    here_is_how: Podes facelo así
    hint_html: "<strong>É moi fácil verificar a túa identidade en Mastodon.</strong> Baseado en estándares web, gratuíto para sempre. O único que precisas é un sitio web persoal polo que a xente te recoñeza. Cando relacionas ese sitio web co teu perfil, nós comprobamos que esa web ten unha ligazón de volta ao teu perfil e mostraremos unha indicación visual nel."
    instructions_html: Copia e pega o código inferior no HTML do teu sitio web. Despois engade o enderezo da túa web nun dos campos de datos extra do teu perfil dispoñibles na lapela "Editar perfil" e garda os cambios.
    verification: Validación
    verified_links: As túas ligazóns verificadas
    website_verification: Verificación do sitio web
  webauthn_credentials:
    add: Engadir nova chave de seguridade
    create:
      error: Houbo un problema ó engadir a chave de seguridade, inténtao outra vez.
      success: Engadeuse correctamente a chave de seguridade.
    delete: Eliminar
    delete_confirmation: "¿Tes a certeza de que queres eliminar a chave de seguridade?"
    description_html: Se activas a <strong>autenticación con chave de seguridade</strong>, pediráseche que uses unha das túas chaves para acceder.
    destroy:
      error: Houbo un problema ó eliminar a túa chave de seguridade, inténtao outra vez.
      success: Eliminouse correctamente a chave de seguridade.
    invalid_credential: Chave de seguridade non válida
    nickname_hint: Escribe un alcume para a túa nova chave de seguridade
    not_enabled: Aínda non tes activado WebAuthn
    not_supported: Este navegador non ten soporte para chaves de seguridade
<<<<<<< HEAD
    otp_required: Para usar chaves de seguridade tes que activar primeiro o segundo factor.
    registered_on: Rexistrado o %{date}
  wrapstodon:
    description: Mira como usou %{name} Mastodon este ano!
    title: Wrapstodon %{year} de %{name}
=======
    registered_on: Rexistrado o %{date}
>>>>>>> f2a2d73e
<|MERGE_RESOLUTION|>--- conflicted
+++ resolved
@@ -2193,12 +2193,7 @@
     nickname_hint: Escribe un alcume para a túa nova chave de seguridade
     not_enabled: Aínda non tes activado WebAuthn
     not_supported: Este navegador non ten soporte para chaves de seguridade
-<<<<<<< HEAD
-    otp_required: Para usar chaves de seguridade tes que activar primeiro o segundo factor.
     registered_on: Rexistrado o %{date}
   wrapstodon:
     description: Mira como usou %{name} Mastodon este ano!
-    title: Wrapstodon %{year} de %{name}
-=======
-    registered_on: Rexistrado o %{date}
->>>>>>> f2a2d73e
+    title: Wrapstodon %{year} de %{name}