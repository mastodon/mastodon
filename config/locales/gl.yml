--- conflicted
+++ resolved
@@ -1,47 +1,29 @@
+---
 gl:
   about:
-    about_hashtag_html: Estas son mensaxes públicas etiquetadas con <strong>#%{hashtag}</strong>.
-      Pode interactuar con elas si ten unha conta nalgures do fediverso.
-    about_mastodon_html: Mastodon é unha rede social que se basea en protocolos web
-      abertos e libres, software de código aberto. É descentralizada como o correo
-      electrónico.
+    about_hashtag_html: Estas son mensaxes públicas etiquetadas con <strong>#%{hashtag}</strong>. Pode interactuar con elas si ten unha conta nalgures do fediverso.
+    about_mastodon_html: Mastodon é unha rede social que se basea en protocolos web abertos e libres, software de código aberto. É descentralizada como o correo electrónico.
     about_this: Sobre
-    closed_registrations: O rexistro en esta instancia está pechado en este intre.
-      Porén! Pode atopar unha instancia diferente para obter unha conta e ter acceso
-      exactamente a misma rede desde alí.
+    closed_registrations: O rexistro en esta instancia está pechado en este intre. Porén! Pode atopar unha instancia diferente para obter unha conta e ter acceso exactamente a misma rede desde alí.
     contact: Contacto
     contact_missing: Non establecido
     contact_unavailable: N/A
     description_headline: Qué é %{domain}?
     domain_count_after: outras instancias
     domain_count_before: Conectada a
-    extended_description_html: '<h3>Un bo lugar para regras</h3>
-
+    extended_description_html: |
+      <h3>Un bo lugar para regras</h3>
       <p>A descrición extendida aínda non se proporcionou.</p>
-
-      '
     features:
-      humane_approach_body: Aprendendo dos erros de outras redes, Mastodon intenta
-        tomar decisións éticas de deseño para loitar contra os usos incorrectos da
-        rede.
+      humane_approach_body: Aprendendo dos erros de outras redes, Mastodon intenta tomar decisións éticas de deseño para loitar contra os usos incorrectos da rede.
       humane_approach_title: Unha aproximación máis humana
-      not_a_product_body: Mastodon non é unha rede comercial. Sen anuncios, sen minería
-        de datos, sen xardíns privados. Non hai autoridade centralizada.
+      not_a_product_body: Mastodon non é unha rede comercial. Sen anuncios, sen minería de datos, sen xardíns privados. Non hai autoridade centralizada.
       not_a_product_title: Vostede é unha persona, non un producto
-      real_conversation_body: Con 500 caracteres a súa disposición e soporte para
-        contido ao por menor e avisos sobre o contido, pode expresarse vostede do
-        xeito que queira.
+      real_conversation_body: Con 500 caracteres a súa disposición e soporte para contido ao por menor e avisos sobre o contido, pode expresarse vostede do xeito que queira.
       real_conversation_title: Construído para conversacións reais
-      within_reach_body: Existen múltiples aplicativos para iOS, Android e outras
-        plataformas grazas a un entorno API amigable para o desenvolvedor que lle
-        permite estar ao tanto cos seus amigos en calquer lugar.
+      within_reach_body: Existen múltiples aplicativos para iOS, Android e outras plataformas grazas a un entorno API amigable para o desenvolvedor que lle permite estar ao tanto cos seus amigos en calquer lugar.
       within_reach_title: Sempre en contacto
-<<<<<<< HEAD
     generic_description: "%{domain} é un servidor na rede"
-=======
-    find_another_instance: Atope outra instancia
-    generic_description: '%{domain} é un servidor na rede'
->>>>>>> feef9c87
     hosted_on: Mastodon aloxado en %{domain}
     learn_more: Coñeza máis
     other_instances: Listado de instancias
@@ -56,7 +38,7 @@
     followers: Seguidoras
     following: Seguindo
     media: Medios
-    moved_html: '%{name} mudouse a %{new_profile_link}:'
+    moved_html: "%{name} mudouse a %{new_profile_link}:"
     nothing_here: Nada por aquí!
     people_followed_by: Personas que segue %{name}
     people_who_follow: Personas que seguen a %{name}
@@ -153,32 +135,29 @@
       web: Web
     action_logs:
       actions:
-        confirm_user: '%{name} comfirmou o enderezo de correo da usuaria %{target}'
-        create_custom_emoji: '%{name} subeu un novo emoji %{target}'
-        create_domain_block: '%{name} bloqueou o dominio %{target}'
-        create_email_domain_block: '%{name} engadeu a lista negra o dominio de correo
-          %{target}'
-        demote_user: '%{name} degradou a usuaria %{target}'
-        destroy_domain_block: '%{name} desbloqueou o dominio %{target}'
-        destroy_email_domain_block: '%{name} meteu na lista blanca de correo o dominio
-          %{target}'
-        destroy_status: '%{name} eliminou o estado de %{target}'
-        disable_2fa_user: '%{name} deshabilitou o requerimento 2FA para usuaria %{target}'
-        disable_custom_emoji: '%{name} deshabilitou emoji %{target}'
-        disable_user: '%{name} deshabilitou a conexión para a usuaria  %{target}'
-        enable_custom_emoji: '%{name} habilitou emoji %{target}'
-        enable_user: '%{name} habilitou a conexión para a usuaria %{target}'
-        memorialize_account: '%{name} converteu a conta de  %{target} nunha páxina
-          para a lembranza'
-        promote_user: '%{name} promoveu a usuaria %{target}'
-        reset_password_user: '%{name} restableceu o contrasinal da usuaria %{target}'
-        resolve_report: '%{name} rexeitou o informe %{target}'
-        silence_account: '%{name} acalou a conta de %{target}'
-        suspend_account: '%{name} suspendeu a conta de %{target}'
-        unsilence_account: '%{name} deulle voz a conta de %{target}'
-        unsuspend_account: '%{name} activou a conta de %{target}'
-        update_custom_emoji: '%{name} actualizou emoji %{target}'
-        update_status: '%{name} actualizou un estado de %{target}'
+        confirm_user: "%{name} comfirmou o enderezo de correo da usuaria %{target}"
+        create_custom_emoji: "%{name} subeu un novo emoji %{target}"
+        create_domain_block: "%{name} bloqueou o dominio %{target}"
+        create_email_domain_block: "%{name} engadeu a lista negra o dominio de correo %{target}"
+        demote_user: "%{name} degradou a usuaria %{target}"
+        destroy_domain_block: "%{name} desbloqueou o dominio %{target}"
+        destroy_email_domain_block: "%{name} meteu na lista blanca de correo o dominio %{target}"
+        destroy_status: "%{name} eliminou o estado de %{target}"
+        disable_2fa_user: "%{name} deshabilitou o requerimento 2FA para usuaria %{target}"
+        disable_custom_emoji: "%{name} deshabilitou emoji %{target}"
+        disable_user: "%{name} deshabilitou a conexión para a usuaria  %{target}"
+        enable_custom_emoji: "%{name} habilitou emoji %{target}"
+        enable_user: "%{name} habilitou a conexión para a usuaria %{target}"
+        memorialize_account: "%{name} converteu a conta de  %{target} nunha páxina para a lembranza"
+        promote_user: "%{name} promoveu a usuaria %{target}"
+        reset_password_user: "%{name} restableceu o contrasinal da usuaria %{target}"
+        resolve_report: "%{name} rexeitou o informe %{target}"
+        silence_account: "%{name} acalou a conta de %{target}"
+        suspend_account: "%{name} suspendeu a conta de %{target}"
+        unsilence_account: "%{name} deulle voz a conta de %{target}"
+        unsuspend_account: "%{name} activou a conta de %{target}"
+        update_custom_emoji: "%{name} actualizou emoji %{target}"
+        update_status: "%{name} actualizou un estado de %{target}"
       title: Rexistro de auditoría
     custom_emojis:
       by_domain: Dominio
@@ -212,21 +191,15 @@
       domain: Dominio
       new:
         create: Crear bloque
-        hint: O bloqueo do dominio non previrá a creación de entradas de contas na
-          base de datos, pero aplicará de xeito retroactivo e automático regras específicas
-          de moderación sobre esas contas.
+        hint: O bloqueo do dominio non previrá a creación de entradas de contas na base de datos, pero aplicará de xeito retroactivo e automático regras específicas de moderación sobre esas contas.
         severity:
-          desc_html: <strong>Silenciar</strong> fará invisibles as mensaxes das contas
-            para calquera que non os siga. <strong>Suspender</strong> eliminará todo
-            o contido das contas, ficheiros de medios, e datos de perfil. Utilice
-            <strong>Ningún</strong> si só quere rexeitar ficheiros de medios.
+          desc_html: "<strong>Silenciar</strong> fará invisibles as mensaxes das contas para calquera que non os siga. <strong>Suspender</strong> eliminará todo o contido das contas, ficheiros de medios, e datos de perfil. Utilice <strong>Ningún</strong> si só quere rexeitar ficheiros de medios."
           noop: Ningún
           silence: Silenciar
           suspend: Suspender
         title: Novo bloqueo de dominio
       reject_media: Rexeitar ficheiros de medios
-      reject_media_hint: Eliminar ficheiros de medios almacenados localmente e rexeita
-        descargalos no futuro. Irrelevante para as suspensións
+      reject_media_hint: Eliminar ficheiros de medios almacenados localmente e rexeita descargalos no futuro. Irrelevante para as suspensións
       severities:
         noop: Ningún
         silence: Silenciar
@@ -292,13 +265,10 @@
       view: Vista
     settings:
       activity_api_enabled:
-        desc_html: Conta de estados publicados localmente, usuarias activas, e novos
-          rexistros por semana
+        desc_html: Conta de estados publicados localmente, usuarias activas, e novos rexistros por semana
         title: Publicar estatísticas agregadas sobre a actividade da usuaria
       bootstrap_timeline_accounts:
-        desc_html: Separar múltiples nomes de usuaria con vírgulas. Só funcionarán
-          as contas locais non bloqueadas. Si baldeiro, por omisión son todos os local
-          admin.
+        desc_html: Separar múltiples nomes de usuaria con vírgulas. Só funcionarán as contas locais non bloqueadas. Si baldeiro, por omisión son todos os local admin.
         title: Seguimentos por omisión para novas usuarias
       contact_information:
         email: e-mail de traballo
@@ -308,8 +278,7 @@
         title: Publicar lista de instancias descubertas
       registrations:
         closed_message:
-          desc_html: Mostrado na páxina de portada cando o rexistro está pechado.
-            Pode utilizar etiquetas HTML
+          desc_html: Mostrado na páxina de portada cando o rexistro está pechado. Pode utilizar etiquetas HTML
           title: Mensaxe de rexistro pechado
         deletion:
           desc_html: Permitirlle a calquera que elimine a súa conta
@@ -320,34 +289,29 @@
         open:
           desc_html: Permitir que calquera poida crear unha conta
           title: Abrir rexistro
+      show_known_fediverse_at_about_page:
+        desc_html: Si activado, mostraralle os toots de todo o fediverso coñecido nunha vista previa. Si non só mostrará os toots locais.
+        title: Mostrar vista previa do fediverso na liña temporal
       show_staff_badge:
         desc_html: Mostrar unha insignia de membresía nunha páxina de usuaria
         title: Mostrar insigna de membresía
       site_description:
-        desc_html: Parágrafo de presentación na páxina principal e nas meta etiquetas.
-          Pode utilizar etiquetas HTML, en particular <code>&lt;a&gt;</code> e <code>&lt;em&gt;</code>.
+        desc_html: Parágrafo de presentación na páxina principal e nas meta etiquetas. Pode utilizar etiquetas HTML, en particular <code>&lt;a&gt;</code> e <code>&lt;em&gt;</code>.
         title: Descrición da instancia
       site_description_extended:
-        desc_html: Un bo lugar para o seu código de conducta, regras, guías e outras
-          cousas que distingan a súa instancia. Pode utilizar etiquetas HTML
+        desc_html: Un bo lugar para o seu código de conducta, regras, guías e outras cousas que distingan a súa instancia. Pode utilizar etiquetas HTML
         title: Información extendida da personalización
       site_terms:
-        desc_html: Pode escribir a súa propia política de intimidade, termos de servizo
-          ou aclaracións legais. Pode utilizar etiquetas HTML
+        desc_html: Pode escribir a súa propia política de intimidade, termos de servizo ou aclaracións legais. Pode utilizar etiquetas HTML
         title: Termos de servizo personalizados
       site_title: Nome da instancia
       thumbnail:
-        desc_html: Utilizado para vistas previsas vía OpenGraph e API. Recoméndase
-          1200x630px
+        desc_html: Utilizado para vistas previsas vía OpenGraph e API. Recoméndase 1200x630px
         title: Icona da instancia
       timeline_preview:
         desc_html: Mostrar liña de tempo pública na páxina de inicio
         title: vista previa da liña temporal
       title: Axustes do sitio
-      show_known_fediverse_at_about_page:
-        desc_html: Si activado, mostraralle os toots de todo o fediverso coñecido
-          nunha vista previa. Si non só mostrará os toots locais.
-        title: Mostrar vista previa do fediverso na liña temporal
     statuses:
       back_to_account: Voltar a páxina da conta
       batch:
@@ -373,11 +337,11 @@
     title: Administración
   admin_mailer:
     new_report:
-      body: '%{reporter} informou sobre %{target}'
+      body: "%{reporter} informou sobre %{target}"
       subject: Novo informe sobre %{instance} (#%{id})
   application_mailer:
     notification_preferences: Cambiar os axustes de correo-e
-    salutation: '%{name},'
+    salutation: "%{name},"
     settings: 'Mudar as preferencias de e-mail: %{link}'
     view: 'Vista:'
     view_profile: Ver perfil
@@ -391,30 +355,26 @@
     warning: Teña moito tino con estos datos. Nunca os comparta con ninguén!
     your_token: O seu testemuño de acceso
   auth:
-    agreement_html: Rexistrándose acorda seguir <a href="%{rules_path}">as normas
-      da instancia</a> e <a href="%{terms_path}">os termos do servizo</a>.
+    agreement_html: Rexistrándose acorda seguir <a href="%{rules_path}">as normas da instancia</a> e <a href="%{terms_path}">os termos do servizo</a>.
     change_password: Seguridade
+    confirm_email: Confirmar correo-e
     delete_account: Eliminar conta
-    delete_account_html: Se desexa eliminar a súa conta, pode <a href="%{path}">facelo
-      aquí</a>. Pediráselle confirmación.
+    delete_account_html: Se desexa eliminar a súa conta, pode <a href="%{path}">facelo aquí</a>. Pediráselle confirmación.
     didnt_get_confirmation: Non recibeu as instruccións de confirmación?
     forgot_password: Esqueceu o contrasinal?
-    invalid_reset_password_token: O testemuño para restablecer o contrasinal non é
-      válido ou caducou. Por favor solicite un novo.
+    invalid_reset_password_token: O testemuño para restablecer o contrasinal non é válido ou caducou. Por favor solicite un novo.
     login: Conectar
     logout: Desconectar
     migrate_account: Mover a unha conta diferente
-    migrate_account_html: Si desexa redirixir esta conta hacia outra diferente, pode
-      <a href="%{path}">configuralo aquí</a>.
+    migrate_account_html: Si desexa redirixir esta conta hacia outra diferente, pode <a href="%{path}">configuralo aquí</a>.
+    or_log_in_with: ou conectar con
+    providers:
+      cas: CAS
+      saml: SAML
     register: Rexistro
     resend_confirmation: Voltar a enviar intruccións de confirmación
     reset_password: Restablecer contrasinal
     set_new_password: Establecer novo contrasinal
-    confirm_email: Confirmar correo-e
-    or_log_in_with: ou conectar con
-    providers:
-      cas: CAS
-      saml: SAML
   authorize_follow:
     error: Desgraciadamente, algo fallou ao buscar a conta remota
     follow: Seguir
@@ -427,30 +387,25 @@
     title: Seguir %{acct}
   datetime:
     distance_in_words:
-      about_x_hours: '%{count}h'
-      about_x_months: '%{count}mes'
-      about_x_years: '%{count}a'
-      almost_x_years: '%{count}a'
+      about_x_hours: "%{count}h"
+      about_x_months: "%{count}mes"
+      about_x_years: "%{count}a"
+      almost_x_years: "%{count}a"
       half_a_minute: Agora
-      less_than_x_minutes: '%{count}m'
+      less_than_x_minutes: "%{count}m"
       less_than_x_seconds: Agora
-      over_x_years: '%{count}a'
-      x_days: '%{count}d'
-      x_minutes: '%{count}m'
-      x_months: '%{count}mes'
-      x_seconds: '%{count}s'
+      over_x_years: "%{count}a"
+      x_days: "%{count}d"
+      x_minutes: "%{count}m"
+      x_months: "%{count}mes"
+      x_seconds: "%{count}s"
   deletes:
     bad_password_msg: Bo intento, hackers! Contrasinal incorrecto
     confirm_password: Introduza o seu contrasinal para verificar a súa identidade
-    description_html: Esto eliminará de xeito <strong>permanente e irreversible</strong>
-      o contido da súa conta e será desactivada. O seu nome de usuaria permanecerá
-      reservado para evitar futuras confusións de identidades.
+    description_html: Esto eliminará de xeito <strong>permanente e irreversible</strong> o contido da súa conta e será desactivada. O seu nome de usuaria permanecerá reservado para evitar futuras confusións de identidades.
     proceed: Eliminar conta
     success_msg: A súa conta eliminouse correctamente
-    warning_html: Só se garantiza a eliminación de contido de esta instancia. O contido
-      que foi compartido con outras instancias é probable que deixe rastros. O servidores
-      fora de liña e servidores que se desuscribiron das súas actualizacións non actualizarán
-      as súas bases de datos.
+    warning_html: Só se garantiza a eliminación de contido de esta instancia. O contido que foi compartido con outras instancias é probable que deixe rastros. O servidores fora de liña e servidores que se desuscribiron das súas actualizacións non actualizarán as súas bases de datos.
     warning_title: Dispoñibilidade do contido espallado
   errors:
     '403': Non ten permiso para ver esta páxina.
@@ -463,9 +418,7 @@
     '500':
       content: Sentímolo, pero algo do noso lado falloou.
       title: Esta páxina non é correcta
-    noscript_html: Para utilizar a aplicación web de Mastodon debe habilitar JavaScript.
-      De xeito alternativo, intente unha das <a href="https://github.com/tootsuite/documentation/blob/master/Using-Mastodon/Apps.md">apps
-      nativas</a> para Mastodon da súa plataforma.
+    noscript_html: Para utilizar a aplicación web de Mastodon debe habilitar JavaScript. De xeito alternativo, intente unha das <a href="https://github.com/tootsuite/documentation/blob/master/Using-Mastodon/Apps.md">apps nativas</a> para Mastodon da súa plataforma.
   exports:
     blocks: A bloquear
     csv: CSV
@@ -474,21 +427,15 @@
     storage: Almacenamento de medios
   followers:
     domain: Dominio
-    explanation_html: Se quere asegurar a intimidade dos seus estados, debe ser consciente
-      de quen a está a seguir. <strong>Os seus estados privados son enviados a todas
-      as instancias onde ten seguidoras</strong>. Podería querer revisalas, e elminar
-      seguidoras si non confía que a súa intimidade sexa respetada polos administradores
-      ou o software de esa instancia.
+    explanation_html: Se quere asegurar a intimidade dos seus estados, debe ser consciente de quen a está a seguir. <strong>Os seus estados privados son enviados a todas as instancias onde ten seguidoras</strong>. Podería querer revisalas, e elminar seguidoras si non confía que a súa intimidade sexa respetada polos administradores ou o software de esa instancia.
     followers_count: Número de seguidoras
     lock_link: Bloquear a súa conta
     purge: Eliminar das seguidoras
     success:
       one: En proceso de bloquear seguidoras de un dominio...
       other: No proceso de bloquear seguidoras de %{count} dominios...
-    true_privacy_html: Por favor teña en conta que <strong>a verdadeira intimidade
-      só pode ser conseguida con cifrado de extremo-a-extremo</strong>.
-    unlocked_warning_html: Calquera pode seguila para inmediatamente ver os seus estados
-      privados. %{lock_link} para poder revisar e rexeitar seguidoras.
+    true_privacy_html: Por favor teña en conta que <strong>a verdadeira intimidade só pode ser conseguida con cifrado de extremo-a-extremo</strong>.
+    unlocked_warning_html: Calquera pode seguila para inmediatamente ver os seus estados privados. %{lock_link} para poder revisar e rexeitar seguidoras.
     unlocked_warning_title: A súa conta non está pechada
   generic:
     changes_saved_msg: Cambios gardados correctamente!!
@@ -498,8 +445,7 @@
       one: Algo non está ben de todo! Por favor revise abaixo o erro
       other: Algo aínda non está ben! Por favor revise os %{count} erros abaixo
   imports:
-    preface: Pode importar os datos que exportou de outra instancia, tales como a
-      lista de usuarias que está a seguir ou bloquear.
+    preface: Pode importar os datos que exportou de outra instancia, tales como a lista de usuarias que está a seguir ou bloquear.
     success: Os seus datos foron correctamente subidos e serán procesados ao momento
     types:
       blocking: Lista de bloqueo
@@ -520,15 +466,14 @@
     generate: Xerar
     max_uses:
       one: 1 uso
-      other: '%{count} usos'
+      other: "%{count} usos"
     max_uses_prompt: Sen límite
     prompt: Xerar e compartir ligazóns con outras para permitir acceso a esta instancia
     table:
       expires_at: Caduca
       uses: Usos
     title: Convidar xente
-  landing_strip_html: <strong>%{name}</strong> é unha usuaria en %{link_to_root_path}.  Pode
-    seguila ou interactuar con ela si ten unha conta en algún lugar do fediverso.
+  landing_strip_html: "<strong>%{name}</strong> é unha usuaria en %{link_to_root_path}.  Pode seguila ou interactuar con ela si ten unha conta en algún lugar do fediverso."
   landing_strip_signup_html: Si non, pode <a href="%{sign_up_path}">rexistrarse aquí</a>.
   lists:
     errors:
@@ -547,27 +492,26 @@
   notification_mailer:
     digest:
       action: Ver todas as notificacións
-      body: Aquí ten un breve resumo das mensaxes publicadas desde a súa última visita
-        en %{since}
-      mention: '%{name} mencionouna en:'
+      body: Aquí ten un breve resumo das mensaxes publicadas desde a súa última visita en %{since}
+      mention: "%{name} mencionouna en:"
       new_followers_summary:
         one: Ademáis, ten unha nova seguidora desde entón! Ben!
         other: Ademáis, obtivo %{count} novas seguidoras desde entón! Tremendo!
       subject:
-        one: 1 nova notificación desde a súa última visita 🐘
-        other: '%{count} novas notificacións desde a súa última visita 🐘'
+        one: "1 nova notificación desde a súa última visita \U0001F418"
+        other: "%{count} novas notificacións desde a súa última visita \U0001F418"
       title: Na súa ausencia…
     favourite:
       body: 'O seu estado foi marcado favorito por %{name}:'
-      subject: '%{name} marcou favorito o seu estado'
+      subject: "%{name} marcou favorito o seu estado"
       title: Nova favorita
     follow:
-      body: '%{name} agora está a seguila!'
-      subject: '%{name} agora está a seguila'
+      body: "%{name} agora está a seguila!"
+      subject: "%{name} agora está a seguila"
       title: Nova seguidora
     follow_request:
       action: Xestionar peticións de seguimento
-      body: '%{name} solicitou poder seguila'
+      body: "%{name} solicitou poder seguila"
       subject: 'Seguidora pendente: %{name}'
       title: Nova petición de seguimento
     mention:
@@ -577,23 +521,23 @@
       title: Nova mención
     reblog:
       body: 'O seu estado foi promocionado por %{name}:'
-      subject: '%{name} promoveu o seu estado'
+      subject: "%{name} promoveu o seu estado"
       title: Nova promoción
   number:
     human:
       decimal_units:
-        format: '%n%u'
+        format: "%n%u"
         units:
           billion: B
           million: M
           quadrillion: Q
           thousand: K
           trillion: T
-          unit: ' '
+          unit: " "
   pagination:
     next: Seguinte
     prev: Previo
-    truncate: '&hellip;'
+    truncate: "&hellip;"
   preferences:
     languages: Idiomas
     other: Outro
@@ -601,22 +545,21 @@
     web: Web
   push_notifications:
     favourite:
-      title: '%{name} marcou favorito o seu estado'
+      title: "%{name} marcou favorito o seu estado"
     follow:
-      title: '%{name} agora está a seguila'
+      title: "%{name} agora está a seguila"
     group:
-      title: '%{count} notificacións'
+      title: "%{count} notificacións"
     mention:
       action_boost: Promover
       action_expand: Mostar máis
       action_favourite: Favorito
-      title: '%{name} mencionouna'
+      title: "%{name} mencionouna"
     reblog:
-      title: '%{name} promoveu un dos seus estados'
+      title: "%{name} promoveu un dos seus estados"
   remote_follow:
     acct: Introduza o seu nomedeusuaria@dominio desde onde quere facer seguimento
-    missing_resource: Non se puido atopar o URL de redirecionamento requerido para
-      a súa conta
+    missing_resource: Non se puido atopar o URL de redirecionamento requerido para a súa conta
     proceed: Proceda para seguir
     prompt: 'Vostede vai seguir:'
   sessions:
@@ -641,7 +584,7 @@
       uc_browser: UCBrowser
       weibo: Weibo
     current_session: Sesión actual
-    description: '%{browser} en %{platform}'
+    description: "%{browser} en %{platform}"
     explanation: Estos son os navegadores web nos que actualmente ten sesión aberta.
     ip: IP
     platforms:
@@ -698,145 +641,113 @@
     reblogged: promocionada
     sensitive_content: Contido sensible
   terms:
-    body_html: "<h2>Política de intimidade</h2>\n\n<h3 id=\"collect\">Qué información\
-      \ recollemos?</h3>\n\n<p>Recollemos información sobre vostede cando se rexistra\
-      \ no noso sitio web e recollemos datos cando participa no foro lendo, escribindo\
-      \ e evaluando o contido compartido aquí. </p>\n\n<p>Cando se rexistra no noso\
-      \ sitio, podería solicitarselle o seu nome e enderezo de correo electrónico.\
-      \ Vostede podería, porén, visitar o noso sitio sin rexistrarse. O seu enderezo\
-      \ de correo será verificado con un correo con unha ligazón única. Si esa ligazón\
-      \ é visitada, saberemos que vostede controla ese enderezo de correo.</p>\n\n\
-      <p>Cando se rexistra e publica, almacenamos o enderezo IP desde onde publicou.\
-      \ Poderiamos tamén gardar rexistros do servidor que inclúan a IP de cada petición\
-      \ ao realizada ao servidor. </p>\n\n<h3 id=\"use\">Con qué fin utilizamos a\
-      \ súa información?</h3>\n\n<p>Toda a información recollida de vostede podería\
-      \ ser utilizada dos seguintes xeitos:</p>\n\n<ul>\n  <li>Para individualizar\
-      \ a súa experiencia  &mdash; a súa información axúdanos a respostar mellor as\
-      \ súas necesidades individuais.</li>\n  <li>Para mellorar o noso sitio &mdash;esforzámonos\
-      \ en mellorar o que ofrece o noso sitio baseándonos na información e críticas\
-      \ que vostede nos proporciona.</li>\n  <li>Para mellorar o servizo ao cliente\
-      \ &mdash;a súa información axúdanos a respostar máis eficientemente as súas\
-      \ peticións de servizo ao cliente e axuda.</li>\n  <li>Para enviar correos electrónicos\
-      \ periodicamente &mdash; O enderezo de correo que nos proporciona podería ser\
-      \ utilizado para enviarlle información, notificacións que solicitou sobre cambios\
-      \ ou asuntos  ou en resposta ao ser nome de usuaria, responder a enquisas, e/ou\
-      \ outras peticións ou cuestións.</li>\n</ul>\n\n<h3 id=\"protect\">Cómo protexemos\
-      \ a súa información?</h3>\n\n<p>Implementamos varias medidas de seguridade para\
-      \ manter a seguiridade da súa información personal cando introduce, envía ou\
-      \ accede a súa información personal.</p>\n\n<h3 id=\"data-retention\">Qué é\
-      \ a política de retención dos seus datos?</h3>\n\n<p>Faremos un sincero esforzo\
-      \ para:</p>\n\n<ul>\n  <li>Manter rexistros do sistema con enderezos IP de todas\
-      \ as peticións feitas a este servidor no seu nome non máis de 90 días.</li>\n\
-      \  <li>Manter os enderezos IP asociados a usuarias rexistradas e as súas mensaxes\
-      \ non máis de 5 anos. </li>\n</ul>\n\n<h3 id=\"cookies\">Utilizamos cookies?</h3>\n\
-      \n<p>Si. As cookies son pequenos ficheiros que un sitio ou o seu proveedor de\
-      \ servizo transfire ao disco duro da súa computadora a través do navegador web\
-      \ (se vostede o permite). Estas cookies permiten ao sitio recoñer o seu navegador\
-      \ e, si ten unha conta rexistrada, asocialo coa súa conta.</p>\n\n<p>Utilizamos\
-      \ cookies para comprender e gardar as súas preferencias para futuras visitas\
-      \ e compilar datos agregados sobre o tráfico do sitio e interacción co sitio\
-      \ de tal xeito que no futuro poidamos ofrecer unha mellor experiencia de uso\
-      \ do sitio e ferramentas. Poderiamos contratar servizos de terceiros para axudarnos\
-      \ a entender mellor as nosas visitantes. Estos proveedores de servizo non teñen\
-      \ permiso para utilizar a información recollida no noso nome excepto para axudarnos\
-      \ a xestionar e mellorar o noso negocio. </p>\n\n<h3 id=\"disclose\">Mostramos\
-      \ información a terceiros alleos?</h3>\n\n<p>Non vendemos, nin negociamos con,\
-      \ ou transmitimos de outros xeitos a axentes terceiros alleos a información\
-      \ que a información que a identifica personalmente. Esto non inclúe terceiros\
-      \ de confianza que non axudan a operar o sitio, xestionar o negocio, ou servila,\
-      \ así estas partes se comprometan coa confidencialidade dos datos. Poderiamos\
-      \  revelar a súa información cando creamos que facelo así é axeitado para cumplir\
-      \ coa lei, cumplir coas normas do sitio ou protexer os nosos dereitos, propiedades\
-      \ ou seguridade e os de outras. Porén, non se proporcionará información identificable\
-      \ a terceiros para publicidade, márquetin ou outros usos.</p>\n\n<h3 id=\"third-party\"\
-      >Ligazóns a terceiros</h3>\n\n<p>De xeito ocasional, a nosa discreción, poderiamos\
-      \ incluír ofertas de productos e servizos de terceiros no noso sitio. Estos\
-      \ sitios de terceiros teñen políticas de intimidade propias. Polo tanto non\
-      \ temos responsabilidade ou obligacións polo contido e actividades de esos sitios.\
-      \ Con todo, procuramos protexer a integridade do noso sitio e agradecemos calquer\
-      \ opinión e crítica sobre estos sitios.</p>\n\n<h3 id=\"coppa\">Cumplimento\
-      \ coa Children's Online Privacy Protection Act</h3>\n\n<p>O noso sitio, productos\
-      \ e servizos están dirixidos as personas con 13 anos como mínimo. Si este servidor\
-      \ está en USA e vostede ten menos de 13 anos, a requerimento da COPPA (<a href=\"\
-      https://en.wikipedia.org/wiki/Children%27s_Online_Privacy_Protection_Act\">Children's\
-      \ Online Privacy Protection Act</a>) non utilice este sitio web.</p>\n\n<h3\
-      \ id=\"online\">Política de intimidade só en liña</h3>\n\n<p>Esta política de\
-      \ intimidade aplícase só a información recollida no noso sitio e non a información\
-      \ recollida fora de liña. </p>\n\n<h3 id=\"consent\">O seu consentimento</h3>\n\
-      \n<p>Utilizando o noso sitio, vostede acepta esta política de intimidade.</p>\n\
-      \n<h3 id=\"changes\">Cambios na política de intimidade</h3>\n\n<p>Si decidimos\
-      \ cambiar a nosa política de intimidade publicaremos esos cambios en esta páxina.</p>\n\
-      \n<p>Este documento ten licenza CC-BY-SA. Foi actualizado o 31 de maio de 2013.</p>\n\
-      \n<p>Adaptado do orixinal <a href=\"https://github.com/discourse/discourse\"\
-      >Discourse privacy policy</a>.</p>\n"
-    title: '%{instance} Termos do Servizo e Política de Intimidade'
+    body_html: |
+      <h2>Política de intimidade</h2>
+
+      <h3 id="collect">Qué información recollemos?</h3>
+
+      <p>Recollemos información sobre vostede cando se rexistra no noso sitio web e recollemos datos cando participa no foro lendo, escribindo e evaluando o contido compartido aquí. </p>
+
+      <p>Cando se rexistra no noso sitio, podería solicitarselle o seu nome e enderezo de correo electrónico. Vostede podería, porén, visitar o noso sitio sin rexistrarse. O seu enderezo de correo será verificado con un correo con unha ligazón única. Si esa ligazón é visitada, saberemos que vostede controla ese enderezo de correo.</p>
+
+      <p>Cando se rexistra e publica, almacenamos o enderezo IP desde onde publicou. Poderiamos tamén gardar rexistros do servidor que inclúan a IP de cada petición ao realizada ao servidor. </p>
+
+      <h3 id="use">Con qué fin utilizamos a súa información?</h3>
+
+      <p>Toda a información recollida de vostede podería ser utilizada dos seguintes xeitos:</p>
+
+      <ul>
+        <li>Para individualizar a súa experiencia  &mdash; a súa información axúdanos a respostar mellor as súas necesidades individuais.</li>
+        <li>Para mellorar o noso sitio &mdash;esforzámonos en mellorar o que ofrece o noso sitio baseándonos na información e críticas que vostede nos proporciona.</li>
+        <li>Para mellorar o servizo ao cliente &mdash;a súa información axúdanos a respostar máis eficientemente as súas peticións de servizo ao cliente e axuda.</li>
+        <li>Para enviar correos electrónicos periodicamente &mdash; O enderezo de correo que nos proporciona podería ser utilizado para enviarlle información, notificacións que solicitou sobre cambios ou asuntos  ou en resposta ao ser nome de usuaria, responder a enquisas, e/ou outras peticións ou cuestións.</li>
+      </ul>
+
+      <h3 id="protect">Cómo protexemos a súa información?</h3>
+
+      <p>Implementamos varias medidas de seguridade para manter a seguiridade da súa información personal cando introduce, envía ou accede a súa información personal.</p>
+
+      <h3 id="data-retention">Qué é a política de retención dos seus datos?</h3>
+
+      <p>Faremos un sincero esforzo para:</p>
+
+      <ul>
+        <li>Manter rexistros do sistema con enderezos IP de todas as peticións feitas a este servidor no seu nome non máis de 90 días.</li>
+        <li>Manter os enderezos IP asociados a usuarias rexistradas e as súas mensaxes non máis de 5 anos. </li>
+      </ul>
+
+      <h3 id="cookies">Utilizamos cookies?</h3>
+
+      <p>Si. As cookies son pequenos ficheiros que un sitio ou o seu proveedor de servizo transfire ao disco duro da súa computadora a través do navegador web (se vostede o permite). Estas cookies permiten ao sitio recoñer o seu navegador e, si ten unha conta rexistrada, asocialo coa súa conta.</p>
+
+      <p>Utilizamos cookies para comprender e gardar as súas preferencias para futuras visitas e compilar datos agregados sobre o tráfico do sitio e interacción co sitio de tal xeito que no futuro poidamos ofrecer unha mellor experiencia de uso do sitio e ferramentas. Poderiamos contratar servizos de terceiros para axudarnos a entender mellor as nosas visitantes. Estos proveedores de servizo non teñen permiso para utilizar a información recollida no noso nome excepto para axudarnos a xestionar e mellorar o noso negocio. </p>
+
+      <h3 id="disclose">Mostramos información a terceiros alleos?</h3>
+
+      <p>Non vendemos, nin negociamos con, ou transmitimos de outros xeitos a axentes terceiros alleos a información que a información que a identifica personalmente. Esto non inclúe terceiros de confianza que non axudan a operar o sitio, xestionar o negocio, ou servila, así estas partes se comprometan coa confidencialidade dos datos. Poderiamos  revelar a súa información cando creamos que facelo así é axeitado para cumplir coa lei, cumplir coas normas do sitio ou protexer os nosos dereitos, propiedades ou seguridade e os de outras. Porén, non se proporcionará información identificable a terceiros para publicidade, márquetin ou outros usos.</p>
+
+      <h3 id="third-party">Ligazóns a terceiros</h3>
+
+      <p>De xeito ocasional, a nosa discreción, poderiamos incluír ofertas de productos e servizos de terceiros no noso sitio. Estos sitios de terceiros teñen políticas de intimidade propias. Polo tanto non temos responsabilidade ou obligacións polo contido e actividades de esos sitios. Con todo, procuramos protexer a integridade do noso sitio e agradecemos calquer opinión e crítica sobre estos sitios.</p>
+
+      <h3 id="coppa">Cumplimento coa Children's Online Privacy Protection Act</h3>
+
+      <p>O noso sitio, productos e servizos están dirixidos as personas con 13 anos como mínimo. Si este servidor está en USA e vostede ten menos de 13 anos, a requerimento da COPPA (<a href="https://en.wikipedia.org/wiki/Children%27s_Online_Privacy_Protection_Act">Children's Online Privacy Protection Act</a>) non utilice este sitio web.</p>
+
+      <h3 id="online">Política de intimidade só en liña</h3>
+
+      <p>Esta política de intimidade aplícase só a información recollida no noso sitio e non a información recollida fora de liña. </p>
+
+      <h3 id="consent">O seu consentimento</h3>
+
+      <p>Utilizando o noso sitio, vostede acepta esta política de intimidade.</p>
+
+      <h3 id="changes">Cambios na política de intimidade</h3>
+
+      <p>Si decidimos cambiar a nosa política de intimidade publicaremos esos cambios en esta páxina.</p>
+
+      <p>Este documento ten licenza CC-BY-SA. Foi actualizado o 31 de maio de 2013.</p>
+
+      <p>Adaptado do orixinal <a href="https://github.com/discourse/discourse">Discourse privacy policy</a>.</p>
+    title: "%{instance} Termos do Servizo e Política de Intimidade"
   themes:
     default: Mastodon
   time:
     formats:
-      default: '%d %b, %Y, %H:%M'
+      default: "%d %b, %Y, %H:%M"
   two_factor_authentication:
-    code_hint: Introducir o código xerado polo seu aplicativo de autenticación para
-      confirmar
-    description_html: Si habilita a <strong>autenticación de doble factor</strong>,
-      a conexión pediralle estar en posesión do seu teléfono, que xerará testemuños
-      para poder entrar.
+    code_hint: Introducir o código xerado polo seu aplicativo de autenticación para confirmar
+    description_html: Si habilita a <strong>autenticación de doble factor</strong>, a conexión pediralle estar en posesión do seu teléfono, que xerará testemuños para poder entrar.
     disable: Deshabilitar
     enable: Habilitar
     enabled: A autenticación de doble-factor está habilitada
     enabled_success: Habilitouse con éxito a autenticación de doble-factor
     generate_recovery_codes: Xerar códigos de recuperación
-    instructions_html: <strong>Escanee este código QR en Google Authenticator ou aplicativo
-      TOTP similar no seu teléfono</strong>. Desde agora, este aplicativo xerará testemuños
-      que vostede deberá introducir ao conectarse.
-    lost_recovery_codes: Os códigos de recuperación permítenlle recuperar o acceso
-      a súa conta si perde o teléfono. Si perde os códigos de recuperación, pode restauralos
-      aquí. Os seus códigos de recuperación anteriores serán invalidados.
-    manual_instructions: 'Si non pode escanear o código QR e precisa introducilo manualmente,
-      aquí está o testemuño secreto en texto plano:'
+    instructions_html: "<strong>Escanee este código QR en Google Authenticator ou aplicativo TOTP similar no seu teléfono</strong>. Desde agora, este aplicativo xerará testemuños que vostede deberá introducir ao conectarse."
+    lost_recovery_codes: Os códigos de recuperación permítenlle recuperar o acceso a súa conta si perde o teléfono. Si perde os códigos de recuperación, pode restauralos aquí. Os seus códigos de recuperación anteriores serán invalidados.
+    manual_instructions: 'Si non pode escanear o código QR e precisa introducilo manualmente, aquí está o testemuño secreto en texto plano:'
     recovery_codes: Códigos de recuperación do respaldo
     recovery_codes_regenerated: Códigos de recuperación xerados correctamente
-    recovery_instructions_html: Si perdese o acceso ao seu teléfono, pode utilizar
-      un dos códigos inferiores de recuperación para recuperar o acceso a súa conta.
-      <strong>Garde os códigos en lugar seguro</strong>. Por exemplo, pode imprimilos
-      e gardalos xunto con outros documentos importantes.
+    recovery_instructions_html: Si perdese o acceso ao seu teléfono, pode utilizar un dos códigos inferiores de recuperación para recuperar o acceso a súa conta. <strong>Garde os códigos en lugar seguro</strong>. Por exemplo, pode imprimilos e gardalos xunto con outros documentos importantes.
     setup: Configurar
-    wrong_code: O código introducido non é válido! Son correctas as horas no dispositivo
-      e o servidor?
+    wrong_code: O código introducido non é válido! Son correctas as horas no dispositivo e o servidor?
   user_mailer:
     welcome:
       edit_profile_action: Configurar perfil
-      edit_profile_step: Vostede pode personalizar o seu perfil subindo un avatar,
-        cabeceira, cambiar o seu nome público e aínda máis. Si restrinxe a súa conta
-        pode revisar a conta das personas que solicitan seguilas antes de permitirlles
-        o acceso aos seus toots.
+      edit_profile_step: Vostede pode personalizar o seu perfil subindo un avatar, cabeceira, cambiar o seu nome público e aínda máis. Si restrinxe a súa conta pode revisar a conta das personas que solicitan seguilas antes de permitirlles o acceso aos seus toots.
       explanation: Aquí ten alunhas endereitas para ir aprendendo
       final_action: Comece a publicar
-      final_step: 'Publique! Incluso sin seguidoras as súas mensaxes serán vistas
-        por outras, por exemplo na liña temporal local e nas etiquetas. Podería presentarse
-        no #fediverso utilizando a etiqueta #introductions.'
+      final_step: 'Publique! Incluso sin seguidoras as súas mensaxes serán vistas por outras, por exemplo na liña temporal local e nas etiquetas. Podería presentarse no #fediverso utilizando a etiqueta #introductions.'
       full_handle: O seu alcume completo
-      full_handle_hint: Esto é o que lle dirá aos seus amigos para que poidan seguila
-        ou enviarlle mensaxes desde outra instancia.
+      full_handle_hint: Esto é o que lle dirá aos seus amigos para que poidan seguila ou enviarlle mensaxes desde outra instancia.
       review_preferences_action: Cambiar preferencias
-      review_preferences_step: Lembre establecer as preferencias, tales como qué correos-e
-        lle querería recibir, ou o nivel de intimidade por omisión para as súas mensaxes.
-        Se non lle molestan as imaxes con movemento, pode escoller que os GIF se reproduzan
-        automáticamente.
+      review_preferences_step: Lembre establecer as preferencias, tales como qué correos-e lle querería recibir, ou o nivel de intimidade por omisión para as súas mensaxes. Se non lle molestan as imaxes con movemento, pode escoller que os GIF se reproduzan automáticamente.
       subject: Benvida a Mastodon
-      tip_bridge_html: Si chega desde a Twitter, pode atopar aos seus amigos en Mastodon
-        utilizando o <a href="%{bridge_url}">aplicativo ponte</a>. Só funciona si
-        eles tamén utilizan o aplicativo ponte!
-      tip_federated_timeline: A liña temporal federada é unha visión ampla da rede
-        Mastodon. Pero so inclúe xente a que segue xente que vostede segue, así que
-        non é completa.
-      tip_following: Por omisión vostede segue ao Admin do seu servidor. Para atopar
-        máis xente interesante, mire nas liñas temporais local e federada.
-      tip_local_timeline: A liña temporal local é unha ollada xeral sobre a xente
-        en %{instance}. Son as súas veciñas máis próximas!
-      tip_mobile_webapp: Si o navegador móbil lle ofrece engadir Mastodon a pantalla
-        de inicio, pode recibir notificacións push. En moitos aspectos comportarase
-        como un aplicativo nativo!
+      tip_bridge_html: Si chega desde a Twitter, pode atopar aos seus amigos en Mastodon utilizando o <a href="%{bridge_url}">aplicativo ponte</a>. Só funciona si eles tamén utilizan o aplicativo ponte!
+      tip_federated_timeline: A liña temporal federada é unha visión ampla da rede Mastodon. Pero so inclúe xente a que segue xente que vostede segue, así que non é completa.
+      tip_following: Por omisión vostede segue ao Admin do seu servidor. Para atopar máis xente interesante, mire nas liñas temporais local e federada.
+      tip_local_timeline: A liña temporal local é unha ollada xeral sobre a xente en %{instance}. Son as súas veciñas máis próximas!
+      tip_mobile_webapp: Si o navegador móbil lle ofrece engadir Mastodon a pantalla de inicio, pode recibir notificacións push. En moitos aspectos comportarase como un aplicativo nativo!
       tips: Consellos
       title: Benvida, %{name}!
   users:
