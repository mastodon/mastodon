--- conflicted
+++ resolved
@@ -400,21 +400,13 @@
         title: Descrición da instancia
       site_description_extended:
         desc_html: Un bo lugar para o seu código de conducta, regras, guías e outras cousas que distingan a súa instancia. Pode utilizar etiquetas HTML
-<<<<<<< HEAD
-        title: Información extendida da personalización
-=======
         title: Información extendida da persoalización
->>>>>>> cc6dacaa
       site_short_description:
         desc_html: Mostrado na barra lateral e nas etiquetas meta. Describe o que é Mastodon e que fai especial a este servidor nun só parágrafo. Si está baldeiro, mostrará a descrición da instancia.
         title: Descrición curta da instancia
       site_terms:
         desc_html: Pode escribir a súa propia política de intimidade, termos de servizo ou aclaracións legais. Pode utilizar etiquetas HTML
-<<<<<<< HEAD
-        title: Termos de servizo personalizados
-=======
         title: Termos de servizo persoalizados
->>>>>>> cc6dacaa
       site_title: Nome da instancia
       thumbnail:
         desc_html: Utilizado para vistas previsas vía OpenGraph e API. Recoméndase 1200x630px
@@ -928,11 +920,7 @@
       title: Leve o ficheiro
     welcome:
       edit_profile_action: Configurar perfil
-<<<<<<< HEAD
-      edit_profile_step: Vostede pode personalizar o seu perfil subindo un avatar, cabeceira, cambiar o seu nome público e aínda máis. Si restrinxe a súa conta pode revisar a conta das personas que solicitan seguilas antes de permitirlles o acceso aos seus toots.
-=======
       edit_profile_step: Vostede pode persoalizar o seu perfil subindo un avatar, cabeceira, cambiar o seu nome público e aínda máis. Si restrinxe a súa conta pode revisar a conta das personas que solicitan seguilas antes de permitirlles o acceso aos seus toots.
->>>>>>> cc6dacaa
       explanation: Aquí ten alunhas endereitas para ir aprendendo
       final_action: Comece a publicar
       final_step: 'Publique! Incluso sin seguidoras as súas mensaxes serán vistas por outras, por exemplo na liña temporal local e nas etiquetas. Podería presentarse no #fediverso utilizando a etiqueta #introductions.'
