---
gl:
  about:
    about_hashtag_html: Estas son publicacións públicas etiquetadas con <strong>#%{hashtag}</strong>. Podes interactuar con elas se tes unha conta nalgures do fediverso.
    about_mastodon_html: 'A rede social do futuro: Sen publicidade, sen seguimento por empresas, deseño ético e descentralización! En Mastodon ti posúes os teus datos!'
    about_this: Acerca de
    active_count_after: activas
    active_footnote: Usuarias Activas no Mes (UAM)
    administered_by: 'Administrada por:'
    api: API
    apps: Aplicacións móbiles
    apps_platforms: Emprega Mastodon dende iOS, Android e outras plataformas
    browse_directory: Mira o directorio e filtra por intereses
    browse_local_posts: Navega polas publicacións públicas deste servidor en tempo real
    browse_public_posts: Navega polas publicacións públicas de Mastodon en tempo real
    contact: Contacto
    contact_missing: Non establecido
    contact_unavailable: Non dispoñíbel
    continue_to_web: Continuar na app web
    discover_users: Descubrir usuarias
    documentation: Documentación
    federation_hint_html: Cunha conta en %{instance} poderás seguir ás persoas en calquera servidor do Mastodon e alén.
    get_apps: Probar unha aplicación móbil
    hosted_on: Mastodon aloxado en %{domain}
    instance_actor_flash: Esta conta é un actor virtual utilizado para representar ao servidor e non a unha usuaria individual. Utilízase para propósitos de federación e non debería estar bloqueada a menos que queiras bloquear a toda a instancia, en tal caso deberías utilizar o bloqueo do dominio.
    learn_more: Saber máis
    logged_in_as_html: Entraches como %{username}.
    logout_before_registering: Xa iniciaches sesión.
    privacy_policy: Política de privacidade
    rules: Regras do servidor
    rules_html: 'Aquí tes un resumo das regras que debes seguir se queres ter unha conta neste servidor de Mastodon:'
    see_whats_happening: Ver o que está a acontecer
    server_stats: 'Estatísticas do servidor:'
    source_code: Código fonte
    status_count_after:
      one: publicación
      other: publicacións
    status_count_before: Que publicaron
    tagline: Segue ás túas amizades e coñece novas
    terms: Termos do servizo
    unavailable_content: Contido non dispoñíbel
    unavailable_content_description:
      domain: Servidor
      reason: Razón
      rejecting_media: 'Os ficheiros multimedia deste servidor non serán procesados e non se amosarán miniaturas, o que require un clic manual no ficheiro orixinal:'
      rejecting_media_title: Multimedia filtrado
      silenced: 'As publicacións destes servidores non se amosarán en conversas e cronoloxías públicas, nin terás notificacións xeradas polas interaccións das usuarias, a menos que as estés a seguir:'
      silenced_title: Servidores acalados
      suspended: 'Non se procesarán, almacenarán nin intercambiarán datos destes servidores, o que fai imposíbel calquera interacción ou comunicación coas usuarias dende estes servidores:'
      suspended_title: Servidores suspendidos
    unavailable_content_html: O Mastodon de xeito xeral permíteche ver contidos doutros servidores do fediverso e interactuar coas súas usuarias. Estas son as excepcións que se estabeleceron neste servidor en particular.
    user_count_after:
      one: usuaria
      other: usuarias
    user_count_before: Fogar de
    what_is_mastodon: Qué é Mastodon?
  accounts:
    choices_html: 'Escollas de %{name}:'
    endorsements_hint: Podes suxerir a persoas que segues dende a interface web, e amosaranse aquí.
    featured_tags_hint: Podes destacar determinados cancelos que se amosarán aquí.
    follow: Seguir
    followers:
      one: Seguidora
      other: Seguidoras
    following: Seguindo
    instance_actor_flash: Esta conta é un actor virtual utilizado para representar ó servidor mesmo e non a unha usuaria individual. Utilízase por motivos de federación e non debería estar suspendida.
    joined: Uniuse en %{date}
    last_active: última actividade
    link_verified_on: A propiedade desta ligazón foi verificada en %{date}
    media: Multimedia
    moved_html: "%{name} mudouse a %{new_profile_link}:"
    network_hidden: Esta información non está dispoñíbel
    nothing_here: Non hai nada aquí!
    people_followed_by: Persoas que segue %{name}
    people_who_follow: Persoas que seguen a %{name}
    pin_errors:
      following: Tes que seguir á persoa que queres engadir
    posts:
      one: Publicación
      other: Publicacións
    posts_tab_heading: Publicacións
    posts_with_replies: Publicacións e respostas
    roles:
      admin: Administradora
      bot: Bot
      group: Grupo
      moderator: Moderadora
    unavailable: Perfil non dispoñíbel
    unfollow: Deixar de seguir
  admin:
    account_actions:
      action: Executar acción
      title: Executar acción de moderación a %{acct}
    account_moderation_notes:
      create: Deixar nota
      created_msg: Nota de moderación creada de xeito correcto!
      destroyed_msg: Nota de moderación eliminada de xeito correcto!
    accounts:
      add_email_domain_block: Bloquear o dominio do email
      approve: Aprobar
      approved_msg: Aprobada a solicitude de rexistro de %{username}
      are_you_sure: Está segura?
      avatar: Imaxe de perfil
      by_domain: Dominio
      change_email:
        changed_msg: Email da conta mudado de xeito correcto!
        current_email: Email actual
        label: Mudar email
        new_email: Novo email
        submit: Mudar email
        title: Mudar email de %{username}
      confirm: Confirmar
      confirmed: Confirmado
      confirming: Estase a confirmar
      custom: Personalizado
      delete: Eliminar datos
      deleted: Eliminado
      demote: Rebaixar
      destroyed_msg: Os datos de %{username} están na cola para ser eliminados axiña
      disable: Desactivar
      disable_sign_in_token_auth: Desactivar a autenticación por token nun email
      disable_two_factor_authentication: Desactivar 2FA
      disabled: Desactivado
      display_name: Nome a amosar
      domain: Dominio
      edit: Editar
      email: Email
      email_status: Estado do email
      enable: Activar
      enable_sign_in_token_auth: Activar autenticación cun token no email
      enabled: Activado
      enabled_msg: Desbloqueada a conta de %{username}
      followers: Seguidoras
      follows: Seguindo
      header: Cabeceira
      inbox_url: URL da caixa de entrada
      invite_request_text: Razóns para unirte
      invited_by: Convidada por
      ip: IP
      joined: Uniuse
      location:
        all: Todo
        local: Local
        remote: Remoto
        title: Localización
      login_status: Estado da sesión
      media_attachments: Multimedia adxunta
      memorialize: Converter en lembranza
      memorialized: Na lembranza
      memorialized_msg: Convertiuse %{username} nunha conta para a lembranza
      moderation:
        active: Activa
        all: Todo
        pending: Pendente
<<<<<<< HEAD
        silenced: Acalada
=======
>>>>>>> 8c7223f4
        suspended: Suspendidos
        title: Moderación
      moderation_notes: Notas de moderación
      most_recent_activity: Actividade máis recente
      most_recent_ip: IP máis recente
      no_account_selected: Ningunha conta mudou porque ningunha foi seleccionada
      no_limits_imposed: Sen límites impostos
      not_subscribed: Non subscrita
      pending: Revisión pendente
      perform_full_suspension: Suspender
      previous_strikes: Accións previas
      promote: Promocionar
      protocol: Protocolo
      public: Público
      push_subscription_expires: A subscrición PuSH expira
      redownload: Actualizar perfil
      redownloaded_msg: Actualizado o perfil de %{username} desde a orixe
      reject: Rexeitar
      rejected_msg: Rexeitada a solicitude de rexistro de %{username}
      remove_avatar: Eliminar imaxe de perfil
      remove_header: Eliminar cabeceira
      removed_avatar_msg: Eliminado a imaxe de avatar de %{username}
      removed_header_msg: Eliminada a imaxe de cabeceira de %{username}
      resend_confirmation:
        already_confirmed: Esta usuaria xa está confirmada
        send: Reenviar o email de confirmación
        success: Email de confirmación enviado de xeito correcto!
      reset: Restabelecer
      reset_password: Restabelecer contrasinal
      resubscribe: Resubscribir
      role: Permisos
      roles:
        admin: Administrador
        moderator: Moderador
        staff: Persoal (staff)
        user: Usuaria
      search: Procurar
      search_same_email_domain: Outras usuarias co mesmo dominio de email
      search_same_ip: Outras usuarias co mesmo IP
      security_measures:
        only_password: Só contrasinal
        password_and_2fa: Contrasinal e 2FA
        password_and_sign_in_token: Contrasinal e token nun email
<<<<<<< HEAD
      sensitive: Sensible
      sensitized: marcado como sensible
=======
      sensitive: Forzar como sensible
      sensitized: Marcado como sensible
>>>>>>> 8c7223f4
      shared_inbox_url: URL da caixa de entrada compartida
      show:
        created_reports: Denuncias feitas
        targeted_reports: Denuncias feitas por outros
      silence: Silenciar
      silenced: Silenciado
      statuses: Publicacións
      strikes: Accións previas
      subscribe: Subscribirse
      suspend: Suspender
      suspended: Suspendida
      suspension_irreversible: Elimináronse de xeito irreversible os datos desta conta. Podes reactivar a conta para facela usable novamente pero non recuperará os datos eliminados.
      suspension_reversible_hint_html: Esta conta foi suspendida, e os datos serán totalmente eliminados o %{date}. Ata entón, a conta pode ser restaurada sen danos. Se desexas eliminar agora mesmo todos os datos da conta, podes facelo aquí embaixo.
      title: Contas
      unblock_email: Desbloquear enderezo de email
      unblocked_email_msg: Enderezo de email de %{username} desbloqueado
      unconfirmed_email: Email non confirmado
      undo_sensitized: Desmarcar como sensible
      undo_silenced: Desfacer acalar
      undo_suspension: Desfacer suspensión
      unsilenced_msg: Retirado o límite da conta %{username}
      unsubscribe: Desbotar a subscrición
      unsuspended_msg: Desbloqueada a conta de %{username}
      username: Nome de usuaria
      view_domain: Ver resumo para o dominio
      warn: Aviso
      web: Web
      whitelisted: Listaxe branca
    action_logs:
      action_types:
        approve_appeal: Aprobar apelación
        approve_user: Aprobar Usuaria
        assigned_to_self_report: Asignar denuncia
        change_email_user: Editar email da usuaria
        confirm_user: Confirmar usuaria
        create_account_warning: Crear aviso
        create_announcement: Crear anuncio
        create_custom_emoji: Crear emoticonas personalizadas
        create_domain_allow: Crear Dominio Permitido
        create_domain_block: Crear bloquedo do Dominio
        create_email_domain_block: Crear bloqueo de dominio de correo electrónico
        create_ip_block: Crear regra IP
        create_unavailable_domain: Crear dominio Non dispoñible
        demote_user: Degradar usuaria
        destroy_announcement: Eliminar anuncio
        destroy_custom_emoji: Eliminar emoticona personalizada
        destroy_domain_allow: Eliminar Dominio permitido
        destroy_domain_block: Eliminar bloqueo do Dominio
        destroy_email_domain_block: Eliminar bloqueo de dominio de correo electrónico
        destroy_instance: Purgar Dominio
        destroy_ip_block: Eliminar regra IP
        destroy_status: Eliminar publicación
        destroy_unavailable_domain: Eliminar dominio Non dispoñible
        disable_2fa_user: Desactivar 2FA
        disable_custom_emoji: Desactivar emoticona personalizada
        disable_sign_in_token_auth_user: Desactivar Autenticación por token no email para Usuaria
        disable_user: Desactivar usuaria
        enable_custom_emoji: Activar emoticona personalizada
        enable_sign_in_token_auth_user: Activar Autenticación con token no email para Usuaria
        enable_user: Activar usuaria
        memorialize_account: Transformar en conta conmemorativa
        promote_user: Promover usuaria
        reject_appeal: Rexeitar apelación
        reject_user: Rexeitar Usuaria
        remove_avatar_user: Eliminar avatar
        reopen_report: Reabrir denuncia
        reset_password_user: Restabelecer contrasinal
        resolve_report: Resolver denuncia
        sensitive_account: Marca o multimedia da túa conta como sensible
        silence_account: Silenciar conta
        suspend_account: Suspender conta
        unassigned_report: Desasignar denuncia
        unblock_email_account: Desbloquear enderezo de email
        unsensitive_account: Retira a marca de sensible do multimedia da conta
        unsilence_account: Deixar de silenciar conta
        unsuspend_account: Retirar suspensión de conta
        update_announcement: Actualizar anuncio
        update_custom_emoji: Actualizar emoticona personalizada
        update_domain_block: Actualizar bloqueo do dominio
        update_status: Actualizar publicación
      actions:
        approve_appeal_html: "%{name} aprobou a apelación da decisión da moderación de %{target}"
        approve_user_html: "%{name} aprobou o rexistro de %{target}"
        assigned_to_self_report_html: "%{name} asignou a denuncia %{target} para si mesma"
        change_email_user_html: "%{name} cambiou o enderezo de email da usuaria %{target}"
        confirm_user_html: "%{name} confirmou o enderezo de email da usuaria %{target}"
        create_account_warning_html: "%{name} envioulle unha advertencia a %{target}"
        create_announcement_html: "%{name} creou un novo anuncio %{target}"
        create_custom_emoji_html: "%{name} subiu un novo emoji %{target}"
        create_domain_allow_html: "%{name} permitiu a federación co dominio %{target}"
        create_domain_block_html: "%{name} bloqueou o dominio %{target}"
        create_email_domain_block_html: "%{name} bloqueou o dominio de email %{target}"
        create_ip_block_html: "%{name} creou regra para o IP %{target}"
        create_unavailable_domain_html: "%{name} deixou de interactuar co dominio %{target}"
        demote_user_html: "%{name} degradou a usuaria %{target}"
        destroy_announcement_html: "%{name} eliminou o anuncio %{target}"
        destroy_custom_emoji_html: "%{name} destruíu o emoji %{target}"
        destroy_domain_allow_html: "%{name} retirou a federación co dominio %{target}"
        destroy_domain_block_html: "%{name} desbloqueou o dominio %{target}"
        destroy_email_domain_block_html: "%{name} desbloqueou o dominio de email %{target}"
        destroy_instance_html: "%{name} purgou o dominio %{target}"
        destroy_ip_block_html: "%{name} eliminou a regra para o IP %{target}"
        destroy_status_html: "%{name} eliminou a publicación de %{target}"
        destroy_unavailable_domain_html: "%{name} retomou a interacción co dominio %{target}"
        disable_2fa_user_html: "%{name} desactivou o requerimento do segundo factor para a usuaria %{target}"
        disable_custom_emoji_html: "%{name} desactivou o emoji %{target}"
        disable_sign_in_token_auth_user_html: "%{name} desactivou a autenticación por token no email para %{target}"
<<<<<<< HEAD
        disable_user_html: "%{name} desactivou a conexión para a usuaria %{target}"
        enable_custom_emoji_html: "%{name} activou o emoji %{target}"
        enable_sign_in_token_auth_user_html: "%{name} activou a autenticación con token no email para %{target}"
        enable_user_html: "%{name} activou a conexión para a usuaria %{target}"
=======
        disable_user_html: "%{name} desactivou as credenciais para a usuaria %{target}"
        enable_custom_emoji_html: "%{name} activou o emoji %{target}"
        enable_sign_in_token_auth_user_html: "%{name} activou a autenticación con token no email para %{target}"
        enable_user_html: "%{name} activou as credenciais para a usuaria %{target}"
>>>>>>> 8c7223f4
        memorialize_account_html: "%{name} convertiu a conta de %{target} nunha páxina para o recordo"
        promote_user_html: "%{name} promocionou a usuaria %{target}"
        reject_appeal_html: "%{name} rexeitou a apelación da decisión da moderación de %{target}"
        reject_user_html: "%{name} rexeitou o rexistro de %{target}"
        remove_avatar_user_html: "%{name} eliminou o avatar de %{target}"
        reopen_report_html: "%{name} reabriu a denuncia %{target}"
        reset_password_user_html: "%{name} restableceu o contrasinal da usuaria %{target}"
        resolve_report_html: "%{name} resolveu a denuncia %{target}"
        sensitive_account_html: "%{name} marcou o multimedia de %{target} como sensible"
        silence_account_html: "%{name} acalou a conta de %{target}"
        suspend_account_html: "%{name} suspendeu a conta de %{target}"
        unassigned_report_html: "%{name} quitoulle a asignación á denuncia %{target}"
        unblock_email_account_html: "%{name} desbloqueou o enderezo de email de %{target}"
        unsensitive_account_html: "%{name} desmarcou como sensible o multimedia de %{target}"
        unsilence_account_html: "%{name} reactivou a conta de %{target}"
        unsuspend_account_html: "%{name} retiroulle a suspensión á conta de %{target}"
        update_announcement_html: "%{name} actualizou o anuncio %{target}"
        update_custom_emoji_html: "%{name} actualizou o emoji %{target}"
        update_domain_block_html: "%{name} actualizou o bloqueo do dominio para %{target}"
        update_status_html: "%{name} actualizou a publicación de %{target}"
      deleted_status: "(publicación eliminada)"
      empty: Non se atoparon rexistros.
      filter_by_action: Filtrar por acción
      filter_by_user: Filtrar por usuaria
      title: Rexistro de auditoría
    announcements:
      destroyed_msg: Anuncio eliminado de xeito correcto!
      edit:
        title: Editar anuncio
      empty: Ningún anuncio atopado.
      live: Ao vivo
      new:
        create: Crear anuncio
        title: Novo anuncio
      publish: Publicar
      published_msg: Anuncio publicado de xeito correcto!
      scheduled_for: Programado para %{time}
      scheduled_msg: Anuncio programado para a súa publicación!
      title: Anuncios
      unpublish: Retirar publicación
      unpublished_msg: Anuncio desbotado de xeito correcto!
      updated_msg: Anuncio actualizado de xeito correcto!
    custom_emojis:
      assign_category: Atribuír categoría
      by_domain: Dominio
      copied_msg: Creouse unha copia local das emoticonas de xeito correcto
      copy: Copiar
      copy_failed_msg: Non se puido facer copia local de ese emoji
      create_new_category: Crear nova categoría
      created_msg: Creou o emoji con satisfactoriamente!
      delete: Eliminar
      destroyed_msg: Emoticona eliminada de xeito correcto!
      disable: Desactivar
      disabled: Desactivado
      disabled_msg: Desactivouse a emoticona de xeito correcto
      emoji: Emoticona
      enable: Activar
      enabled: Activado
      enabled_msg: Activouse a emoticona de xeito correcto
      image_hint: PNG ou GIF ata %{size}
      list: Listar
      listed: Listado
      new:
        title: Engadir nova emoticona personalizado
      not_permitted: Non podes realizar esta acción
      overwrite: Sobrescribir
      shortcode: Código curto
      shortcode_hint: Polo menos 2 caracteres, só caracteres alfanuméricos e guións baixos
      title: Emoticonas personalizadas
      uncategorized: Sen categoría
      unlist: Non listar
      unlisted: Sen listar
      update_failed_msg: Non foi posíbel actualizar a emoticona
      updated_msg: Actualizouse a emoticona de xeito correcto!
      upload: Subir
    dashboard:
      active_users: usuarias activas
      interactions: interaccións
      media_storage: Almacenaxe multimedia
      new_users: novas usuarias
      opened_reports: denuncias abertas
<<<<<<< HEAD
      pending_reports_html:
        one: "<strong>1</strong> denuncia pendente"
        other: "<strong>%{count}</strong> denuncias pendentes"
      pending_tags_html:
        one: "<strong>1</strong> cancelo pendente"
        other: "<strong>%{count}</strong> cancelos pendentes"
      pending_users_html:
        one: "<strong>1</strong> usuaria pendente"
=======
      pending_appeals_html:
        one: "<strong>%{count}</strong> apelación pendente"
        other: "<strong>%{count}</strong> apelacións pendentes"
      pending_reports_html:
        one: "<strong>%{count}</strong> denuncia pendente"
        other: "<strong>%{count}</strong> denuncias pendentes"
      pending_tags_html:
        one: "<strong>%{count}</strong> etiqueta pendente"
        other: "<strong>%{count}</strong> etiquetas pendentes"
      pending_users_html:
        one: "<strong>%{count}</strong> usuaria pendente"
>>>>>>> 8c7223f4
        other: "<strong>%{count}</strong> usuarias pendentes"
      resolved_reports: denuncias resoltas
      software: Software
      sources: Orixes de rexistro
      space: Uso de almacenamento
      title: Taboleiro
      top_languages: Idiomas máis activos
      top_servers: Servidores máis activos
      website: Sitio web
<<<<<<< HEAD
=======
    disputes:
      appeals:
        empty: Non hai apelacións.
        title: Apelacións
>>>>>>> 8c7223f4
    domain_allows:
      add_new: Engadir dominio á listaxe branca
      created_msg: Engadeu o dominio a lista branca
      destroyed_msg: Quitou o dominio da lista branca
      undo: Eliminar da listaxe branca
    domain_blocks:
      add_new: Engadir novo bloqueo de dominio
      created_msg: Estase a procesar o bloqueo do dominio
      destroyed_msg: Desfíxose o bloqueo de dominio
      domain: Dominio
      edit: Editar bloqueo de dominio
      existing_domain_block_html: Xa impuxeches límites máis estrictos a %{name}, precisas <a href="%{unblock_url}">desbloquealo</a> primeiro.
      new:
        create: Crear bloqueo
        hint: O bloqueo do dominio non previrá a creación de entradas de contas na base de datos, pero aplicará de xeito retroactivo e automático regras específicas de moderación sobre esas contas.
        severity:
          desc_html: "<strong>Silenciar</strong> fará invisíbeis as mensaxes das contas para calquera que non os siga. <strong>Suspender</strong> eliminará todo o contido das contas, ficheiros multimedia, e datos de perfil. Emprega a opción de <strong>Ningún</strong> se só queres rexeitar ficheiros multimedia."
          noop: Ningún
          silence: Silenciar
          suspend: Suspender
        title: Novo bloqueo de dominio
      obfuscate: Ofuscar o nome de dominio
      obfuscate_hint: Ofuscar parcialmente o nome do dominio na lista se está activada a publicación da lista de limitacións de dominio
      private_comment: Comentario privado
      private_comment_hint: Comentar sobre esta limitación de dominio para uso interno polos moderadores.
      public_comment: Comentario público
      public_comment_hint: Comentar sobre esta limitación de dominio para o público xeral, se está activado o aviso da listaxe de limitacións de dominio.
      reject_media: Rexeitar ficheiros multimedia
      reject_media_hint: Eliminar ficheiros multimedia almacenados de xeito local e rexeita descargalos no futuro. Irrelevante para as suspensións
      reject_reports: Rexeitar denuncias
      reject_reports_hint: Ignorar todas as denuncias procedentes deste dominio. Irrelevante para as suspensións
      undo: Desfacer bloqueo de dominio
      view: Ollar dominios bloqueados
    email_domain_blocks:
      add_new: Engadir novo
      attempts_over_week:
        one: "%{count} intento na última semana"
        other: "%{count} intentos de conexión na última semana"
      created_msg: Engadiuse de xeito correcto o dominio de email á listaxe negra
      delete: Eliminar
      dns:
        types:
          mx: Rexistro MX
      domain: Dominio
      new:
        create: Engadir dominio
        resolve: Resolver dominio
        title: Nova entrada na listaxe negra de email
      no_email_domain_block_selected: Non se cambiou ningún bloqueo de dominio de email porque non se seleccionou ningún
      resolved_dns_records_hint_html: O nome de dominio resolve os seguintes rexistros MX, que son os últimos responsables da aceptación de emails. Bloqueando un dominio MX rexeitarás calquera enderezo de email que use este dominio MX, incluso se o nome de dominio visible é outro. <strong>Ten coidado de non bloquear os principais provedores.</strong>
      resolved_through_html: Resolto a través de %{domain}
      title: Listaxe negra de email
    follow_recommendations:
      description_html: "<strong>As recomendacións de seguimento son útiles para que as novas usuarias atopen contidos interesantes</strong>. Cando unha usuaria aínda non interactuou con outras para obter recomendacións de seguimento, estas contas serán recomendadas. Variarán a diario xa que se escollen en base ao maior número de interaccións e ao contador local de seguimentos para un idioma dado."
      language: Para o idioma
      status: Estado
      suppress: Suprimir recomendación de seguimento
      suppressed: Eliminada
      title: Recomendacións de seguimento
      unsuppress: Restablecer recomendación de seguimento
    instances:
      availability:
        description_html:
          one: Se fallan as entregas ao dominio por <strong>%{count} día</strong>, non se farán máis intentos a menos que se reciba unha solicitude <em>desde</em> ese dominio.
          other: Se fallan as entregas ao dominio por <strong>%{count} días diferentes</strong>, non se farán máis intentos a menos que se reciba unha solicitude <em>desde</em> ese dominio.
        failure_threshold_reached: Acadouse o límite de fallos o %{date}.
        failures_recorded:
          one: Intento fallido por %{count} día.
          other: Intentos fallidos durante %{count} días distintos.
        no_failures_recorded: Non hai fallos rexistrados.
        title: Dispoñibilidade
        warning: Fallou o último intento de conectar con este servidor
      back_to_all: Todo
      back_to_limited: Limitado
      back_to_warning: Aviso
      by_domain: Dominio
      confirm_purge: Tes a certeza de querer eliminar permanentemente os datos deste dominio?
      content_policies:
        comment: Nota interna
        description_html: Podes definir políticas acerca do contido que serán aplicadas a tódalas contas deste dominio e tódolos seus subdominios.
        policies:
          reject_media: Rexeitar multimedia
          reject_reports: Rexeitar denuncias
          silence: Límitar
          suspend: Suspender
        policy: Criterios
        reason: Razón pública
        title: Políticas sobre o contido
      dashboard:
        instance_accounts_dimension: Contas máis seguidas
        instance_accounts_measure: contas gardadas
        instance_followers_measure: as nosas seguidoras alí
        instance_follows_measure: as súas seguidoras aquí
        instance_languages_dimension: Top de idiomas
        instance_media_attachments_measure: anexos multimedia gardados
        instance_reports_measure: denuncias acerca deles
        instance_statuses_measure: publicacións gardadas
      delivery:
        all: Todo
        clear: Eliminar erros na entrega
        restart: Restablecer a entrega
        stop: Deter a entrega
        unavailable: Non dispoñible
      delivery_available: Entrega dispoñíbel
      delivery_error_days: Días de fallo na entrega
      delivery_error_hint: Se non é posible a entrega durante %{count} días, será automáticamente marcado como non entregable.
      destroyed_msg: Os datos desde %{domain} están na cola para o borrado inminente.
      empty: Non se atopan dominios.
      moderation:
        all: Todo
        limited: Limitado
        title: Moderación
      private_comment: Comentario privado
      public_comment: Comentario público
      purge: Purgar
      purge_description_html: Se cres que este dominio está desconectado por unha boa razón, podes borrar tódolos rexistros e datos asociados a este dominio na túa almacenaxe. Vainos levar un anaco.
      title: Federación
      total_blocked_by_us: Bloqueado por nós
      total_followed_by_them: Seguidos por eles
      total_followed_by_us: Seguidos por nós
      total_reported: Denuncias sobre eles
      total_storage: Adxuntos multimedia
      totals_time_period_hint_html: Os totais aquí mostrados inclúen todo o historial de datos.
    invites:
      deactivate_all: Desactivar todo
      filter:
        all: Todo
        available: Dispoñíbel
        expired: Expirado
        title: Filtro
      title: Convites
    ip_blocks:
      add_new: Crear regra
      created_msg: Engadeuse a nova regra IP
      delete: Eliminar
      expires_in:
        '1209600': 2 semanas
        '15778476': 6 meses
        '2629746': 1 mes
        '31556952': 1 ano
        '86400': 1 día
        '94670856': 3 anos
      new:
        title: Crear nova regra IP
      no_ip_block_selected: Non se cambiou ningunha regra iP porque non seleccionaches ningunha
      title: Regras IP
    relationships:
      title: Relacións de %{acct}
    relays:
      add_new: Engadir un novo repetidor
      delete: Eliminar
      description_html: Un <strong>repetidor da federación</strong> é un servidor intermedio que intercambia grandes volumes de publicacións públicas entre servidores que se suscriban e publiquen nel. <strong>Pode axudar a servidores pequenos e medios a descubrir contido no fediverso</strong>, o que de outro xeito precisaría que as usuarias locais seguisen a outra xente en servidores remotos.
      disable: Desactivar
      disabled: Desactivado
      enable: Activar
      enable_hint: Unha vez activado, o teu servidor subscribirase a todas as publicacións públicas deste repetidor, e tamén comezará a enviar a el as publicacións públicas do servidor.
      enabled: Activado
      inbox_url: URL do repetidor
      pending: Agardando pola aprobación do repetidor
      save_and_enable: Gardar e activar
      setup: Configurar unha conexión ó repetidor
      signatures_not_enabled: Os repetidores non funcionarán de xeito correcto se o modo seguro ou listaxe branca están activados
      status: Estado
      title: Repetidores
    report_notes:
      created_msg: A nota da denuncia creouse de xeito correcto!
      destroyed_msg: A nota da denuncia borrouse de xeito correcto!
      today_at: Hoxe ás %{time}
    reports:
      account:
        notes:
          one: "%{count} nota"
          other: "%{count} notas"
      action_log: Rexistro de auditoría
      action_taken_by: Acción tomada por
      actions:
        delete_description_html: As publicacións denunciadas van ser eliminadas e gárdase un aviso para axudarche a xestionar futuras infraccións desta conta.
        mark_as_sensitive_description_html: O multimedia das publicacións denunciadas vai ser marcado como sensible e apúntase un aviso para axudarche a facer seguimento das infraccións da mesma conta.
        other_description_html: Mira máis opcións para controlar o comportamento da conta e personalizar as comunicacións coa conta denunciada.
        resolve_description_html: Non se van tomar accións contra a conta denunciada, nin se gardan avisos, e a denuncia arquivada.
        silence_description_html: O perfil será visible só para quen xa o está a seguir ou quen o buscou manualmente, limitando moito o seu alcance. Pódese cambiar.
        suspend_description_html: O perfil e tódolos seus contidos será inaccesbles e finalmente eliminados. A interacción coa conta non será posible. Reversible durante 30 días.
      actions_description_html: Decide que acción tomar respecto desta denuncia. Se tomas accións punitivas contra a conta denunciada, enviaráselles un email coa notificación, excepto se está seleccionada a categoría <strong>Spam</strong>.
      add_to_report: Engadir máis á denuncia
      are_you_sure: Estás seguro?
      assign_to_self: Asignarme
      assigned: Moderador asignado
      by_target_domain: Dominio da conta denunciada
      category: Categoría
      category_description_html: A razón para denunciar esta conta ou contido será citada na comunicación coa conta denunciada
      comment:
        none: Ningún
      comment_description_html: 'Como información engadida, %{name} escribiu:'
      created_at: Denunciado
      delete_and_resolve: Eliminar publicacións
      forwarded: Reenviado
      forwarded_to: Reenviado a %{domain}
      mark_as_resolved: Marcar como resolto
      mark_as_sensitive: Marcar como sensible
      mark_as_unresolved: Marcar como non resolto
      no_one_assigned: Ninguén
      notes:
        create: Engadir nota
        create_and_resolve: Resolver cunha nota
        create_and_unresolve: Reabrir cunha nota
        delete: Eliminar
        placeholder: Describir que accións foron tomadas ou calquera outra novidade sobre esta denuncia...
        title: Notas
      notes_description_html: Ver e deixar unha nota para ti no futuro e outras moderadoras
      quick_actions_description_html: 'Tomar unha acción rápida ou desprázate abaixo para ver o contido denunciado:'
      remote_user_placeholder: a usuaria remota desde %{instance}
      reopen: Reabrir denuncia
      report: 'Denuncia #%{id}'
      reported_account: Conta denunciada
      reported_by: Denunciado por
      resolved: Resolto
      resolved_msg: Resolveuse con éxito a denuncia!
      skip_to_actions: Ir a accións
      status: Estado
<<<<<<< HEAD
=======
      statuses: Contido denunciado
      statuses_description_html: O contido ofensivo será citado na comunicación coa conta denunciada
>>>>>>> 8c7223f4
      target_origin: Orixe da conta denunciada
      title: Denuncias
      unassign: Non asignar
      unresolved: Non resolto
      updated_at: Actualizado
      view_profile: Ver perfil
    rules:
      add_new: Engadir regra
      delete: Eliminar
      description_html: Aínda que a maioría di que leu e acepta os termos de servizo, normalmente non os lemos ata que xurde un problema. <strong>Facilita a visualización das regras do servidor mostrándoas nunha lista de puntos.</strong> Intenta manter as regras individuais curtas e simples, mais non dividilas en demasiados elementos separados.
      edit: Editar regra
      empty: Aínda non se definiron as regras do servidor.
      title: Regras do servidor
    settings:
      activity_api_enabled:
        desc_html: Conta de estados publicados de xeito local, usuarias activas, e novos rexistros en períodos semanais
        title: Publicar na API estatísticas acumuladas sobre a actividade da usuaria
      bootstrap_timeline_accounts:
        desc_html: Separar os múltiples nomes de usuaria con vírgulas. Estas contas teñen garantido aparecer nas recomendacións de seguimento
        title: Recoméndalle estas contas ás novas usuarias
      contact_information:
        email: Email de negocios
        username: Nome de usuaria de contacto
      custom_css:
        desc_html: Modificar a aparencia con CSS cargado en cada páxina
        title: CSS personalizado
      default_noindex:
        desc_html: Aféctalle a todas as usuarias que non cambiaron os axustes elas mesmas
        title: Por omisión exclúe as usuarias do indexado por servidores de busca
      domain_blocks:
        all: Para todos
        disabled: Para ninguén
        title: Amosar dominios bloqueados
        users: Para usuarias locais conectadas
      domain_blocks_rationale:
        title: Amosar motivo
      hero:
        desc_html: Amosado na páxina principal. Polo menos 600x100px recomendados. Se non está definido, estará por defecto a miniatura do servidor
        title: Imaxe do heroe
      mascot:
        desc_html: Amosado en varias páxinas. Polo menos 293x205px recomendados. Se non está definido, estará a mascota por defecto
        title: Imaxe da mascota
      peers_api_enabled:
        desc_html: Nomes de dominio que este servidor atopou no fediverso
        title: Publicar na API listaxe de servidores descobertos
      preview_sensitive_media:
        desc_html: A vista previa de ligazóns de outros sitios web mostrará unha imaxe incluso si os medios están marcados como sensibles
        title: Mostrar medios sensibles con vista previa OpenGraph
      profile_directory:
        desc_html: Permitir que as usuarias poidan ser descubertas
        title: Activar o directorio de perfil
      registrations:
        closed_message:
          desc_html: Mostrado na páxina de portada cando o rexistro está pechado. Pode utilizar cancelos HTML
          title: Mensaxe de rexistro pechado
        deletion:
          desc_html: Permitirlle a calquera que elimine a súa conta
          title: Abrir o borrado da conta
        min_invite_role:
          disabled: Ninguén
          title: Permitir convites por
        require_invite_text:
          desc_html: Cando os rexistros requiren aprobación manual, facer que o texto "Por que te queres rexistrar?" do convite sexa obrigatorio en lugar de optativo
          title: Require que as novas usuarias completen solicitude de texto do convite
      registrations_mode:
        modes:
          approved: Precisa aprobación para rexistrarse
          none: Rexistro pechado
          open: Rexistro aberto
        title: Estado do rexistro
      show_known_fediverse_at_about_page:
        desc_html: Si activado, mostraralle os toots de todo o fediverso coñecido nunha vista previa. Si non só mostrará os toots locais.
        title: Incluír contido federado na páxina da cronoloxía pública sen autenticación
      show_staff_badge:
        desc_html: Mostrar unha insignia de membresía nunha páxina de usuaria
        title: Mostrar insigna de membresía
      site_description:
        desc_html: Parágrafo de presentación na páxina principal. Describe o que fai especial a este servidor Mastodon e calquera outra ouca importante. Pode utilizar cancelos HTML, en particular <code>&lt;a&gt;</code> e <code>&lt;em&gt;</code>.
        title: Descrición do servidor
      site_description_extended:
        desc_html: Un bo lugar para o teu código de conduta, regras, guías e outras cousas para diferenciar o teu servidor. Podes empregar cancelos HTML
        title: Información extendida da personalización
      site_short_description:
        desc_html: Amosado na barra lateral e nos cancelos meta. Describe o que é Mastodon e que fai especial a este servidor nun só parágrafo. Se está baleiro, amosará a descrición do servidor.
        title: Descrición curta do servidor
      site_terms:
        desc_html: Podes escribir a túa propia política de privacidade, termos de servizo ou aclaracións legais. Podes empregar cancelos HTML
        title: Termos de servizo personalizados
      site_title: Nome do servidor
      thumbnail:
        desc_html: Utilizado para vistas previsas vía OpenGraph e API. Recoméndase 1200x630px
        title: Icona do servidor
      timeline_preview:
        desc_html: Mostrar ligazón á cronoloxía pública na páxina de benvida e permitir o acceso API á cronoloxía pública sen ter autenticación
        title: Permitir acceso á cronoloxía pública sen autenticación
      title: Axustes do sitio
      trendable_by_default:
        desc_html: Afecta ós cancelos que non foron rexeitados de xeito previo
        title: Permite ós cancelos ser tendencia sen revisión previa
      trends:
        desc_html: Amosar de xeito público cancelos revisados previamente que actualmente son tendencia
        title: Cancelos en tendencia
    site_uploads:
      delete: Eliminar o ficheiro subido
      destroyed_msg: Eliminado correctamente o subido!
    statuses:
      back_to_account: Volver a páxina da conta
      back_to_report: Volver a denuncias
      batch:
        remove_from_report: Eliminar da denuncia
        report: Denuncia
      deleted: Eliminado
      media:
        title: Medios
      no_status_selected: Non se cambiou ningunha publicación xa que ningunha foi seleccionada
      title: Publicacións da conta
      with_media: con medios
    strikes:
      actions:
        delete_statuses: "%{name} eliminou as publicacións de %{target}"
        disable: "%{name} pausou a conta de %{target}"
        mark_statuses_as_sensitive: "%{name} marcou as publicacións de %{target} como sensibles"
        none: "%{name} envioulle un aviso a %{target}"
        sensitive: "%{name} marcou a conta de %{target} como sensible"
        silence: "%{name} limitou a conta de %{target}"
        suspend: "%{name} suspendeu a conta de %{target}"
      appeal_approved: Recurrida
      appeal_pending: Apelación pendente
    system_checks:
      database_schema_check:
        message_html: Existen migracións pendentes na base de datos. Bota man desta tarefa para facer que a aplicación funcione como se agarda dela
      elasticsearch_running_check:
        message_html: Non se puido conectar con Elasticsearch. Comproba que está funcionando, ou desactiva a busca por texto completo
      elasticsearch_version_check:
        message_html: 'Versión incompatible de Elasticsearch: %{value}'
        version_comparison: Está executándose Elasticsearch %{running_version} pero requírese a %{required_version}
      rules_check:
        action: Xestionar regras do servidor
        message_html: Non tes definidas regras para o servidor.
      sidekiq_process_check:
        message_html: Non hai procesos Sidekiq a funcionar para a cola(s) %{value}. Revisa a túa configuración para Sidekiq
    tags:
      review: Estado de revisión
      updated_msg: Actualizaronse os axustes dos cancelos
    title: Administración
    trends:
      allow: Permitir
      approved: Aprobadas
      disallow: Denegar
      links:
        allow: Permitir ligazón
        allow_provider: Permitir orixe
        description_html: Estas son ligazóns que actualmente están sendo compartidas por moitas contas das que o teu servidor recibe publicación. Pode ser de utilidade para as túas usuarias para saber o que acontece polo mundo. Non se mostran ligazóns de xeito público a non ser que autorices a quen as publica. Tamén podes permitir ou rexeitar ligazóns de xeito individual.
        disallow: Denegar ligazón
        disallow_provider: Denegar orixe
        title: Ligazóns en voga
        usage_comparison: Compartido %{today} veces hoxe, comparado con %{yesterday} onte
      pending_review: Revisión pendente
      preview_card_providers:
        allowed: As ligazóns desta orixe poden estar en voga
        description_html: Estes son dominios de onde proceden as ligazóns compartidas con frecuencia no teu servidor. As ligazóns non se mostran públicamente a non ser que o dominio da ligazón sexa aprobado. A aprobación (ou rexeitamento) exténdese aos subdominios.
        rejected: As ligazóns desta orixe non poden estar en voga
        title: Orixes
      rejected: Rexeitado
      statuses:
        allow: Permitir publicación
        allow_account: Permitir autora
        description_html: Estas son publicacións que o teu servidor coñece que están sendo compartidas e favorecidas en gran número neste intre. Pode ser útil para as persoas recén chegadas e as que retornan para que atopen persoas a quen seguir. Non se mostran publicamente a menos que aprobes a autora, e a autora permita que a súa conta sexa suxerida a outras. Tamén podes rexeitar ou aprobar publicacións individuais.
        disallow: Rexeitar publicación
        disallow_account: Rexeitar autora
        not_discoverable: A autora non elexiu poder ser atopada
        shared_by:
          one: Compartida ou favorecida unha vez
          other: Compartida ou favorecida %{friendly_count} veces
        title: Publicacións en voga
      tags:
        current_score: Puntuación actual %{score}
        dashboard:
          tag_accounts_measure: usos únicos
          tag_languages_dimension: Clasificiación idiomas
          tag_servers_dimension: Clasificación Servidores
          tag_servers_measure: diferentes servidores
          tag_uses_measure: total de usos
        description_html: Estes son cancelos que actualmente están presentes en moitas publicacións que o teu servidor recibe. Pode ser útil para que as túas usuarias atopen a outras persoas a través do máis comentado neste intre. Non se mostran cancelos públicamente que non fosen aprobados por ti.
        listable: Pode ser suxerida
        not_listable: Non vai ser suxerida
        not_trendable: Non aparecerá en tendencias
        not_usable: Non pode ser usado
        peaked_on_and_decaying: Máximo en %{date}, agora diminúe
        title: Cancelos en voga
        trendable: Pode aparecer nas tendencias
        trending_rank: 'En voga #%{rank}'
        usable: Pode ser usado
        usage_comparison: Utilizado %{today} veces hoxe, comparado coas %{yesterday} de onte
      title: Tendencias
    warning_presets:
      add_new: Engadir novo
      delete: Eliminar
      edit_preset: Editar aviso preestablecido
      empty: Non definiches os avisos prestablecidos.
      title: Xestionar avisos preestablecidos
  admin_mailer:
    new_appeal:
      actions:
        delete_statuses: borrar as súas publicacións
        disable: pausar a súa conta
        mark_statuses_as_sensitive: marcar as súas publicacións como sensibles
        none: un aviso
        sensitive: marcar a conta como sensible
        silence: limitar a súa conta
        suspend: suspender a súa conta
      body: "%{target} apelou a decisión de moderación de %{action_taken_by} o %{date}, de tipo %{type}. Escribiu:"
      next_steps: Podes aprobar o recurso e desfacer a decisión de moderación, ou ignoralo.
      subject: "%{username} fixo unha apelación á decisión de moderación en %{instance}"
    new_pending_account:
      body: Abaixo están os detalles da conta. Podes aprobar ou rexeitar esta solicitude.
      subject: Hai unha conta nova para revisar en %{instance} (%{username})
    new_report:
      body: "%{reporter} informou sobre %{target}"
      body_remote: Alguén desde %{domain} informou sobre %{target}
      subject: Novo informe sobre %{instance} (#%{id})
    new_trends:
      body: 'Os seguintes elementos precisan revisión antes de ser mostrados públicamente:'
      new_trending_links:
        no_approved_links: Actualmente non hai ligazóns en voga aprobadas.
        requirements: 'Calquera destos candidatos podería superar o #%{rank} das ligazóns en voga aprobadas, que actualmente é "%{lowest_link_title}" cunha puntuación de %{lowest_link_score}.'
        title: Ligazóns en voga
      new_trending_statuses:
        no_approved_statuses: Actualmente non hai publicacións en voga aprobadas.
        requirements: 'Calquera destos candidatos podería superar o #%{rank} nas publicacións en boga aprobadas, que actualmente é %{lowest_status_url} cunha puntuación de %{lowest_status_score}.'
        title: Publicacións en voga
      new_trending_tags:
        no_approved_tags: Non hai etiquetas en voga aprobadas.
        requirements: 'Calquera destos candidatos podería superar o #%{rank} dos cancelos en voga aprobados, que actualmente é #%{lowest_tag_name} cunha puntuación de %{lowest_tag_score}.'
        title: Cancelos en voga
      subject: Novas tendencias para revisar en %{instance}
  aliases:
    add_new: Crear alcume
    created_msg: Creou un novo alcume correctamente. Pode iniciar o movemento desde a conta antiga.
    deleted_msg: Eliminou correctamente o alcume. Xa non será posible mover desde esa conta a esta.
    empty: Non tes alcumes.
    hint_html: Se queres mudarte desde outra conta a esta nova, aquí podes crear un alcume, que é requerido antes de poder proceder a mover os seguidores da conta antiga a esta nova. Esta acción por si mesma é <strong>inocua e reversible</strong>. <strong>A migración da conta iníciase desde a conta antiga</strong>.
    remove: Desligar alcume
  appearance:
    advanced_web_interface: Interface web avanzada
    advanced_web_interface_hint: Se queres empregar todo o ancho da túa pantalla, a interface web avanzada permíteche configurar diferentes columnas para ver tanta información como desexe. Inicio, notificacións, cronoloxía federada, calquera número de listaxes e cancelos.
    animations_and_accessibility: Animacións e accesibilidade
    confirmation_dialogs: Diálogos de confirmación
    discovery: Descubrir
    localization:
      body: Mastodon tradúceno persoas voluntarias.
      guide_link: https://crowdin.com/project/mastodon
      guide_link_text: Todas podemos contribuír.
    sensitive_content: Contido sensible
    toot_layout: Disposición da publicación
  application_mailer:
    notification_preferences: Cambiar os axustes de correo-e
    salutation: "%{name},"
    settings: 'Mudar as preferencias de e-mail: %{link}'
    view: 'Vista:'
    view_profile: Ver perfil
    view_status: Ver publicación
  applications:
    created: Creouse con éxito este aplicativo
    destroyed: Eliminouse con éxito o aplicativo
    invalid_url: A URL proporcionada non é válida
    regenerate_token: Votar a xenerar o testemuño de acceso
    token_regenerated: Rexenerouse con éxito o testemuño de acceso
    warning: Ten moito tino con estos datos. Non os compartas nunca con ninguén!
    your_token: O seu testemuño de acceso
  auth:
    apply_for_account: Solicite un convite
    change_password: Contrasinal
    checkbox_agreement_html: Acepto as <a href="%{rules_path}" target="_blank">regras do servidor</a> e os <a href="%{terms_path}" target="_blank">termos do servizo</a>
    checkbox_agreement_without_rules_html: Acepto os <a href="%{terms_path}" target="_blank">termos do servizo</a>
    delete_account: Eliminar conta
    delete_account_html: Se queres eliminar a túa conta, podes <a href="%{path}">facelo aquí</a>. Deberás confirmar a acción.
    description:
      prefix_invited_by_user: "@%{name} convídate a que te unas a este servidor Mastodon!"
      prefix_sign_up: Rexístrate agora en Mastodon!
      suffix: Ao abrir unha conta, poderás seguir a xente, actualizacións das publicacións e intercambiar mensaxes coas usuarias de calquera servidor de Mastodon e moito máis!
    didnt_get_confirmation: Non recibeu as instruccións de confirmación?
    dont_have_your_security_key: "¿Non tes a túa chave de seguridade?"
    forgot_password: Esqueceu o contrasinal?
    invalid_reset_password_token: O testemuño para restablecer o contrasinal non é válido ou caducou. Por favor solicite un novo.
    link_to_otp: Escribe o código do segundo factor do móbil ou un código de recuperación
    link_to_webauth: Usa o teu dispositivo de chave de seguridade
    log_in_with: Accede con
    login: Acceder
    logout: Pechar sesión
    migrate_account: Mover a unha conta diferente
    migrate_account_html: Se queres redirixir esta conta hacia outra diferente, pode <a href="%{path}">configuralo aquí</a>.
    or_log_in_with: Ou accede con
    providers:
      cas: CAS
      saml: SAML
    register: Rexistro
    registration_closed: "%{instance} non está a aceptar novas usuarias"
    resend_confirmation: Reenviar as intruccións de confirmación
    reset_password: Restablecer contrasinal
    security: Seguranza
    set_new_password: Estabelecer novo contrasinal
    setup:
      email_below_hint_html: Se o enderezo inferior non é correcto, pode cambialo aquí e recibir un correo de confirmación.
      email_settings_hint_html: Enviouse un correo de confirmación a %{email}. Se o enderezo non é correcto pode cambialo nos axustes da conta.
      title: Axustes
    status:
      account_status: Estado da conta
      confirming: Agardando a confirmación do correo enviado.
      functional: A túa conta está completamente operativa.
      pending: A túa solicitude está pendente de revisión. Poderíanos levar algún tempo. Recibirás un correo se a solicitude está aprobada.
      redirecting_to: A túa conta está inactiva porque está redirixida a %{acct}.
      view_strikes: Ver avisos anteriores respecto da túa conta
    too_fast: Formulario enviado demasiado rápido, inténtao outra vez.
    trouble_logging_in: Problemas para acceder?
    use_security_key: Usa chave de seguridade
  authorize_follow:
    already_following: Xa está a seguir esta conta
    already_requested: Xa tes enviada unha solicitude de seguimento a esa conta
    error: Desgraciadamente, algo fallou ao buscar a conta remota
    follow: Seguir
    follow_request: 'Enviaches unha petición de seguimento a:'
    following: 'Parabéns! Está a seguir a:'
    post_follow:
      close: Ou, pode pechar esta ventá.
      return: Mostrar o perfil da usuaria
      web: Ir á web
    title: Seguir %{acct}
  challenge:
    confirm: Continuar
    hint_html: "<strong>Nota:</strong> Non che pediremos o contrasinal na seguinte hora."
    invalid_password: Contrasinal incorrecto
    prompt: Confirma o contrasinal para continuar
  crypto:
    errors:
      invalid_key: non é unha chave Ed25519 ou Curve25519 válida
      invalid_signature: non é unha sinatura Ed25519 válida
  date:
    formats:
      default: "%d %b, %Y"
      with_month_name: "%d %B, %Y"
  datetime:
    distance_in_words:
      about_x_hours: "%{count}h"
      about_x_months: "%{count}mes"
      about_x_years: "%{count}ano"
      almost_x_years: "%{count}ano"
      half_a_minute: Agora
      less_than_x_minutes: "%{count}m"
      less_than_x_seconds: Agora
      over_x_years: "%{count}ano"
      x_days: "%{count}d"
      x_minutes: "%{count}m"
      x_months: "%{count}mes"
      x_seconds: "%{count}s"
  deletes:
    challenge_not_passed: A información introducida non é correcta
    confirm_password: Introduza o seu contrasinal para verificar a súa identidade
    confirm_username: Introduce o nome de usuaria para confirmar o procedemento
    proceed: Eliminar conta
    success_msg: A súa conta eliminouse correctamente
    warning:
      before: 'Antes de seguir, por favor lé estas notas con atención:'
      caches: O contido almacenado en outros servidores podería persistir
      data_removal: As túas publicacións e outros datos serán permanentemente borrados
      email_change_html: Podes <a href="%{path}">cambiar o enderezo de correo</a> sen eliminar a conta
      email_contact_html: Se non o recibes, podes escribir a <a href="mailto:%{email}">%{email}</a> pedindo axuda
      email_reconfirmation_html: Se non recibes o correo de confirmación, podes <a href="%{path}">solicitalo de novo</a>
      irreversible: Non poderás restaurar ou reactivar a conta
      more_details_html: Para máis detalles, mira a <a href="%{terms_path}">política de intimidade</a>.
      username_available: O nome de usuaria estará dispoñible novamente
      username_unavailable: O nome de usuaria non estará dispoñible
  directories:
    directory: Directorio de perfís
    explanation: Descubre usuarias según o teu interese
    explore_mastodon: Explorar %{title}
  disputes:
    strikes:
      action_taken: Acción tomada
      appeal: Apelar
      appeal_approved: Esta acción foi recurrida e xa non é válida
      appeal_rejected: O recurso foi rexeitado
      appeal_submitted_at: Enviouse a apelación
      appealed_msg: A túa apelación foi enviada. Se é aprobada recibirás unha notificación.
      appeals:
        submit: Enviar apelación
      associated_report: Denuncia asociada
      created_at: Data
      description_html: Estas son as accións tomadas contra a túa conta e os avisos que che enviou a administración de %{instance}.
      recipient: Entregada a
      status: 'Publicación #%{id}'
      status_removed: A publicación xa foi eliminada do sistema
      title: "%{action} o %{date}"
      title_actions:
        delete_statuses: Eliminación da publicación
        disable: Pausar conta
        mark_statuses_as_sensitive: Marcar as publicacións como sensibles
        none: Aviso
        sensitive: Marcar a conta como sensible
        silence: Limitar a conta
        suspend: Suspender a conta
      your_appeal_approved: A apelación foi aprobada
      your_appeal_pending: Enviaches unha apelación
      your_appeal_rejected: A apelación foi rexeitada
  domain_validator:
    invalid_domain: non é un nome de dominio válido
  errors:
    '400': A solicitude que enviou non é válida ou ten formato incorrecto.
    '403': Non ten permiso para ver esta páxina.
    '404': A páxina que está a buscar non está aquí.
    '406': Esta páxina non está dispoñible no formato solicitado.
    '410': A páxina que estaba a buscar xa non existe.
    '422':
      content: Fallou a verificación de seguridade. Está bloqueando as cookies?
      title: Fallou a verficación de seguridade
    '429': Acelerado
    '500':
      content: Sentímolo, pero algo do noso lado falloou.
      title: Esta páxina non é correcta
    '503': A páxina non se puido servir debido a un fallo temporal no servidor.
    noscript_html: Para utilizar a aplicación web de Mastodon debes activar JavaScript. De xeito alternativo, probb cunha das <a href="%{apps_path}">apps nativas</a> para Mastodon na túa plataforma.
  existing_username_validator:
    not_found: non se atopou unha usuaria local con ese alcume
    not_found_multiple: non se atopou a %{usernames}
  exports:
    archive_takeout:
      date: Data
      download: Descargue o seu ficheiro
      hint_html: Pode solicitar un ficheiro coas <strong>súas publicacións e ficheiros de medios</strong>. Os datos estarán en formato ActivityPub e son compatibles con calquera software que o siga. Podes solicitar un ficheiro cada 7 días.
      in_progress: Xerando o seu ficheiro...
      request: Solicite o ficheiro
      size: Tamaño
    blocks: Bloqueos
    bookmarks: Marcadores
    csv: CSV
    domain_blocks: Bloqueos de dominio
    lists: Listaxes
    mutes: Silenciados
    storage: Almacenamento de multimedia
  featured_tags:
    add_new: Engadir novo
    errors:
      limit: Xa acadaches o número máximo de cancelos
    hint_html: "<strong>¿Qué son os cancelos destacados?</strong> Móstranse destacados no teu perfil público e permítenlle a outras persoas ver os teus toots públicos nos que os utilizaches. Son unha ferramenta moi útil para facer seguimento de traballos creativos e proxectos a longo prazo."
  filters:
    contexts:
      account: Perfís
      home: Inicio e listaxes
      notifications: Avisos
      public: Cronoloxías públicas
      thread: Conversas
    edit:
      title: Editar filtro
    errors:
      invalid_context: Non se proporcionou un contexto válido
      invalid_irreversible: O filtrado non reversible só funciona con contexto de avisos ou Inicio
    index:
      delete: Eliminar
      empty: Non tes filtros.
      title: Filtros
    new:
      title: Engadir novo filtro
  footer:
    developers: Desenvolvedoras
    more: Máis…
    resources: Recursos
    trending_now: Tendencia agora
  generic:
    all: Todo
    changes_saved_msg: Cambios gardados correctamente!!
    copy: Copiar
    delete: Eliminar
    none: Ningún
    order_by: Ordenar por
    save_changes: Gardar cambios
    today: hoxe
    validation_errors:
      one: Algo non está ben de todo! Por favor revise abaixo o erro
      other: Algo aínda non está ben! Por favor revise os %{count} erros abaixo
  html_validator:
    invalid_markup: 'contén cancelos HTML non válidas: %{error}'
  imports:
    errors:
      over_rows_processing_limit: contén máis de %{count} filas
    modes:
      merge: Fusionar
      merge_long: Manter os rexistros actuais e engadir novos
      overwrite: Sobreescribir
      overwrite_long: Sustituír rexistros actuais cos novos
    preface: Pode importar os datos que exportou de outro servidor, tales como a lista de usuarias que está a seguir ou bloquear.
    success: Os teus datos foron correctamente subidos e serán procesados ao momento
    types:
      blocking: Lista de bloqueo
      bookmarks: Marcadores
      domain_blocking: Lista de bloqueo de dominios
      following: Lista de seguimento
      muting: Lista de usuarias acaladas
    upload: Subir
  in_memoriam_html: Lembranzas.
  invites:
    delete: Desactivar
    expired: Caducou
    expires_in:
      '1800': 30 minutos
      '21600': 6 horas
      '3600': 1 hora
      '43200': 12 horas
      '604800': 1 semana
      '86400': 1 día
    expires_in_prompt: Nunca
    generate: Xerar
    invited_by: 'Convidoute:'
    max_uses:
      one: 1 uso
      other: "%{count} usos"
    max_uses_prompt: Sen límite
    prompt: Xerar e compartir ligazóns con outras para permitir acceso a este servidor
    table:
      expires_at: Caduca
      uses: Usos
    title: Convidar xente
  lists:
    errors:
      limit: Acadou o número máximo de listas
  login_activities:
    authentication_methods:
      otp: app para autenticación con dous factores
      password: contrasinal
      sign_in_token: código de seguridade por email
      webauthn: chaves de seguridade
    description_html: Se ves actividade que non recoñeces, considera cambiar o contrasinal e activar o segundo factor de autenticación.
<<<<<<< HEAD
    empty: Sen historial de autenticación dispoñible
    failed_sign_in_html: Intento de conexión errado con %{method} desde %{ip} (%{browser})
    successful_sign_in_html: Conexión correcta con %{method} desde %{ip} (%{browser})
=======
    empty: Non hai historial de autenticación
    failed_sign_in_html: Intento de acceso errado con %{method} desde %{ip} (%{browser})
    successful_sign_in_html: Acceso correcto con %{method} desde %{ip} (%{browser})
>>>>>>> 8c7223f4
    title: Historial de autenticación
  media_attachments:
    validations:
      images_and_video: Non podes anexar un vídeo a unha publicación que xa contén imaxes
      not_ready: Non se poden anexar ficheiros que aínda se están a procesar. Agarda un intre!
      too_many: Non pode anexar máis de 4 ficheiros
  migrations:
    acct: nomeusuaria@dominio da nova conta
    cancel: Cancelar a redirección
    cancel_explanation: Ao cancelar a redirección reactivarás a conta actual, pero non poderás traer de volta os seguidores que se moveron a esa conta.
    cancelled_msg: Cancelouse a redirección.
    errors:
      already_moved: é a mesma conta a que xa te moveches
      missing_also_known_as: non está referenciando hacia esta conta
      move_to_self: non pode ser a conta actual
      not_found: non se atopou
      on_cooldown: Estas no período de calma
    followers_count: Seguidoras no momento da migración
    incoming_migrations: Movendo desde unha conta diferente
    incoming_migrations_html: Para migrar doutra conta cara esta, primeiro debes <a href="%{path}">crear un alcume da conta</a>.
    moved_msg: A túa conta está redirixindo agora a %{acct} e os teus seguidores movéronse alí.
    not_redirecting: Neste momento a túa conta non está redirixindo cara a ningunha outra.
    on_cooldown: Migraches recentemente a conta. Esta función estará dispoñible de novo en %{count} días.
    past_migrations: Migracións pasadas
    proceed_with_move: Mover seguidoras
    redirected_msg: Agora a conta redirixe a %{acct}.
    redirecting_to: A conta está redirixindo cara a %{acct}.
    set_redirect: Establecer redirección
    warning:
      backreference_required: Tes que configurar primeiro a nova conta para referenciar hacia esta
      before: 'Antes de seguir, por favor lé estas notas con atención:'
      cooldown: Tras a migración existe un período de calma durante o cal non poderás volver a migrar de novo
      disabled_account: Tras o cambio a túa conta actual non será totalmente usable, pero terás acceso a exportar os datos e tamén a reactivación.
      followers: Esta acción moverá todas as túas seguidoras desde a conta actual a nova conta
      only_redirect_html: De xeito alternativo, podes <a href="%{path}">simplemente pór unha redirección no perfil</a>.
      other_data: Non se moverán outros datos de xeito automático
      redirect: O perfil da túa conta actualizarase cun aviso de redirección e será excluído das buscas
  moderation:
    title: Moderación
  move_handler:
    carry_blocks_over_text: Esta usuaria chegou desde %{acct}, que ti tes bloqueada.
    carry_mutes_over_text: Esta usuaria chegou desde %{acct}, que ti tes acalada.
    copy_account_note_text: 'Esta usuaria chegou desde %{acct}, aquí están as túas notas previas acerca dela:'
  notification_mailer:
    admin:
      sign_up:
        subject: "%{name} rexistrouse"
    digest:
      action: Ver todas as notificacións
      body: Aquí ten un breve resumo das mensaxes publicadas desde a súa última visita en %{since}
      mention: "%{name} mencionouna en:"
      new_followers_summary:
        one: Ademáis, ten unha nova seguidora desde entón! Ben!
        other: Ademáis, obtivo %{count} novas seguidoras desde entón! Tremendo!
      subject:
        one: "1 nova notificación desde a súa última visita \U0001F418"
        other: "%{count} novas notificacións desde a súa última visita \U0001F418"
      title: Na súa ausencia...
    favourite:
      body: 'A túa publicación foi marcada como favorita por %{name}:'
      subject: "%{name} marcou como favorita a túa publicación"
      title: Nova favorita
    follow:
      body: Agora %{name} séguete!
      subject: Agora %{name} séguete
      title: Nova seguidora
    follow_request:
      action: Xestionar peticións de seguimento
      body: "%{name} solicitou poder seguila"
      subject: 'Seguidora pendente: %{name}'
      title: Nova petición de seguimento
    mention:
      action: Responder
      body: 'Foi mencionada por %{name} en:'
      subject: Foches mencionada por %{name}
      title: Nova mención
    poll:
      subject: A enquisa de %{name} rematou
    reblog:
      body: 'A túa publicación promovida por %{name}:'
      subject: "%{name} promoveu a túa publicación"
      title: Nova promoción
    status:
      subject: "%{name} publicou"
    update:
      subject: "%{name} editou unha publicación"
  notifications:
    email_events: Eventos para os correos de notificación
    email_events_hint: 'Escolle os eventos sobre os que queres recibir notificacións:'
    other_settings: Outros axustes das notificacións
  number:
    human:
      decimal_units:
        format: "%n%u"
        units:
          billion: B
          million: M
          quadrillion: Q
          thousand: K
          trillion: T
  otp_authentication:
    code_hint: Escribe o código creado pola app de autenticación para confirmar
    description_html: Se activas a <strong>autenticación con dous factores</strong> utilizando unha app de autenticación, ao conectarte pedirémosche que teñas o móbil á man, para crear o código que precisas para acceder.
    enable: Activar
    instructions_html: "<strong>Escanea este código QR na túa app TOTP ou tipo Google Authenticator no móbil</strong>. A partir de agora, a app creará códigos que terás que escribir cando entres."
    manual_instructions: 'Se non podes escanear o código QR e tes que escribilo á man, aquí tes o código en texto plano:'
    setup: Configurar
    wrong_code: O código escrito non é válido! ¿é correcta a hora no dispositivo e no servidor?
  pagination:
    newer: Máis novo
    next: Seguinte
    older: Máis antigo
    prev: Previo
    truncate: "&hellip;"
  polls:
    errors:
      already_voted: Xa votaches nesta enquisa
      duplicate_options: contén elementos duplicados
      duration_too_long: está moi lonxe no futuro
      duration_too_short: é demasiado cedo
      expired: A enquisa rematou
      invalid_choice: A opción de voto escollida non existe
      over_character_limit: non poden ter máis de %{max} caracteres cada unha
      too_few_options: debe ter máis de unha opción
      too_many_options: non pode haber máis de %{max} opcións
  preferences:
    other: Outro
    posting_defaults: Valores por omisión
    public_timelines: Cronoloxías públicas
  reactions:
    errors:
      limit_reached: Acadouse o límite das diferentes reaccións
      unrecognized_emoji: non é unha emoticona recoñecida
  relationships:
    activity: Actividade da conta
    dormant: En repouso
    follow_selected_followers: Seguir seguidoras seleccionadas
    followers: Seguidoras
    following: Seguindo
    invited: Convidado
    last_active: Último activo
    most_recent: Máis recente
    moved: Movida
    mutual: Mutuo
    primary: Principal
    relationship: Relación
    remove_selected_domains: Eliminar todas as seguidoras dos dominios escollidos
    remove_selected_followers: Eliminar as seguidoras escollidas
    remove_selected_follows: Deixar de seguir as usuarias escollidas
    status: Estado da conta
  remote_follow:
    acct: Introduza o seu usuaria@servidor desde onde quere interactuar
    missing_resource: Non se puido atopar o URL de redirecionamento requerido para a súa conta
    no_account_html: Non ten unha conta? Pode <a href='%{sign_up_path}' target='_blank'>rexistrarse aquí</a>
    proceed: Proceda para seguir
    prompt: 'Vas seguir a:'
    reason_html: "<strong>Por que é necesario este paso?</strong><code>%{instance}</code> podería non ser o servidor onde se rexistrou, así que precisamo redirixila primeiro ao seu servidor de orixe."
  remote_interaction:
    favourite:
      proceed: Darlle a favorito
      prompt: 'Vas marcar favorita esta publicación:'
    reblog:
      proceed: Darlle a promocionar
      prompt: 'Vas promover esta publicación:'
    reply:
      proceed: Responde
      prompt: 'Vas responder a esta publicación:'
  reports:
    errors:
      invalid_rules: non fai referencia a regras válidas
  scheduled_statuses:
    over_daily_limit: Excedeches o límite de %{limit} publicacións programadas para ese día
    over_total_limit: Excedeches o límite de %{limit} publicacións programadas
    too_soon: A data de programación debe estar no futuro
  sessions:
    activity: Última actividade
    browser: Navegador
    browsers:
      alipay: Alipay
      blackberry: Blackberry
      chrome: Chrome
      edge: Microsoft Edge
      electron: Electron
      firefox: Firefox
      generic: Navegador descoñecido
      ie: Internet Explorer
      micro_messenger: MicroMessenger
      nokia: Navegador Nokia S40 Ovi
      opera: Opera
      otter: Otter
      phantom_js: PhantomJS
      qq: Navegador QQ
      safari: Safari
      uc_browser: UCBrowser
      weibo: Weibo
    current_session: Sesión actual
    description: "%{browser} en %{platform}"
    explanation: Estos son os navegadores web nos que actualmente ten sesión iniciada.
    ip: IP
    platforms:
      adobe_air: Adobe Air
      android: Android
      blackberry: Blackberry
      chrome_os: ChromeOS
      firefox_os: Firefox OS
      ios: iOS
      linux: Linux
      mac: Mac
      other: plataforma descoñecida
      windows: Windows
      windows_mobile: Windows Mobile
      windows_phone: Windows Phone
    revoke: Revogar
    revoke_success: A sesión revogouse con éxito
    title: Sesións
    view_authentication_history: Ver o historial de conexións da túa conta
  settings:
    account: Conta
    account_settings: Axustes da conta
    aliases: Alcumes da conta
    appearance: Aparencia
    authorized_apps: Apps autorizadas
    back: Volver a Mastodon
    delete: Eliminación da conta
    development: Desenvolvemento
    edit_profile: Editar perfil
    export: Exportar datos
    featured_tags: Cancelos destacados
    import: Importar
    import_and_export: Importar e exportar
    migrate: Migrar conta
    notifications: Notificacións
    preferences: Preferencias
    profile: Perfil
    relationships: Seguindo e seguidoras
    statuses_cleanup: Borrado automático da publicación
<<<<<<< HEAD
=======
    strikes: Avisos da moderación
>>>>>>> 8c7223f4
    two_factor_authentication: Validar Dobre Factor
    webauthn_authentication: Chaves de seguridade
  statuses:
    attached:
      audio:
        one: "%{count} audio"
        other: "%{count} audios"
      description: 'Axenado: %{attached}'
      image:
        one: "%{count} imaxe"
        other: "%{count} imaxes"
      video:
        one: "%{count}  vídeo"
        other: "%{count} vídeos"
    boosted_from_html: Promovida desde %{acct_link}
    content_warning: 'Aviso sobre o contido: %{warning}'
    default_language: Igual que o idioma da interface
    disallowed_hashtags:
      one: 'contiña un cancelo non permitido: %{tags}'
      other: 'contiña uns cancelos non permitidos: %{tags}'
    edited_at_html: Editado %{date}
    errors:
      in_reply_not_found: A publicación á que tentas responder semella que non existe.
    open_in_web: Abrir na web
    over_character_limit: Excedeu o límite de caracteres %{max}
    pin_errors:
      direct: As publicacións que só son visibles para as usuarias mencionadas non se poden fixar
      limit: Xa fixaches o número máximo permitido de publicacións
      ownership: Non podes fixar a publicación doutra usuaria
      reblog: Non se poden fixar as mensaxes promovidas
    poll:
      total_people:
        one: "%{count} persoa"
        other: "%{count} persoas"
      total_votes:
        one: "%{count} voto"
        other: "%{count} votos"
      vote: Votar
    show_more: Mostrar máis
    show_newer: Mostrar o máis novo
    show_older: Mostrar o máis vello
    show_thread: Amosar fío
    sign_in_to_participate: Accede e participa na conversa
    title: '%{name}: "%{quote}"'
    visibilities:
      direct: Directa
      private: Só seguidoras
      private_long: Mostrar só as seguidoras
      public: Público
      public_long: Visible para calquera
      unlisted: Non listado
      unlisted_long: Visible para calquera, pero non en cronoloxías públicas
  statuses_cleanup:
    enabled: Borrar automáticamente publicacións antigas
    enabled_hint: Borra automáticamente as túas publicacións unha vez acadan certa lonxevidade, a menos que cumpran algunha destas excepcións
    exceptions: Excepcións
    explanation: Como o borrado de publicacións consume moitos recursos, este faise lentamente cando o servidor non ten moita carga de traballo. Así, a eliminación das túas publicacións podería ser lixeiramente posterior a cando lle correspondería por idade.
    ignore_favs: Ignorar favoritas
    ignore_reblogs: Ignorar promocións
    interaction_exceptions: Excepcións baseadas en interaccións
<<<<<<< HEAD
    interaction_exceptions_explanation: Ten en conta de que non hai garantía de que se eliminen as túas publicacións se non superan o límite de promocións e favoritos aínd que algunha vez o tivesen superado.
=======
    interaction_exceptions_explanation: Ten en conta de que non hai garantía de que se eliminen as túas publicacións se non superan o límite de promocións e favoritos aínda que algunha vez o tivesen superado.
>>>>>>> 8c7223f4
    keep_direct: Manter mensaxes directas
    keep_direct_hint: Non borrar ningunha das túas mensaxes directas
    keep_media: Manter publicacións que conteñen multimedia
    keep_media_hint: Non eliminar ningunha das túas publicacións con contido multimedia anexado
    keep_pinned: Manter publicacións fixadas
    keep_pinned_hint: Non eliminar ningunha das túas publicacións fixadas
    keep_polls: Manter enquisas
    keep_polls_hint: Non eliminar ningunha das túas enquisas
    keep_self_bookmark: Manter as publicacións engadidas a marcadores
    keep_self_bookmark_hint: Non elimina as publicacións se as engadiches aos marcadores
    keep_self_fav: Manter as publicacións que marcaches como favoritas
    keep_self_fav_hint: Non elimina as túas propias publicacións se as marcaches como favoritas
    min_age:
      '1209600': 2 semanas
      '15778476': 6 meses
      '2629746': 1 mes
      '31556952': 1 ano
      '5259492': 2 meses
<<<<<<< HEAD
=======
      '604800': 1 semana
>>>>>>> 8c7223f4
      '63113904': 2 anos
      '7889238': 3 meses
    min_age_label: Límite temporal
    min_favs: Manter as publicacións favoritas máis de
    min_favs_hint: Non elimina ningunha das túas publicacións que recibiron máis desta cantidade de favoritos. Deixa en branco para eliminar publicacións independentemente do número de favorecementos
    min_reblogs: Manter publicacións promovidas máis de
    min_reblogs_hint: Non elimina ningunha das túas publicacións se foron promovidas máis deste número de veces. Deixa en branco para eliminar publicacións independentemente do seu número de promocións
  stream_entries:
    pinned: Publicación fixada
    reblogged: promovido
    sensitive_content: Contido sensible
  tags:
    does_not_match_previous_name: non concorda co nome anterior
  terms:
    body_html: |
      <h2>Privacidade</h2>
      <h3 id="collect">Qué información recollemos?</h3>

      <ul>
      <li><em>Información básica da conta</em>: Se se rexistra en este servidor, pediráselle un nome de usuaria, un enderezo de correo electrónico e un contrasinal. De xeito adicional tamén poderá introducir información como un nome público e biografía, tamén subir unha fotografía de perfil e unha imaxe para a cabeceira. O nome de usuaria, o nome público, a biografía e as imaxes de perfil e cabeceira sempre se mostran publicamente.</li>
      <li><em>Publicacións, seguimento e outra información pública</em>: O listado das persoas que segue é un listado público, o mesmo acontece coas súas seguidoras. Cando evía unha mensaxe, a data e hora gárdanse así como o aplicativo que utilizou para enviar a mensaxe. As publicacións poderían conter ficheiros de medios anexos, como fotografías e vídeos. As publicacións públicas e as non listadas están dispoñibles de xeito público. Cando destaca unha publicación no seu perfil tamén é pública. As publicacións son enviadas as súas seguidoras, en algúns casos pode acontecer que estén en diferentes servidores e gárdanse copias neles. Cando elemina unha publicación tamén se envía as súas seguidoras. A acción de volver a publicar ou marcar como favorita outra publicación sempre é pública.</li>
      <li><em>Mensaxes directas e só para seguidoras</em>: Todas as mensaxes gárdanse e procésanse no servidor. As mensaxes só para seguidoras son entregadas as súas seguidoras e as usuarias que son mencionadas en elas, e as mensaxes directas entréganse só as usuarias mencionadas en elas. En algúns casos esto implica que son entregadas a diferentes servidores e gárdanse copias alí. Facemos un esforzo sincero para limitar o acceso a esas publicacións só as persoas autorizadas, pero outros servidores poderían non ser tan escrupulosos. Polo tanto, é importante revisar os servidores onde se hospedan as súas seguidoras. Nos axustes pode activar a opción de aprovar ou rexeitar novas seguidoras de xeito manual. <em>Teña en conta que a administración do servidor e todos os outros servidores implicados poden ver as mensaxes.</em>, e as destinatarias poderían facer capturas de pantalla, copiar e volver a compartir as mensaxes. <em>Non comparta información comprometida en Mastodon.</em></li>
      <li><em>IPs e outros metadatos</em>: Cando se conecta, gravamos o IP desde onde se conecta, así como o nome do aplicativo desde onde o fai. Todas as sesións conectadas están dispoñibles para revisar e revogar nos axustes. O último enderezo IP utilizado gárdase ate por 12 meses. Tamén poderiamos gardar informes do servidor que inclúan o enderezo IP de cada petición ao servidor.</li>
      </ul>

      <hr class="spacer" />

      <h3 id="use">De qué xeito utilizamos os seus datos?</h3>

      <p>Toda a información que recollemos podería ser utilizada dos seguintes xeitos:</p>

      <ul>
      <li>Para proporcionar a funcionabiliade básica de Mastodon. Só pode interactuar co contido de outra xente e publicar o seu propio contido se está conectada. Por exemplo, podería seguir outra xente e ver as súas publicacións combinadas nunha liña temporal inicial personalizada.</li>
      <li>Para axudar a moderar a comunidade, por exemplo comparando o seu enderezo IP con outros coñecidos para evitar esquivar os rexeitamentos ou outras infraccións.</li>
      <li>O endero de correo electrónico que nos proporciona podería ser utilizado para enviarlle información, notificacións sobre outra xente que interactúa cos seus contidos ou lle envía mensaxes, e para respostar a consultas, e/ou outras cuestións ou peticións.</li>
      </ul>

      <hr class="spacer" />

      <h3 id="protect">Cómo proxetemos os seus datos?</h3>

      <p>Implementamos varias medidas de seguridade para protexer os seus datos persoais cando introduce, envía ou accede a súa información persoal. Entre outras medidas, a súa sesión de navegación, así como o tráfico entre os seus aplicativos e o API están aseguradas mediante SSL, e o seu contrasinal está camuflado utilizando un algoritmo potente de unha sóa vía. Pode habilitar a autenticación de doble factor para protexer o acceso a súa conta aínda máis.</p>

      <hr class="spacer" />

      <h3 id="data-retention">Cal é a nosa política de retención de datos?</h3>

      <p>Faremos un sincero esforzo en:</p>

      <ul>
      <li>Protexer informes do servidor que conteñan direccións IP das peticións ao servidor, ate a data estos informes gárdanse por non máis de 90 días.</li>
      <li>Reter os enderezos IP asociados con usuarias rexistradas non máis de 12 meses.</li>
      </ul>

      <p>Pode solicitar e descargar un ficheiro cos seus contidos, incluíndo publicacións, anexos de medios, imaxes de perfil e imaxe da cabeceira.</p>

      <p>En calquer momento pode eliminar de xeito irreversible a súa conta.</p>

      <hr class="spacer"/>

      <h3 id="cookies">Utilizamos testemuños?</h3>

      <p>Si. Os testemuños son pequenos ficheiros que un sitio web ou o provedor de servizo transfiren ao disco duro da súa computadora a través do navegador web (se vostede o permite). Estos testemuños posibilitan ao sitio web recoñecer o seu navegador e, se ten unha conta rexistrada, asocialo con dita conta.</p>

      <p>Utilizamos testemuños para comprender e gardar as súas preferencias para futuras visitas.</p>

      <hr class="spacer" />

      <h3 id="disclose">Entregamos algunha información a terceiras alleas?</h3>

      <p>Non vendemos, negociamos ou transferimos de algún xeito a terceiras partes alleas a súa información identificativa persoal. Esto non inclúe terceiras partes de confianza que nos axudan a operar o sitio web, a xestionar a empresa, ou darlle servizo se esas partes aceptan manter esa información baixo confidencialidade. Poderiamos liberar esa información se cremos que eso da cumplimento axeitado a lei, reforza as políticas do noso sitio ou protexe os nosos, e de outros, dereitos, propiedade ou seguridade.</p>

      <p>O seu contido público podería ser descargado por outros servidores na rede. As súas publicacións públicas e para só seguidoras son entregadas aos servidores onde residen as súas seguidoras na rede, e as mensaxes directas son entregadas aos servidores das destinatarias sempre que esas seguidoras ou destinatarios residan en servidores distintos de este.</p>

      <p>Cado autoriza a este aplicativo a utilizar a súa conta, dependendo da amplitude dos permisos que autorice, podería acceder a información pública de perfil, ao listado de seguimento, as súas seguidoras, os seus listados, todas as súas publicacións, as publicacións favoritas. Os aplicativos non poden nunca acceder ao seu enderezo de correo nin ao seu contrasinal.</p>

      <hr class="spacer" />

      <h3 id="children">Utilización do sitio web por menores</h3>

      <p>Se este servidor está na UE ou no EEE: a nosa web, productos e servizos están dirixidos a persoas de 16 ou máis anos. Se ten menos de 16 anos, a requerimento da GDPR (<a href="https://en.wikipedia.org/wiki/General_Data_Protection_Regulation">General Data Protection Regulation</a>) non utilice esta web.</p>

      <p>Se este servidor está nos EEUU: a nosa web, productos e servizos están dirixidos a persoas de 13 ou máis anos. Se non ten 13 anos de idade, a requerimento de COPPA (<a href="https://en.wikipedia.org/wiki/Children%27s_Online_Privacy_Protection_Act">Children's Online Privacy Protection Act</a>) non utilice esta web.</p>

      <p>Os requerimentos legais poden ser diferentes si este servidor está baixo outra xurisdición.</p>

      <hr class="spacer" />

      <h3 id="changes">Cambios na nosa política de intimidade</h3>

      <p>Se decidimos cambiar a nosa política de intimidade publicaremos os cambios en esta páxina.</p>

      <p>Este documento ten licenza CC-BY-SA. Actualizouse o 7 de Marzo de 2018.</p>

      <p>Adaptado do orixinal <a href="https://github.com/discourse/discourse">Discourse privacy policy</a>.</p>
    title: "%{instance} Termos do Servizo e Política de Intimidade"
  themes:
    contrast: Mastodon (Alto contraste)
    default: Mastodon (Escuro)
    mastodon-light: Mastodon (Claro)
  time:
    formats:
      default: "%d %b, %Y, %H:%M"
      month: "%b %Y"
      time: "%H:%M"
  two_factor_authentication:
    add: Engadir
    disable: Deshabilitar
    disabled_success: Autenticación con doble factor desactivada
    edit: Editar
    enabled: A autenticación de dobre-factor está activada
    enabled_success: Activouse con éxito a autenticación de dobre-factor
    generate_recovery_codes: Xerar códigos de recuperación
    lost_recovery_codes: Os códigos de recuperación permítenche recuperar o acceso a túa conta se perdes o teléfono. Se perdes os códigos de recuperación, podes restauralos aquí. Os teus códigos de recuperación anteriores serán invalidados.
    methods: Métodos para o segundo factor
    otp: App autenticadora
    recovery_codes: Códigos de recuperación do respaldo
    recovery_codes_regenerated: Códigos de recuperación xerados correctamente
    recovery_instructions_html: Se perdeses o acceso ao teu teléfono, podes utilizar un dos códigos de recuperación inferiores para recuperar o acceso á conta. <strong>Garda os códigos nun lugar seguro</strong>. Por exemplo, podes imprimilos e gardalos xunto con outros documentos importantes.
    webauthn: Chaves de seguridade
  user_mailer:
    appeal_approved:
      action: Vai á túa conta
      explanation: A apelación da acción contra a túa conta o %{strike_date} que enviaches o %{appeal_date} foi aprobada. A túa conta volve ao estado normal de uso.
      subject: O recurso presentado o %{date} foi aprobado
      title: Apelación aprobada
    appeal_rejected:
      explanation: A apelación contra a acción tomada contra a túa conta o %{strike_date} que enviaches o %{appeal_date} foi rexeitada.
      subject: A túa apelación do %{date} foi rexeitada
      title: Apelación rexeitada
    backup_ready:
      explanation: Solicitaches os datos completos da túa conta de Mastodon. Xa está preparados para descargar!
      subject: O teu ficheiro xa está preparado para descargar
      title: Leve o ficheiro
    sign_in_token:
      details: 'Detalles sobre o intento:'
      explanation: 'Detectamos un intento de acceso coa túa conta desde un enderezo IP descoñecido. Se es ti, escribe o código de seguridade inferior na páxina de desafío de conexión:'
      further_actions: 'Se non foches ti, cambia agora o contrasinal e activa o segundo factor de autenticación para a túa conta. Pódelo facer aquí:'
      subject: Por favor confirma o intento de conexión
      title: Intento de conexión
    warning:
      appeal: Enviar unha apelación
      appeal_description: Se cres que esto é un erro, podes enviar un recurso á administración de %{instance}.
      categories:
        spam: Spam
        violation: O contido viola as seguintes normas da comunidade
      explanation:
        delete_statuses: Algunha das túas publicacións son consideradas contrarias ás normas da comunidade e foron por tanto eliminadas pola moderación de %{instance}.
        disable: Xa non podes usar a túa conta, pero o teu perfil e outros datos permanecen intactos. Podes solicitar unha copia dos teus datos, cambiar os axustes da conta ou eliminar a túa conta.
        mark_statuses_as_sensitive: Algunha das túas publicacións foron marcadas como sensible pola moderación de %{instance}. Esto significa que as persoas só poderan ver a vista previa se tocan nelas. Ti tamén podes marcar os medios como sensibles en futuras publicacións.
        sensitive: A partir deste momento, tódolos ficheiros que subiches estarán marcados como sensibles e agochados tras un aviso de contido.
        silence: Aínda podes usar a túa conta pero só as persoas que te siguen poden ver as túas publicacións neste servidor, e podes que foses excluída de varios xeitos de descubrimento. Porén, aínda te poden seguir de xeito manual.
        suspend: Xa non podes usar a túa conta, o teu perfil e outros datos xa non son accesibles. Aínda podes acceder para solicitar unha copia dos teus datos no prazo de 30 días previos á eliminación da conta. Imos reter algúns datos básicos para evitar que poidas evitar a suspensión.
      reason: 'Razón:'
      statuses: 'Publicacións citadas:'
      subject:
        delete_statuses: As túas publicacións en %{acct} foron eliminadas
        disable: A súa conta %{acct} foi conxelada
        mark_statuses_as_sensitive: As túas publicacións en %{acct} foron marcadas como sensibles
        none: Aviso para %{acct}
        sensitive: A partir de agora as túas publicacións en %{acct} van ser marcadas como sensibles
        silence: A súa conta %{acct} foi limitada
        suspend: A súa conta %{acct} foi suspendida
      title:
        delete_statuses: Publicacións eliminadas
        disable: Conta conxelada
        mark_statuses_as_sensitive: Publicacións marcadas como sensibles
        none: Aviso
        sensitive: Conta marcada como sensible
        silence: Conta limitada
        suspend: Conta suspendida
    welcome:
      edit_profile_action: Configurar perfil
      edit_profile_step: Podes personalizar o teu perfil subindo un avatar, cabeceira, cambiar o nome público e aínda máis. Se restrinxes a túa conta podes revisar a conta das persoas que solicitan seguirte antes de permitirlles o acceso aos teus toots.
      explanation: Aquí tes algunhas endereitas para ir aprendendo
      final_action: Comece a publicar
      final_step: 'Publica! Incluso sen seguidoras as túas mensaxes públicas serán vistas por outras persoas, por exemplo na cronoloxía local e nos cancelos. Poderías presentarte ao #fediverso utilizando o cancelo #introductions.'
      full_handle: O seu alcume completo
      full_handle_hint: Esto é o que lle dirá aos seus amigos para que poidan seguila ou enviarlle mensaxes desde outro servidor.
      review_preferences_action: Cambiar preferencias
      review_preferences_step: Lembre establecer as preferencias, tales como qué correos-e lle querería recibir, ou o nivel de intimidade por omisión para as súas mensaxes. Se non lle molestan as imaxes con movemento, pode escoller que os GIF se reproduzan automáticamente.
      subject: Benvida a Mastodon
      tip_federated_timeline: A cronoloxía federada é unha visión reducida da rede Mastodon. Inclúe xente a que segue xente que ti segues, así que non é completa.
      tip_following: Por defecto segues a Admin(s) no teu servidor. Para atopar máis xente interesante, mira nas cronoloxías local e federada.
      tip_local_timeline: A cronoloxía local é unha ollada xeral sobre a xente en %{instance}. Son as súas veciñas máis próximas!
      tip_mobile_webapp: Si o navegador móbil lle ofrece engadir Mastodon a pantalla de inicio, pode recibir notificacións push. En moitos aspectos comportarase como un aplicativo nativo!
      tips: Consellos
      title: Benvida, %{name}!
  users:
    follow_limit_reached: Non pode seguir a máis de %{limit} persoas
    generic_access_help_html: Problemas para acceder a conta? Podes contactar con %{email} para obter axuda
    invalid_otp_token: O código do segundo factor non é válido
    invalid_sign_in_token: Código de seguridade non válido
    otp_lost_help_html: Se perdes o acceso a ambos, podes contactar con %{email}
    seamless_external_login: Accedeches a través dun servizo externo, polo que os axustes de contrasinal e correo-e non están dispoñibles.
    signed_in_as: 'Rexistrada como:'
    suspicious_sign_in_confirmation: Semella que non entraches antes usando este dispositivo, así que ímosche enviar un código de seguridade ao teu enderezo de email para confirmar que es ti.
  verification:
    explanation_html: 'Podes <strong>validarte a ti mesma como a dona das ligazóns nos metadatos do teu perfil</strong>. Para esto, o sitio web ligado debe conter unha ligazón de retorno ao perfil de Mastodon. Esta ligazón de retorno <strong>ten que</strong> ter un atributo <code>rel="me"</code>. O texto da ligazón non importa. Aquí tes un exemplo:'
    verification: Validación
  webauthn_credentials:
    add: Engadir nova chave de seguridade
    create:
      error: Houbo un problema ó engadir a chave de seguridade, inténtao outra vez.
      success: Engadeuse correctamente a chave de seguridade.
    delete: Eliminar
    delete_confirmation: "¿Tes a certeza de que queres eliminar a chave de seguridade?"
    description_html: Se activas a <strong>autenticación con chave de seguridade</strong>, pediráseche que uses unha das túas chaves para acceder.
    destroy:
      error: Houbo un problema ó eliminar a túa chave de seguridade, inténtao outra vez.
      success: Eliminouse correctamente a chave de seguridade.
    invalid_credential: Chave de seguridade non válida
    nickname_hint: Escribe un alcume para a túa nova chave de seguridade
    not_enabled: Aínda non tes activado WebAuthn
    not_supported: Este navegador non ten soporte para chaves de seguridade
    otp_required: Para usar chaves de seguridade tes que activar primeiro o segundo factor.
    registered_on: Rexistrado o %{date}<|MERGE_RESOLUTION|>--- conflicted
+++ resolved
@@ -22,7 +22,9 @@
     federation_hint_html: Cunha conta en %{instance} poderás seguir ás persoas en calquera servidor do Mastodon e alén.
     get_apps: Probar unha aplicación móbil
     hosted_on: Mastodon aloxado en %{domain}
-    instance_actor_flash: Esta conta é un actor virtual utilizado para representar ao servidor e non a unha usuaria individual. Utilízase para propósitos de federación e non debería estar bloqueada a menos que queiras bloquear a toda a instancia, en tal caso deberías utilizar o bloqueo do dominio.
+    instance_actor_flash: 'Esta conta é un actor virtual utilizado para representar ao servidor e non a unha usuaria individual. Utilízase para propósitos de federación e non debería estar bloqueada a menos que queiras bloquear a toda a instancia, en tal caso deberías utilizar o bloqueo do dominio.
+
+      '
     learn_more: Saber máis
     logged_in_as_html: Entraches como %{username}.
     logout_before_registering: Xa iniciaches sesión.
@@ -152,10 +154,6 @@
         active: Activa
         all: Todo
         pending: Pendente
-<<<<<<< HEAD
-        silenced: Acalada
-=======
->>>>>>> 8c7223f4
         suspended: Suspendidos
         title: Moderación
       moderation_notes: Notas de moderación
@@ -199,13 +197,8 @@
         only_password: Só contrasinal
         password_and_2fa: Contrasinal e 2FA
         password_and_sign_in_token: Contrasinal e token nun email
-<<<<<<< HEAD
-      sensitive: Sensible
-      sensitized: marcado como sensible
-=======
       sensitive: Forzar como sensible
       sensitized: Marcado como sensible
->>>>>>> 8c7223f4
       shared_inbox_url: URL da caixa de entrada compartida
       show:
         created_reports: Denuncias feitas
@@ -313,17 +306,10 @@
         disable_2fa_user_html: "%{name} desactivou o requerimento do segundo factor para a usuaria %{target}"
         disable_custom_emoji_html: "%{name} desactivou o emoji %{target}"
         disable_sign_in_token_auth_user_html: "%{name} desactivou a autenticación por token no email para %{target}"
-<<<<<<< HEAD
-        disable_user_html: "%{name} desactivou a conexión para a usuaria %{target}"
-        enable_custom_emoji_html: "%{name} activou o emoji %{target}"
-        enable_sign_in_token_auth_user_html: "%{name} activou a autenticación con token no email para %{target}"
-        enable_user_html: "%{name} activou a conexión para a usuaria %{target}"
-=======
         disable_user_html: "%{name} desactivou as credenciais para a usuaria %{target}"
         enable_custom_emoji_html: "%{name} activou o emoji %{target}"
         enable_sign_in_token_auth_user_html: "%{name} activou a autenticación con token no email para %{target}"
         enable_user_html: "%{name} activou as credenciais para a usuaria %{target}"
->>>>>>> 8c7223f4
         memorialize_account_html: "%{name} convertiu a conta de %{target} nunha páxina para o recordo"
         promote_user_html: "%{name} promocionou a usuaria %{target}"
         reject_appeal_html: "%{name} rexeitou a apelación da decisión da moderación de %{target}"
@@ -405,16 +391,6 @@
       media_storage: Almacenaxe multimedia
       new_users: novas usuarias
       opened_reports: denuncias abertas
-<<<<<<< HEAD
-      pending_reports_html:
-        one: "<strong>1</strong> denuncia pendente"
-        other: "<strong>%{count}</strong> denuncias pendentes"
-      pending_tags_html:
-        one: "<strong>1</strong> cancelo pendente"
-        other: "<strong>%{count}</strong> cancelos pendentes"
-      pending_users_html:
-        one: "<strong>1</strong> usuaria pendente"
-=======
       pending_appeals_html:
         one: "<strong>%{count}</strong> apelación pendente"
         other: "<strong>%{count}</strong> apelacións pendentes"
@@ -426,7 +402,6 @@
         other: "<strong>%{count}</strong> etiquetas pendentes"
       pending_users_html:
         one: "<strong>%{count}</strong> usuaria pendente"
->>>>>>> 8c7223f4
         other: "<strong>%{count}</strong> usuarias pendentes"
       resolved_reports: denuncias resoltas
       software: Software
@@ -436,13 +411,10 @@
       top_languages: Idiomas máis activos
       top_servers: Servidores máis activos
       website: Sitio web
-<<<<<<< HEAD
-=======
     disputes:
       appeals:
         empty: Non hai apelacións.
         title: Apelacións
->>>>>>> 8c7223f4
     domain_allows:
       add_new: Engadir dominio á listaxe branca
       created_msg: Engadeu o dominio a lista branca
@@ -662,11 +634,8 @@
       resolved_msg: Resolveuse con éxito a denuncia!
       skip_to_actions: Ir a accións
       status: Estado
-<<<<<<< HEAD
-=======
       statuses: Contido denunciado
       statuses_description_html: O contido ofensivo será citado na comunicación coa conta denunciada
->>>>>>> 8c7223f4
       target_origin: Orixe da conta denunciada
       title: Denuncias
       unassign: Non asignar
@@ -1198,15 +1167,9 @@
       sign_in_token: código de seguridade por email
       webauthn: chaves de seguridade
     description_html: Se ves actividade que non recoñeces, considera cambiar o contrasinal e activar o segundo factor de autenticación.
-<<<<<<< HEAD
-    empty: Sen historial de autenticación dispoñible
-    failed_sign_in_html: Intento de conexión errado con %{method} desde %{ip} (%{browser})
-    successful_sign_in_html: Conexión correcta con %{method} desde %{ip} (%{browser})
-=======
     empty: Non hai historial de autenticación
     failed_sign_in_html: Intento de acceso errado con %{method} desde %{ip} (%{browser})
     successful_sign_in_html: Acceso correcto con %{method} desde %{ip} (%{browser})
->>>>>>> 8c7223f4
     title: Historial de autenticación
   media_attachments:
     validations:
@@ -1443,10 +1406,7 @@
     profile: Perfil
     relationships: Seguindo e seguidoras
     statuses_cleanup: Borrado automático da publicación
-<<<<<<< HEAD
-=======
     strikes: Avisos da moderación
->>>>>>> 8c7223f4
     two_factor_authentication: Validar Dobre Factor
     webauthn_authentication: Chaves de seguridade
   statuses:
@@ -1507,11 +1467,7 @@
     ignore_favs: Ignorar favoritas
     ignore_reblogs: Ignorar promocións
     interaction_exceptions: Excepcións baseadas en interaccións
-<<<<<<< HEAD
-    interaction_exceptions_explanation: Ten en conta de que non hai garantía de que se eliminen as túas publicacións se non superan o límite de promocións e favoritos aínd que algunha vez o tivesen superado.
-=======
     interaction_exceptions_explanation: Ten en conta de que non hai garantía de que se eliminen as túas publicacións se non superan o límite de promocións e favoritos aínda que algunha vez o tivesen superado.
->>>>>>> 8c7223f4
     keep_direct: Manter mensaxes directas
     keep_direct_hint: Non borrar ningunha das túas mensaxes directas
     keep_media: Manter publicacións que conteñen multimedia
@@ -1530,10 +1486,7 @@
       '2629746': 1 mes
       '31556952': 1 ano
       '5259492': 2 meses
-<<<<<<< HEAD
-=======
       '604800': 1 semana
->>>>>>> 8c7223f4
       '63113904': 2 anos
       '7889238': 3 meses
     min_age_label: Límite temporal
