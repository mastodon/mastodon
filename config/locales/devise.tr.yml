--- conflicted
+++ resolved
@@ -24,42 +24,30 @@
         explanation: Bu e-posta adresiyle %{host} bir hesap oluşturdunuz. Etkinleştirmekten bir tık uzaktasınız. Bu siz değilseniz, lütfen bu e-postayı dikkate almayın.
         explanation_when_pending: Bu e-posta adresiyle %{host} adresine bir davetiye için başvuru yaptınız. E-posta adresinizi onayladıktan sonra başvurunuzu inceleyeceğiz. O zamana kadar giriş yapamazsınız. Başvurunuz reddedilirse, verileriniz silinecek, başka bir işlem yapmanız gerekmeyecek. Bu siz değilseniz, lütfen bu e-postayı dikkate almayın.
         extra_html: Lütfen ayrıca <a href="%{terms_path}">sunucu kurallarını</a> ve <a href="%{policy_path}">hizmet şartlarımızı</a> inceleyin.
-        subject: '%{instance} için onay talimatları'
+        subject: 'Mastodon: %{instance} için onay talimatları'
         title: E-posta adresini doğrulayın
       email_changed:
         explanation: 'Hesabınızın e-posta adresi şu şekilde değiştirildi:'
         extra: E-posta adresinizi değiştirmediyseniz, büyük olasılıkla birileri hesabınıza erişti. Lütfen derhal parolanızı değiştirin veya hesabınız kilitlendiyse sunucu yöneticisine başvurun.
-        subject: 'E-posta adresi değişti'
+        subject: 'Mastodon: E-posta adresi değişti'
         title: Yeni e-posta adresi
       password_change:
         explanation: Hesabınızın parolası değiştirildi.
         extra: Parolanızı değiştirmediyseniz, büyük olasılıkla birileri hesabınıza erişmiş olabilir. Lütfen derhal parolanızı değiştirin veya hesabınız kilitlendiyse sunucu yöneticisine başvurun.
-        subject: 'Parola değiştirildi'
+        subject: 'Mastodon: Parola değiştirildi'
         title: Parola değiştirildi
       reconfirmation_instructions:
         explanation: E-postanızı değiştirmek için yeni adresi onaylayın.
         extra: Bu değişiklik sizin tarafınızdan başlatılmadıysa, lütfen bu e-postayı dikkate almayın. Mastodon hesabının e-posta adresi, yukarıdaki bağlantıya erişene kadar değişmez.
-        subject: '%{instance} için e-postayı onayla'
+        subject: 'Mastodon: %{instance} için e-postayı onayla'
         title: E-posta adresinizi doğrulayın
       reset_password_instructions:
         action: Parolayı değiştir
         explanation: Hesabınız için yeni bir parola istediniz.
         extra: Bunu siz yapmadıysanız, lütfen bu e-postayı dikkate almayın. Parolanız yukarıdaki bağlantıya erişene ve yeni bir tane oluşturuncaya kadar değişmez.
-        subject: 'Parola sıfırlama talimatları'
+        subject: 'Mastodon: Parola sıfırlama talimatları'
         title: Parola sıfırlama
       two_factor_disabled:
-<<<<<<< HEAD
-        explanation: Hesabınız için iki-adımlı kimlik doğrulama devre dışı bırakıldı. Şimdi sadece e-posta adresi ve parola kullanarak giriş yapabilirsiniz.
-        subject: 'İki-adımlı kimlik doğrulama devre dışı bırakıldı'
-        title: 2FA devre dışı bırakıldı
-      two_factor_enabled:
-        explanation: Hesabınız için iki-adımlı kimlik doğrulama etkinleştirildi. Giriş yapmak için eşleştirilmiş TOTP uygulaması tarafından oluşturulan bir belirteç gereklidir.
-        subject: 'İki adımlı kimlik doğrulama etkinleştirildi'
-        title: 2FA etkinleştirildi
-      two_factor_recovery_codes_changed:
-        explanation: Önceki kurtarma kodları geçersiz kılındı ve yenileri oluşturuldu.
-        subject: 'İki adımlı kurtarma kodları yeniden oluşturuldu'
-=======
         explanation: Oturum açma şimdi sadece e-posta adresi ve parola ile mümkün.
         subject: 'Mastodon: İki-adımlı kimlik doğrulama devre dışı bırakıldı'
         subtitle: Hesabınız için iki aşamalı kimlik doğrulama devre dışı bırakılmıştır.
@@ -73,28 +61,19 @@
         explanation: Önceki kurtarma kodları geçersiz kılındı ve yenileri oluşturuldu.
         subject: 'Mastodon: İki adımlı kurtarma kodları yeniden oluşturuldu'
         subtitle: Önceki kurtarma kodları geçersiz kılındı ve yenileri oluşturuldu.
->>>>>>> ab36c152
         title: 2FA kurtarma kodları değiştirildi
       unlock_instructions:
-        subject: 'Kilit açma talimatları'
+        subject: 'Mastodon: Kilit açma talimatları'
       webauthn_credential:
         added:
           explanation: Aşağıdaki güvenlik anahtarı hesabınıza eklendi
-          subject: 'Yeni güvenlik anahtarı'
+          subject: 'Mastodon: Yeni güvenlik anahtarı'
           title: Yeni bir güvenlik anahtarı eklendi
         deleted:
           explanation: Aşağıdaki güvenlik anahtarı hesabınızdan silindi
-          subject: 'Güvenlik anahtarı silindi'
+          subject: 'Mastodon: Güvenlik anahtarı silindi'
           title: Güvenlik anahtarlarınızdan biri silindi
       webauthn_disabled:
-<<<<<<< HEAD
-        explanation: Hesabınız için güvenlik anahtarlarıyla kimlik doğrulama devre dışı bırakıldı. Artık yalnızca eşleştirilmiş TOTP uygulaması tarafından oluşturulan kodu kullanarak giriş yapmak mümkündür.
-        subject: 'Güvenlik anahtarlarıyla kimlik doğrulama devre dışı'
-        title: Güvenlik anahtarları devre dışı
-      webauthn_enabled:
-        explanation: Hesabınız için güvenlik anahtarı doğrulaması etkinleştirildi. Güvenlik anahtarınız artık giriş yapmak için kullanılabilir.
-        subject: 'Güvenlik anahtarı doğrulaması etkinleştirildi'
-=======
         explanation: Hesabınız için güvenlik anahtarıyla kimlik doğrulama devre dışı bırakılmıştır.
         extra: Oturum açma şimdi sadece eşlenmiş TOTP uygulaması tarafından oluşturulmuş token ile mümkündür.
         subject: 'Mastodon: Güvenlik anahtarlarıyla kimlik doğrulama devre dışı'
@@ -103,7 +82,6 @@
         explanation: Hesabınız için güvenlik anahtarıyla kimlik doğrulama etkinleştirilmiştir.
         extra: Güvenlik anahtarınız şimdi oturum açma için kullanılabilir.
         subject: 'Mastodon: Güvenlik anahtarı doğrulaması etkinleştirildi'
->>>>>>> ab36c152
         title: Güvenlik anahtarları etkin
     omniauth_callbacks:
       failure: '%{kind}''den kimliğiniz doğrulanamadı çünkü "%{reason}".'
