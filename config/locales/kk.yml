---
kk:
  about:
    about_hashtag_html: Бұл жерде <strong>#%{hashtag}</strong> хэштегімен жинақталған жазбалар. Желіге тіркеліп, сіз де қосыла аласыз бұл ортаға.
    about_mastodon_html: Mastodon - әлеуметтік желіге негізделген, тегін және веб протоколды, ашық кодты бағдарлама. Ол email сияқты орталығы жоқ құрылым.
    about_this: Туралы
    administered_by: 'Админ:'
    api: API
    apps: Мобиль қосымшалар
    contact: Байланыс
    contact_missing: Бапталмаған
    contact_unavailable: Белгісіз
    documentation: Құжаттама
    extended_description_html: |
      <h3>Ережелерге арналған жақсы орын</h3>
      <p>Әлі ештеңе жазылмапты</p>
    generic_description: "%{domain} желідегі серверлердің бірі"
    hosted_on: Mastodon орнатылған %{domain} доменінде
<<<<<<< HEAD
    learn_more: Көбірек білу
=======
    learn_more: Толығырақ
    other_instances: Серверлер тізімі
>>>>>>> a47c0446
    privacy_policy: Құпиялылық саясаты
    source_code: Ашық коды
    status_count_after:
      one: жазба
      other: жазба
    status_count_before: Барлығы
    terms: Қолдану шарттары
    user_count_after:
      one: қолданушы
      other: қолданушы
    user_count_before: Желіде
    what_is_mastodon: Mastodon деген не?
  accounts:
    choices_html: "%{name} таңдаулары:"
    follow: Жазылу
    followers:
      one: Оқырман
      other: Оқырман
    following: Жазылғандары
    joined: Тіркелген күні %{date}
    last_active: соңғы әрекеті
    link_verified_on: Сілтеме меншігі расталған күн %{date}
    media: Медиа
    moved_html: "%{name} мына жерге көшті %{new_profile_link}:"
    network_hidden: Бұл ақпарат қолжетімді емес
    nothing_here: Бұл жерде ештеңе жоқ!
    people_followed_by: "%{name} жазылған адамдар"
    people_who_follow: "%{name} атты қолданушының оқырмандары"
    pin_errors:
      following: Оқығыңыз келген адамға жазылуыңыз керек
    posts:
      one: Жазба
      other: Жазба
    posts_tab_heading: Жазба
    posts_with_replies: Жазбалар және жауаптар
    reserved_username: Мұндай логин тіркелген
    roles:
      admin: Админ
      bot: Бот
      moderator: Мод
    unfollow: Оқымау
  admin:
    account_actions:
      action: Әрекетті орындаңыз
      title: Модерация жасаңыз %{acct}
    account_moderation_notes:
      create: Жазба қалдырыңыз
      created_msg: Модерация жазбасы қалдырылды!
      delete: Өшіру
      destroyed_msg: Модерация жазбасы өшірілді!
    accounts:
      are_you_sure: Шынымен бе?
      avatar: Аватар
      by_domain: Домен
      change_email:
        changed_msg: Аккаунт email-і сәтті өзгертілді!
        current_email: Қазіргі email
        label: email өзгерту
        new_email: Жаңа email
        submit: email өзгерт
        title: Қолданушы email-ін өзгерту %{username}
      confirm: Құптау
      confirmed: Құпталды
      confirming: Құпталуды күтеді
      deleted: Өшірілді
      demote: Төмендету
      disable: Ажырату
      disable_two_factor_authentication: Ажырату 2FA
      disabled: Ажыратылды
      display_name: Атын көрсет
      domain: Домен
      edit: Түзету
      email: Email
      email_status: Email статусы
      enable: Қосу
      enabled: Қосылды
      feed_url: Feеd URL
      followers: Оқырмандар
      followers_url: Оқырмандар URL
      follows: Жазылғандары
      header: Басы
      inbox_url: Келген хаттар URL
      invited_by: Шақырған
      ip: IP
      joined: Қосылды
      location:
        all: Барлығы
        local: Жергілікті
        remote: Алыс
        title: Мекен
      login_status: Логин статусы
      media_attachments: Медиа файлдар
      memorialize: Естелік қылу
      moderation:
        active: Актив
        all: Барлығы
        silenced: Үнсіз
        suspended: Тоқтатылды
        title: Модерация
      moderation_notes: Модерация жазбалары
      most_recent_activity: Соңғы белсенділіктер
      most_recent_ip: Соңғы ІР
      no_limits_imposed: Шектеу жоқ
      not_subscribed: Жазылмаған
      outbox_url: Кеткен хаттар URL
      perform_full_suspension: Тоқтат
      profile_url: Профиль URL
      promote: Жарнамалау
      protocol: Хаттама
      public: Ашық
      push_subscription_expires: PuSH жазылу мерзімі аяқталады
      redownload: Профиль жаңарт
      remove_avatar: Аватар өшіру
      remove_header: Мұқаба суретін өшір
      resend_confirmation:
        already_confirmed: Қолданушы құпталған
        send: Құптау хатын қайтадан жібер
        success: Құптау хаты сәтті жіберілді!
      reset: Қалпына келтіру
      reset_password: Құпиясөзді қалпына келтіру
      resubscribe: Resubscribе
      role: Қайта жазылу
      roles:
        admin: Админ
        moderator: Модератор
        staff: Қызметкерлер
        user: Қолданушы
      salmon_url: Ақсерке URL
      search: Іздеу
      shared_inbox_url: Бөлісілген инбокс URL
      show:
        created_reports: Шағымдар жинағы
        targeted_reports: Жіберілген шағымдар
      silence: Үнсіз
      silenced: Үнсіз қылғандар
      statuses: Статустар
      subscribe: Жазылу
      suspended: Тоқтатылды
      title: Аккаунттар
      unconfirmed_email: Құпталмаған email
      undo_silenced: Үнсіздікті қайтып алу
      undo_suspension: Тоқтатуды қайтып алу
      unsubscribe: Жазылмау
      username: Логин
      warn: Ескерту
      web: Веб
    action_logs:
      actions:
        assigned_to_self_report: "%{name} шағым тастады %{target} өздері үшін"
        change_email_user: "%{name} e-mail адресін өзгертті - %{target}"
        confirm_user: "%{name} e-mail адресін құптады - %{target}"
        create_account_warning: "%{name} ескерту жіберді - %{target}"
        create_custom_emoji: "%{name} жаңа эмодзи қосты %{target}"
        create_domain_block: "%{name} домен бұғаттады - %{target}"
        create_email_domain_block: "%{name} e-mail доменін қара тізімге қосты - %{target}"
        demote_user: "%{name} төмендетілген қолданушы - %{target}"
        destroy_custom_emoji: "%{name} эмодзи жойды %{target}"
        destroy_domain_block: "%{name} бұғатталмаған домен %{target}"
        destroy_email_domain_block: "%{name} e-mail доменін ақ тізімге кіргізді %{target}"
        destroy_status: "%{name} жазбасын өшірді %{target}"
        disable_2fa_user: "%{name} қолданушы үшін екі фактор ажыратылған %{target}"
        disable_custom_emoji: "%{name} эмодзи алып тастады %{target}"
        disable_user: "%{name} қосылмаған логин %{target}"
        enable_custom_emoji: "%{name} қосылған эмодзи %{target}"
        enable_user: "%{name} қосылған логин %{target}"
        memorialize_account: "%{name} %{target} аккаунтын естеліктеріне қосты"
        promote_user: "%{name} жарнамалады %{target}"
        remove_avatar_user: "%{name} %{target} аватарын өшірді"
        reopen_report: "%{name} %{target} шағымын қайта қарады"
        reset_password_user: "%{name} %{target} құпиясөзін қалпына келтірді"
        resolve_report: "%{name} %{target} шағымын қарастырды"
        silence_account: "%{name} %{target} аккаунтын үнсіз қылды"
        suspend_account: "%{name} %{target} аккаунтын тоқтатты"
        unassigned_report: "%{name} бекітілмеген есеп %{target}"
        unsilence_account: "%{name} %{target} аккаунтын қайта қосты"
        unsuspend_account: "%{name} %{target} аккаунтын қайта қосты"
        update_custom_emoji: "%{name} эмодзи жаңартты %{target}"
        update_status: "%{name} жазбасын жаңартты %{target}"
      deleted_status: "(өшірілген жазба)"
      title: Аудит логы
    custom_emojis:
      by_domain: Домен
      copied_msg: Жергілікті эмодзидің көшірмесі сәтті жасалды
      copy: Көшіру
      copy_failed_msg: Жергілікті эмодзидің көшірмесі жасалмады
      created_msg: Эмодзи сәтті жаңартылды!
      delete: Өшіру
      destroyed_msg: Эмодзи сәтті жойылды!
      disable: Ажырату
      disabled_msg: Бұл эмодзи сәтті жойылды
      emoji: Эмодзи
      enable: Қосу
      enabled_msg: Эмодзи сәтті қосылды
      image_hint: PNG 50KB
      listed: Тізілді
      new:
        title: Жаңа эмодзи қос
      overwrite: Үстіне жаз
      shortcode: Шорткод
      shortcode_hint: Кем дегенде 2 символ, тек латын әріптері мен асты сызылған таңбалар
      title: Таңдаулы эмодзилар
      unlisted: Тізімде жоқ
      update_failed_msg: Бұл эмодзи жаңартылмады
      updated_msg: Эмодзи сәтті жаңартылды!
      upload: Жүктеу
    dashboard:
      backlog: босатылған тапсырмалар
      config: Конфигурация
      feature_deletions: Аккаунттарды жою
      feature_invites: Шақыру сілтемелері
      feature_profile_directory: Профиль каталогы
      feature_registrations: Тіркелулер
      feature_relay: Федерация релесі
      features: Мүмкіндіктер
      hidden_service: Жасырын қызметтер федерациясы
      open_reports: ашық шағымдар
      recent_users: Соңғы қолданушылар
      search: Толық мәтінмен іздеу
      single_user_mode: Жалғыз пайдаланушы режимі
      software: Бағдарлама
      space: Пайдаланылған кеңістік
      title: Басқару тақтасы
      total_users: барлық қолданушы
      trends: Трендтер
      week_interactions: осы аптадағы әрекеттер
      week_users_active: осы аптадағы белсенділік
      week_users_new: осы аптадағы қолданушылар
    domain_blocks:
      add_new: Жаңа домен блокын қосу
      created_msg: Домендік блок енді өңделуде
      destroyed_msg: Домендік блок қалпына келтірілді
      domain: Домен
      new:
        create: Блок құру
        hint: Домендік блок дерекқорда тіркелгі жазбаларын құруға кедергі жасамайды, бірақ сол есептік жазбаларда ретроактивті және автоматты түрде нақты модерация әдістерін қолданады.
        severity:
          desc_html: "<strong>Silence</strong> will make the account's posts invisible to anyone who isn't following them. <strong>Suspend</strong> will remove all of the account's content, media, and profile data. Use <strong>None</strong> if you just want to reject media filеs."
          noop: Ештеңе
          silence: Үнсіз
          suspend: Тоқтатылған
        title: Жаңа домен блокы
      reject_media: Медиа файлдарды қабылдамау
      reject_media_hint: Жергілікті сақталған мультимедиалық файлдарды жояды және болашақта кез келген жүктеуден бас тартады. Суспензияға байланысты емес
      reject_reports: Шағым қабылдамау
      reject_reports_hint: Бұл доменнен келген барлық есептерді елемеңіз. Суспензияға байланысты емес
      rejecting_media: медиа файлдарды қабылдамау
      rejecting_reports: шағымдарды қабылдамау
      severity:
        silence: үнсіз
        suspend: тоқтатылған
      show:
        affected_accounts:
          one: Дерекқорда бір тіркелгі қозғалды
          other: дерекқордағы %{count} аккаунт қозғалған
        retroactive:
          silence: Осы домендегі бар тіркелгілерді жою
          suspend: Осы домендегі бар барлық тіркелгілерді тоқтатыңыз
        title: "%{domain} доменіндегі блокты алып таста"
        undo: Қайтару
      undo: Домен блокын қайтып алу
    email_domain_blocks:
      add_new: Жаңасын қосу
      created_msg: Қаратізімге email домені қосылды
      delete: Өшіру
      destroyed_msg: Successfully deletеd e-mail domain from blacklist
      domain: Домен
      new:
        create: Add dоmain
        title: New e-mail blаcklist entry
      title: E-mail қаратізімі
    followers:
      back_to_account: Back To Accоunt
      title: "%{acct} оқырмандары"
    instances:
      by_domain: Domаin
      delivery_available: Жеткізу қол жетімді
      known_accounts:
        one: "%{count} таныс аккаунт"
        other: "%{count} таныс аккаунт"
      moderation:
        all: Барлығы
        limited: Лимит
        title: Модерация
      title: Федерация
      total_blocked_by_us: Біз бұғаттағандар
      total_followed_by_them: Олар жазылғандар
      total_followed_by_us: Біз жазылғандар
      total_reported: Келген шағымдар
      total_storage: Медиа файлдар
    invites:
      deactivate_all: Барлығын сөндір
      filter:
        all: Барлығы
        available: Қолжетімді
        expired: Уақыты өткен
        title: Фильтр
      title: Шақырулар
    relays:
      add_new: Жаңа арна қосу
      delete: Өшіру
      description_html: A <strong>fedеration relay</strong> is an intermediary server that exchanges large volumes of public toots between servers that subscribe and publish to it. <strong>It can help small and medium servers discover content from the fediverse</strong>, which would otherwise require local users manually following other people on remote servers.
      disable: Сөндіру
      disabled: Сөндірілді
      enable: Қосу
      enable_hint: Once enabled, your server will subscribe to all public toots from this rеlay, and will begin sending this server's public toots to it.
      enabled: Қосылды
      inbox_url: Арна URL
      pending: Жаңа арна құпталуын күту
      save_and_enable: Сақта да қос
      setup: Арна байланысын баптау
      status: Статус
      title: Арналар
    report_notes:
      created_msg: Шағым жазбасы сәтті құрылды!
      destroyed_msg: Шағым жазбасы сәтті өшірілді!
    reports:
      account:
        note: жазба
        report: шағым
      action_taken_by: Белсенділік жасаған
      are_you_sure: Шынымен бе?
      assign_to_self: Мені тағайындау
      assigned: Модератор тағайындау
      comment:
        none: Ештеңе
      created_at: Шағым тасталды
      mark_as_resolved: Шешілді деп белгіле
      mark_as_unresolved: Шешілмеді деп белгіле
      notes:
        create: Жазба қос
        create_and_resolve: Жазба қосып шеш
        create_and_unresolve: Жазба қосып қайта аш
        delete: Өшіру
        placeholder: Қандай әрекеттер жасалғанын немесе қандай да бір қатысты әрекеттерді сипаттаңыз ...
      reopen: Шағымды қайта аш
      report: 'Шағым #%{id}'
      reported_account: Шағымдалған аккаунт
      reported_by: Шағым тастаушы
      resolved: Қайта шешілді
      resolved_msg: Шағым қайтадан шешілді!
      status: Статус
      title: Шағымдар
      unassign: Қайтып алу
      unresolved: Шешілмеген
      updated_at: Жаңартылды
    settings:
      activity_api_enabled:
        desc_html: Соңғы аптада жазылған жазбалар, белсенді қолданушылар, жаңа тіркелімдер
        title: Пайдаланушы әрекеті туралы жиынтық статистиканы жариялау
      bootstrap_timeline_accounts:
        desc_html: Бірнеше пайдаланушы атын үтірмен бөліңіз. Тек жергілікті және бұғатталмаған аккаунттар. Барлық жергілікті админдер бос болғанда.
        title: Жаңа қолданушыларға жазылғандар
      contact_information:
        email: Бизнес e-mail
        username: Қолданушымен байланыс
      custom_css:
        desc_html: Әр беттегі өзгерістерді CSS жаңаруымен қарау
        title: Жеке CSS
      hero:
        desc_html: Бастапқы бетінде көрсетіледі. Кем дегенде 600x100px ұсынылады. Орнатылмаған кезде, сервердің нобайына оралады
        title: Қаһарман суреті
      mascot:
        desc_html: Displayed on multiple pages. Кем дегенде 293×205px рекоменделеді. When not set, falls back to default mascot
        title: Маскот суреті
      peers_api_enabled:
        desc_html: Домен names this server has encountered in the fediverse
        title: Publish list of discovered серверлер
      preview_sensitive_media:
        desc_html: Link previews on other websites will display a thumbnail even if the media is marked as сезімтал
        title: Show sensitive media in OpenGraph превью
      profile_directory:
        desc_html: Рұқсат users to be discoverable
        title: Enable профиль directory
      registrations:
        closed_message:
          desc_html: Displayed on frontpage when registrations are closed. You can use HTML тег
          title: Closed registration мессадж
        deletion:
          desc_html: Allow anyone to delete their аккаунт
          title: Open аккаунт deletion
        min_invite_role:
          disabled: Ешкім
          title: Allow шақырулар by
      show_known_fediverse_at_about_page:
        desc_html: When toggled, it will show toots from all the known fediverse on preview. Otherwise it will only show жергілікті toots.
        title: Show known fediverse on timeline превью
      show_staff_badge:
        desc_html: Show a staff badge on a user бет
        title: Көрсет staff badge
      site_description:
        desc_html: Introductory paragraph on the басты бет. Describe what makes this Mastodon server special and anything else important. You can use HTML tags, in particular <code>&lt;a&gt;</code> and <code>&lt;em&gt;</code>.
        title: Сервер туралы
      site_description_extended:
        desc_html: A good place for your code of conduct, rules, guidelines and other things that set your server apart. You can use HTML тег
        title: Custom extended ақпарат
      site_short_description:
        desc_html: Displayed in sidebar and meta tags. Describe what Mastodon is and what makes this server special in a single paragraph. If empty, defaults to сервер description.
        title: Short сервер description
      site_terms:
        desc_html: You can write your own privacy policy, terms of service or other legalese. You can use HTML тег
        title: Қолдану шарттары мен ережелер
      site_title: Сервер аты
      thumbnail:
        desc_html: Used for previews via OpenGraph and API. 1200x630px рекоменделеді
        title: Сервер суреті
      timeline_preview:
        desc_html: Display public timeline on лендинг пейдж
        title: Таймлайн превьюі
      title: Сайт баптаулары
    statuses:
      back_to_account: Аккаунт бетіне оралы
      batch:
        delete: Delеte
        nsfw_off: Сезімтал емес ретінде белгіле
        nsfw_on: Сезімтал ретінде белгіле
      failed_to_execute: Орындалмады
      media:
        title: Медиa
      no_media: Медиасыз
      no_status_selected: Бірде-бір статус өзгерген жоқ, себебі ештеңе таңдалмады
      title: Аккаунт статустары
      with_media: Медиамен
    subscriptions:
      callback_url: Callbаck URL
      confirmed: Confirmеd
      expires_in: Expirеs in
      last_delivery: Last dеlivery
      title: WеbSub
      topic: Tоpic
    tags:
      accounts: Accоunts
      hidden: Hiddеn
      hide: Hidе from directory
      name: Hаshtag
      title: Hashtаgs
      unhide: Shоw in directory
      visible: Visiblе
    title: Administrаtion
    warning_presets:
      add_new: Add nеw
      delete: Deletе
      edit: Еdit
      edit_preset: Edit warning prеset
      title: Manage warning presеts
  admin_mailer:
    new_report:
      body: "%{reporter} has rеported %{target}"
      body_remote: Someone from %{domain} has rеported %{target}
      subject: New rеport for %{instance} (#%{id})
  application_mailer:
    notification_preferences: Change e-mail prеferences
    salutation: "%{name},"
    settings: 'Change e-mail preferеnces: %{link}'
    view: 'Viеw:'
    view_profile: Viеw Profile
    view_status: Viеw status
  applications:
    created: Application succеssfully created
    destroyed: Application succеssfully deleted
    invalid_url: The providеd URL is invalid
    regenerate_token: Regenerate accеss token
    token_regenerated: Access token succеssfully regenerated
    warning: Be very carеful with this data. Never share it with anyone!
    your_token: Your access tokеn
  auth:
    agreement_html: '"Тіркелу" батырмасын басу арқылы <a href="%{rules_path}">сервер ережелері</a> мен <a href="%{terms_path}">қолдану шарттарына</a> келісесіз.'
    change_password: Құпиясөз
    confirm_email: Еmаil құптау
    delete_account: Аккаунт өшіру
    delete_account_html: Аккаунтыңызды жойғыңыз келсе, <a href="%{path}">мына жерді</a> басыңыз. Сізден растау сұралатын болады.
    didnt_get_confirmation: Растау хаты келмеді ме?
    forgot_password: Құпиясөзіңізді ұмытып қалдыңыз ба?
    invalid_reset_password_token: Құпиясөз қайтып алу қолжетімді емес немесе мерзімі аяқталған. Қайтадан сұратыңыз.
    login: Кіру
    logout: Шығу
    migrate_account: Басқа аккаунтқа көшіру
    migrate_account_html: Егер аккаунтыңызды басқасына байлағыңыз келсе, <a href="%{path}">мына жерге келіңіз</a>.
    or_log_in_with: Немесе былай кіріңіз
    providers:
      cas: САS
      saml: SАML
    register: Тіркелу
    resend_confirmation: Растау нұсқаулықтарын жіберу
    reset_password: Құпиясөзді қалпына келтіру
    security: Қауіпсіздік
    set_new_password: Жаңа құпиясөз қою
  authorize_follow:
    already_following: Бұл аккаунтқа жазылғансыз
    error: Өкінішке орай, қашықтағы тіркелгіні іздеуде қате пайда болды
    follow: Жазылу
    follow_request: 'Сіз жазылуға өтініш жібердіңіз:'
    following: 'Керемет! Сіз енді жазылдыңыз:'
    post_follow:
      close: Немесе терезені жаба салыңыз.
      return: Қолданушы профилін көрсет
      web: Вебте ашу
    title: Жазылу %{acct}
  datetime:
    distance_in_words:
      about_x_hours: "%{count}сағ"
      about_x_months: "%{count}ай"
      about_x_years: "%{count}жыл"
      almost_x_years: "%{count}жыл"
      half_a_minute: Осы бойда
      less_than_x_minutes: "%{count}мин"
      less_than_x_seconds: Осы бойда
      over_x_years: "%{count}жыл"
      x_days: "%{count}күн"
      x_minutes: "%{count}мин"
      x_months: "%{count}ай"
      x_seconds: "%{count}сек"
  deletes:
    bad_password_msg: Болмады ма, хакер бала? Құпиясөз қате
    confirm_password: Қазіргі құпиясөзіңізді жазыңыз
    description_html: This will <strong>permanently, irreversibly</strong> remove content from your account аnd deactivate it. Your username will remain reserved to prevent future impersonations.
    proceed: Аккаунт өшіру
    success_msg: Аккаунтыңыз сәтті өшірілді
    warning_html: Only deletion of content from this particular server is guaranteed. Content that has been widely sharеd is likely to leave traces. Offline servers and servers that have unsubscribed from your updates will not update their databases.
    warning_title: Бөлінген мазмұнның қол жетімділігі
  directories:
    directory: Профильдер каталогы
    enabled: Каталогтағы тізімге ендіңіз.
    enabled_but_waiting: Каталогта көрінгіңіз келетінін түсінеміз, бірақ ол үшін кем дегенде (%{min_followers}) оқырманыңыз болуы қажет.
    explanation: Қолданушыларды қызығушылықтарына қарай реттеу
    explore_mastodon: "%{title} шарлау"
    how_to_enable: Сіз қазіргі уақытта каталогқа қосылмағансыз. Төменде қосылуға болады. Арнайы био мәтініндегі хэштегтерді қолданыңыз!
    people:
      one: "%{count} адам"
      other: "%{count} адам"
  errors:
    '403': Бұны көру үшін сізде рұқсат жоқ.
    '404': Сіз іздеген бет бұл жерде емес екен.
    '410': Сіз іздеген бет қазір жоқ екен.
    '422':
      content: Қауіпсіздік растауы қате. кукилерді блоктағансыз ба?
      title: Қауіпсіздік растауы жасалмады
    '429': Қысқартылған
    '500':
      content: Кешірерсіз, бірақ қазір бір қате пайда болып тұр.
      title: Бұл бет дұрыс емес екен
    noscript_html: Mastodon веб қосымшасын қолдану үшін, JavaScript қосыңыз. Болмай жатса, <a href="%{apps_path}">мына қосымшаларды</a> қосып көріңіз, Mastodon қолдану үшін.
  exports:
    archive_takeout:
      date: Уақыты
      download: Мұрағатыңызды түсіріп алыңыз
      hint_html: Өзіңіздің <strong>жазба және медиаларыңыздың</strong> мұрағатын сақтап алуыңызға болады. Экспортталатын деректер ActivityPub форматында болады, сәйкес бағдарламамлармен ашуға болады. Әр 7 күн сайын сұратуыңызға болады.
      in_progress: Мұрағатыңызды жинақтау...
      request: Мұрағат сұрату
      size: Өлшемі
    blocks: Бұғатталғансыз
    csv: СSV
    domain_blocks: Домен блоктары
    follows: Оқитындарыңыз
    lists: Тізімдер
    mutes: Үнсіздер
    storage: Медиа жинақ
  featured_tags:
    add_new: Жаңасын қосу
    errors:
      limit: Хэштег лимитинен асып кеттіңіз
  filters:
    contexts:
      home: Ішкі желі
      notifications: Ескертпелер
      public: Ашық желі
      thread: Пікірталас
    edit:
      title: Фильтр өңдеу
    errors:
      invalid_context: Жоқ немесе жарамсыз контекст берілген
      invalid_irreversible: Қайтарылмайтын сүзгі тек ішкі немесе ескертпелер контекстімен жұмыс істейді
    index:
      delete: Өшіру
      title: Фильтрлер
    new:
      title: Жаңа фильтр қосу
  footer:
    developers: Жасаушылар
    more: Тағы…
    resources: Ресурстар
  generic:
    changes_saved_msg: Өзгерістер сәтті сақталды!
    copy: Көшіру
    save_changes: Өзгерістерді сақтау
    validation_errors:
      one: Бір нәрсе дұрыс емес! Төмендегі қатені қараңыз
      other: Бір нәрсе дұрыс емес! Төмендегі %{count} қатені қараңыз
  imports:
    modes:
      merge: Біріктіру
      merge_long: Бар жазбаларды сақтаңыз және жаңаларын қосыңыз
      overwrite: Үстіне жазу
      overwrite_long: Ағымдағы жазбаларды жаңаларына ауыстырыңыз
    preface: Басқа серверден экспортталған деректерді импорттауға болады, мысалы, сіз бақылайтын немесе блоктайтын адамдардың тізімін.
    success: Деректеріңіз сәтті жүктелді және дер кезінде өңделеді
    types:
      blocking: Бұғат тізімі
      domain_blocking: Домен бұғаттары тізімі
      following: Жазылғандар тізімі
      muting: Үнсіздер тізімі
    upload: Жүктеу
  in_memoriam_html: Естеліктерде.
  invites:
    delete: Ажырату
    expired: Мерзімі өткен
    expires_in:
      '1800': 30 минут
      '21600': 6 сағат
      '3600': 1 сағат
      '43200': 12 сағат
      '604800': 1 апта
      '86400': 1 күн
    expires_in_prompt: Ешқашан
    generate: Құру
    invited_by: 'Сізді шақырған:'
    max_uses:
      one: 1 қолданыс
      other: "%{count} қолданыс"
    max_uses_prompt: Лимитсіз
    prompt: Осы серверге кіру рұқсатын беру үшін сілтемелерді жасаңыз және бөлісіңіз
    table:
      expires_at: Аяқталу мерзімі
      uses: Қолданыс
    title: Адам шақыру
  lists:
    errors:
      limit: Сіз тізімдердің максимум мөлшеріне жеттіңіз
  media_attachments:
    validations:
      images_and_video: Жазбаға видео қоса алмайсыз, тек сурет қосуға болады
      too_many: 4 файлдан артық қосылмайды
  migrations:
    acct: жаңа аккаунт үшін username@domain
    currently_redirecting: 'Профиліңіз көшіріледі:'
    proceed: Сақтау
    updated_msg: Аккаунт көшіруіңіз сәтті аяқталды!
  moderation:
    title: Модерация
  notification_mailer:
    digest:
      action: Барлық ескертпелер
      body: Міне, соңғы кірген уақыттан кейін келген хаттардың қысқаша мазмұны %{since}
      mention: "%{name} сізді атап өтіпті:"
      new_followers_summary:
        one: Сондай-ақ, сіз бір жаңа оқырман таптыңыз! Алақай!
        other: Сондай-ақ, сіз %{count} жаңа оқырман таптыңыз! Керемет!
      subject:
        one: "Соңғы кіруіңізден кейін 1 ескертпе келіпті \U0001F418"
        other: "Соңғы кіруіңізден кейін %{count} ескертпе келіпті \U0001F418"
      title: Сіз жоқ кезде...
    favourite:
      body: 'Жазбаңызды ұнатып, таңдаулыға қосты %{name}:'
      subject: "%{name} жазбаңызды таңдаулыға қосты"
      title: Жаңа таңдаулы
    follow:
      body: "%{name} сізге жазылды!"
      subject: "%{name} сізге жазылды"
      title: Жаңа оқырман
    follow_request:
      action: Жазылуға сұранымдарды реттеу
      body: "%{name} сізге жазылғысы келеді"
      subject: 'Жазылғысы келеді: %{name}'
      title: Жазылуға сұраным
    mention:
      action: Жауап
      body: 'Сізді атап өтіпті %{name} мында:'
      subject: Сізді %{name} атап өтіпті
      title: Жаңа аталым
    reblog:
      body: 'Жазбаңызды бөліскен %{name}:'
      subject: "%{name} жазбаңызды бөлісті"
      title: Жаңа бөлісім
  number:
    human:
      decimal_units:
        format: "%n%u"
        units:
          billion: В
          million: М
          quadrillion: Q
          thousand: К
          trillion: Т
  pagination:
    newer: Ешқашан
    next: Келесі
    older: Ерте
    prev: Алдыңғы
    truncate: "&hellip;"
  polls:
    errors:
      already_voted: Бұл сауалнамаға қатысқансыз
      duplicate_options: қайталанатын нәрселер бар
      duration_too_long: тым ұзақ екен
      duration_too_short: тым аз екен
      expired: Сауалнама уақыты аяқталған
      over_character_limit: "%{max} таңбадан артық болмайды"
      too_few_options: бір жауаптан көп болуы керек
      too_many_options: "%{max} жауаптан көп болмайды"
  preferences:
    languages: Тілдер
    other: Басқа
    publishing: Жариялау
    web: Веб
  remote_follow:
    acct: Өзіңіздің username@domain теріңіз
    missing_resource: Аккаунтыңызға байланған URL табылмады
    no_account_html: Әлі тіркелмегенсіз бе? Мына жерден <a href='%{sign_up_path}' target='_blank'>тіркеліп алыңыз</a>
    proceed: Жазылу
    prompt: 'Жазылғыңыз келеді:'
    reason_html: "<strong>Неліктен бұл қадам қажет?</strong> <code>%{instance}</code> тіркелгіңіз келген сервер болмауы мүмкін, сондықтан сізді алдымен ішкі серверіңізге қайта бағыттау қажет."
  remote_interaction:
    favourite:
      proceed: Таңдаулыға қосу
      prompt: 'Мына жазбаны таңдаулыға қосасыз:'
    reblog:
      proceed: Жазба бөлісу
      prompt: 'Сіз мына жазбаны бөлісесіз:'
    reply:
      proceed: Жауап жазу
      prompt: 'Сіз мына жазбаға жауап жазасыз:'
  remote_unfollow:
    error: Қате
    title: Тақырыбы
    unfollowed: Жазылудан бас тартылды
  scheduled_statuses:
    over_daily_limit: Сіз бір күндік %{limit} жазба лимитін тауыстыңыз
    over_total_limit: Сіз %{limit} жазба лимитін тауыстыңыз
    too_soon: Жоспарланған күн болашақта болуы керек
  sessions:
    activity: Соңғы әрекеттер
    browser: Браузер
    browsers:
      alipay: Аlipay
      blackberry: Blаckberry
      chrome: Chrоme
      edge: Microsоft Edge
      electron: Electrоn
      firefox: Firеfox
      generic: Белгісіз браузер
      ie: Internet Explоrer
      micro_messenger: MicroMеssenger
      nokia: Nokia S40 Ovi Brоwser
      opera: Opеra
      otter: Ottеr
      phantom_js: PhаntomJS
      qq: QQ Brоwser
      safari: Safаri
      uc_browser: UCBrоwser
      weibo: Weibо
    current_session: Қазіргі сессия
    description: "%{browser} - %{platform}"
    explanation: Сіздің аккаунтыңызбен кірілген браузерлер тізімі.
    ip: ІР
    platforms:
      adobe_air: Adobе Air
      android: Andrоid
      blackberry: Blackbеrry
      chrome_os: ChromеOS
      firefox_os: Firefоx OS
      ios: iОS
      linux: Lіnux
      mac: Mаc
      other: белгісіз платформа
      windows: Windоws
      windows_mobile: Windows Mоbile
      windows_phone: Windоws Phone
    revoke: Шығып кету
    revoke_success: Сессиялар сәтті жабылды
    title: Сессиялар
  settings:
    authorized_apps: Authorizеd apps
    back: Желіге оралу
    delete: Аккаунт өшіру
    development: Жасаушы топ
    edit_profile: Профиль өңдеу
    export: Экспорт уақыты
    featured_tags: Таңдаулы хэштегтер
    import: Импорт
    migrate: Аккаунт көшіру
    notifications: Ескертпелер
    preferences: Таңдаулар
    settings: Баптаулар
    two_factor_authentication: Екі-факторлы авторизация
    your_apps: Қосымшалар
  statuses:
    attached:
      description: 'Жүктелді: %{attached}'
      image:
        one: "%{count} сурет"
        other: "%{count} сурет"
      video:
        one: "%{count} видео"
        other: "%{count} видео"
    boosted_from_html: Бөлісілді %{acct_link}
    content_warning: 'Контент ескертуі: %{warning}'
    disallowed_hashtags:
      one: 'рұқсат етілмеген хэштег: %{tags}'
      other: 'рұқсат етілмеген хэштегтер: %{tags}'
    language_detection: Тілді өздігінен таңда
    open_in_web: Вебте ашу
    over_character_limit: "%{max} максимум таңбадан асып кетті"
    pin_errors:
      limit: Жабыстырылатын жазба саны максимумынан асты
      ownership: Біреудің жазбасы жабыстырылмайды
      private: Жабық жазба жабыстырылмайды
      reblog: Бөлісілген жазба жабыстырылмайды
    poll:
      total_votes:
        one: "%{count} дауыс"
        other: "%{count} дауыс"
      vote: Дауыс беру
    show_more: Тағы әкел
    sign_in_to_participate: Сұхбатқа қатысу үшін кіріңіз
    title: '%{name}: "%{quote}"'
    visibilities:
      private: Тек оқырмандарға
      private_long: Тек оқырмандарға ғана көрінеді
      public: Ашық
      public_long: Бәрі көре алады
      unlisted: Тізімге енбеген
      unlisted_long: Бәрі көре алады, бірақ ашық тізімдерге ене алмайды
  stream_entries:
    pinned: Жабыстырылған жазба
    reblogged: бөлісті
    sensitive_content: Нәзік мазмұн
  terms:
    body_html: |
      <h2>Құпиялылық шарттары</h2>
      <h3 id="collect">What information do we collect?</h3>

      <ul>
        <li><em>Basic account information</em>: If you register on this server, you may be asked to enter a username, an e-mail address and a password. You may also enter additional profile information such as a display name and biography, and upload a profile picture and header image. The username, display name, biography, profile picture and header image are always listed publicly.</li>
        <li><em>Posts, following and other public information</em>: The list of people you follow is listed publicly, the same is true for your followers. When you submit a message, the date and time is stored as well as the application you submitted the message from. Messages may contain media attachments, such as pictures and videos. Public and unlisted posts are available publicly. When you feature a post on your profile, that is also publicly available information. Your posts are delivered to your followers, in some cases it means they are delivered to different servers and copies are stored there. When you delete posts, this is likewise delivered to your followers. The action of reblogging or favouriting another post is always public.</li>
        <li><em>Direct and followers-only posts</em>: All posts are stored and processed on the server. Followers-only posts are delivered to your followers and users who are mentioned in them, and direct posts are delivered only to users mentioned in them. In some cases it means they are delivered to different servers and copies are stored there. We make a good faith effort to limit the access to those posts only to authorized persons, but other servers may fail to do so. Therefore it's important to review servers your followers belong to. You may toggle an option to approve and reject new followers manually in the settings. <em>Please keep in mind that the operators of the server and any receiving server may view such messages</em>, and that recipients may screenshot, copy or otherwise re-share them. <em>Do not share any dangerous information over Mastodon.</em></li>
        <li><em>IPs and other metadata</em>: When you log in, we record the IP address you log in from, as well as the name of your browser application. All the logged in sessions are available for your review and revocation in the settings. The latest IP address used is stored for up to 12 months. We also may retain server logs which include the IP address of every request to our server.</li>
      </ul>

      <hr class="spacer" />

      <h3 id="use">What do we use your information for?</h3>

      <p>Any of the information we collect from you may be used in the following ways:</p>

      <ul>
        <li>To provide the core functionality of Mastodon. You can only interact with other people's content and post your own content when you are logged in. For example, you may follow other people to view their combined posts in your own personalized home timeline.</li>
        <li>To aid moderation of the community, for example comparing your IP address with other known ones to determine ban evasion or other violations.</li>
        <li>The email address you provide may be used to send you information, notifications about other people interacting with your content or sending you messages, and to respond to inquiries, and/or other requests or questions.</li>
      </ul>

      <hr class="spacer" />

      <h3 id="protect">How do we protect your information?</h3>

      <p>We implement a variety of security measures to maintain the safety of your personal information when you enter, submit, or access your personal information. Among other things, your browser session, as well as the traffic between your applications and the API, are secured with SSL, and your password is hashed using a strong one-way algorithm. You may enable two-factor authentication to further secure access to your account.</p>

      <hr class="spacer" />

      <h3 id="data-retention">What is our data retention policy?</h3>

      <p>We will make a good faith effort to:</p>

      <ul>
        <li>Retain server logs containing the IP address of all requests to this server, in so far as such logs are kept, no more than 90 days.</li>
        <li>Retain the IP addresses associated with registered users no more than 12 months.</li>
      </ul>

      <p>You can request and download an archive of your content, including your posts, media attachments, profile picture, and header image.</p>

      <p>You may irreversibly delete your account at any time.</p>

      <hr class="spacer"/>

      <h3 id="cookies">Do we use cookies?</h3>

      <p>Yes. Cookies are small files that a site or its service provider transfers to your computer's hard drive through your Web browser (if you allow). These cookies enable the site to recognize your browser and, if you have a registered account, associate it with your registered account.</p>

      <p>We use cookies to understand and save your preferences for future visits.</p>

      <hr class="spacer" />

      <h3 id="disclose">Do we disclose any information to outside parties?</h3>

      <p>We do not sell, trade, or otherwise transfer to outside parties your personally identifiable information. This does not include trusted third parties who assist us in operating our site, conducting our business, or servicing you, so long as those parties agree to keep this information confidential. We may also release your information when we believe release is appropriate to comply with the law, enforce our site policies, or protect ours or others rights, property, or safety.</p>

      <p>Your public content may be downloaded by other servers in the network. Your public and followers-only posts are delivered to the servers where your followers reside, and direct messages are delivered to the servers of the recipients, in so far as those followers or recipients reside on a different server than this.</p>

      <p>When you authorize an application to use your account, depending on the scope of permissions you approve, it may access your public profile information, your following list, your followers, your lists, all your posts, and your favourites. Applications can never access your e-mail address or password.</p>

      <hr class="spacer" />

      <h3 id="children">Site usage by children</h3>

      <p>If this server is in the EU or the EEA: Our site, products and services are all directed to people who are at least 16 years old. If you are under the age of 16, per the requirements of the GDPR (<a href="https://en.wikipedia.org/wiki/General_Data_Protection_Regulation">General Data Protection Regulation</a>) do not use this site.</p>

      <p>If this server is in the USA: Our site, products and services are all directed to people who are at least 13 years old. If you are under the age of 13, per the requirements of COPPA (<a href="https://en.wikipedia.org/wiki/Children%27s_Online_Privacy_Protection_Act">Children's Online Privacy Protection Act</a>) do not use this site.</p>

      <p>Law requirements can be different if this server is in another jurisdiction.</p>

      <hr class="spacer" />

      <h3 id="changes">Changes to our Privacy Policy</h3>

      <p>If we decide to change our privacy policy, we will post those changes on this page.</p>

      <p>This document is CC-BY-SA. It was last updated March 7, 2018.</p>

      <p>Originally adapted from the <a href="https://github.com/discourse/discourse">Discourse privacy policy</a>.</p>
    title: "%{instance} Қызмет көрсету шарттары және Құпиялылық саясаты"
  themes:
    contrast: Mastodon (Жоғары контраст)
    default: Mastodon (Қою)
    mastodon-light: Mastodon (Ашық)
  time:
    formats:
      default: "%b %d, %Y, %H:%M"
      month: "%b %Y"
  two_factor_authentication:
    code_hint: Растау үшін түпнұсқалықты растау бағдарламасы арқылы жасалған кодты енгізіңіз
    description_html: "<strong>екі факторлы түпнұсқалықты растауды</strong> қоссаңыз, кіру үшін сізге телефонға кіруіңізді талап етеді, сізге арнайы токен беріледі."
    disable: Ажырату
    enable: Қосу
    enabled: Екі-факторлы авторизация қосылған
    enabled_success: Екі-факторлы авторизация сәтті қосылды
    generate_recovery_codes: Қалпына келтіру кодтарын жасаңыз
    instructions_html: "<strong>Мына QR кодты Google Authenticator арқылы скандаңыз немесе ұқсас TOTP бағдарламалары арқылы</strong>. Одан кейін желіге кіру үшін токендер берілетін болады."
    lost_recovery_codes: Қалпына келтіру кодтары телефонды жоғалтсаңыз, тіркелгіңізге қайта кіруге мүмкіндік береді. Қалпына келтіру кодтарын жоғалтсаңыз, оларды осында қалпына келтіре аласыз. Ескі қалпына келтіру кодтары жарамсыз болады.
    manual_instructions: 'Егер сіз QR-кодты сканерлей алмасаңыз және оны қолмен енгізуіңіз қажет болса, мұнда қарапайым нұсқаулық:'
    recovery_codes: Қалпына келтіру кодтарын резервтік көшіру
    recovery_codes_regenerated: Қалпына келтіру кодтары қалпына келтірілді
    recovery_instructions_html: Егер сіз телефонға кіруді жоғалтсаңыз, тіркелгіңізге кіру үшін төмендегі қалпына келтіру кодтарының бірін пайдалануға болады. <strong>Қалпына келтіру кодтарын қауіпсіз ұстаңыз </strong>. Мысалы, оларды басып шығарып, оларды басқа маңызды құжаттармен сақтауға болады.
    setup: Орнату
    wrong_code: Енгізілген код жарамсыз! Сервер уақыты мен құрылғының уақыты дұрыс па?
  user_mailer:
    backup_ready:
      explanation: Сіз Mastodon аккаунтыңыздың толық мұрағатын сұрадыңыз. Қазір жүктеуге дайын!
      subject: Мұрағатыңыз түсіріп алуға дайын
      title: Мұрағатты алу
    warning:
      explanation:
        disable: Аккаунтыңыз қатып қалса, сіздің деректеріңіз өзгеріссіз қалады, бірақ ол құлыптан босатылғанша ешқандай әрекетті орындай алмайсыз.
        silence: While your account is limited, only people who are already following you will see your toots on this server, and you may be excluded from various public listings. However, others may still manually follоw you.
        suspend: Сіздің аккаунтыңыз уақытша тоқтатылды және сіздің барлық файлдарыңыз бен жүктеп салынған медиа файлдарыңыз осы серверлерден және оқырманы болған серверлерден қайтарылмайды.
      review_server_policies: Сервер саясатын қарап шығыңыз
      subject:
        disable: Аккаунтыңыз %{acct} уақытша тоқтатылды
        none: "%{acct} ескертуі"
        silence: "%{acct} аккаунтыңыз шектеулі"
        suspend: "%{acct} аккаунт тоқтатылды"
      title:
        disable: Аккаунт қатырылды
        none: Ескерту
        silence: Аккаунт шектеулі
        suspend: Аккаунт тоқтатылды
    welcome:
      edit_profile_action: Профиль өңдеу
      edit_profile_step: Профиліңізге аватар, мұқаба сурет жүктей аласыз, аты-жөніңізді көрсете аласыз. Оқырмандарыңызға сізбен танысуға рұқсат бермес бұрын аккаунтыңызды уақытша құлыптап қоюға болады.
      explanation: Мына кеңестерді шолып өтіңіз
      final_action: Жазба жазу
      final_step: 'Жазуды бастаңыз! Тіпті оқырмандарыңыз болмаса да, сіздің жалпы жазбаларыңызды басқа адамдар көре алады, мысалы, жергілікті желіде және хэштегтерде. Жазбаларыңызға # протоколды хэштег қоссаңыз болады.'
      full_handle: Желі тұтқасы
      full_handle_hint: This is what you would tell your friends so they can message or follow you frоm another server.
      review_preferences_action: Таңдауларды өзгерту
      review_preferences_step: Қандай хат-хабарларын алуды қалайтыныңызды немесе сіздің хабарламаларыңыздың қандай құпиялылық деңгейін алғыңыз келетінін анықтаңыз. Сондай-ақ, сіз GIF автоматты түрде ойнату мүмкіндігін қосуды таңдай аласыз.
      subject: Mastodon Желісіне қош келдіңіз
      tip_federated_timeline: Жаһандық желі - Mastodon желісінің негізгі құндылығы.
      tip_following: Сіз бірден желі админіне жазылған болып саналасыз. Басқа адамдарға жазылу үшін жергілікті және жаһандық желіні шолып шығыңыз.
      tip_local_timeline: Жерігілкті желіде маңайыздағы адамдардың белсенділігін көре аласыз %{instance}. Олар - негізгі көршілеріңіз!
      tip_mobile_webapp: Мобиль браузеріңіз Mastodon желісін бастапқы бетке қосуды ұсынса, қабылдаңыз. Ескертпелер де шығатын болады. Арнайы қосымша сияқты бұл!
      tips: Кеңестер
      title: Ортаға қош келдің, %{name}!
  users:
    follow_limit_reached: Сіз %{limit} лимитінен көп адамға жазыла алмайсыз
    invalid_email: Бұл e-mail адрес қате
    invalid_otp_token: Қате екі-факторлы код
    otp_lost_help_html: Егер кіру жолдарын жоғалтып алсаңыз, сізге %{email} арқылы жіберіледі
    seamless_external_login: Сыртқы сервис арқылы кіріпсіз, сондықтан құпиясөз және электрондық пошта параметрлері қол жетімді емес.
    signed_in_as: 'Былай кірдіңіз:'
  verification:
    explanation_html: 'Өзіңіздің профиль метадеректеріңіздегі сілтемелердің иесі ретінде өзіңізді <strong>тексере аласыз</strong>. Ол үшін байланыстырылған веб-сайтта Mastodon профиліне <strong>сілтеме болуы керек. </strong> Сілтемеде <code>rel = «me»</code> атрибуты болуы керек. Сілтеме мәтінінің мазмұны маңызды емес. Міне мысал:'
    verification: Растау<|MERGE_RESOLUTION|>--- conflicted
+++ resolved
@@ -16,12 +16,7 @@
       <p>Әлі ештеңе жазылмапты</p>
     generic_description: "%{domain} желідегі серверлердің бірі"
     hosted_on: Mastodon орнатылған %{domain} доменінде
-<<<<<<< HEAD
     learn_more: Көбірек білу
-=======
-    learn_more: Толығырақ
-    other_instances: Серверлер тізімі
->>>>>>> a47c0446
     privacy_policy: Құпиялылық саясаты
     source_code: Ашық коды
     status_count_after:
