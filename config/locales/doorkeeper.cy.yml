cy:
  activerecord:
    attributes:
      doorkeeper/application:
        name: Enw rhaglen
        scopes: Cwmpasau
<<<<<<< HEAD
=======
        redirect_uri: Ailgyfeirio URI
        website: Gwefan cais
    errors:
      models:
        doorkeeper/application:
          attributes:
            redirect_uri:
              fragment_present: ni all gynnwys dernyn.
              invalid_uri: rhaid iddo fod yn URI cyfredol.
              relative_uri: rhaid iddo fod yn URI absoliwt.
              secured_uri: rhaid iddo fod yn URI HTTPS/SSL.
>>>>>>> 0e2bec76
  doorkeeper:
    applications:
      buttons:
        authorize: Awdurdodi
        cancel: Diddymu
        destroy: Dinistrio
        edit: Golygu
        submit: Cyflwyno
      confirmations:
        destroy: Ydych chi'n sicr?
      edit:
        title: Golygwch rhaglen
      form:
        error: Wps! Gwiriwch eich ffurflen am gamgymeriadau posib
      index:
        application: Rhaglen
        delete: Dileu
        name: Enw
        new: Rhaglen newydd
<<<<<<< HEAD
        scopes: Cwmpasau
        show: Dangoswch
        title: Eich rhaglenni
      new:
        title: Rhaglen newydd
      show:
        scopes: Cwmpasau
        title: 'Rhaglen: %{name}'
    authorizations:
      buttons:
        authorize: Awdurdodi
=======
        show: Dangoswch
        title: Eich rhaglenni
        scopes: Cwmpasau
      new:
        title: Rhaglen newydd
      show:
        title: 'Rhaglen: %{name}'
        scopes: Cwmpasau
        actions: Gweithredoedd
        application_id: Allwedd cleient
        secret: Cyfrinach Cleient
      help:
        native_redirect_uri: Defnyddiwch %{native_redirect_uri} ar gyfer profion lleol
        redirect_uri: Defnyddiwch un llinell i bob URI
    authorizations:
      buttons:
        authorize: Awdurdodi
        deny: Gwrthod
>>>>>>> 0e2bec76
      error:
        title: Mae rhywbeth wedi mynd o'i le
      new:
        able_to: Mi fydd a'r gallu i
        title: Angen awdurdodi
      show:
        title: Copiwch y côd awdurdodi a gludiwch i'r rhaglen
    authorized_applications:
      confirmations:
        revoke: Ydych chi'n sicr?
      index:
        application: Rhaglen
        created_at: Awdurdodedig
<<<<<<< HEAD
        scopes: Cwmpasau
        title: Eich rhaglenni awdurdodedig
    errors:
      messages:
        access_denied: Mae perchennog yr adnodd neu'r gweinydd awdurdodi wedi atal y cais.
=======
        title: Eich rhaglenni awdurdodedig
        scopes: Cwmpasau
      buttons:
        revoke: Diddymu
    errors:
      messages:
        access_denied: Mae perchennog yr adnodd neu'r gweinydd awdurdodi wedi atal
          y cais.
        invalid_redirect_uri: Nid yw'r uri ailgyfeirio cynnwysiedig yn gyfredol.
        invalid_request: Nid yw'r cais yn cynnwys paramedr angenrheidiol, yn cynnwys
          paramader paramedr nad yw'n cael ei gefnogi, neu wedi ei gamffurfio mewn
          rhyw fodd arall.
>>>>>>> 0e2bec76
    flash:
      applications:
        create:
          notice: Crewyd y rhaglen.
        destroy:
          notice: Dilewyd y rhaglen.
        update:
          notice: Diweddarwyd y rhaglen.
      authorized_applications:
        destroy:
          notice: Diddymwyd y cais.
    layouts:
      admin:
        nav:
          applications: Rhaglenni
          oauth2_provider: Darparwr OAuth2
      application:
        title: Mae awdurdodiad OAuth yn ofynnol
    scopes:
      push: derbyniwch eich hysbysiadau PUSH
      read: darllenwch holl ddata eich cyfrif
      read:accounts: gwelwch wybodaeth y cyfrif
      read:favourites: gwelwch eich ffefrynnau
      read:filters: gwelwch eich hidlwyr
      read:lists: gwelwch eich rhestrau
      read:notifications: gwelwch eich hysbysiadau
      read:reports: gwelwch eich adroddiadau
      read:statuses: gwelwch pob statws
      write: addaswch ddata eich cyfri
      write:accounts: addaswch eich proffil
      write:blocks: blociwch gyfrifon a parthau
      write:filters: crewch hidlwyr
      write:follows: dilynwch bobl
      write:lists: crëwch restrau
      write:media: uwchlwythwch ffeiliau cyfryngau
<<<<<<< HEAD
      write:notifications: cliriwch eich hysbysiadau
=======
      write:notifications: cliriwch eich hysbysiadau
      follow: addaswch berthnasau cyfrif
      read:blocks: gwlewch eich blociau
      read:follows: gwelwch eich dilynwyr
      write:mutes: tawelwch bobl a sgyrsiau
>>>>>>> 0e2bec76
<|MERGE_RESOLUTION|>--- conflicted
+++ resolved
@@ -4,8 +4,6 @@
       doorkeeper/application:
         name: Enw rhaglen
         scopes: Cwmpasau
-<<<<<<< HEAD
-=======
         redirect_uri: Ailgyfeirio URI
         website: Gwefan cais
     errors:
@@ -17,7 +15,6 @@
               invalid_uri: rhaid iddo fod yn URI cyfredol.
               relative_uri: rhaid iddo fod yn URI absoliwt.
               secured_uri: rhaid iddo fod yn URI HTTPS/SSL.
->>>>>>> 0e2bec76
   doorkeeper:
     applications:
       buttons:
@@ -37,19 +34,6 @@
         delete: Dileu
         name: Enw
         new: Rhaglen newydd
-<<<<<<< HEAD
-        scopes: Cwmpasau
-        show: Dangoswch
-        title: Eich rhaglenni
-      new:
-        title: Rhaglen newydd
-      show:
-        scopes: Cwmpasau
-        title: 'Rhaglen: %{name}'
-    authorizations:
-      buttons:
-        authorize: Awdurdodi
-=======
         show: Dangoswch
         title: Eich rhaglenni
         scopes: Cwmpasau
@@ -68,7 +52,6 @@
       buttons:
         authorize: Awdurdodi
         deny: Gwrthod
->>>>>>> 0e2bec76
       error:
         title: Mae rhywbeth wedi mynd o'i le
       new:
@@ -82,13 +65,6 @@
       index:
         application: Rhaglen
         created_at: Awdurdodedig
-<<<<<<< HEAD
-        scopes: Cwmpasau
-        title: Eich rhaglenni awdurdodedig
-    errors:
-      messages:
-        access_denied: Mae perchennog yr adnodd neu'r gweinydd awdurdodi wedi atal y cais.
-=======
         title: Eich rhaglenni awdurdodedig
         scopes: Cwmpasau
       buttons:
@@ -101,7 +77,6 @@
         invalid_request: Nid yw'r cais yn cynnwys paramedr angenrheidiol, yn cynnwys
           paramader paramedr nad yw'n cael ei gefnogi, neu wedi ei gamffurfio mewn
           rhyw fodd arall.
->>>>>>> 0e2bec76
     flash:
       applications:
         create:
@@ -137,12 +112,8 @@
       write:follows: dilynwch bobl
       write:lists: crëwch restrau
       write:media: uwchlwythwch ffeiliau cyfryngau
-<<<<<<< HEAD
-      write:notifications: cliriwch eich hysbysiadau
-=======
       write:notifications: cliriwch eich hysbysiadau
       follow: addaswch berthnasau cyfrif
       read:blocks: gwlewch eich blociau
       read:follows: gwelwch eich dilynwyr
-      write:mutes: tawelwch bobl a sgyrsiau
->>>>>>> 0e2bec76
+      write:mutes: tawelwch bobl a sgyrsiau