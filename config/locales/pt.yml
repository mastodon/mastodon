--- conflicted
+++ resolved
@@ -4,13 +4,9 @@
     about_hashtag_html: Estes são toots públicos marcados com <strong>#%{hashtag}</strong>. Podes interagir com eles se tiveres uma conta Mastodon.
     about_mastodon_html: Mastodon é uma rede social baseada em protocolos abertos da web e software livre e gratuito. É descentralizado como e-mail.
     about_this: Sobre esta instância
-<<<<<<< HEAD
-=======
     administered_by: 'Administrado por:'
     api: API
     apps: Aplicações móveis
-    closed_registrations: Novos registos estão fechados nesta instância. No entanto! Podes procurar uma instância diferente na qual criar uma conta e obter acesso à mesma rede desde lá.
->>>>>>> a47c0446
     contact: Contacto
     contact_missing: Não configurado
     contact_unavailable: n.d.
@@ -21,11 +17,7 @@
     generic_description: "%{domain} é um servidor na rede"
     hosted_on: Mastodon em %{domain}
     learn_more: Saber mais
-<<<<<<< HEAD
-=======
-    other_instances: Outras instâncias
     privacy_policy: Política de privacidade
->>>>>>> a47c0446
     source_code: Código fonte
     status_count_after:
       one: publicação
@@ -408,15 +400,9 @@
         min_invite_role:
           disabled: Ninguém
           title: Permitir convites de
-<<<<<<< HEAD
-=======
-        open:
-          desc_html: Permitir que qualquer um crie uma conta
-          title: Aceitar novos registos
       show_known_fediverse_at_about_page:
         desc_html: Quando comutado, irá mostrar a previsualização de publicações de todo o fediverse conhecido. De outro modo só mostrará publicações locais.
         title: Mostrar o fediverse conhecido na previsualização da cronologia
->>>>>>> a47c0446
       show_staff_badge:
         desc_html: Mostrar um crachá da equipa na página de utilizador
         title: Mostrar crachá da equipa
@@ -591,8 +577,6 @@
     lists: Listas
     mutes: Tens em silêncio
     storage: Armazenamento de média
-<<<<<<< HEAD
-=======
   featured_tags:
     add_new: Adicionar nova
     errors:
@@ -613,23 +597,10 @@
       title: Filtros
     new:
       title: Adicionar novo filtro
-  followers:
-    domain: Domínio
-    explanation_html: Se  queres garantir a privacidade das tuas publicações, deves ficar atento a quem te está a seguir.<strong>As tuas publicações privadas são enviadas para todas as instâncias nas que tens seguidores</strong>. Convém revisá-las e remover seguidores se achares que a tua privacidade não será respeitada pela equipa ou software destas instâncias.
-    followers_count: Número de seguidores
-    lock_link: Bloquear a tua conta
-    purge: Eliminar dos seguidores
-    success:
-      one: No processo de bloqueio suave de seguidores de outro domínio...
-      other: No processo de bloqueio suave de seguidores de outros %{count} domínios...
-    true_privacy_html: Por favor leva em conta que <strong>a verdadeira privacidade só pode ser alcançada através de encriptação ponto-a-ponto</strong>.
-    unlocked_warning_html: Qualquer pessoa pode seguir-te e ver as tuas publicações privadas. %{lock_link} para ser capaz de revisar e rejeitar seguidores.
-    unlocked_warning_title: A tua conta não está bloqueada
   footer:
     developers: Responsáveis pelo desenvolvimento
     more: Mais…
     resources: Recursos
->>>>>>> a47c0446
   generic:
     changes_saved_msg: Alterações guardadas!
     copy: Copiar
@@ -827,11 +798,7 @@
     development: Desenvolvimento
     edit_profile: Editar perfil
     export: Exportar dados
-<<<<<<< HEAD
-=======
     featured_tags: Hashtags destacadas
-    followers: Seguidores autorizados
->>>>>>> a47c0446
     import: Importar
     migrate: Migração de conta
     notifications: Notificações
