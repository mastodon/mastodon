---
fa:
  about:
    about_mastodon_html: 'شبکهٔ اجتماعی آینده: بدون تبلیغ، بدون شنود شرکت‌ها، طراحی اخلاق مدار و معماری نامتمرکز! با ماستودون صاحب داده‌های خودتان باشید!'
    contact_missing: تنظیم نشده
    contact_unavailable: موجود نیست
    hosted_on: ماستودون میزبانی شده روی %{domain}
    title: درباره
  accounts:
    errors:
      cannot_be_added_to_collections: این حساب نمی‌تواند به مجموعه‌ها اضافه شود.
    followers:
      one: پی‌گیرنده
      other: پی‌گیرنده
    following: پی می‌گیرد
    instance_actor_flash: این حساب عاملی مجازیست که به نمایندگی از خود کارساز استفاده می‌شود و نه کاربری جداگانه. این حساب به منظور اتصال به فدراسیون استفاده می‌شود و نباید معلق شود.
    last_active: آخرین فعّالیت
    link_verified_on: مالکیت این پیوند در %{date} بررسی شد
    nothing_here: چیزی این‌جا نیست!
    pin_errors:
      following: باید کاربری که می‌خواهید پیشنهاد دهید را دنبال کرده باشید
    posts:
      one: فرسته
      other: فرسته‌ها
    posts_tab_heading: فرسته‌ها
    self_follow_error: پی‌گیری حساب خودتان مجاز نیست
  admin:
    account_actions:
      action: انجامِ کنش
      already_silenced: این حساب از پیش محدود شده.
      already_suspended: این حساب از پیش معلّق شده.
      title: انجام کنش مدیریتی روی %{acct}
    account_moderation_notes:
      create: گذاشتن یادداشت
      created_msg: یادداشت مدیر با موفقیت ساخته شد!
      destroyed_msg: یادداشت نظارتی با موفقیت نابود شد!
    accounts:
      add_email_domain_block: انسداد دامنهٔ رایانامه
      approve: پذیرفتن
      approved_msg: کارهٔ ثبت‌نام %{username} با موفقیت تأیید شد
      are_you_sure: مطمئنید؟
      avatar: تصویر نمایه
      by_domain: دامین
      change_email:
        changed_msg: رایانامه با موفقیت تغییر کرد!
        current_email: رایانامهٔ کنونی
        label: تغییر رایانامه
        new_email: رایانامهٔ جدید
        submit: تغییر رایانامه
        title: تغییر رایانامه برای %{username}
      change_role:
        changed_msg: نقش با موفقیت تغییر کرد!
        edit_roles: مدیریت نقش‌های کاربر
        label: تغییر نقش
        no_role: بدون نقش
        title: تغییر نقش برای %{username}
      confirm: تأیید
      confirmed: تأیید شد
      confirming: تأیید
      custom: سفارشی
      delete: حذف داده‌ها
      deleted: حذف شده
      demote: تنزل‌دادن
      destroyed_msg: داده‌های %{username} در صف حدف قرار گرفتند
      disable: از کار انداختن
      disable_sign_in_token_auth: از کار انداختن تأیید هویت ژتون رایانامه‌ای
      disable_two_factor_authentication: از کار انداختن ورود دومرحله‌ای
      disabled: از کار افتاده
      display_name: نام نمایشی
      domain: دامنه
      edit: ویرایش
      email: رایانامه
      email_status: وضعیت رایانامه
      enable: به کار انداختن
      enable_sign_in_token_auth: به کار انداختن تأیید هویت ژتون رایانامه‌ای
      enabled: به کار افتاده
      enabled_msg: حساب %{username} با موفقیت به کار انداخته شد
      followers: پیگیران
      follows: پی می‌گیرد
      header: تصویر زمینه
      inbox_url: نشانی صندوق ورودی
      invite_request_text: دلایل‌تان برای پیوستن
      invited_by: دعوت‌شده از طرف
      ip: آی‌پی
      joined: عضو شده در
      location:
        all: همه
        local: محلی
        remote: کارسازهای دیگر
        title: مکان
      login_status: وضعیت ورود
      media_attachments: پیوست‌های رسانه‌ای
      memorialize: تبدیل به یادمان
      memorialized: یادمان‌سازی شده
      memorialized_msg: "%{username} با موفقیت به یک حساب یادمانی تبدیل شد"
      moderation:
        active: فعّال
        all: همه
        disabled: غیرفعال
        pending: منتظر
        silenced: محدود
        suspended: تعلیق شده
        title: مدیریت
      moderation_notes: یادداشت‌های مدیریتی
      most_recent_activity: آخرین فعالیت
      most_recent_ip: آخرین آی پی
      no_account_selected: هیچ حسابی تغییر نکرد زیرا حسابی انتخاب نشده بود
      no_limits_imposed: بدون محدودیت
      no_role_assigned: هیچ نقشی اعطا نشده
      not_subscribed: مشترک نیست
      pending: در انتظار بررسی
      perform_full_suspension: تعلیق
      previous_strikes: شکایت‌های پیشین
      previous_strikes_description_html:
        one: این حساب <strong>یک</strong> شکایت دارد.
        other: این حساب <strong>%{count}</strong> شکایت دارد.
      promote: ترفیع‌دادن
      protocol: پروتکل
      public: عمومی
      push_subscription_expires: عضویت از راه PuSH منقضی شد
      redownload: نوسازی نمایه
      redownloaded_msg: حساب %{username} با موفقیت از ابتدا نوسازی شد
      reject: نپذیرفتن
      rejected_msg: کارهٔ ثبت‌نام %{username} با موفقیت رد شد
      remote_suspension_irreversible: داده‌های این حساب به طور غیرقابل برگشت حذف شده است.
      remote_suspension_reversible_hint_html: حساب روی کارسازشان معلّق شد و داده‌ها به صورت کامل در %{date} برداشته خواهند شد. تا آن زمان، کارساز دوردست می‌تواند این حساب را بی هیچ عوارضی بازگرداند. اگر می‌خواهید فوراً همهٔ داده‌های حساب را بردارید، می‌توانید در پایین این کار را بکنید.
      remove_avatar: حذف تصویر نمایه
      remove_header: برداشتن تصویر زمینه
      removed_avatar_msg: تصویر آواتار %{username} با موفّقیت برداشته شد
      removed_header_msg: تصویر سرایند %{username} با موفّقیت برداشته شد
      resend_confirmation:
        already_confirmed: این کاربر قبلا تایید شده است
        send: ارسال مجدد پیوند تایید
        success: پیوند تایید با موفقیت ارسال شد!
      reset: بازنشانی
      reset_password: بازنشانی گذرواژه
      resubscribe: اشتراک دوباره
      role: نقش
      search: جست‌وجو
      search_same_email_domain: دیگر کاربران با دامنهٔ رایانامهٔ یکسان
      search_same_ip: دیگر کاربران با آی پی یکسان
      security: امنیت
      security_measures:
        only_password: فقط گذرواژه
        password_and_2fa: گذرواژه و ۲عاملی
      sensitive: حساس
      sensitized: علامت‌زده به عنوان حساس
      shared_inbox_url: نشانی صندوق ورودی مشترک
      show:
        created_reports: گزارش‌های ثبت کرده
        targeted_reports: گزارش‌های دیگران
      silence: خموشاندن
      silenced: خموشانده
      statuses: نوشته‌ها
      strikes: شکایت‌های پیشین
      subscribe: اشتراک
      suspend: تعلیق
      suspended: تعلیق‌شده
      suspension_irreversible: داده‌های این حساب به صورت بی‌بازگشت حذف شد. می‌توانید برای قابل استفاده کردنش، آن را نامعلّق کنید، ولی این کار هیچ داده‌ای را که از پیش داده، برنخواهد گرداند.
      suspension_reversible_hint_html: حساب معلّق شد و داده‌ها به صورت کامل در %{date} برداشته خواهند شد. تا آن زمان، حساب می‌تواند بی هیچ عوارضی بازگردانده شود. اگر می‌خواهید فوراً همهٔ داده‌های حساب را بردارید، می‌توانید در پایین این کار را بکنید.
      title: حساب‌ها
      unblock_email: رفع مسدودیت نشانی رایانامه
      unblocked_email_msg: مسدودیت نشانی رایانامهٔ %{username} با موفقیت رفع شد
      unconfirmed_email: رایانامهٔ تأیید نشده
      undo_sensitized: بازگردانی حساس
      undo_silenced: واگردانی بی‌صداکردن
      undo_suspension: واگردانی تعلیق
      unsilenced_msg: حساب %{username} با موفّقیت نامحدود شد
      unsubscribe: لغو اشتراک
      unsuspended_msg: حساب %{username} با موفّقیت نامعلّق شد
      username: نام کاربری
      view_domain: نمایش خلاصهٔ دامنه
      warn: هشدار
      web: وب
      whitelisted: فهرست مجاز
    action_logs:
      action_types:
        approve_appeal: پذیرش درخواست تجدیدنظر
        approve_user: تایید کاربر
        assigned_to_self_report: واگذاری گزارش
        change_email_user: تغییر رایانامه برای کاربر
        change_role_user: تغیر نقش کاربر
        confirm_user: تأیید کاربر
        create_account_warning: ایجاد هشدار
        create_announcement: ایجاد اعلامیه
        create_canonical_email_block: ایجاد انسداد رایانامه
        create_custom_emoji: ایجاد شکلک سفارشی
        create_domain_allow: ایجاد اجازهٔ دامنه
        create_domain_block: ایجاد انسداد دامنه
        create_email_domain_block: ایجاد انسداد دامنهٔ رایانامه
        create_ip_block: ایجاد قاعدهٔ آی‌پی
        create_relay: ایجاد رله
        create_unavailable_domain: ایجاد دامنهٔ ناموجود
        create_user_role: ایجاد نقش
        create_username_block: ایجاد قانون نام‌کاربری
        demote_user: تنزل کاربر
        destroy_announcement: حذف اعلامیه
        destroy_canonical_email_block: حذف انسداد رایانامه
        destroy_custom_emoji: حذف شکلک سفارشی
        destroy_domain_allow: حذف اجازهٔ دامنه
        destroy_domain_block: حذف انسداد دامنه
        destroy_email_domain_block: حذف انسداد دامنهٔ رایانامه
        destroy_instance: پاکسازی دامنه
        destroy_ip_block: حذف قاعدهٔ آی‌پی
        destroy_relay: حذف رله
        destroy_status: حذف وضعیت
        destroy_unavailable_domain: حذف دامنهٔ ناموجود
        destroy_user_role: نابودی نقش
        destroy_username_block: حذف قانون نام‌کاربری
        disable_2fa_user: از کار انداختن ورود دومرحله‌ای
        disable_custom_emoji: از کار انداختن شکلک سفارشی
        disable_relay: غیرفعال‌سازی رله
        disable_sign_in_token_auth_user: از کار انداختن تأیید هویت ژتون رایانامه‌ای برای کاربر
        disable_user: از کار انداختن کاربر
        enable_custom_emoji: به کار انداختن شکلک سفارشی
        enable_relay: فعال‌سازی رله
        enable_sign_in_token_auth_user: به کار انداختن تأیید هویت ژتون رایانامه‌ای برای کاربر
        enable_user: به کار انداختن کاربر
        memorialize_account: یادسپاری حساب
        promote_user: ترفیع کاربر
        publish_terms_of_service: انتشار شرایط خدمات
        reject_appeal: رد کردن درخواست تجدیدنظر
        reject_user: رد کاربر
        remove_avatar_user: برداشتن تصویر نمایه
        reopen_report: بازگشایی گزارش
        resend_user: ارسال مجدد رایانامه تایید
        reset_password_user: بازنشانی گذرواژه
        resolve_report: رفع گزارش
        sensitive_account: علامت‌گذاری رسانه در حسابتان به عنوان حساس
        silence_account: خموشی حساب
        suspend_account: تعلیق حساب
        unassigned_report: رفع واگذاری گزارش
        unblock_email_account: رفع مسدودیت رایانامه
        unsensitive_account: برداشتن علامت رسانه در حسابتان به عنوان حساس
        unsilence_account: رفع خموشی حساب
        unsuspend_account: رفع تعلیق حساب
        update_announcement: به‌روز رسانی اعلامیه
        update_custom_emoji: به‌روز رسانی شکلک سفارشی
        update_domain_block: به‌روزرسانی مسدودسازی دامنه
        update_ip_block: بروزرسانی قاعدهٔ آی‌پی
        update_report: به‌روز رسانی گزارش
        update_status: به‌روز رسانی وضعیت
        update_user_role: به روزرسانی نقش
        update_username_block: به‌روزرسانی قانون نام‌کاربری
      actions:
        approve_appeal_html: "%{name} درخواست تجدیدنظر تصمیم مدیر را از %{target} پذیرفت"
        approve_user_html: "%{name} ثبت نام %{target} را تایید کرد"
        assigned_to_self_report_html: "%{name} رسیدگی به گزارش %{target} را به عهده گرفت"
        change_email_user_html: "%{name} نشانی رایانامهٔ کاربر %{target} را عوض کرد"
        change_role_user_html: "%{name} نقش %{target} را تغییر داد"
        confirm_user_html: "%{name} نشانی رایانامهٔ کاربر %{target} را تأیید کرد"
        create_account_warning_html: "%{name} هشداری برای %{target} فرستاد"
        create_announcement_html: "%{name} اعلامیه‌ای جدید ایجاد کرد %{target}"
        create_canonical_email_block_html: "%{name} رایانامه با درهم‌ریزی %{target} را مسدود کرد"
        create_custom_emoji_html: "%{name} شکلک تازهٔ %{target} را بارگذاشت"
        create_domain_allow_html: "%{name} دامنهٔ %{target} را مجاز کرد"
        create_domain_block_html: "%{name} دامنهٔ %{target} را مسدود کرد"
        create_email_domain_block_html: "%{name} دامنهٔ رایانامهٔ %{target} را مسدود کرد"
        create_ip_block_html: "%{name} برای آی‌پی %{target} قانونی ایجاد کرد"
        create_relay_html: "%{name} یک رله %{target} ایجاد کرد"
        create_unavailable_domain_html: "%{name} تحویل محتوا به دامنه %{target} را متوقف کرد"
        create_user_role_html: "%{name} نقش %{target} را ایجاد کرد"
        create_username_block_html: "‫‏%{name} قانونی برای نام‌های کاربری دارای %{target} افزود"
        demote_user_html: "%{name} کاربر %{target} را تنزل داد"
        destroy_announcement_html: "%{name} اعلامیهٔ %{target} را حذف کرد"
        destroy_canonical_email_block_html: "%{name} رایانامه با درهم‌ریزی %{target} را نامسدود کرد"
        destroy_custom_emoji_html: "%{name} شکلک %{target} را حذف کرد"
        destroy_domain_allow_html: "%{name} دامنهٔ %{target} را از فهرست مجاز برداشت"
        destroy_domain_block_html: "%{name} انسداد دامنهٔ %{target} را رفع کرد"
        destroy_email_domain_block_html: "%{name} انسداد دامنهٔ رایانامهٔ %{target} را برداشت"
        destroy_instance_html: "%{name} دامنه %{target} را پاکسازی کرد"
        destroy_ip_block_html: "%{name} قاعدهٔ آی‌پی %{target} را حذف کرد"
        destroy_relay_html: "%{name} رله %{target} را حذف کرد"
        destroy_status_html: "%{name} وضعیت %{target} را برداشت"
        destroy_unavailable_domain_html: "%{name} تحویل محتوا به دامنه %{target} را از سر گرفت"
        destroy_user_role_html: "%{name} نقش %{target} را حذف کرد"
        destroy_username_block_html: "‫‏%{name} قانون نام‌های کاربری دارای %{target} را برداشت"
        disable_2fa_user_html: "%{name} ضرورت ورود دو مرحله‌ای را برای کاربر %{target} غیر فعال کرد"
        disable_custom_emoji_html: "%{name} شکلک %{target} را غیرفعال کرد"
        disable_relay_html: "%{name} رله %{target} را غیرفعال کرد"
        disable_sign_in_token_auth_user_html: "%{name}، احراز هویت با توکن رایانامه را برای %{target} غیرفعال کرد"
        disable_user_html: "%{name} ورود را برای کاربر %{target} غیرفعال کرد"
        enable_custom_emoji_html: "%{name} شکلک %{target} را فعال کرد"
        enable_relay_html: "%{name} رله %{target} را فعال کرد"
        enable_sign_in_token_auth_user_html: "%{name}، احراز هویت با توکن رایانامه را برای %{target} فعال کرد"
        enable_user_html: "%{name} ورود را برای کاربر %{target} فعال کرد"
        memorialize_account_html: "%{name} حساب %{target} را تبدیل به صفحهٔ یادمان کرد"
        promote_user_html: "%{name} کاربر %{target} را ترفیع داد"
        publish_terms_of_service_html: "%{name} به‌روزرسانی‌های شرایط خدمات را منتشر کرد"
        reject_appeal_html: "%{name} درخواست تجدیدنظر تصمیم مدیر را از %{target} رد کرد"
        reject_user_html: "%{name} ثبت نام %{target} را رد کرد"
        remove_avatar_user_html: "%{name} تصویر نمایهٔ %{target} را حذف کرد"
        reopen_report_html: "%{name} گزارش %{target} را دوباره به جریان انداخت"
        resend_user_html: "%{name} رایانامهٔ تأیید برای %{target} را دوباره فرستاد"
        reset_password_user_html: "%{name} گذرواژه کاربر %{target} را بازنشاند"
        resolve_report_html: "%{name} گزارش %{target} را رفع کرد"
        sensitive_account_html: "%{name} رسانهٔ %{target} را به عنوان حساس علامت‌گذاری کرد"
        silence_account_html: "%{name} حساب %{target} را محدود کرد"
        suspend_account_html: "%{name} حساب %{target} را تعلیق کرد"
        unassigned_report_html: "%{name} گزارش %{target} را از حالت محول شده خارج کرد"
        unblock_email_account_html: "%{name} مسدودی نشانی رایانامهٔ %{target} را رفع کرد"
        unsensitive_account_html: "%{name} علامت حساس رسانهٔ %{target} را برداشت"
        unsilence_account_html: "%{name} محدودیت حساب %{target} را برداشت"
        unsuspend_account_html: "%{name} حساب %{target} را از تعلیق خارج کرد"
        update_announcement_html: "%{name} اعلامیهٔ %{target} را به‌روز کرد"
        update_custom_emoji_html: "%{name} شکلک %{target} را به‌روز کرد"
        update_domain_block_html: "%{name} مسدودسازی دامنه را برای %{target} به‌روزرسانی کرد"
        update_ip_block_html: "%{name} قانون آی‌پی %{target} را تغییر داد"
        update_report_html: "%{name} گزارش %{target} را به‌روز کرد"
        update_status_html: "%{name} نوشتهٔ %{target} را به‌روز کرد"
        update_user_role_html: "%{name} نقش %{target} را تغییر داد"
        update_username_block_html: "‫‏%{name} قانونی برای نام‌های کاربری دارای %{target} را به‌روز کرد"
      deleted_account: حساب حذف شد
      empty: هیچ گزارشی پیدا نشد.
      filter_by_action: پالایش بر اساس کنش
      filter_by_user: پالایش بر اساس کاربر
      title: سیاههٔ بازرسی
      unavailable_instance: "(نام دامنه ناموجود)"
    announcements:
      back: بازگشت به اعلامیه‌ها
      destroyed_msg: اعلامیه با موفقیت حذف شد!
      edit:
        title: ویرایش اعلامیه
      empty: هیچ اعلامیه‌ای پیدا نشد.
      live: فعال
      new:
        create: ساختن اعلامیه
        title: اعلامیهٔ تازه
      preview:
        disclaimer: از آن‌جا که کاربران نمی‌توانند درخواست نگرفتن آگاهی‌های رایانامه‌ای را بدهند، باید محدود به اعلامیه‌های مهم چون آگاهی از نشت داده‌های شخصی یا بسته شدن کارساز باشد.
        explanation_html: 'رایانامه برای <strong>%{display_count} کاربر</strong> فرستاده خواهد شد. متن زیر در رایانامه قرار خواهد گرفت:'
        title: پیش‌نمایش آگاهی اعلامیه
      publish: انتشار
      published_msg: اعلامیه با موفقیت منتشر شد!
      scheduled_for: زمان‌بسته برای %{time}
      scheduled_msg: اعلامیه برای نشر، زمان‌بندی شد!
      title: اعلامیه‌ها
      unpublish: عدم انتشار
      unpublished_msg: انتشار اعلامیه با موفقیت لغو شد!
      updated_msg: اعلامیه با موفقیت به‌روز شد!
    critical_update_pending: به‌روز رسانی‌های بحرانی منتظرند
    custom_emojis:
      assign_category: تعیین دسته
      by_domain: دامنه
      copied_msg: نسخهٔ محلی شکلک با موفقیت ساخته شد
      copy: رونوشت
      copy_failed_msg: نشد که نسخهٔ محلی این شکلک ساخته شود
      create_new_category: ساختن دستهٔ تازه
      created_msg: شکلک با موفقیت ساخته شد!
      delete: حذف
      destroyed_msg: شکلک با موفقیت پاک شد!
      disable: از کار انداختن
      disabled: از کار افتاده
      disabled_msg: شکلک با موفقیت از کار افتاد
      emoji: شکلک
      enable: به کار انداختن
      enabled: فعال
      enabled_msg: این شکلک با موفقیت فعال شد
      image_hint: پی‌ان‌چی یا جیف تا %{size}
      list: فهرست
      listed: فهرست شده
      new:
        title: افزودن شکلک سفارشی
      no_emoji_selected: هیچ ایموجی‌ای تغییری نکرد زیرا هیچ‌کدام از آن‌ها انتخاب نشده بودند
      not_permitted: مجاز به انجام این کنش نیستید
      overwrite: بازنویسی
      shortcode: کد کوتاه
      shortcode_hint: دست‌کم ۲ نویسه و تنها شامل حروف، اعداد و زیرخط
      title: شکلک‌های سفارشی
      uncategorized: دسته‌بندی نشده
      unlist: نافهرست
      unlisted: فهرست نشده
      update_failed_msg: این شکلک نتوانست به‌روز شود
      updated_msg: شکلک با موفقیت به‌روز شد!
      upload: بارگذاری
    dashboard:
      active_users: کاربر فعّال
      interactions: برهم‌کنش‌ها
      media_storage: ذخیره‌ساز رسانه
      new_users: کاربران جدید
      opened_reports: گزارش باز شده
      pending_appeals_html:
        one: "<strong>%{count}</strong> درخواست تجدیدنظر در انتظار"
        other: "<strong>%{count}</strong> درخواست تجدیدنظر در انتظار"
      pending_reports_html:
        one: "<strong>%{count}</strong> گزارش در انتظار"
        other: "<strong>%{count}</strong> گزارش در انتظار"
      pending_tags_html:
        one: "<strong>%{count}</strong> هشتگ در انتظار"
        other: "<strong>%{count}</strong> برچسب منتظر"
      pending_users_html:
        one: "<strong>%{count}</strong> کاربر در انتظار"
        other: "<strong>%{count}</strong> کاربر در انتظار"
      resolved_reports: گزارش حل شده
      software: نرم‌افزار
      sources: منابع ثبت‌نام
      space: فضای مصرف‌شده
      title: ابزارهای مدیریت
      top_languages: زبان‌های فعّال‌تر
      top_servers: فعّال‌ترین کارسازها
      website: پایگاه وب
    disputes:
      appeals:
        empty: هیچ درخواست تجدیدنظری یافت نشد.
        title: درخواست‌های تجدیدنظر
    domain_allows:
      add_new: مجاز کردن دامنه
      created_msg: دامنه با موفقیت مجاز شد
      destroyed_msg: دامنه از فهرست مجاز برداشته شد
      export: برون‌ریزی
      import: درون‌ریزی
      undo: برداشتن از فهرست مجاز
    domain_blocks:
      add_new: افزودن مسدودسازی دامین تازه
      confirm_suspension:
        cancel: لغو
        confirm: تعلیق
        permanent_action: برگرداندن تعلیق هیچ داده یا ارتباطی را برنخواهد گرداند.
        preamble_html: در حال تعلیق <strong>%{domain}</strong> و همهٔ زیردامنه‌هایش هستید.
        remove_all_data: این کار همهٔ داده‌های نمایه، محتوا و رسانه‌های حساب‌های این دامنه را از کارسازتان برمی‌دارد.
        stop_communication: کارسازتان دیگر با این کارسازها ارتباط برقرار نخواهد کرد.
        title: تأیید انسداد دامنه برای %{domain}
        undo_relationships: با این کار هر رابطه فالو بین حساب های این سرورها و حساب های شما خنثی می شود.
      created_msg: مسدودسازی دامنه در حال پردازش است
      destroyed_msg: انسداد دامنه واگردانده شد
      domain: دامنه
      edit: ویرایش مسدودسازی دامنه
      existing_domain_block: شما قبلاً محدودیت های سخت تری را برای %{name} اعمال کرده اید.
      existing_domain_block_html: شما پیش‌تر محدودیت‌های سخت‌تری روی %{name} اعمال کرده‌اید، و باید نخست <a href="%{unblock_url}">مسدودسازی را لغو کنید</a>.
      export: برون‌ریزی
      import: درون‌ریزی
      new:
        create: مسدودسازی
        hint: مسدودسازی دامنه جلوی ایجاد ورودی‌های حساب در پایگاه داده را نمی‌گیرد، بلکه به طور خودکار روش‌های مدیریتی را روی فعالیت‌های فعلی و گذشتهٔ آن حساب‌ها اعمال می‌کند.
        severity:
          desc_html: "<strong>محدود کردن</strong> باعث می‌شود پست‌های حساب‌های موجود در این دامنه برای افرادی که آن‌ها را دنبال نمی‌کنند نامرئی شوند. <strong>تعلیق</strong> همه محتوا، رسانه و داده‌های نمایه حساب‌های این دامنه را از سرور شما حذف می‌کند. اگر فقط می‌خواهید فایل‌های رسانه‌ای را رد کنید، از <strong>هیچکدام</strong> استفاده کنید."
          noop: هیچ
          silence: محدود
          suspend: تعلیق
        title: مسدودسازی دامین تازه
      no_domain_block_selected: هیچ انسداد دامنه‌ای تغییر نکرد زیرا هیچ‌کدامشان انتخاب نشده بودند
      not_permitted: شما مجاز به انجام این عملیات نیستید
      obfuscate: مبهم‌سازی نام دامنهٔ
      obfuscate_hint: در صورت به کار افتاده بودن اعلام فهرست محدودیت‌های دامنه، نام دامنه در فهرست را به صورت جزیی مبهم می‌کند
      private_comment: یادداشت خصوصی
      private_comment_hint: یادداشتی دربارهٔ محدودیت روی این دامین برای سایر ناظمان.
      public_comment: یادداشت عمومی
      public_comment_hint: یادداشتی دربارهٔ محدودیت روی این دامین برای عموم، در صورتی که فهرست دامین‌های محدود شده منتشر شود.
      reject_media: نپذیرفتن پرونده‌های رسانه‌ای
      reject_media_hint: پرونده‌های رسانه‌ای ذخیره‌شدهٔ محلی را پاک کرده و از بارگیریشان در آینده خودداری می‌کند. بی‌تأثیر روی معلّق‌ها
      reject_reports: نپذیرفتن گزارش‌ها
      reject_reports_hint: گزارش‌هایی را که از این دامنه می‌آید نادیده می‌گیرد. بی‌تأثیر برای معلق‌شده‌ها
      undo: واگردانی مسدودسازی دامین
      view: دیدن مسدودسازی دامنه
    email_domain_blocks:
      add_new: افزودن تازه
      allow_registrations_with_approval: اجازهٔ ثبت‌نام با تأیید
      attempts_over_week:
        one: "%{count} تلاش در هفتهٔ گذشته"
        other: "%{count} تلاش ورود در هفتهٔ گذشته"
      created_msg: دامنهٔ رایانامه با موفقیت مسدود شد
      delete: پاک‌کردن
      dns:
        types:
          mx: رکورد MX
      domain: دامین
      new:
        create: ساختن مسدودسازی
        resolve: حل و فصل دامنه
        title: مسدودسازی دامنهٔ رایانامهٔ جدید
      no_email_domain_block_selected: هیچ انسداد دامنهٔ رایانامه‌ای تغییر نکرد زیرا هیچ‌کدامشان انتخاب نشده بودند
      not_permitted: مجاز نیست
      resolved_dns_records_hint_html: نام دامنه به دامنه‌های MX زیر منتقل می شود که در نهایت مسئولیت پذیرش رایانامه را بر عهده دارند. انسداد دامنهٔ MX، ثبت‌نام از هر نشانی رایانامه‌ای را که از همان دامنهٔ MX استفاده می‌کند را مسدود می‌کند؛ حتا اگر نام دامنهٔ نمایان متفاوت باشد. <strong>مراقب باشید ارائه‌دهندگان رایانامهٔ بزرگ را مسدود نکنید.</strong>
      resolved_through_html: از طریق %{domain} حل شد
      title: دامنه‌های رایانامهٔ مسدود شده
    export_domain_allows:
      new:
        title: درون‌ریزی اجازه‌های دامنه
      no_file: هیچ پرونده‌ای گزیده نشده
    export_domain_blocks:
      import:
        description_html: شما در حال وارد کردن لیستی از بلوک های دامنه هستید. لطفاً این فهرست را با دقت بررسی کنید، به خصوص اگر خودتان این فهرست را تهیه نکرده اید.
        existing_relationships_warning: رابطه‌های پی‌گیری موجود
        private_comment_description_html: 'برای کمک به ردیابی بلوک‌های وارد شده از کجا آمده‌اند، بلوک‌های وارد شده با نظر خصوصی زیر ایجاد می‌شوند: <q>%{comment}</q>'
        private_comment_template: درون‌ریخته از %{source} در %{date}
        title: درون‌ریزی انسدادهای دامنه
      invalid_domain_block: 'یک یا چند بلوک دامنه به دلیل خطا(های) زیر نادیده گرفته شد: %{error}'
      new:
        title: درون‌ریزی انسدادهای دامنه
      no_file: هیچ پرونده‌ای گزیده نشده
    fasp:
      debug:
        callbacks:
          created_at: ایجاد شده در
          delete: حذف
          ip: نشانی آی‌پی
          request_body: بدنهٔ درخواست
          title: فراخوان‌های بازگشتی اشکال‌زدایی
      providers:
        active: فعال
        base_url: نشانی پایه
        callback: فراخوان‌های بازگشتی
        delete: حذف
        edit: ویرایش ارائه‌دهنده
        finish_registration: تکمیل ثبت‌نام
        name: نام
        providers: ارائه دهندگان
        public_key_fingerprint: اثر انگشت کلید عمومی
        registration_requested: درخواست ثبت‌نام داده شد
        registrations:
          confirm: تایید
          description: ثبت‌نامی از FASP دریافت کرده‌اید. اگر خودتان آغازش نکرده‌اید ردش کنید. اگر خودتان آغازش کرده‌اید، نام و اثر انگشت کلید را پیش از ادامهٔ‌ثبت‌نام با دقّت مقایسه کنید.
          reject: رد کردن
          title: تأیید ثبت‌نام FASP
        save: ذخیره
        select_capabilities: گزینش قابلیت‌ها
        sign_in: ورود
        status: وضعیت
        title: ارائه‌دهندگان خدمات کمکی وب اجتماعی
      title: FASP
    follow_recommendations:
      description_html: "<strong>پیشنهادات پیگیری به کاربران جدید کک می‌کند تا سریع‌تر محتوای جالب را پیدا کنند</strong>. زمانی که کاربری هنوز به اندازه کافی با دیگران تعامل نداشته است تا پیشنهادات پیگیری شخصی‌سازی‌شده دریافت کند، این حساب‌ها را به جای آن فهرست مشاهده خواهد کرد. این حساب‌ها به صورت روزانه و در ترکیب با بیشتری تعاملات و بالاترین دنبال‌کنندگان محلی برای یک زبان مشخص بازمحاسبه می‌شوند."
      language: برای زبان
      status: وضعیت
      suppress: غیرفعال کردن پیشنهاد پیگیری
      suppressed: غیرفعال شد
      title: پیشنهادهای پی‌گیری
      unsuppress: بازگردانی پیشنهادهای پی‌گیری
    instances:
      audit_log:
        title: گزارش های حسابرسی اخیر
        view_all: مشاهده گزارش های حسابرسی کامل
      availability:
        description_html:
          one: اگر تحویل به دامنه <strong>%{count} روز</strong> بدون موفقیت انجام نشد، هیچ تلاش دیگری برای تحویل انجام نخواهد شد مگر اینکه تحویل <em>از</em> دامنه دریافت شود.
          other: اگر تحویل به دامنه در <strong>%{count} روزهای مختلف</strong> بدون موفقیت انجام نشد، هیچ تلاش دیگری برای تحویل انجام نخواهد شد مگر اینکه تحویل <em>از</em> دامنه دریافت شود.
        failure_threshold_reached: در %{date} به آستانهٔ شکست رسید.
        failures_recorded:
          one: تلاش ناموفق در %{count} روز.
          other: تلاش ناموفق در %{count} روز مختلف.
        no_failures_recorded: هیچ شکستی در سابقه نیست.
        title: موجود بودن
        warning: آخرین تلاش برای اتصال به این سرور ناموفق بوده است
      back_to_all: همه
      back_to_limited: محدود
      back_to_warning: هشدار
      by_domain: دامین
      confirm_purge: آیا مطمئن هستید می‌خواهید داده را از این دامنه برای همیشه پاک کنید؟
      content_policies:
        comment: یادداشت داخلی
        description_html: می‌توانید خط‌مشی‌های محتوایی را تعریف کنید که برای همه حساب‌های این دامنه و هر یک از زیر دامنه‌های آن اعمال شود.
        limited_federation_mode_description_html: شما می توانید انتخاب کنید که آیا فدراسیون با این دامنه مجاز است یا خیر.
        policies:
          reject_media: رد کردن رسانه
          reject_reports: نپذیرفتن گزارش‌ها
          silence: کران
          suspend: تعلیق
        policy: سیاست
        reason: دلیل عمومی
        title: سیاست‌های محتوا
      dashboard:
        instance_accounts_dimension: حساب‌های پیش‌تر پی‌گیری شده
        instance_accounts_measure: حساب‌های ذخیره شده
        instance_followers_measure: پی‌گیرندگانمان در آن‌جا
        instance_follows_measure: پی‌گیرندگانشان در این‌جا
        instance_languages_dimension: زبان‌های برتر
        instance_media_attachments_measure: پیوست‌های رسانه‌ای ذخیره شده
        instance_reports_measure: گزارش‌ها درباره‌شان
        instance_statuses_measure: فرسته‌های ذخیره شده
      delivery:
        all: همه
        clear: پاک کردن خطاهای تحول محتوا
        failing: شکست خوردن
        restart: بازراه‌اندازی تحویل محتوا
        stop: متوقف‌کردن تحویل محتوا
        unavailable: ناموجود
      delivery_available: پیام آماده است
      delivery_error_days: زورهای خطای تحویل محتوا
      delivery_error_hint: اگر تحویل محتوا به مدت %{count} روز ممکن نباشد، به طور خودکار به عنوان تحویل‌ناشونده علامت‌گذاری خواهد شد.
      destroyed_msg: هم اکنون داده دامنه %{domain} در صف حذف حتمی است.
      empty: هیج دامنه‌ای پیدا نشد.
      known_accounts:
        one: "%{count} حساب شناخته"
        other: "%{count} حساب شناخته"
      moderation:
        all: همه
        limited: محدود
        title: مدیریت
      moderation_notes:
        create: افزودن یادداشت نظارتی
        created_msg: یادداشت نظارتی با موفقیت ساخته شد!
        description_html: دیدن و گذاشتن یادداشت‌هایی برای دیگر ناظران و خود آینده‌تان
        destroyed_msg: یادداشت نظارتی با موفقیت حذف شد!
        placeholder: اطلاعاتی دربارهٔ این نمونه، کنش‌های انجام شده یا هرچیز دیگری که در نظارت این نمونه در آینده کمک خواهد کرد.
        title: یادداشت‌های نظارتی
      private_comment: یادداشت خصوصی
      public_comment: یادداشت عمومی
      purge: پاکسازی
      purge_description_html: اگر فکر می‌کنید این دامنه برای همیشه آفلاین است، می‌توانید تمام سوابق حساب و داده‌های مرتبط با این دامنه را از فضای ذخیره‌سازی خود حذف کنید. این ممکن است کمی طول بکشد.
      title: ارتباط همگانی
      total_blocked_by_us: مسدودشده از طرف ما
      total_followed_by_them: ما را پی می‌گیرند
      total_followed_by_us: ما پیگیرشان هستیم
      total_reported: گزارش‌ها درباره‌شان
      total_storage: عکس‌ها و ویدیوها
      totals_time_period_hint_html: مجموع نمایش داده شده در زیر شامل داده های تمام زمان است.
      unknown_instance: در حال حاضر هیچ سابقه ای از این دامنه در این سرور وجود ندارد.
    invites:
      deactivate_all: غیرفعال‌کردن همه
      filter:
        all: همه
        available: در دسترس
        expired: منقضی‌شده
        title: پالایه
      title: دعوت‌ها
    ip_blocks:
      add_new: ایجاد قانون
      created_msg: قانون آی پی جدید با موفقیت افزوده شد
      delete: پاک کردن
      expires_in:
        '1209600': ۲ هفته
        '15778476': ۶ ماه
        '2629746': ۱ ماه
        '31556952': ۱ سال
        '86400': ۱ روز
        '94670856': ۳ سال
      new:
        title: ایجاد قانون جدید آی پی
      no_ip_block_selected: هیچ قاعدهٔ آی‌پی‌ای تغییری نکرد زیرا هیچ‌کدام گزیده نشده بودند
      title: قوانین آی پی
    relationships:
      title: روابط %{acct}
    relays:
      add_new: افزودن رلهٔ تازه
      delete: حذف
      description_html: "<strong>رله فدراسیون</strong> یک سرور واسطه است که حجم زیادی از پست‌های عمومی را بین سرورهایی که مشترک و منتشر می‌کنند رد و بدل می‌کند. <strong>می‌تواند به سرورهای کوچک و متوسط ​​کمک کند تا محتوایی را از طرف دیگر پیدا کنند</strong>، که در غیر این صورت از کاربران محلی می‌خواهد به‌طور دستی افراد دیگر را در سرورهای راه دور دنبال کنند."
      disable: از کار انداختن
      disabled: از کار افتاده
      enable: به کار انداختن
      enable_hint: اگر فعال باشد، کارساز شما عضو همهٔ فرسته‌های عمومی‌ای را که از این رله می‌آید می‌گیرد، و فرسته‌های عمومی این کارساز را به آن می‌فرستند.
      enabled: فعال
      inbox_url: نشانی رله
      pending: در انتظار پذیرش رله
      save_and_enable: ذخیره و فعال‌سازی
      setup: برپا سازی یک اتّصال رله
      signatures_not_enabled: رله‌ها در حالت امن یا حالت فهرست مجاز، درست کار نخواهند کرد
      status: وضعیت
      title: رله‌ها
    report_notes:
      created_msg: یادداشت گزارش با موفقیت ساخته شد!
      destroyed_msg: یادداشت گزارش با موفقیت حذف شد!
    reports:
      account:
        notes:
          one: "%{count} یادداشت"
          other: "%{count} یادداشت"
      action_log: گزارش حسابرسی
      action_taken_by: انجام‌دهنده
      actions:
        delete_description_html: فرستهٔ گزارش شده حذف و شکایتی ضبط خواهد شد تا بتوانید خلاف‌های آینده از همین حساب را بهتر مدیریت کنید.
        mark_as_sensitive_description_html: رسانهٔ درون فرستهٔ گزارش شده به عنوان حسّاس علامت خورده و شکایتی ضبط خواهد شد تا بتوانید خلاف‌های آینده از همین حساب را بهتر مدیریت کنید.
        other_description_html: دیدن انتخاب های بیشتر برای کنترل رفتار حساب و سفارشی سازی ارتباط با حساب گزارش شده.
        resolve_description_html: هیچ کنشی علیه حساب گزارش شده انجام نخواهد شد. هیچ شکایتی ضبط نشده و گزارش بسته خواهد شد.
        silence_description_html: حساب فقط برای کسانی که از پیش پی می‌گرفتندش یا به صورت دستی به دنیالش گشته‌اند نمایان خواهد بود که رسشش را شدیداً محدود می‌کند. همواره برگشت‌پذیر است. همهٔ گزارش‌ها علیه این حساب را خواهد بست.
        suspend_description_html: حساب و همهٔ محتوایش غیرقابل دسترس شده و در نهایت حذف خواهند شد. تعامل با آن ممکن نخواهد بود. بازگشت‌پذیر تا ۳۰ روز. همهٔ گزارش‌ها علیه این حساب را خواهد بست.
      actions_description_html: تصمیم گیری کنش اقدامی برای حل این گزارش. در صورت انجام کنش تنبیهی روی حساب گزارش شده، غیر از زمان یکه دستهٔ <strong>هرزنامه</strong> گزیده باشد، برایش آگاهی رایانامه‌ای فرستاده خواهد شد.
      actions_description_remote_html: تصمیم بگیرید که چه اقدامی برای حل این گزارش انجام دهید. این فقط بر نحوه ارتباط سرور <strong>شما</strong> با این حساب راه دور و مدیریت محتوای آن تأثیر می گذارد.
      actions_no_posts: این گزارش هیچ پست مرتبطی برای حذف ندارد
      add_to_report: افزودن بیش‌تر به گزارش
      already_suspended_badges:
        local: از پیش روی این کارساز معلّق شده
        remote: از پیش روی کارسازشان معلّق شده
      are_you_sure: مطمئنید؟
      assign_to_self: به عهدهٔ من بگذار
      assigned: مدیر عهده‌دار
      by_target_domain: دامنهٔ حساب گزارش‌شده
      cancel: لغو
      category: دسته
      category_description_html: دلیل گزارش این حساب و/یا محتوا در ارتباط با حساب گزارش شده ذکر خواهد شد
      comment:
        none: هیچ
      comment_description_html: 'برای ارائه اطلاعات بیشتر، %{name} نوشت:'
      confirm: تأیید
      confirm_action: تأیید کنش مدیریتی برای ‪@%{acct}‬
      created_at: گزارش‌شده
      delete_and_resolve: حذف فرسته‌ها
      forwarded: هدایت شده
      forwarded_replies_explanation: این گزارش از یک کاربر راه دور و در مورد محتوای راه دور است. برای شما ارسال شده است زیرا محتوای گزارش شده در پاسخ به یکی از کاربران شما است.
      forwarded_to: هدایت شده به %{domain}
      mark_as_resolved: علامت‌گذاری به عنوان حل‌شده
      mark_as_sensitive: علامت به حساس
      mark_as_unresolved: علامت‌گذاری به عنوان حل‌نشده
      no_one_assigned: هیچ‌کس
      notes:
        create: افزودن یادداشت
        create_and_resolve: حل کردن با یادداشت
        create_and_unresolve: دوباره گشودن با یادداشت
        delete: حذف
        placeholder: کارهایی را که در این باره انجام شده، یا هر به‌روزرسانی دیگری را بنویسید...
        title: یادداشت‌ها
      notes_description_html: مشاهده کنید و یادداشت هایی را برای مدیران دیگر و خود آینده خود بگذارید
      processed_msg: 'گزارش #%{id} با موفقیت پردازش شد'
      quick_actions_description_html: 'یک اقدام سریع انجام دهید یا به پایین بروید تا محتوای گزارش شده را ببینید:'
      remote_user_placeholder: کاربر دوردست از %{instance}
      reopen: دوباره به جریان بیندازید
      report: 'گزارش #%{id}'
      reported_account: حساب گزارش‌شده
      reported_by: گزارش از طرف
      reported_with_application: گزارش شده با برنامه
      resolved: حل‌شده
      resolved_msg: گزارش با موفقیت حل شد!
      skip_to_actions: پرش به کنش‌ها
      status: نوشته
      statuses: محتوای گزارش شده
      statuses_description_html: محتوای توهین آمیز در ارتباط با حساب گزارش شده ذکر می شود
      summary:
        action_preambles:
          delete_html: 'شما در حال <strong>حذف</strong> برخی از پست‌های <strong>@%{acct}</strong> هستید. این خواهد شد:'
          mark_as_sensitive_html: 'شما در حال <strong>علامت گذاری</strong> برخی از پست های <strong>@%{acct}</strong> به عنوان <strong>حساس</strong> هستید. این خواهد شد:'
          silence_html: 'شما در شرف <strong>محدود کردن</strong> <strong>@%{acct}</strong> هستید. این خواهد شد:'
          suspend_html: 'شما در شرف <strong>تعلیق کردن</strong> <strong>@%{acct}</strong> هستید. این خواهد شد:'
        actions:
          delete_html: پست های توهین آمیز را حذف کنید
          mark_as_sensitive_html: رسانه پست های توهین آمیز را به عنوان حساس علامت گذاری کنید
          silence_html: محدودیت شدید رسش <strong>‪@%{acct}‬</strong> با نمایان کردن نماگر و محتوایش فقط به افرادی که از پیش پی می‌گرفتندش و به صورت دستی به دنبالش گشته‌اند
          suspend_html: تعلیق <strong>@%{acct}</strong>، غیرقابل دسترس کردن نمایه و محتوای آنها و تعامل با آنها غیر ممکن
        close_report: 'علامت گذاری گزارش #%{id} به عنوان حل شده است'
        close_reports_html: "<strong>همه</strong> گزارش‌ها در برابر <strong>@%{acct}</strong> را به‌عنوان حل‌وفصل علامت‌گذاری کنید"
        delete_data_html: نمایه و محتویات <strong>@%{acct}</strong> را 30 روز بعد حذف کنید، مگر اینکه در این مدت معلق نشوند
        preview_preamble_html: "<strong>@%{acct}</strong> اخطاری با محتوای زیر دریافت خواهد کرد:"
        record_strike_html: ضبط شکایتی علیه <strong>‪@%{acct}‬</strong> برای کمک به تصمیم‌گیری برای قانون‌شکنی‌های آیندهٔ این حساب
        send_email_html: فرستادن رایانامهٔ هشدار به ‪<strong>@%{acct}</strong>‬
        warning_placeholder: استدلال اضافی اختیاری برای اقدام تعدیل.
      target_origin: خاستگاه حساب گزارش‌شده
      title: گزارش‌ها
      unassign: پس‌گرفتن مسئولیت
      unknown_action_msg: 'کنش ناشناخته: %{action}'
      unresolved: حل‌نشده
      updated_at: به‌روز شد
      view_profile: دیدن نمایه
    roles:
      add_new: افزودن نقش
      assigned_users:
        one: "%{count} کاربر"
        other: "%{count} کاربر"
      categories:
        administration: مدیریت
        devops: DevOps
        invites: دعوت‌ها
        moderation: نظارت
        special: ویژه
      delete: حذف
      description_html: با <strong>نقش‌های کاربر</strong>، می‌توانید تنظیمات و مناطقی از ماستودون را که کاربران شما می‌توانند به آن دسترسی داشته باشند، سفارشی کنید.
      edit: ویراش نقش %{name}
      everyone: اجازه‌های پیش‌گزیده
      everyone_full_description_html: این <strong>نقش پایه</strong> است که بر <strong>همه کاربران</strong> تأثیر می‌گذارد، حتی آن‌هایی که نقش تعیین‌شده ندارند. همه نقش های دیگر مجوزها را از آن به ارث می برند.
      permissions_count:
        one: "%{count} اجازه"
        other: "%{count} اجازه"
      privileges:
        administrator: مدیر
        administrator_description: کاربرانی که این مجوز را دارند از هر مجوزی عبور می کنند
        delete_user_data: حذف داده‌های کاربر
        delete_user_data_description: به کاربران این امکان را می دهد که بدون تاخیر داده های سایر کاربران را حذف کنند
        invite_users: دعوت کاربران
        invite_users_description: به کاربران اجازه می دهد افراد جدیدی را به سرور دعوت کنند
        manage_announcements: مدیریت اعلامیه‌ها
        manage_announcements_description: به کاربران اجازه می دهد تا اعلان ها را روی سرور مدیریت کنند
        manage_appeals: مدیریت درخواست‌های بازنگری
        manage_appeals_description: به کاربران امکان می‌دهد درخواست‌های تجدیدنظر علیه اقدامات تعدیل را بررسی کنند
        manage_blocks: مدیریت مسدودی‌ها
        manage_blocks_description: می‌گذارد کاربران فراهم‌کنندگان رایانامه و نشانی‌های آی‌پی را مسدود کنند
        manage_custom_emojis: مدیریت ایموجی‌های سفارشی
        manage_custom_emojis_description: به کاربران اجازه می دهد تا ایموجی های سفارشی را روی سرور مدیریت کنند
        manage_federation: مدیریت خودگردانی
        manage_federation_description: به کاربران اجازه می‌دهد تا اتحاد با دامنه‌های دیگر را مسدود یا اجازه دهند و تحویل‌پذیری را کنترل کنند
        manage_invites: مدیریت دعوت‌ها
        manage_invites_description: به کاربران امکان می دهد پیوندهای دعوت را مرور و غیرفعال کنند
        manage_reports: مدیریت گزارش‌ها
        manage_reports_description: به کاربران امکان می‌دهد گزارش‌ها را بررسی کنند و اقدامات تعدیل را علیه آنها انجام دهند
        manage_roles: مدیریت نقش‌ها
        manage_roles_description: به کاربران امکان می دهد نقش های زیر نقش خود را مدیریت و اختصاص دهند
        manage_rules: مدیریت قوانین
        manage_rules_description: اجازه به کاربران برای تغییر قوانین کارساز
        manage_settings: مدیریت تنظیمات
        manage_settings_description: اجازه به کاربران برای تغییر تنظیمات پایگاه
        manage_taxonomies: مدیریت طیقه‌بندی‌ها
        manage_taxonomies_description: می‌گذارد کاربران محتوای داغ را بررسی و تنظیمات برچسب را به‌روز کنند
        manage_user_access: مدیریت دسترسی کاربران
        manage_user_access_description: می‌گذارد کاربران هویت‌سنجی دو مرحله‌ای دیگر کاربران را از کار انداخته، نشانی رایانامه‌شان را تغییر داده و گذرواژه‌شان را بازنشانی کنند
        manage_users: مدیریت کاربران
        manage_users_description: به کاربران اجازه می دهد تا جزئیات سایر کاربران را مشاهده کنند و اقدامات تعدیل را علیه آنها انجام دهند
        manage_webhooks: مدیریت قلّاب‌های وب
        manage_webhooks_description: به کاربران اجازه می دهد تا برای رویدادهای اداری، وب هوک ها را راه‌اندازی کنند
        view_audit_log: مشاهده گزارش حسابرسی
        view_audit_log_description: به کاربران اجازه می دهد تا تاریخچه ای از اقدامات مدیریتی روی سرور را مشاهده کنند
        view_dashboard: دیدن داشبورد
        view_dashboard_description: اجازه به کاربران برای دسترسی به داشتبورد و سنجه‌های مختلف
        view_devops: دواپس
        view_devops_description: به کاربران امکان دسترسی به داشبورد Sidekiq و pgHero را می دهد
        view_feeds: دیدن خوراک‌های موضوع و زنده
        view_feeds_description: می‌گذارد کاربران فارغ از تنظیمات کارساز به خوراک‌های موضوع و زنده دسترسی داشته باشند
      title: نقش‌ها
    rules:
      add_new: افزودن قانون
      add_translation: افزودن ترجمه
      delete: حذف
      description_html: در حالی که اکثر افراد ادعا می‌کنند که شرایط استفاده را خوانده و پذیرفته‌اند، افراد معمولا تا پیش از بروز مشکل این متن را مطالعه نمی‌کنند. <strong>پیدا کردن قوانین کارساز‌تان را با تبدیل‌شان به صورت فهرست برای کاربران تسهیل کنید.</strong> سعی کنید هر قانون را کوتاه و ساده نگاه دارید اما از آن طرف هم تلاش نکنید که آن‌ها به تعداد زیادی مورد جدا از هم تقسیم کنید.
      edit: ویرایش قانون
      empty: هنوز هیچ قانونی برای کارساز تعریف نشده.
      move_down: پایین بردن
      move_up: بالا بردن
      title: قوانین کارساز
      translation: ترجمه
      translations: ترجمه‌ها
      translations_explanation: می‌توانید به صورت اختیاری نقش‌ها را ترجمه کنید. در صورت موجود نبودن نگارش ترجمه شده مقدار پیش‌گزیده نشان داده خواهد شد. لطفاً همواره مطمئن شوید که ترجمه‌ها با مقدار پیش‌گزیده هماهنگند.
    settings:
      about:
        manage_rules: مدیریت قانون‌های کارساز
        preamble: اطلاعات عمیقی در مورد نحوه کارکرد، تعدیل و تأمین مالی سرور ارائه دهید.
        rules_hint: یک منطقه اختصاصی برای قوانینی وجود دارد که انتظار می رود کاربران شما به آن پایبند باشند.
        title: درباره
      allow_referrer_origin:
        desc: ممکن است هنگام زدن کاربرانتان روی پیوند پایگاه‌های خارجی مرورگرشان نشانی کارساز ماستودونتان را به عنوان هدایتگر بفرستد. اگر این کار موجب شناسایی یکتای کاربرانتان می‌شود، برای نمونه در صورت خصوصی بودن کارسازتان از کار بیندازدش.
        title: اجازه به پایگاه‌های خارجی برای دیدن کارساز‌ ماستودونتان به عنوان منبع شدآمد
      appearance:
        preamble: سفارشی‌سازی رابطس وب ماستودون.
        title: ظاهر
      branding:
        preamble: نام تجاری سرور شما آن را از سایر سرورهای شبکه متمایز می کند. این اطلاعات ممکن است در محیط های مختلفی مانند رابط وب ماستودون، برنامه های کاربردی بومی، در پیش نمایش پیوند در سایر وب سایت ها و در برنامه های پیام رسانی و غیره نمایش داده شود. به همین دلیل، بهتر است این اطلاعات واضح، کوتاه و مختصر باشد.
        title: ویژندگی
      captcha_enabled:
        desc_html: این متکی به اسکریپت های خارجی از hCaptcha است که ممکن است یک نگرانی امنیتی و حفظ حریم خصوصی باشد. علاوه بر این، <strong>این می‌تواند فرآیند ثبت نام را به میزان قابل توجهی برای برخی از افراد (به ویژه افراد ناتوان) کمتر در دسترس قرار دهد</strong>. به این دلایل، لطفاً اقدامات جایگزین مانند ثبت نام مبتنی بر تأیید یا دعوت را در نظر بگیرید.
        title: کاربران جدید را ملزم به حل یک کپچا برای تأیید حساب خود کنید
      content_retention:
        danger_zone: منطقهٔ خطر
        preamble: نحوه ذخیره محتوای تولید شده توسط کاربر در ماستودون را کنترل کنید.
        title: حفظ محتوا
      default_noindex:
        desc_html: بر همه کاربرانی که خودشان این تنظیم را تغییر نداده اند تأثیر می گذارد
        title: درخواست خروج از اندیس‌گذاری پیش‌گزیدهٔ موتور جست‌وجو
      discovery:
        follow_recommendations: پیروی از پیشنهادها
        preamble: ارائه محتوای جذّاب برای آغاز به کار کاربرانی که شاید کسی را روی ماستودون نشناسند ضروری است. واپایش چگونگی کار کردن ویژگی‌های کشف روی کارسازتان.
        privacy: محرمانگی
        profile_directory: شاخهٔ نمایه
        public_timelines: خط زمانی‌های عمومی
        publish_statistics: انتشار آمار
        title: کشف
        trends: پرطرفدارها
        wrapstodon: خلاصهٔ ماستودون
      domain_blocks:
        all: برای همه
        disabled: برای هیچ‌کدام
        users: برای کاربران محلی واردشده
      feed_access:
        modes:
          authenticated: تنها کاربران تأیید شده
          disabled: نیازمند نقش کاربری خاص
          public: هرکسی
      landing_page:
        values:
          about: درباره
          local_feed: خوراک محلی
          trends: داغ‌ها
      registrations:
        moderation_recommandation: لطفاً قبل از اینکه ثبت نام را برای همه باز کنید، مطمئن شوید که یک تیم نظارتی مناسب و واکنشی دارید!
        preamble: کنترل کنید چه کسی می تواند در سرور شما یک حساب ایجاد کند.
        title: ثبت‌نام‌ها
      registrations_mode:
        modes:
          approved: ثبت نام نیازمند تأیید مدیران است
          none: کسی نمی‌تواند ثبت نام کند
          open: همه می‌توانند ثبت نام کنند
        warning_hint: توصیه می‌کنیم از ”تأیید لازم برای ثبت‌نام” استفاده کنید، مگر اینکه مطمئن باشید تیم نظارتی شما می‌تواند هرزنامه‌ها و ثبت‌های مخرب را به موقع مدیریت کند.
      security:
        authorized_fetch: نیاز به احراز هویت از سرورهای فدرال
        authorized_fetch_hint: نیاز به احراز هویت از سرورهای فدرال، اجرای دقیق‌تر بلوک‌های سطح کاربر و سرور را ممکن می‌سازد. با این حال، این به قیمت جریمه عملکرد است، دسترسی به پاسخ‌های شما را کاهش می‌دهد و ممکن است مشکلات سازگاری با برخی از سرویس‌های فدرال را ایجاد کند. علاوه بر این، این مانع از دریافت پست‌ها و حساب‌های عمومی شما توسط بازیگران اختصاصی نمی‌شود.
        authorized_fetch_overridden_hint: شما در حال حاضر نمی توانید این تنظیم را تغییر دهید زیرا توسط یک متغیر محیطی لغو شده است.
        federation_authentication: اجرای احراز هویت فدراسیون
      title: تنظیمات کارساز
    site_uploads:
      delete: پرونده بارگذاری شده را پاک کنید
      destroyed_msg: بارگذاری پایگاه با موفقیت حذف شد!
    software_updates:
      critical_update: بحرانی — لطفاً به سرعت به‌روز کنید
      description: توصیه می‌شود نصب ماستودونتان را به‌روز نگه داشته تا از جدیدترین اصلاحات و ویژگی‌ها بهره‌مند شوید. همچنین گاهی به‌روز رسانی به‌موقع ماستودون برای پیشگیری از مشکلات امنیتی ضروریست. برای همین ماستودون هر ۳۰ دقیقه به‌روز رسانی‌ها را بررسی کرده و بنا به ترجیحات آگاهی رایانامه‌ایتان آگاهتان خواهد کرد.
      documentation_link: بیش‌تر بیاموزید
      release_notes: یادداشت‌های انتشار
      title: به‌روز رسانی‌های موجود
      type: گونه
      types:
        major: ارائه بزرگ
        minor: ارائه کوچک
        patch: انتشار وصله - رفع اشکال و تغییرات آسان برای اعمال
      version: نگارش
    statuses:
      account: نگارنده
      application: برنامه
      back_to_account: بازگشت به صفحهٔ حساب
      back_to_report: بازگشت به صفحهٔ گزارش
      batch:
        add_to_report: 'افزودن به گزارش #%{id}'
        remove_from_report: برداشتن از گزارش
        report: گزارش
      contents: مطالب
      deleted: پاک‌شده
      favourites: برگزیده‌ها
      history: تاریخچهٔ نگارش
      in_reply_to: در پاسخ به
      language: زبان
      media:
        title: رسانه
      metadata: فراداده
      no_history: این پست ویرایش نشده است
      no_status_selected: هیچ فرسته‌ای تغییری نکرد زیرا هیچ‌کدام از آن‌ها انتخاب نشده بودند
      open: گشودن فرسته
      original_status: فرستهٔ اصلی
      quotes: نقل‌ها
      reblogs: تقویت‌ها
      replied_to_html: به %{acct_link} پاسخ داد
      status_changed: فرسته تغییر کرد
      status_title: پست توسط @%{name}
      title: پست‌های حساب - @%{name}
      trending: پرطرفدار
      view_publicly: مشاهده عمومی
      view_quoted_post: دیدن فرستهٔ نقل شده
      visibility: نمایانی
      with_media: دارای عکس یا ویدیو
    strikes:
      actions:
        delete_statuses: "%{name} فرستهٔ %{target} را حذف کرد"
        disable: "%{name} حساب %{target} را منجمد کرد"
        mark_statuses_as_sensitive: "%{name} فرسته‌های %{target} را به عنوان حسّاس علامت زد"
        none: "%{name} هشداری به %{target} فرستاد"
        sensitive: "%{name} حساب %{target} را به عنوان حسّاس علامت زد"
        silence: "%{name} حساب %{target} را محدود کرد"
        suspend: "%{name} حساب %{target} را تعلیق کرد"
      appeal_approved: تجدیدنظر شده
      appeal_pending: منتظر تجدیدنظر
      appeal_rejected: درخواست تجدیدنظر رد شد
    system_checks:
      database_schema_check:
        message_html: تعداد مهاجرت پایگاه داده در انتظار انجام هستند. لطفا آن‌ها را اجرا کنید تا اطمینان یابید که برنامه مطابق انتظار رفتار خواهد کرد
      elasticsearch_analysis_index_mismatch:
        message_html: تنظیمات تحلیلگر اندیس Elasticsearch منقضی شده. لطفاً <code>tootctl search deploy --only-mapping --only=%{value}</code> را اجرا کنید
      elasticsearch_health_red:
        message_html: خوشه Elasticsearch ناسالم است (وضعیت قرمز)، ویژگی های جستجو در دسترس نیستند
      elasticsearch_health_yellow:
        message_html: خوشه Elasticsearch ناسالم است (وضعیت زرد)، ممکن است بخواهید دلیل آن را بررسی کنید
      elasticsearch_index_mismatch:
        message_html: نگاشت فهرست Elasticsearch منسوخ شده است. لطفاً <code>tootctl search deploy --only=%{value}</code> را اجرا کنید
      elasticsearch_preset:
        action: دیدن مستندات
        message_html: خوشه Elasticsearch شما بیش از یک گره دارد، اما ماستودون برای استفاده از آنها پیکربندی نشده است.
      elasticsearch_preset_single_node:
        action: دیدن مستندات
        message_html: خوشه Elasticsearch شما فقط یک گره دارد، <code>ES_PRESET</code> باید روی <code>single_node_cluster</code> تنظیم شود.
      elasticsearch_reset_chewy:
        message_html: فهرست سیستم Elasticsearch شما به دلیل تغییر تنظیمات قدیمی است. لطفاً برای به روز رسانی <code>tootctl search deploy --reset-chewy</code> را اجرا کنید.
      elasticsearch_running_check:
        message_html: به Elasticsearch متصل نشد. لطفاً بررسی کنید که در حال اجرا است یا جستجوی متن کامل را غیرفعال کنید
      elasticsearch_version_check:
        message_html: 'نگارش الستیک‌سرچ ناسازگار: %{value}'
        version_comparison: الستیک‌سرچ %{running_version} در حال اجراست، حال که %{required_version} لازم است
      rules_check:
        action: مدیریت قانون‌های کارساز
        message_html: هیچ قانون کارسازی تعریف نکرده‌اید.
      sidekiq_process_check:
        message_html: صف(های) %{value} فاقد هیچونه فرایند Sidekiq هستند. لطفا تنظیمات Sidekiq خود را بازبینی کنید
      software_version_check:
        action: دیدن به‌روز رسانی‌های موجود
        message_html: به‌روز رسانی ماستودون موجود است.
      software_version_critical_check:
        action: مشاهده به‌روزرسانی‌های موجود
        message_html: یک به‌روزرسانی حیاتی ماستودون موجود است، لطفا در اسرع وقت به‌روزرسانی کنید.
      software_version_patch_check:
        action: مشاهده به‌روزرسانی‌های موجود
        message_html: یک به‌روزرسانی رفع اشکال ماستودون موجود است.
      upload_check_privacy_error:
        action: برای اطّلاعات بیش‌تر این‌جا را بررسی کنید
        message_html: "<strong>کارساز وبتان بد پیکربندی شده. محرمانگی کاربرانتان در خطر است.</strong>"
      upload_check_privacy_error_object_storage:
        action: برای اطّلاعات بیش‌تر این‌جا را بررسی کنید
        message_html: "<strong>ذخیره‌سازتان بد پیکربندی شده. محرمانگی کاربرانتان در خطر است.</strong>"
    tags:
      moderation:
        not_trendable: غیر قابل داغ شدن
        not_usable: غير قابل استفاده
        pending_review: بازبینی منتظر
        review_requested: بازبینی درخواست شده
        reviewed: بازبینی شده
        title: وضعیت
        trendable: قابل داغ شدن
        unreviewed: بررسی نشده
        usable: قابل استفاده
      name: نام
      newest: جدیدترین
      oldest: قدیمی‌ترین
      open: دیدن عمومی
      reset: بازنشانی
      review: وضعیت بازبینی
      search: جست‌وجو
      title: برچسب‌ها
      updated_msg: تنظیمات برچسب‌ها با موفقیت به‌روز شد
    terms_of_service:
      back: بازگشت به شرایط خدمات
      changelog: چه چیزی تغییر کرده است
      create: از خودت استفاده کن
      current: فعلی
      draft: پیش نویس
      generate: از قالب استفاده کنید
      generates:
        action: ایجاد کنید
        chance_to_review_html: "<strong>شرایط خدمات ایجاد شده به صورت خودکار منتشر نخواهد شد.</strong> شما فرصتی خواهید داشت که نتایج را بررسی کنید. لطفا مشخصات لازم را برای ادامه وارد کنید."
        explanation_html: الگوی شرایط خدمات ارائه شده فقط برای اهداف اطلاعاتی است و نباید به عنوان مشاوره حقوقی در مورد هر موضوعی تلقی شود. لطفاً در مورد وضعیت خود و سؤالات حقوقی خاصی که دارید با مشاور حقوقی خود مشورت کنید.
        title: راه اندازی شرایط خدمات
      going_live_on_html: زنده. اعمال شده از %{date}
      history: تاریخچه
      live: زنده
      no_history: هنوز هیچ تغییری در شرایط خدمات ثبت نشده است.
      no_terms_of_service_html: شما در حال حاضر هیچ شرایط خدماتی را پیکربندی نکرده‌اید. شرایط خدمات به منظور ارائه وضوح و محافظت از شما در برابر مسئولیت های احتمالی در اختلافات با کاربران شما است.
      notified_on_html: کاربران در %{date} مطلع شدند
      notify_users: به کاربران اطلاع دهید
      preview:
        explanation_html: 'رایانامه برای <strong>%{display_count} کاربری</strong> که پیش از %{date} ثبت‌نام کرده‌اند فرستاده خواهد شد. متن زیر در رایانامه قرار خواهد گرفت:'
        send_preview: ارسال پیش نمایش به %{email}
        send_to_all:
          one: "%{display_count} ایمیل ارسال کنید"
          other: فرستادن %{display_count} رایانامه
        title: پیش نمایش اعلان شرایط خدمات
      publish: انتشار دهید
      published_on_html: منتشر شده در %{date}
      save_draft: ذخیره پیش نویس
      title: شرایط خدمات
    title: مدیریت
    trends:
      allow: اجازه
      approved: تأیید شده
      confirm_allow: مطمئنید که می‌خواهید برچسب‌های گزیده را مجاز کنید؟
      confirm_disallow: مطمئنید که می‌خواهید برچسب‌های گزیده را ممنوع کنید؟
      disallow: اجازه ندادن
      links:
        allow: اجازه به پیوند
        allow_provider: اجازه به ناشر
        confirm_allow: مطمئنید که می‌خواهید پیوندهای گزیده را مجاز کنید؟
        confirm_allow_provider: مطمئنید که می‌خواهید فراهم‌کننده‌های گزیده را مجاز کنید؟
        confirm_disallow: مطمئنید که می خواهید پیوندهای گزیده را ممنوع کنید؟
        confirm_disallow_provider: مطمئنید که می خواهید فراهم کننده‌های گزیده را ممنوع کنید؟
        description_html: اینها پیوندهایی هستند که در حال حاضر توسط حساب هایی که سرور شما پست ها را از آنها می بیند به اشتراک گذاشته می شود. این می تواند به کاربران شما کمک کند تا بفهمند در جهان چه می گذرد. تا زمانی که ناشر را تأیید نکنید، هیچ پیوندی به صورت عمومی نمایش داده نمی شود. همچنین می توانید پیوندهای فردی را مجاز یا رد کنید.
        disallow: اجازه ندادن به پیوند
        disallow_provider: اجازه ندادن به ناشر
        no_link_selected: هیچ پیوندی تغییر نکرد زیرا هیچ‌کدام از آن‌ها انتخاب نشده بودند
        publishers:
          no_publisher_selected: هیچ ناشری تغییر نکرد زیرا هیچ‌کدام از آن‌ها انتخاب نشده بودند
        shared_by_over_week:
          one: هم‌رسانده به دست یک نفر در هفتهٔ گذشته
          other: هم‌رسانده به دست %{count} نفر در هفتهٔ گذشته
        title: پیوندهای داغ
        usage_comparison: امروز %{today} بار هم‌رسانی شده. در مقایسه با %{yesterday} بار دیروز
      not_allowed_to_trend: اجازهٔ داغ شدن ندارد
      only_allowed: فقط مجازها
      pending_review: بازبینی منتظر
      preview_card_providers:
        allowed: پیوندها از این ناشر می‌توانند داغ شوند
        description_html: اینها دامنه هایی هستند که پیوندهای آنها اغلب در سرور شما به اشتراک گذاشته می شود. پیوندها به صورت عمومی ترند نمی شوند مگر اینکه دامنه پیوند تأیید شود. تأیید (یا رد) شما به زیر دامنه ها نیز گسترش می یابد.
        rejected: پیوندها از این ناشر داغ نخواهند شد
        title: ناشران
      rejected: رد شده
      statuses:
        allow: اجازه به فرسته
        allow_account: اجازه به نگارنده
        confirm_allow: مطمئنید که می‌خواهید وضعیت‌های گزیده را مجاز کنید؟
        confirm_allow_account: مطمئنید که می‌خواهید حساب‌های گزیده را مجاز کنید؟
        confirm_disallow: مطمئنید که می‌خواهید وضعیت‌های گزیده را ممنوع کنید؟
        confirm_disallow_account: مطمئنید که می‌خواهید حساب‌های گزیده را ممنوع کنید؟
        description_html: اینها پست هایی هستند که سرور شما در مورد آنها می داند و در حال حاضر در حال به اشتراک گذاری و محبوبیت زیادی هستند. می تواند به کاربران جدید و بازگشتی شما کمک کند تا افراد بیشتری را برای دنبال کردن پیدا کنند. تا زمانی که نویسنده را تأیید نکنید، هیچ پستی به صورت عمومی نمایش داده نمی‌شود و نویسنده اجازه می‌دهد حساب خود را به دیگران پیشنهاد دهد. همچنین می توانید پست های فردی را مجاز یا رد کنید.
        disallow: ممنوع کردن فرسته
        disallow_account: ممنوع کردن نگارنده
        no_status_selected: هیچ فرستهٔ داغی تغییری نکرد زیرا هیچ‌کدام از آن‌ها انتخاب نشده بودند
        not_discoverable: نویسنده امکان کشف بودن را انتخاب نکرده است
        shared_by:
          one: یک بار برگزیده یا هم‌رسانی شده
          other: "%{friendly_count} بار برگزیده یا هم‌رسانی شده"
        title: فرسته‌های داغ
      tags:
        current_score: امتیاز کنونی %{score}
        dashboard:
          tag_accounts_measure: استفادهٔ یکتا
          tag_languages_dimension: زبان‌های برتر
          tag_servers_dimension: کارسازهای برتر
          tag_servers_measure: کارسازهای گوناگون
          tag_uses_measure: کل استفاده‌ها
        description_html: اینها هشتگ هایی هستند که در حال حاضر در بسیاری از پست هایی که سرور شما می بیند ظاهر می شوند. این می تواند به کاربران شما کمک کند تا بفهمند مردم در حال حاضر بیشتر درباره چه چیزی صحبت می کنند. تا زمانی که شما آن ها را تایید نکنید، هیچ هشتگ به صورت عمومی نمایش داده نمی شود.
        listable: می‌تواند پیشنهاد شود
        no_tag_selected: هیچ برچسبی تغییر نکرد زیرا هیچ‌کدام گزیده نبودند
        not_listable: پیشنهاد نخواهد شد
        not_trendable: تحت روندها ظاهر نمی شود
        not_usable: غیر قابل استفاده
        peaked_on_and_decaying: در %{date} به اوج خود رسید، اکنون در حال زوال است
        title: برچسب‌های پرطرفدار
        trendable: می تواند در زیر روندها ظاهر شود
        trending_rank: 'پرطرفدار #%{rank}'
        usable: قابل استفاده
        usage_comparison: "%{today} بار امروز در مقایسه با %{yesterday} دیروز استفاده شد"
        used_by_over_week:
          one: در هفته گذشته توسط یک نفر استفاده شده است
          other: در هفته گذشته توسط %{count} نفر استفاده شده است
      title: توصیه ها و روندها
      trending: پرطرفدار
    username_blocks:
      add_new: افزودن جدید
      block_registrations: انسداد ثبت‌نام‌ها
      comparison:
        contains: دارای
        equals: برابر
      contains_html: دارای %{string}
      created_msg: قانون نام کاربری با موفّقیت ایجاد شد
      delete: حذف
      edit:
        title: ویرایش قانون نام‌کاربری
      matches_exactly_html: برابر %{string}
      new:
        create: ایجاد قانون
        title: ایجاد قانون نام‌کاربری جدید
      no_username_block_selected: هیچ قاعدهٔ نام کاربری‌ای تغییری نکرد زیرا هیچ‌کدام گزیده نشده بودند
      not_permitted: مجاز نیست
      title: قانون نام کاربری
      updated_msg: قانون نام کاربری با موفّقیت به‌روز شد
    warning_presets:
      add_new: افزودن تازه
      delete: زدودن
      edit_preset: ویرایش هشدار پیش‌فرض
      empty: هنز هیچ پیش‌تنظیم هشداری را تعریف نکرده‌اید.
      title: از پیش تنظیم های هشدار
    webhooks:
      add_new: افزودن نقطهٔ پایانی
      delete: حذف
      description_html: یک <strong>وب هوک</strong> ماستودون را قادر می‌سازد تا <strong>اعلان‌های هم‌زمان</strong> در مورد رویدادهای انتخابی را به برنامه خود ارسال کند، بنابراین برنامه شما می‌تواند <strong>به‌طور خودکار واکنش‌ها را تحریک کند</strong>.
      disable: از کار انداختن
      disabled: از کار افتاده
      edit: ویرایش نقطهٔ پایانی
      empty: شما هنوز هیچ نقطه پایانی وبی هوک را پیکربندی نکرده‌اید.
      enable: به کار انداختن
      enabled: فعّال
      enabled_events:
        one: ۱ رویداد به کار افتاده
        other: "%{count} رویداد به کار افتاده"
      events: رویدادها
      new: قلاب وب جدید
      rotate_secret: چرخش رمز
      secret: امضا کردن رمز
      status: وضعیت
      title: قلاب‌های وب
      webhook: قلاب وب
  admin_mailer:
    auto_close_registrations:
      body: به دلیل عدم فعالیت اخیر ناظر، ثبت نام در %{instance} به طور خودکار به نیاز به بازبینی دستی تغییر یافته است تا از استفاده %{instance} به عنوان بستری برای بازیگران بد احتمالی جلوگیری شود. در هر زمان می توانید آن را به ثبت نام های باز تغییر دهید.
      subject: ثبت نام برای %{instance} به طور خودکار به نیاز به تأیید تغییر یافته است
    new_appeal:
      actions:
        delete_statuses: برای حذف فرسته‌هایشان
        disable: برای انجماد حسابشان
        mark_statuses_as_sensitive: برای علامت زدن فرسته‌هایشان به عنوان حسّاس
        none: یک هشدار
        sensitive: برای علامت زدن حسابشان به عنوان حسّاس
        silence: برای محدود کردن حساب آنها
        suspend: برای تعلیق حسابشان
      body: "%{target} برای یک تصمیم نظارتی توسط %{action_taken_by} از %{date} که %{type} بود، درخواست تجدیدنظر می‌کند. آنها نوشتند:"
      next_steps: می‌توانید برای لغو تصمیم تعدیل، درخواست تجدیدنظر را تأیید کنید یا آن را نادیده بگیرید.
      subject: "%{username} در حال درخواست تجدیدنظر برای تصمیم نظارت در %{instance}"
    new_critical_software_updates:
      body: نسخه های انتقادی جدید ماستودون منتشر شده است، ممکن است بخواهید در اسرع وقت به روز رسانی کنید!
      subject: به‌روزرسانی‌های ماستودون بحرانی برای %{instance} در دسترس هستند!
    new_pending_account:
      body: جزئیات حساب تازه این‌جاست. شما می‌توانید آن را تأیید یا رد کنید.
      subject: حساب تازه‌ای در %{instance} نیازمند بررسی است (%{username})
    new_report:
      body: کاربر %{reporter} کاربر %{target} را گزارش داد
      body_remote: کسی از %{domain} گزارش %{target} را فرستاده
      subject: گزارش تازه‌ای برای %{instance} (#%{id})
    new_software_updates:
      body: نسخه های جدید ماستودون منتشر شده است، ممکن است بخواهید به روز رسانی کنید!
      subject: نسخه های جدید ماستودون برای %{instance} در دسترس هستند!
    new_trends:
      body: 'موارد زیر قبل از نمایش عمومی نیاز به بررسی دارند:'
      new_trending_links:
        title: پیوندهای داغ
      new_trending_statuses:
        title: فرسته‌های داغ
      new_trending_tags:
        title: برچسب‌های داغ
      subject: موضوغ داغ تازه‌ای در %{instance} نیازمند بررسی است
  aliases:
    add_new: ساختن نام مستعار
    created_msg: نام مستعار تازه با موفقیت ساخته شد. الان می‌توانید انتقال از حساب قدیمی را آغاز کنید.
    deleted_msg: نام مستعار با موفقیت حذف شد. انتقال از آن حساب به حساب فعلی دیگر ممکن نیست.
    empty: هیچ نام مستعاری ندارید.
    hint_html: اگر می‌خواهید از حساب دیگری به این حساب منتقل شوید، این‌جا می‌توانید یک نام مستعار بسازید که برای انتقال از حساب قدیمی به این حساب لازم است. این کار به تنهایی <strong>بی‌ضرر و قابل بازگشت</strong> است. <strong>فرایند انتقال حساب از حساب قدیمی آغاز خواهد شد</strong>.
    remove: حذف ارتباط نام مستعار
  appearance:
    advanced_settings: تنظیمات پیش‌رفته
    animations_and_accessibility: پویانمایی‌های و دسترسی‌پذیری
    boosting_preferences: ترجیحات تقویت
    boosting_preferences_info_html: "<strong>نکته:</strong> فارغ از تنظیمات، <kbd>تبدیل</kbd> + <kbd>کلیک</kbd> روی %{icon} نقشک تقویت بلافاصله تقویت خواهد کرد."
    discovery: کاوش
    localization:
      body: ماستودون توسط داوطلبان ترجمه شده است.
      guide_link: https://crowdin.com/project/mastodon
      guide_link_text: همه می‌توانند کمک کنند.
    sensitive_content: محتوای حساس
  application_mailer:
    notification_preferences: تغییر ترجیحات رایانامه
    salutation: "%{name}،"
    settings: 'تغییر ترجیحات رایانامه: %{link}'
    unsubscribe: لغو اشتراک
    view: 'نمایش:'
    view_profile: دیدن نمایه
    view_status: دیدن نوشته‌ها
  applications:
    created: برنامه با موفقیت ساخته شد
    destroyed: برنامه با موفقیت پاک شد
    logout: خروج
    regenerate_token: دوباره‌سازی کد دسترسی
    token_regenerated: کد دسترسی با موفقیت ساخته شد
    warning: خیلی مواظب این اطلاعات باشید و آن را به هیچ کس ندهید!
    your_token: کد دسترسی شما
  auth:
    apply_for_account: درخواست یک حساب
    captcha_confirmation:
      help_html: اگر مشکلی در حل کپچا دارید، می توانید از طریق %{email} با ما در تماس باشید و ما می توانیم به شما کمک کنیم.
      hint_html: فقط یک چیز دیگر! ما باید تأیید کنیم که شما یک انسان هستید (این برای جلوگیری از هرزنامه است!). کپچا زیر را حل کنید و روی "ادامه" کلیک کنید.
      title: بررسی های امنیتی
    confirmations:
      awaiting_review: نشانی رایانامه‌تان تأیید شد! عوامل %{domain} دارند ثبت‌نامتان را بررسی می‌کنند. در صورت تأیید حسابتان رایانامه‌ای خواهید گرفت!
      awaiting_review_title: ثبت‌نامتان دارد بررسی می‌شود
      clicking_this_link: زدن این پیوند
      login_link: ورود
      proceed_to_login_html: می‌توانید به %{login_link} ادامه دهید.
      redirect_to_app_html: باید به برنامه <strong>%{app_name}</strong> هدایت می‌شوید. اگر این اتفاق نیفتاد، %{clicking_this_link} را امتحان کنید یا به صورت دستی به برنامه برگردید.
      registration_complete: ثبت نام شما در %{domain} اکنون کامل شده است!
      welcome_title: خوش آمدید، %{name}!
      wrong_email_hint: اگر نشانی رایانامه درست نیست می‌توانید در تنظیمات حساب تغییرش دهید.
    delete_account: پاک‌کردن حساب
    delete_account_html: اگر می‌خواهید حساب خود را پاک کنید، از <a href="%{path}">این‌جا</a> پیش بروید. از شما درخواست تأیید خواهد شد.
    description:
      prefix_invited_by_user: "@%{name} شما را به عضویت در این کارساز ماستودون دعوت کرده است!"
      prefix_sign_up: همین امروز عضو ماستودون شوید!
      suffix: با داشتن حساب می‌توانید دیگران را پی گرفته، نوشته‌هایی منتشر کرده و با کاربرانی از هر کارساز ماستودن دیگری در ارتباط باشید!
    didnt_get_confirmation: یک پیوند تأیید را دریافت نکردید؟
    dont_have_your_security_key: کلید امنیتیتان را ندارید؟
    forgot_password: گذرواژه خود را فراموش کرده‌اید؟
    invalid_reset_password_token: کد بازنشانی گذرواژه نامعتبر یا منقضی شده است. لطفاً کد دیگری درخواست کنید.
    link_to_otp: رمز بازگردانی یا رمز دوعاملی را از تلفنتان وارد کنید
    link_to_webauth: استفاده از افزارهٔ امنیتیتان
    log_in_with: ورود با
    login: ورود
    logout: خروج
    migrate_account: نقل مکان به یک حساب دیگر
    migrate_account_html: اگر می‌خواهید این حساب را به حساب دیگری منتقل کنید، <a href="%{path}">این‌جا را کلیک کنید</a>.
    or_log_in_with: یا ورود به وسیلهٔ
    progress:
      confirm: تأیید رایانامه
      details: جزئیات شما
      review: بررسی ما
      rules: پذیرش قوانین
    providers:
      cas: CAS
      saml: SAML
    register: عضو شوید
    registration_closed: کارساز %{instance} عضو تازه‌ای نمی‌پذیرد
    resend_confirmation: ارسال مجدد پیوند تایید
    reset_password: بازنشانی گذرواژه
    rules:
      accept: پذیرفتن
      back: بازگشت
      invited_by: 'با سپاس از دعوتی از این فرد دریافت کرده‌اید می‌توانید به %{domain} بپیوندید:'
      preamble: اینها توسط گردانندگان %{domain} تنظیم و اجرا می شوند.
      preamble_invited: قبل از ادامه، لطفاً قوانین اساسی تنظیم شده توسط مدیران %{domain} را در نظر بگیرید.
      title: برخی از قوانین اساسی.
      title_invited: شما دعوت شده اید.
    security: امنیت
    set_new_password: تعین گذرواژه جدید
    setup:
      email_below_hint_html: بررسی شاخهٔ هرزنامه یا درخواست رایانامه‌ای دیگر. در صورت اشتباه بودن نشانی رایانامه می‌توانید تصحیحش کنید.
      email_settings_hint_html: برای شروع استفاده از ماستودون روی پیوندی که به %{email} فرستادیم کلیک کنید. همین جا منتظر می مانیم.
      link_not_received: پیوندی نگرفتید؟
      new_confirmation_instructions_sent: تا چند دقیقهٔ دیگر رایانامه‌ای جدید با پیوند تأییدیه خواهید گرفت!
      title: صندوق ورودیتان را بررسی کنید
    sign_in:
      preamble_html: با اطلاعات کاربری <strong>%{domain}</strong> خود وارد شوید. اگر حساب شما روی سرور دیگری میزبانی شود، نمی توانید در اینجا وارد شوید.
      title: ورود به %{domain}
    sign_up:
      manual_review: ثبت‌نام‌ها در %{domain} از طریق بازبینی دستی توسط گردانندگان ما انجام می‌شود. برای کمک به ما در پردازش ثبت نام خود، کمی در مورد خودتان و اینکه چرا می خواهید یک حساب در %{domain} داشته باشید، بنویسید.
      preamble: با داشتن یک حساب کاربری در این سرور ماستودون، می‌توانید هر شخص دیگری را در فدیورس دنبال کنید، صرف نظر از اینکه حساب او در کجا میزبانی می‌شود.
      title: بیایید روی %{domain} برپایتان کنیم.
    status:
      account_status: وضعیت حساب
      confirming: منتظر کامل شدن تأیید رایانامه.
      functional: حسابتان کاملاً قابل استفاده است.
      pending: درخواستتان منتظر بازبینی مسئولان است. ممکن است کمی طول بکشد. اگر درخواستتان پذیرفته شود رایانامه‌ای خواهید گرفت.
      redirecting_to: حساب شما غیرفعال است زیرا هم‌اکنون به %{acct} منتقل شده است.
      self_destruct: از آنجایی که %{domain} در حال بسته شدن است، شما فقط دسترسی محدودی به حساب خود خواهید داشت.
      view_strikes: دیدن شکایت‌های گذشته از حسابتان
    too_fast: فرم با سرعت بسیار زیادی فرستاده شد، دوباره تلاش کنید.
    use_security_key: استفاده از کلید امنیتی
    user_agreement_html: من خوانده ام و موافقم <a href="%{terms_of_service_path}" target="_blank">شرایط خدمات</a> و <a href="%{privacy_policy_path}" target="_blank">سیاست حفظ حریم خصوصی</a>
    user_privacy_agreement_html: من <a href="%{privacy_policy_path}" target="_blank">خط‌مشی رازداری</a> را خوانده‌ام و با آن موافقم
  author_attribution:
    example_title: متن نمونه
    hint_html: آیا در خارج از ماستودون اخبار یا مقالات وبلاگ می نویسید؟ نحوه دریافت اعتبار زمانی که آنها در ماستودون به اشتراک گذاشته می شوند را کنترل کنید.
    instructions: 'مطمئن شوید این کد در HTML مقاله‌تان وجود دارد:'
    more_from_html: بیش‌تر از %{name}
    s_blog: بلاگ %{name}
    then_instructions: سپس نام دامنهٔ مقاله را در زمینهٔ زیر بیفزایید.
    title: اعتباردهی به نگارنده
  challenge:
    confirm: ادامه
    hint_html: "<strong>نکته:</strong> ما در یک ساعت آینده گذرواژه‌تان را از شما نخواهیم پرسید."
    invalid_password: گذرواژه نامعتبر
    prompt: برای ادامه گذرواژه‌تان را تأیید کنید
  color_scheme:
    auto: خودکار
    dark: تیره
    light: روشن
  contrast:
    auto: خودکار
    high: زیاد
  crypto:
    errors:
      invalid_key: یک کلید معتبر Ed25519 یا Curve25519 نیست
  date:
    formats:
      default: "%d %b %Y"
      with_month_name: "%d %B %Y"
  datetime:
    distance_in_words:
      about_x_hours: "%{count} ساعت"
      about_x_months: "%{count} ماه"
      about_x_years: "%{count} سال"
      almost_x_years: "%{count} سال"
      half_a_minute: همین الان
      less_than_x_minutes: "%{count} دقیقه"
      less_than_x_seconds: همین الان
      over_x_years: "%{count} سال"
      x_days: "%{count} روز"
      x_minutes: "%{count} دقیقه"
      x_months: "%{count} ماه"
      x_seconds: "%{count} ثانیه"
  deletes:
    challenge_not_passed: اطلاعاتی که وارد کردید اشتباه بود
    confirm_password: گذرواژه کنونی خود را وارد کنید تا هویتتان را تایید کنید
    confirm_username: برای تأیید این فرایند نام کاربری خود را وارد کنید
    proceed: پاک‌کردن حساب
    success_msg: حساب شما با موفقیت پاک شد
    warning:
      before: 'پیش از ادامه،‌ لطفاً نکته‌های زیر را به دقت بخوانید:'
      caches: ممکن است محتواهایی که دیگر کارسازها ذخیره کرده‌اند، همچنان باقی بماند
      data_removal: نوشته‌ها و داده‌های شما برای همیشه پاک خواهند شد
      email_change_html: می‌توانید بدون حذف حسابتان <a href="%{path}">نشانی رایانامه‌تان را تغییر دهید</a>
      email_contact_html: اگر هنوز نرسیده، می‌توانید برای راهنمایی به <a href="mailto:%{email}">%{email}</a> رایانامه دهید
      email_reconfirmation_html: اگر رایانامهٔ تأیید را نگرفته‌اید، می‌توانید <a href="%{path}">دوباره درخواستش دهید</a>
      irreversible: شما نخواهید توانست حساب خود را بازیابی یا فعال‌سازی کنید
      more_details_html: برای اطلاعات بیشتر <a href="%{terms_path}">سیاست رازداری</a> را ببینید.
      username_available: نام کاربری شما دوباره در دسترس خواهد بود
      username_unavailable: نام کاربری شما برای دیگران غیرقابل دسترس خواهد ماند
  disputes:
    strikes:
      action_taken: کنش انجام شده
      appeal: درخواست تجدیدنظر
      appeal_approved: شکایت با موفّقیت تحدیدنظر شد و دیگر معتبر نیست
      appeal_rejected: درخواست تجدیدنظر رد شده است
      appeal_submitted_at: درخواست تجدیدنظر فرستاده شد
      appealed_msg: درخواست تجدیدنظرتان ثبت شد. اگر پذیرفته شود آگاه خواهید شد.
      appeals:
        submit: فرستادن درخواست تجدیدنظر
      approve_appeal: پذیرش درخواست تجدیدنظر
      associated_report: گزارش همراه
      created_at: مورخه
      description_html: این‌ها کنش‌های انجام شده روی حسابتان و هشدارهاییند که از سوی مدیران %{instance} به شما فرستاده شده‌اند.
      recipient: ابلاغی به
      reject_appeal: رد کردن درخواست تجدیدنظر
      status: فرستهٔ ‪#%{id}‬
      status_removed: فرسته از روس سامانه برداشته شده است
      title: "%{action} در %{date}"
      title_actions:
        delete_statuses: برداشتن فرسته
        disable: انجماد حساب
        mark_statuses_as_sensitive: علامت زدن فرسته به عنوان حسّاس
        none: هشدار
        sensitive: علامت زدن حساب به عنوان حسّاس
        silence: محدودیت حساب
        suspend: تعلیق حساب
      your_appeal_approved: درخواست تجدیدنظرتان پذیرفته شد
      your_appeal_pending: شما یک درخواست تجدیدنظر فرستادید
      your_appeal_rejected: درخواست تجدیدنظرتان رد شد
  edit_profile:
    basic_information: اطلاعات پایه
    hint_html: "<strong>شخصی‌سازی آن چه مردم روی نمایهٔ عمومیتان و کنار فرسته‌هایتان می‌بینند.</strong> هنگامی که نمایه‌ای کامل و یک تصویر نمایه داشته باشید،‌ احتمال پی‌گیری متقابل و تعامل با شما بیش‌تر است."
    other: سایر
  emoji_styles:
    auto: خودکار
    native: بومی
    twemoji: توییموجی
  errors:
    '400': درخواستی که فرستادید نامعتبر یا اشتباه بود.
    '403': شما اجازهٔ دیدن این صفحه را ندارید.
    '404': صفحه‌ای که به دنبالش هستید این‌جا نیست.
    '406': این صفحه در قالبی که درخواست کرده‌اید موجود نیست.
    '410': صفحه‌ای که به دنبالش بودید دیگر این‌جا وجود ندارد.
    '422':
      content: تأیید امنیتی انجام نشد. آیا مرورگر شما کوکی‌ها را مسدود می‌کند؟
      title: تأیید امنیتی کار نکرد
    '429': درخواست‌های بیش از حد
    '500':
      content: شرمنده، یک چیزی از سمت ما اشتباه شده.
      title: این صفحه درست نیست
    '503': این صفحه به خاطر یک مشکل موقت در کارساز در دسترس نیست.
    noscript_html: برای استفاده از کارهٔ وب ماستودون، لطفاً جاوااسکریپت را به کار بیندازید. یا به جایش می‌توانید <a href="%{apps_path}">یک کارهٔ بومی</a> را به کار ببرید.
  existing_username_validator:
    not_found: کاربری با این نام کاربری در این کارساز پیدا نشد
    not_found_multiple: "%{usernames} پیدا نشد"
  exports:
    archive_takeout:
      date: تاریخ
      download: بایگانی خود را باربگیرید
      hint_html: شما می‌توانید بایگانی <strong>نوشته‌ها و پرونده‌های بارگذاری‌شدهٔ</strong> خود را درخواست کنید. داده‌های برون‌بری‌شده در قالب ActivityPub خواهند بود و همهٔ نرم‌افزارهای سازگار خواهند توانست آن را بخوانند. شما هر ۷ روز می‌توانید یک بار برای چنین بایگانی‌ای درخواست دهید.
      in_progress: در حال ساختن بایگانی شما...
      request: درخواست بایگانی داده‌هایتان
      size: اندازه
    blocks: حساب‌های مسدودشده
    bookmarks: نشانک‌ها
    csv: CSV
    domain_blocks: دامنه‌های مسدود شده
    lists: سیاهه‌ها
    mutes: حساب‌های بی‌صداشده
    storage: تصویرهای ذخیره‌شده
  featured_tags:
    add_new: افزودن تازه
    errors:
      limit: شما بیشترین تعداد مجاز برچسب‌ها را دارید
    hint_html: "<strong>برچسب‌های برگزیده چیستند؟</strong> این برچسب‌ها به طور واضحی روی نمایهٔ عمومیتان نمایش یافته می‌گذارد افراد فرسته‌های عمومیتان زیرشان را مرور کنند. ابزاری عالی برای دنبال کردن آثار خلاقانه یا پروژه‌های بلندمدت است."
  filters:
    contexts:
      account: نمایه‌ها
      home: خانه
      notifications: آگاهی‌ها
      public: خط زمانی‌های عمومی
      thread: گفتگوها
    edit:
      add_keyword: افزودن کلیدواژه
      keywords: کلیدواژه‌ها
      statuses: فرسته‌های جدا
      statuses_hint_html: این فیلتر برای انتخاب هر پست صرف نظر از مطابقت با کلمات کلیدی زیر اعمال می شود. <a href="%{path}">پست‌ها را از فیلتر بازبینی یا حذف کنید</a>.
      title: ویرایش پالایه
    errors:
      deprecated_api_multiple_keywords: این پارامترها نمی‌توانند از این برنامه تغییر یابند؛ چرا که به بیش از یک کلیدواژهٔ پالایه اعمال می‌شود. از برنامه‌ای جدیدتر یا میانای وب استفاده کنید.
      invalid_context: زمینه‌ای موجود نیست یا نامعتبر است
    index:
      contexts: پالایه‌ها در %{contexts}
      delete: پاک‌کردن
      empty: هیچ پالایه‌ای ندارید.
      expires_in: در %{distance} منقضی می شود
      expires_on: در %{date} منقضی می شود
      keywords:
        one: "%{count} کلیدواژه"
        other: "%{count} کلیدواژه"
      statuses:
        one: "%{count} فرسته"
        other: "%{count} فرسته"
      statuses_long:
        one: "%{count} فرستهٔ جداگانه نهفته"
        other: "%{count} فرستهٔ جداگانه نهفته"
      title: پالایه‌ها
    new:
      save: ذخیرهٔ پالایهٔ جدید
      title: افزودن پالایهٔ جدید
    statuses:
      back_to_filter: بازگشت به پالایه
      batch:
        remove: برداشتن از پالایه
      index:
        hint: این فیلتر برای انتخاب پست های فردی بدون توجه به معیارهای دیگر اعمال می شود. می توانید پست های بیشتری را از رابط وب به این فیلتر اضافه کنید.
        title: فرسته‌های پالوده
  generic:
    all: همه
    all_items_on_page_selected_html:
      one: "<strong>%{count}</strong> مورد در این صفحه گزیده شده."
      other: همهٔ <strong>%{count}</strong> مورد این صفحه گزیده شده‌اند.
    all_matching_items_selected_html:
      one: "<strong>%{count}</strong> مورد مطابق با جست‌وجویتان گزیده شده."
      other: "<strong>%{count}</strong> مورد مطابق با جست‌وجویتان گزیده شدند."
    cancel: لغو
    changes_saved_msg: تغییرات با موفقیت ذخیره شدند!
    confirm: تأیید
    copy: رونوشت
    delete: حذف
    deselect: ناگزینش همه
    none: هیچ‌کدام
    order_by: مرتب‌سازی
    save_changes: ذخیرهٔ تغییرات
    select_all_matching_items:
      one: گزینش %{count} مورد مطابق با جست‌وجویتان.
      other: گزینش %{count} مورد مطابق با جست‌وجویتان.
    today: امروز
    validation_errors:
      one: یک چیزی هنوز درست نیست! لطفاً خطاهای زیر را ببینید
      other: یک چیزی هنوز درست نیست! لطفاً %{count} خطای زیر را ببینید
  imports:
    errors:
      empty: پروندهٔ خالی CSV
      incompatible_type: ناسازگار با گونهٔ درون‌ریزی گزیده
      invalid_csv_file: 'پروندهٔ CSV نامعتبر. خطا: %{error}'
      over_rows_processing_limit: دارای بیش از %{count} ردیف
      too_large: حجم فایل خیلی بزرگ است
    failures: شکست‌ها
    imported: وارد شد
    mismatched_types_warning: به نظر می رسد ممکن است نوع اشتباهی را برای این درون ریزی انتخاب کرده باشید، لطفاً دوباره بررسی کنید.
    modes:
      merge: ادغام
      merge_long: داده‌های فعلی را داشته باشید و داده‌های تازه‌ای بیفزایید
      overwrite: بازنویسی
      overwrite_long: داده‌های فعلی را پاک کنید و داده‌های تازه‌ای بیفزایید
    overwrite_preambles:
      blocking_html:
        one: می‌خواهید <strong>فهرست مسدود</strong> خود را با حداکثر <strong>%{count} حساب</strong> از <strong>%{filename}</strong> جایگزین کنید.
        other: شما می‌خواهید <strong>فهرست مسدود خود را</strong> با حداکثر <strong>%{count} حساب</strong> از <strong>%{filename}</strong> جایگزین کنید.
      bookmarks_html:
        one: شما می‌خواهید <strong>نشانک‌های خود را</strong> با حداکثر <strong>%{count} پست</strong> از <strong>%{filename}</strong> جایگزین کنید.
        other: شما می‌خواهید <strong>نشانک‌های خود را</strong> با حداکثر <strong>%{count} پست ها</strong> از <strong>%{filename}</strong> جایگزین کنید.
      domain_blocking_html:
        one: شما می‌خواهید <strong>لیست مسدودسازی دامنه خود را</strong> با حداکثر <strong>%{count} دامنه</strong> از <strong>%{filename}</strong> جایگزین کنید.
        other: شما می خواهید <strong>لیست مسدودسازی دامنه خود را</strong> با حداکثر <strong>%{count} دامنه</strong> از <strong>%{filename}</strong> جایگزین کنید.
      following_html:
        one: شما در شرف <strong>دنبال کردن</strong> حداکثر <strong>%{count} حساب</strong> از <strong>%{filename}</strong> هستید و <strong>دنبال کردن افراد دیگری را متوقف می‌کنید</strong>.
        other: شما در شرف <strong>دنبال کردن</strong> حداکثر <strong>%{count} حساب</strong> از <strong>%{filename}</strong> هستید و <strong>دنبال کردن افراد دیگری را متوقف می‌کنید</strong>.
      lists_html:
        one: شما می خواهید <strong>لیست های خود را</strong> با محتوای <strong>%{filename}</strong> جایگزین کنید. حداکثر <strong>%{count} حساب</strong> به لیست‌های جدید اضافه می‌شود.
        other: شما می خواهید <strong>لیست های خود را</strong> با محتوای <strong>%{filename}</strong> جایگزین کنید. حداکثر <strong>%{count} حساب</strong> به لیست‌های جدید اضافه می‌شود.
      muting_html:
        one: شما می‌خواهید <strong>لیست حساب‌های بی‌صدا را جایگزین کنید</strong> با حداکثر <strong>%{count} حساب</strong> از <strong>%{filename}</strong>.
        other: شما می‌خواهید <strong>لیست حساب‌های بی‌صدا را جایگزین کنید</strong> با حداکثر <strong>%{count} حساب</strong> از <strong>%{filename}</strong>.
    preambles:
      blocking_html:
        one: شما در شرف <strong>مسدود کردن</strong> حداکثر <strong>%{count} حساب</strong> از <strong>%{filename}</strong> هستید.
        other: شما در شرف <strong>مسدود کردن</strong> حداکثر <strong>%{count} حساب</strong> از <strong>%{filename}</strong> هستید.
      bookmarks_html:
        one: شما می‌خواهید تا <strong>%{count} پست</strong> را از <strong>%{filename}</strong> به <strong>نشانک‌ها</strong> خود اضافه کنید.
        other: شما می‌خواهید تا <strong>%{count} پست</strong> را از <strong>%{filename}</strong> به <strong>نشانک‌ها</strong> خود اضافه کنید.
      domain_blocking_html:
        one: شما در شرف <strong>مسدود کردن</strong> تا <strong>%{count} دامنه</strong> از <strong>%{filename}</strong> هستید.
        other: شما در شرف <strong>مسدود کردن</strong> تا <strong>%{count} دامنه</strong> از <strong>%{filename}</strong> هستید.
      following_html:
        one: شما در شرف <strong>دنبال کردن</strong> حداکثر <strong>%{count} حساب</strong> از <strong>%{filename}</strong> هستید.
        other: شما در شرف <strong>دنبال کردن</strong> حداکثر <strong>%{count} حساب</strong> از <strong>%{filename}</strong> هستید.
      lists_html:
        one: شما در حال افزودن <strong>%{count} حساب</strong> از <strong>%{filename}</strong> به <strong>لیست‌های</strong> خود هستید. اگر لیستی برای افزودن وجود نداشته باشد، لیست های جدیدی ایجاد می شود.
        other: شما می‌خواهید تا <strong>%{count} حساب</strong> از <strong>%{filename}</strong> را به <strong>فهرست‌های</strong> خود اضافه کنید. اگر لیستی برای افزودن وجود نداشته باشد، لیست های جدیدی ایجاد می شود.
      muting_html:
        one: شما در حال <strong>بی صدا کردن</strong> تا <strong>%{count} حساب</strong> از <strong>%{filename}</strong> هستید.
        other: شما در حال <strong>بی صدا کردن</strong> تا <strong>%{count} حساب</strong> از <strong>%{filename}</strong> هستید.
    preface: می‌توانید داده‌هایی را که از کارسازی دیگر برون‌ریخته‌اید، چون سیاهه‌ای از افرادی که پی گرفته یا مسدود می‌کنید را درون‌ریزی کنید.
    recent_imports: واردشده‌های اخیر
    states:
      finished: پایان یافته
      in_progress: در حال پیشرفت
      scheduled: برنامه‌ریزی شده
      unconfirmed: تایید نشده
    status: وضعیت
    success: داده‌های شما با موفقیت بارگذاری شد و به زودی پردازش می‌شود
    time_started: آغاز شده در
    titles:
      blocking: درون ریختن حساب‌های مسدود
      bookmarks: درون ریختن نشانک‌ها
      domain_blocking: درون ریختن دامنه‌های مسدود
      following: درون ریختن حساب‌های پی‌گرفته
      lists: درون ریختن سیاهه‌ها
      muting: درون ریختن حساب‌های خموش
    type: گونهٔ درون‌ریزی
    type_groups:
      constructive: پی‌گیری‌ها و نشانک‌ها
      destructive: انسدادها و خموشی‌ها
    types:
      blocking: سیاههٔ انسداد
      bookmarks: نشانک‌ها
      domain_blocking: سیاههٔ انسداد دامنه
      following: سیاههٔ پی‌گیری
      lists: سیاهه‌ها
      muting: سیاههٔ خموشی
    upload: بارگذاری
  invites:
    delete: غیرفعال‌سازی
    expired: منقضی‌شده
    expires_in:
      '1800': ۳۰ دقیقه
      '21600': ۶ ساعت
      '3600': ۱ ساعت
      '43200': ۱۲ ساعت
      '604800': ۱ هفته
      '86400': ۱ روز
    expires_in_prompt: هیچ وقت
    generate: ساختن
    invalid: این دعوت‌نامه معتبر نیست
    invited_by: 'دعوت‌کنندهٔ شما:'
    max_uses:
      one: ۱ بار
      other: "%{count} بار"
    max_uses_prompt: نامحدود
    prompt: با ساختن و اشتراک‌گذاری یک پیوند، اجازهٔ دسترسی به این کارساز را به دیگران بدهید
    table:
      expires_at: تاریخ انقضا
      uses: استفاده‌ها
    title: دعوت دیگران
  link_preview:
    author_html: به دست %{name}
    potentially_sensitive_content:
      action: زدن برای نمایش
      confirm_visit: مطمئنید که می‌خواهید این پیوند را بگشایید؟
      hide_button: نهفتن
      label: محتوای بالقوه حسّاس
  lists:
    errors:
      limit: به بیشینهٔ تعداد سیاهه‌ها رسیدید
  login_activities:
    authentication_methods:
      otp: کارهٔ تأیید هویت دوعاملی
      password: گذرواژه
      sign_in_token: کد امنیتی رایانامه‌ای
      webauthn: کلیدهای امنیتی
    description_html: اگر فعالیتی می‌بینید که تشخیصش نمی‌دهید، تغییر گذرواژه و به کار انداختن تأیید هویت دوعاملی را در نظر داشته باشید.
    empty: هیچ تاریخچه‌ای از تأییدهویت موجود نیست
    failed_sign_in_html: تلاش‌های شکست‌خوردهٔ ورود با %{method} از %{ip} (%{browser})
    successful_sign_in_html: ورودهای موفق با %{method} از %{ip} (%{browser})
    title: تاریخچهٔ تأیید هویت
  mail_subscriptions:
    unsubscribe:
      action: بله. لغو اشتراک
      complete: لغو اشتراک شد
      confirmation_html: مطمئنید که می‌خواهید اشتراک %{type} را از ماستودون روی %{domain} برای رایانامهٔ %{email} لغو کنید؟ همواره می‌توانید از <a href="%{settings_path}">تنظیمات آگاهی رایانامه‌ای</a> دوباره مشترک شوید.
      emails:
        notification_emails:
          favourite: رایانامه‌های آگاهی برگزیدن
          follow: رایانامه‌های آگاهی پی‌گیری
          follow_request: رایانامه‌های درخواست پی‌گیری
          mention: رایانامه‌های آگاهی اشاره
          reblog: رایانامه‌های آگاهی تقویت
      resubscribe_html: اگر اشتراک را اشتباهی لغو کردید می‌توانید از <a href="%{settings_path}">تنظیمات آگاهی رایانامه‌ای</a> دوباره مشترک شوید.
      success_html: دیگر %{type} را از ماستودون روی %{domain} برای رایانامهٔ %{email} نخواهید گرفت.
      title: لغو اشتراک
  media_attachments:
    validations:
      images_and_video: نمی‌توان برای نوشته‌ای که تصویر دارد ویدیو بارگذاری کرد
      not_found: رسانه %{ids} یافت نشد یا قبلاً به پست دیگری پیوست شده است
      not_ready: پرونده‌هایی که پردازش را تمام نکرده‌اند نمی‌توانند پیوست شوند. یکبار دیگر امتحان کنید!
      too_many: نمی‌توان بیشتر از ۴ تصویر بارگذاری کرد
  migrations:
    acct: جابه‌جایی به
    cancel: لغو انتقال
    cancel_explanation: با لغو انتقال، حساب شما دوباره فعال می‌شود، ولی این کار پیگیران شما را که به حساب دیگر منتقل شده‌اند برنمی‌گرداند.
    cancelled_msg: انتقال حساب با موفقیت لغو شد.
    errors:
      already_moved: این همان حسابی است که به آن منتقل شده‌اید
      missing_also_known_as: به حساب شما اشاره نمی‌کند
      move_to_self: نمی‌تواند حساب فعلی شما باشد
      not_found: چنین حسابی پیدا نشد
      on_cooldown: شما باید صبر کنید
    followers_count: شمار پیگیران در زمان انتقال
    incoming_migrations: انتقال از یک حساب دیگر
    incoming_migrations_html: برای انتقال از یک حساب دیگر به این حساب، شما باید نخست <a href="%{path}">یک نام مستعار بسازید</a>.
    moved_msg: حساب شما هم‌اینک به %{acct} منتقل شده است و پیگیران شما در حال انتقال به آن‌جا هستند.
    not_redirecting: حساب شما هم‌اینک به هیچ حساب دیگری منتقل نشده است یا اشاره نمی‌کند.
    on_cooldown: شما به تازگی حساب خود را منتقل کرده‌اید. این ویژگی برای شما دوباره در %{count} روز فعال خواهد شد.
    past_migrations: انتقال‌های پیشین
    proceed_with_move: انتقال پیگیران
    redirected_msg: حسابتان اکنون به %{acct} هدایت می‌شود.
    redirecting_to: حساب شما هم‌اینک به %{acct} منتقل شده است.
    set_redirect: اشاره به حساب دیگر
    warning:
      backreference_required: حساب تازهٔ شما نخست باید تنظیم شود تا به این حساب اشاره کند
      before: 'پیش از ادامه،‌ لطفاً نکته‌های زیر را به دقت بخوانید:'
      cooldown: پس از انتقال حساب، یک دورهٔ انتظار وجود دارد که در این مدت نخواهید توانست دوباره حسابتان را منتقل کنید
      disabled_account: حساب فعلی شما پس از این کار دیگر قابل استفاده نخواهد بود. شما فقط خواهید توانست داده‌های خود را بیرون ببرید یا حساب را دوباره فعال کنید.
      followers: این کار همهٔ پیگیران شما را از حساب فعلی به حساب تازه منتقل خواهد کرد
      only_redirect_html: شما همچنین می‌توانید حساب خود را <a href="%{path}">به یک حساب دیگر اشاره دهید</a>.
      other_data: هیچ دادهٔ دیگری به صورت خودکار جابه‌جا نخواهد شد (از حمله فرسته‌هایتان و سیاههٔ حساب‌هایی که پی می‌گیرید)
      redirect: نمایهٔ حساب کنونیتان به حساب تازه اشاره خواهد کرد و از جست‌وجوها حذف خواهد شد
  moderation:
    title: مدیریت کاربران
  move_handler:
    carry_blocks_over_text: این کاربر از %{acct} که مسدودش کرده‌اید، جابه‌جا شد.
    carry_mutes_over_text: این کاربر از %{acct} که خموشش کرده‌اید، جابه‌جا شد.
    copy_account_note_text: 'این کاربر از %{acct} جابه‌جا شده است. یادداشت‌های پیشینتان درباره‌اش این‌هاست:'
  navigation:
    toggle_menu: تغییر وضعیت فهرست
  notification_mailer:
    admin:
      report:
        subject: "%{name} گزارشی ثبت کرد"
      sign_up:
        subject: "%{name} ثبت نام کرد"
    favourite:
      body: "%{name} این نوشتهٔ شما را پسندید:"
      subject: "%{name} نوشتهٔ شما را پسندید"
      title: پسندیده‌شدن تازه
    follow:
      body: "%{name} هم‌اینک پیگیر شماست!"
      subject: "%{name} هم‌اینک پیگیر شماست"
      title: پیگیر تازه
    follow_request:
      action: مدیریت درخواست‌های پیگیری
      body: "%{name} می‌خواهد پیگیر نوشته‌های شما باشد"
      subject: 'منتظر پیگیری: %{name}'
      title: درخواست پیگیری تازه
    mention:
      action: پاسخ
      body: "%{name} در این‌جا به شما اشاره کرد:"
      subject: "%{name} به شما اشاره کرد"
      title: اشارهٔ جدید
    moderation_warning:
      subject: هشداری مدیریتی گرفته‌اید
    poll:
      subject: نظرسنجی‌ای از %{name} پایان یافت
    quote:
      body: 'فرسته‌تان توسط %{name} نقل شد:'
      subject: "%{name} فرسته‌تان را نقل کرد"
      title: نقل‌قول جدید
    quoted_update:
      subject: "‏%{name} فرسته‌ای که نقل کردید را ویراست"
    reblog:
      body: "%{name} فرستهٔ شما را تقویت کرد:"
      subject: "%{name} فرستهٔ شما را تقویت کرد"
      title: تقویت تازه
    severed_relationships:
      subject: بنا به تصمیمی مدیریتی ارتباطاتی را از دست داده‌اید
    status:
      subject: "%{name} چیزی فرستاد"
    update:
      subject: "%{name} فرسته‌ای را ویرایست"
  notifications:
    administration_emails: آگاهی‌های رایانامه‌ای مدیر
    email_events: رویدادها برای آگاهی‌های رایانامه‌ای
    email_events_hint: 'گزینش رویدادهایی که می‌خواهید برایشان آگاهی دریافت کنید:'
  number:
    human:
      decimal_units:
        format: "%n%u"
        units:
          billion: ب
          million: م
          quadrillion: ک
          thousand: ه
          trillion: ت
  otp_authentication:
    code_hint: برای تأیید، کدی را که برنامهٔ تأییدکننده ساخته است وارد کنید
    description_html: اگر <strong>تأیید هویت دو مرحله‌ای</strong> را با استفاده از برنامه احراز هویت فعال کنید، برای ورود به سیستم باید تلفن خود را در اختیار داشته باشید، که توکن‌هایی را برای ورود شما ایجاد می‌کند.
    enable: به کار انداختن
    instructions_html: "<strong>این کد QR را با برنامهٔ Google Authenticator یا برنامه‌های TOTP مشابه اسکن کنید</strong>. از این به بعد، آن برنامه کدهایی موقتی خواهد ساخت که برای ورود باید آن‌ها را وارد کنید."
    manual_instructions: 'اگر نمی‌توانید رمز QR را بپویید و باید دستی وارد کنید، متن رمز این‌جاست:'
    setup: برپا سازی
    wrong_code: کد وارد شده نامعتبر بود! آیا زمان کارساز و زمان افزاره درستند؟
  pagination:
    newer: تازه‌تر
    next: بعدی
    older: قدیمی‌تر
    prev: قبلی
    truncate: "&hellip;"
  polls:
    errors:
      already_voted: شما قبلاً در این نظرسنجی رأی داده‌اید
      duplicate_options: دارای موارد تکراری است
      duration_too_long: در آیندهٔ خیلی دور است
      duration_too_short: در آیندهٔ خیلی نزدیک است
      expired: این نظرسنجی به پایان رسیده است
      invalid_choice: گزینه رای دادن وجود ندارد
      over_character_limit: هر کدام نمی‌تواند از %{max} نویسه طولانی‌تر باشد
      self_vote: شما نمی توانید در نظرسنجی خودتان رای دهید
      too_few_options: حتماً باید بیش از یک گزینه داشته باشد
      too_many_options: نمی‌تواند بیشتر از %{max} گزینه داشته باشد
    vote: رأی
  posting_defaults:
    explanation: این تنظیمات هنگام ایجاد فرسته به عنوان پیش‌گزیده استفاده خواهند شد؛ ولی می‌توانید در نویسنده برای هر فرسته تغییرش دهید.
  preferences:
    other: سایر تنظیمات
    posting_defaults: تنظیمات پیش‌فرض انتشار
    public_timelines: خط زمانی‌های عمومی
  privacy:
    hint_html: "<strong>شخصی‌سازی چگونگی پیدا شدن فرسته‌ها و نمایه‌تان.</strong> ویژگی‌های متعدّدی در ماستودون می‌توانند هنگام به کار افتادن در رسیدن به مخاطبینی گسترده‌تر یاریتان کنند. کمی وقت برای بازبینی این تنظیمات گذاشته تا مطمئن شوید برایتان مناسبند."
    privacy: محرمانگی
    privacy_hint_html: واپایش میزان باز شدن به نفع دیگران. افراد نمایه‌های جالب و کاره‌های باحال را با مرور پی‌گرفتگان دیگران و دیدن کاره‌هایی که از آن‌ها می‌فرستند پیدا می‌کنند. با این حال شاید بخواهید پنهان نگهشان دارید.
    reach: دسترسی
    reach_hint_html: واپایش این که می‌خواهید به دست افراد جدید قابل کشف و پی‌گیری باشید یا نه. می‌خواهید فرسته‌هایتان روی صفحهٔ کشف ظاهر شوند؟ می‌خواهید دیگر افراد در پیشنهادهای پی‌گیریشان ببینندتان؟ می‌خواهید پی‌گیران جدید را به طور خودکار بپذیرید یا روی هرکدامشان واپایش داشته باشید؟
    search: جست‌وجو
    search_hint_html: واپایش این که چگونه می‌خواهید پیدا شوید. می‌خواهید افراد با آن‌چه به صورت عمومی درباره‌اش فرستاده‌اید پیدایتان کنند؟ می‌خواهید افراد خارج از ماستودون هنگام جست‌وجوی وب نمایه‌تان را بیابند؟ لطفاً‌به خاطر داشته باشید که خروج کامل از تمامی موتورهای جست‌وجو برای اطّلاعات عمومی قابل تضمین نیست.
    title: محرمانگی و دسترسی
  privacy_policy:
    title: سیاست محرمانگی
  reactions:
    errors:
      limit_reached: تجاوز از کران واکنش‌های مختلف
      unrecognized_emoji: شکلک شناخته‌شده‌ای نیست
  redirects:
    prompt: اگر به این پویند اطمینان دارید برای ادامه بزنید.
    title: دارید %{instance} را ترک می‌کنید.
  relationships:
    activity: فعالیت حساب
    confirm_follow_selected_followers: آیا مطمئنید که می خواهید دنبال کننده های انتخابی را دنبال کنید؟
    confirm_remove_selected_followers: آیا شما واقعا می خواهید دنبال کننده های انتخابی را حذف کنید؟
    confirm_remove_selected_follows: آیا شما واقعا می خواهید دنبال شده های انتخابی را حذف کنید؟
    dormant: غیرفعال
    follow_failure: نتوانست برخی از حساب‌های گزیده را پی بگیرد.
    follow_selected_followers: پیگیری پیگیران انتخاب شده
    followers: پی‌گیران
    following: پی می‌گیرد
    invited: مدعو
    last_active: آخرین فعالیت
    most_recent: تازه‌ترین
    moved: منتقل‌شده
    mutual: دوطرفه
    primary: اصلی
    relationship: رابطه
    remove_selected_domains: همهٔ پیگیران از این دامنه را بردار
    remove_selected_followers: پیگیران انتخاب‌شده را بردار
    remove_selected_follows: به پیگیری از کاربران انتخاب‌شده پایان بده
    status: وضعیت حساب
  remote_follow:
    missing_resource: نشانی اینترنتی برای رسیدن به حساب شما پیدا نشد
  reports:
    errors:
      invalid_rules: به قوانین معتبر اشاره نمی کند
  rss:
    content_warning: 'هشدا محتوا:'
    descriptions:
      account: فرسته‌های عمومی از ‪@%{acct}‬
      tag: فرسته‌های عمومی برچسب خورده با ‪#%{hashtag}‬
  scheduled_statuses:
    over_daily_limit: شما از حد مجاز %{limit} فرسته زمان‌بندی‌شده در آن روز فراتر رفته‌اید
    over_total_limit: شما از حد مجاز %{limit} فرسته زمان‌بندی‌شده فراتر رفته‌اید
    too_soon: تاریخ باید در آینده باشد
  self_destruct:
    lead_html: متأسفانه، <strong>%{domain}</strong> برای همیشه در حال بسته شدن است. اگر حسابی در آنجا داشتید، نمی‌توانید به استفاده از آن ادامه دهید، اما همچنان می‌توانید از داده‌های خود نسخه پشتیبان درخواست کنید.
    title: این کارساز دارد بسته می‌شود
  sessions:
    activity: آخرین فعالیت
    browser: مرورگر
    browsers:
      alipay: علی‌پی
      blackberry: بلک‌بری
      chrome: کروم
      edge: مایکروسافت اج
      electron: الکترون
      firefox: فایرفاکس
      generic: مرورگر ناشناخته
      huawei_browser: مرورگر هواوی
      ie: اینترنت اکسپلورر
      micro_messenger: مایکرومسنجر
      nokia: مرورگر اوی نوکیا اس۴۰
      opera: اپرا
      otter: دیگر
      phantom_js: فنتوم‌جی‌اس
      qq: مرورگر کیوکیو
      safari: سافاری
      uc_browser: مرورگر یوسی
      unknown_browser: مرورگر ناشناخته
      weibo: وبیو
    current_session: نشست فعلی
    date: تاریخ
    description: "%{browser} روی %{platform}"
    explanation: مرورگرهای زیر هم‌اینک به حساب شما وارد شده‌اند.
    ip: آی‌پی
    platforms:
      adobe_air: ایر ادوبی
      android: اندروید
      blackberry: بلک‌بری
      chrome_os: سیستم‌عامل کروم
      firefox_os: سیستم‌عامل فایرفاکس
      ios: آی‌اواس
      kai_os: سیستم‌عامل کای
      linux: لینوکس
      mac: مک
      unknown_platform: بن‌سازهٔ ناشناخته
      windows: ویندوز
      windows_mobile: ویندوز همراه
      windows_phone: تلفن ویندوزی
    revoke: لغو کردن
    revoke_success: نشست با موفقیت لغو شد
    title: نشست‌ها
    view_authentication_history: دیدن تاریخچهٔ تأییدهویت حسابتان
  settings:
    account: حساب
    account_settings: تنظیمات حساب
    aliases: نام‌های مستعار
    appearance: نما
    authorized_apps: برنامه‌های مجاز
    back: بازگشت به ماستودون
    delete: پاک‌کردن حساب
    development: فرابری
    edit_profile: ویرایش نمایه
    export: برون‌ریزی
    featured_tags: برچسب‌های برگزیده
    import: درون‌ریزی
    import_and_export: درون‌ریزی و برون‌بری
    migrate: انتقال حساب
    notifications: آگاهی‌های رایانامه‌ای
    preferences: ترجیحات
    profile: نمایه
    relationships: پیگیری‌ها و پیگیران
    severed_relationships: ارتباط‌های قطع شده
    statuses_cleanup: حذف فرستهٔ خودکار
    strikes: شکایت‌های مدیریتی
    two_factor_authentication: ورود دومرحله‌ای
    webauthn_authentication: کلیدهای امنیتی
  severed_relationships:
    download: بارگیری (%{count})
    event_type:
      account_suspension: تعلیق حساب (%{target_name})
      domain_block: تعلیق کارساز (%{target_name})
      user_domain_block: "%{target_name} را مسدود کردید"
    lost_followers: پی‌گیرندگان از دست رفته
    lost_follows: پی‌گرفته‌های از دست رفته
    preamble: وقتی دامنه‌ای را مسدود کرده یا ناظرانتان تصمیم به تعلیق کارسازی دوردست می‌گیرند، ممکن است پی‌گیران و پی‌گرفته‌هایتان را از دست بدهید. با این حال قادرید سیاهه‌هایی از ارتباط‌های قطع شده را برای بررسی و درون‌ریزی احتمالی روی کارسازی دیگر بار بگیرید.
    purged: اطّلاعات دربارهٔ این کارساز به دست مدیران کارسازتان پاک سازی شده.
    type: رویداد
  statuses:
    attached:
      audio:
        one: "%{count} صدا"
        other: "%{count} صدا"
      description: 'پیوست‌شده: %{attached}'
      image:
        one: "%{count} تصویر"
        other: "%{count} تصویر"
      video:
        one: "%{count} ویدیو"
        other: "%{count} ویدیو"
    boosted_from_html: تقویت شده از طرف %{acct_link}
    content_warning: 'هشدا محتوا: %{warning}'
    content_warnings:
      hide: نهفتن فرسته
      show: نمایش بیش‌تر
    default_language: همانند زبان واسط
    disallowed_hashtags:
      one: 'دارای برچسبی غیرمجاز: %{tags}'
      other: 'دارای برچسب‌های غیرمجاز: %{tags}'
    edited_at_html: ویراسته در %{date}
    errors:
      in_reply_not_found: به نظر نمی‌رسد وضعیتی که می‌خواهید به آن پاسخ دهید، وجود داشته باشد.
      quoted_status_not_found: به نظر نمی‌رسد فرسته‌ای که می‌خواهید نقلش کنید وجود داشته باشد.
      quoted_user_not_mentioned: نمی‌توان کاربری اشاره نشده را در فرستهٔ اشارهٔ خصوصی نقل کرد.
    over_character_limit: از حد مجاز %{max} حرف فراتر رفتید
    pin_errors:
      direct: فرسته‌هایی که فقط برای کاربران اشاره شده نمایانند نمی‌توانند سنجاق شوند
      limit: از این بیشتر نمی‌شود نوشته‌های ثابت داشت
      ownership: نوشته‌های دیگران را نمی‌توان ثابت کرد
      reblog: تقویت نمی‌تواند سنجاق شود
    quote_error:
      not_available: فرسته ناموجود
      pending_approval: فرسته منتظر
      revoked: فرسته به دست نگارنده برداشته شد
    quote_policies:
      followers: تنها پی‌گیران
      nobody: فقط من
      public: هرکسی
    quote_post_author: فرسته‌ای از %{acct} را نقل کرد
    title: "%{name}: «%{quote}»"
    visibilities:
      direct: اشاره خصوصی
      private: تنها پی‌گیران
      public: عمومی
      public_long: هرکسی داخل و خارج از ماستودون
      unlisted: عمومی ساکت
      unlisted_long: نهفته از نتیجه‌های جست‌وجوی ماستودون و خط‌های زمانی داغ و عمومی
  statuses_cleanup:
    enabled: حذف خودکار فرسته‌های قدیمی
    enabled_hint: فرسته‌هایتان را هنگام رسیدن به کرانهٔ سن خاصی به صورت خودکار حذف می‌کند، مگر این که با یکی از استثناهای زیر مطابق باشند
    exceptions: استثناها
    explanation: از آن‌جا که حذف فرسته‌ها، عملی پرهزینه است، این کار به آرامی در هنگام پرکار نبودن کارساز انجام می‌شود. به این خاطر، ممکن است فرسته‌هایتان مدّتی پس از رسیدن به آستانهٔ سن حذف شوند.
    ignore_favs: چشم‌پوشی از برگزیده‌ها
    ignore_reblogs: چشم‌پوشی از تقویت‌ها
    interaction_exceptions: استثناها بر پایهٔ برهم‌کنش‌ها
    interaction_exceptions_explanation: توجّه داشته باشید که ضمانتی بر حذف شدن فرسته‌هایی که پس از یک بار گذشتن زمان از آن‌ها، به زیر کرانهٔ برگزیدن یا تقویت می‌روند نیست.
    keep_direct: نگه داشتن پیام‌های خصوصی
    keep_direct_hint: هیچ یک از پیام‌های خصوصیتان را حذف نمی‌کند
    keep_media: نگه داشتن فرسته‌ها با پیوست‌های رسانه‌ای
    keep_media_hint: هیچ یک از فرسته‌هایتان که پیوست‌های رسانه‌ای داشته باشند را حذف نمی‌کند
    keep_pinned: نگه داشتن فرسته‌های سنجاق شده
    keep_pinned_hint: هیچ یک از فرسته‌های سنجاقش شده‌تان را حذف نمی‌کند
    keep_polls: نگه داشتن نظرسنجی‌ها
    keep_polls_hint: هیچ یک از نظرسنجی‌هایتان را حذف نمی‌کند
    keep_self_bookmark: نگه داشتن فرسته‌هایی که نشانه‌گذاری کرده‌اید
    keep_self_bookmark_hint: فرسته‌های خودتان را که نشانه‌گذاری کرده‌اید، حذف نمی‌کند
    keep_self_fav: نگه داشتن فرستاده‌هایی که برگزیده‌اید
    keep_self_fav_hint: فرسته‌های خودتان را که برگزیده‌اید، حذف نمی‌کند
    min_age:
      '1209600': ۲ هفته
      '15778476': ۶ ماه
      '2629746': ۱ ماه
      '31556952': ۱ سال
      '5259492': ۲ ماه
      '604800': ۱ هفته
      '63113904': ۲ سال
      '7889238': ۳ ماه
    min_age_label: کرانهٔ سن
    min_favs: نگه داشتن فرسته‌هایی با برگزینش بیش از
    min_favs_hint: هیچ یک از فرسته‌هایتان را که کمینه این مقدار برگزیده شده باشند، حذف نمی‌کند. برای حذف فرسته‌ها فارغ از تعداد برگزینش‌هایشان، خالی بگذارید
    min_reblogs: نگه داشتن فرسته‌هایی با تقویت بیش از
    min_reblogs_hint: هیچ یک از فرسته‌هایتان را که بیش از این تعداد تقویت شده باشند، حذف نمی‌کند. برای حذف فرسته‌ها فارغ از تعداد تقویت‌هایشان، خالی بگذارید
  stream_entries:
    sensitive_content: محتوای حساس
  strikes:
    errors:
      too_late: برای درخواست تجدیدنظر این شکایت بیش از حد دیر شده
  tags:
    does_not_match_previous_name: با نام پیشین مطابق نیست
  terms_of_service:
    title: شرایط خدمات
  terms_of_service_interstitial:
    future_preamble_html: داریم تغییراتی در شرایط خدماتمان می‌دهیم که از <strong>%{date}</strong> اجرایی می‌شود. تشویقتان می‌کنیم که شرایط به‌روز شده را بازبینی کنید.
    past_preamble_html: شرایط خدماتمان را تغییر داده‌ایم. تشویقتان می‌کنیم که شرایط به‌روز شده را بازبینی کنید.
    review_link: بازبینی شرایط استفاده
    title: شرایط خدمات %{domain} در حال تغییر است
  themes:
    contrast: ماستودون (سایه‌روشن بالا)
    default: ماستودون (تیره)
    mastodon-light: ماستودون (روشن)
    system: خودکار (استفاده از زمینهٔ سامانه)
  time:
    formats:
      default: "%d %b %Y, %H:%M"
      month: "%b %Y"
      time: "%H:%M"
      with_time_zone: "%b %d, %Y, %H:%M %Z"
  translation:
    errors:
      quota_exceeded: از سهمیه استفاده در سراسر سرور برای خدمات ترجمه فراتر رفته است.
      too_many_requests: اخیراً درخواست های زیادی به خدمات ترجمه شده است.
  two_factor_authentication:
    add: افزودن
    disable: غیرفعال‌کردن
    disabled_success: ورود دومرحله‌ای با موفقیت از کار افتاد
    edit: ویرایش
    enabled: ورود دومرحله‌ای فعال است
    enabled_success: ورود دومرحله‌ای با موفقیت فعال شد
    generate_recovery_codes: ساخت کدهای بازیابی
    lost_recovery_codes: با کدهای بازیابی می‌توانید اگر تلفن خود را گم کردید به حساب خود دسترسی داشته باشید. اگر کدهای بازیابی خود را گم کردید، آن‌ها را این‌جا دوباره بسازید. کدهای بازیابی قبلی شما نامعتبر خواهند شد.
    methods: روش‌های ورود دومرحله‌ای
    otp: کارهٔ تأیید کننده
    recovery_codes: پشتیبان‌گیری از کدهای بازیابی
    recovery_codes_regenerated: کدهای بازیابی با موفقیت ساخته شدند
    recovery_instructions_html: اگر تلفن خود را گم کردید، می‌توانید با یکی از کدهای بازیابی زیر کنترل حساب خود را به دست بگیرید. <strong>این کدها را در جای امنی نگه دارید.</strong> مثلاً آن‌ها را چاپ کنید و کنار سایر مدارک مهم خود قرار دهید.
    webauthn: کلیدهای امنیتی
  user_mailer:
    announcement_published:
      description: 'مدیران %{domain} اعلامیه‌ای داده‌اند:'
      subject: اعلامیهٔ خدمت
      title: اعلامیهٔ خدمت %{domain}
    appeal_approved:
      action: تنظیمات حساب
      explanation: درخواست تجدیدنظر اخطار علیه حساب شما در %{strike_date} که در %{appeal_date} ارسال کرده‌اید، پذیرفته شده است. حساب شما بار دیگر در وضعیت خوبی قرار دارد.
      subject: درخواست تجدیدنظر شما در %{date} پذیرفته شد
      subtitle: حسابتان دوباره در وضعیت مناسب است.
      title: درخواست تجدیدنظر پذیرفته شد
    appeal_rejected:
      explanation: درخواست تجدیدنظر اخطار علیه حساب شما در %{strike_date} که در %{appeal_date} ارسال کرده‌اید، رد شده است.
      subject: درخواست تجدیدنظر شما در %{date} رد شده است
      subtitle: درخواست تجدیدنظرتان رد شد.
      title: درخواست تجدیدنظر رد شد
    backup_ready:
      explanation: درخواست پشتیبانی کامل از حساب ماستودونتان کردید.
      extra: اکنون آمادهٔ بارگیری است!
      subject: بایگانی شما آمادهٔ دریافت است
      title: گرفتن بایگانی
    failed_2fa:
      details: 'جزییات تلاش‌ها برای ورد:'
      explanation: شخصی سعی کرده است به حساب شما وارد شود اما یک عامل احراز هویت دوم نامعتبر ارائه کرده است.
      further_actions_html: اگر این شما نبودید، توصیه می کنیم فورا %{action} را انجام دهید زیرا ممکن است به خطر بیفتد.
      subject: عدم موفقیت در تأیید هویت عامل دوم
      title: احراز هویت عامل دوم ناموفق بود
    suspicious_sign_in:
      change_password: تغییر گذرواژه‌تان
      details: 'جزییات ورود:'
      explanation: ما ورود به حساب شما را از یک آدرس آی پی جدید شناسایی کرده ایم.
      further_actions_html: اگر این شما نبودید، توصیه می کنیم فورا %{action} را فعال کنید و برای ایمن نگه داشتن حساب خود، احراز هویت دو مرحله ای را فعال کنید.
      subject: نشانی آی‌پی جدیدی به حسابتان دسترسی پیدا کرده
      title: یک ورود جدید
    terms_of_service_changed:
      agreement: با ادامه استفاده از %{domain}، با این شرایط موافقت می کنید. اگر با شرایط به‌روزرسانی شده مخالف هستید، می‌توانید در هر زمان با حذف حساب خود، قرارداد خود را با %{domain} فسخ کنید.
      changelog: 'در یک نگاه، معنای این به‌روزرسانی برای شما چیست:'
      description: 'این رایانامه را می‌گیرید چرا که دارین تغییراتی در شرایط خدمتتان در %{domain} می‌دهیم. این به‌روز سانی‌ها از %{date} اعمال خواهند شد. توصیه می‌کنیم شرایط به‌روز شده را به طور کامل در این‌جا بازبینی کنید:'
      description_html: این رایانامه را می‌گیرید چرا که دارین تغییراتی در شرایط خدمتتان در %{domain} می‌دهیم. این به‌روز سانی‌ها از <strong>%{date}</strong> اعمال خواهند شد. توصیه می‌کنیم شرایط به‌روز شده را به طور کامل در <a href="%{path}" target="_blank">این‌جا</a> بازبینی کنید.
      sign_off: تیم %{domain}
      subject: به‌روزرسانی‌های شرایط خدمات ما
      subtitle: شرایط خدمات %{domain} در حال تغییر است
      title: به‌روزرسانی مهم
    warning:
      appeal: فرستادن یک درخواست تجدیدنظر
      appeal_description: اگر فکر می‌کنید این یک خطا است، می‌توانید یک درخواست تجدیدنظر به کارکنان %{instance} ارسال کنید.
      categories:
        spam: هرزنامه
        violation: محتوا دستورالعمل‌های انجمن زیر را نقض می‌کند
      explanation:
        delete_statuses: برخی از پست‌های شما یک یا چند دستورالعمل انجمن را نقض می‌کنند و متعاقباً توسط گردانندگان %{instance} حذف شده‌اند.
        disable: دیگر نمی توانید از حساب خود استفاده کنید، اما نمایه و سایر داده های شما دست نخورده باقی می مانند. می توانید از داده های خود نسخه پشتیبان درخواست کنید، تنظیمات حساب را تغییر دهید یا حساب خود را حذف کنید.
        mark_statuses_as_sensitive: برخی از پست‌های شما توسط گردانندگان %{instance} به عنوان حساس علامت‌گذاری شده‌اند. این بدان معناست که افراد باید قبل از نمایش پیش‌نمایش، روی رسانه پست‌ها ضربه بزنند. می‌توانید هنگام ارسال پست در آینده، رسانه‌ها را به‌عنوان حساس علامت‌گذاری کنید.
        sensitive: از این پس، تمام فایل های رسانه ای آپلود شده شما به عنوان حساس علامت گذاری می شوند و در پشت هشدار کلیک پنهان می شوند.
        silence: همچنان می‌توانید از حساب خود استفاده کنید، اما فقط افرادی که از قبل شما را دنبال می‌کنند، پست‌های شما را در این سرور می‌بینند و ممکن است از ویژگی‌های مختلف کشف مستثنی شوید. با این حال، دیگران ممکن است همچنان به صورت دستی شما را دنبال کنند.
        suspend: دیگر نمی توانید از حساب خود استفاده کنید و نمایه و سایر داده های شما دیگر در دسترس نیستند. هنوز هم می‌توانید برای درخواست پشتیبان‌گیری از داده‌های خود وارد شوید تا زمانی که داده‌ها در حدود 30 روز به طور کامل حذف شوند، اما ما برخی از داده‌های اولیه را حفظ می‌کنیم تا از تعلیق فرار نکنید.
      reason: 'دلیل:'
      statuses: 'فرسته‌های ارجاع داده:'
      subject:
        delete_statuses: فرسته‌هایتان روی %{acct} برداشته شده‌اند
        disable: حساب %{acct} شما متوقف شده است
        mark_statuses_as_sensitive: فرسته‌هایتان روی %{acct} به عنوان حسّاس علامت خورده‌اند
        none: هشدار برای %{acct}
        sensitive: فرسته‌هایتان روی %{acct} از اکنون به عنوان حسّاس علامت خواهند خورد
        silence: حساب %{acct} شما محدود شده است
        suspend: حساب %{acct} شما معلق شده است
      title:
        delete_statuses: فرسته‌ها برداشته شدند
        disable: حساب متوقف شده است
        mark_statuses_as_sensitive: فرسته‌ها به عنوان حسّاس علامت خوردند
        none: هشدار
        sensitive: حساب به عنوان حساس علامت خورد
        silence: حساب محدود شده است
        suspend: حساب معلق شده است
    welcome:
      apps_android_action: گرفتن از پلی گوگل
      apps_ios_action: بارگیری روی فروشگاه کاره
      apps_step: بارگیری کارهٔ رسمیمان.
      apps_title: کاره‌های ماستودون
      checklist_subtitle: 'بیایید روی این مرز اجتماعی جدید راهتان بیندازیم:'
      checklist_title: سیاههٔ بررسی خوش‌آمد
      edit_profile_action: شخصی سازی
      edit_profile_step: تقویت تعامل‌هایتان با داشتن نمایه‌ای جامع.
      edit_profile_title: شخصی سازی نمایه‌تان
      explanation: نکته‌هایی که برای آغاز کار به شما کمک می‌کنند
      feature_action: دانشتن بیش‌تر
      feature_audience: ماستودون بدون حضور فرد میانی، فرصتی منحصربه‌فرد برای مدیریت مخاطبان ارائه می‌کند. ماستودونی که روی زیرساخت خودتان استقرار یافته باشد، می‌گذارد بدون بودن زیر واپایش کسی غیر از خودتان، دیگر کارسازهای برخط ماستودون را دنبال کرده و به دست آن‌ها دنبال شوید.
      feature_audience_title: مخاطبان‌تان را با اطمینان بسازید
      feature_control: شما بهتر از هر کسی دیگری می‌دونید که چه می‌خواهید ببینید. هیچ الگوریتم یا تبلیغی وقت شما را تلف نمی‌کند. تنها با یک حساب، هر کسی را روی هر کارساز ماستودون دیگری دنبال کرده و فرسته‌هایشان را به ترتیب زمانی دریافت کنید. گوشهٔ دنج اینترنتی خودتان را بیشتر شبیه خودتان کنید.
      feature_control_title: کنترل خط زمانی‌تان را به دست بگیرید
      feature_creativity: ماستودون از فرسته‌های تصویری، ویدئویی و شنیداری، توضیحات دسترس‌پذیری، نظرسنجی، هشدار محتوا، تصاویر نمایهٔ پویا، شکلک‌های سفارشی، کنترل برش تصاویر بندانگشتی و بسیاری موارد دیگر پشتیبانی می‌کند تا به شما برای ابزار کردن خود در فضای برخط کمک کند. چه بخواهید یک اثر هنری، موسیقی یا پادکست منتشر کنید، ماستودون در خدمت شماست.
      feature_creativity_title: خلاقیت بی‌همتا
      feature_moderation: ماستودن، تصمیم‌گیری را به شما باز می‌گرداند. هر کارساز قوانین و شرایط استفاده خاص خودش را وضع می‌کند که فقط به صورت محلی اعمال می‌شود و نه به صورت از بالا به پایین در سکوهای اجتماعی شرکتی. این موضوع باعث افزایش انعطاف در پاسخ‌گویی به نیازهای گروه‌های مختلف می‌شود. به کارسازی با قوانین مورد پسندتان بپیوندید، و یا نمونه خود را میزبانی کنید.
      feature_moderation_title: نظارت به شکلی که باید باشد
      follow_action: پی‌گیری
      follow_step: You curate your own feed. Lets fill it with interesting people.
      follow_title: شخصی سازی خوراک خانگیتان
      follows_subtitle: پی گرفتن حساب‌های شناخته شده
      follows_title: افرادی برای پی‌گیری
      follows_view_more: دیدن افرادی بیش‌تر برای پی‌گیری
      hashtags_recent_count:
        one: "%{people} نفر در ۲ روز اخیر"
        other: "%{people} نفر در ۲ روز اخیر"
      hashtags_subtitle: کشف گرایه‌ها در ۲ روز گذشته
      hashtags_title: برچسب‌های داغ
      hashtags_view_more: دیدن برچسب‌های داغ بیش‌تر
      post_action: ایجاد
      post_step: سلام کردن به جهان با متن، عکس، ویدیو یا نظرسنجی.
      post_title: ساخت نخستین نظرسنجیتان
      share_step: بگذارید دوستانتان بدانند چگونه روی ماستودون بیابندتان.
      share_title: هم‌رسانی نمایهٔ ماستودونتان
      sign_in_action: ورود
      subject: به ماستودون خوش آمدید
      title: خوش آمدید، کاربر %{name}!
  users:
    follow_limit_reached: شما نمی‌توانید بیش از %{limit} نفر را پی بگیرید
    go_to_sso_account_settings: به تنظیمات حساب فراهمگر هوبتتان بروید
    invalid_otp_token: کد ورود دومرحله‌ای نامعتبر است
    otp_lost_help_html: اگر به هیچ‌کدامشان دسترسی ندارید با %{email} تماس بگیرید
    rate_limited: تلاش ّای هویت‌سنجی بیش از حد. لطفاً بعداً دوباره تلاش کنید.
    seamless_external_login: با خدمتی خارجی وارد شده‌اید، برای همین تنظیمات رایانامه و گذرواژه در دسترس نیستند.
    signed_in_as: 'واردشده به نام:'
  verification:
    extra_instructions_html: <strong>نکته:</strong> پیوند روی پایگاه وبتان می‌تواند نامرئی باشد. بخش مهم <code>rel="me"</code> است که از جعل هویت روی پایگاه‌هایی با محتوای تولید شده به دست کاربر جلوگیری می‌کند. حتا می‌توانید به جای برچسب <code>a</code> از برچسب <code>link</code> در سرایند صفحه استفاده کنید؛ ولی HTML باید بدون اجرای جاوااسکریپت در دسترس باشد.
    here_is_how: به اینصورت
    hint_html: "<strong>تأیید هویتتان روی ماستودون برای همه است.</strong> برپایهٔ استانداردهای وب و رایگان برای همیشه. تمام آن چه نیاز دارید پایگاه وب شخصیست که افراد شما را با آن بشناسند. هنگام پیوند دادن به این پایگاه از نمایه‌تان، بررسی می‌کنیم که پیوندهای پایگاه وب نیز به نمایه‌تان پیوند داده باشد و نشانگری تصویری رویش نشان می‌دهیم."
    instructions_html: کد زیر را رونوشت کرده و در HTML پایگاه وبتان جایگذاری کنید. سپس نشانی پایگاه وبتان را از زبانهٔ «ویرایش نمایه» در یکی از زمینه‌های اضافی روی نمایه‌تان افزوده و تغییرات را ذخیره کنید.
    verification: تأیید
    verified_links: "‏پیوندهای تأییدشده‌ شما"
    website_verification: تأیید پایگاه وب
  webauthn_credentials:
    add: افزودن کلید امنیتی
    create:
      error: افزودن کلید امنیتیتان با مشکل مواجه شد. لطفاً دوباره تلاش کنید.
      success: کلید امنیتیتان با موفّقیت افزوده شد.
    delete: حذف
    delete_confirmation: مطمئنید که می‌خواهید این کلید امنیتی را حذف کنید؟
    description_html: اگر <strong>احراز هویت کلید امنیتی</strong> را فعال کنید، ورود نیازمند این خواهد بود که یکی از کلیدهای امنیتی‌تان را استفاده کنید.
    destroy:
      error: حذف کلید امنیتیتان با مشکل مواجه شد. لطفاً دوباره تلاش کنید.
      success: کلید امنیتیتان با موفّقیت حذف شد.
    invalid_credential: کلید امنیتی نامعتبر
    nickname_hint: نام مستعار کلید امنیتی جدیدتان را وارد کنید
    not_enabled: شما هنوز WebAuthn را فعال نکرده‌اید
    not_supported: این مرورگر از کلیدهای امنیتی پشتیبانی نمی‌کند
<<<<<<< HEAD
    otp_required: برای استفاده از کلیدهای امنیتی، لطفاً ابتدا تأیید هویت دو عاملی را به کار بیندازید.
    registered_on: ثبت‌شده در %{date}
  wrapstodon:
    description: دیدن چگونگی استفادهٔ امسال %{name} از ماستودون
    title: خلاصهٔ ماستودون %{year} برای %{name}
=======
    registered_on: ثبت‌شده در %{date}
>>>>>>> f2a2d73e
<|MERGE_RESOLUTION|>--- conflicted
+++ resolved
@@ -2193,12 +2193,7 @@
     nickname_hint: نام مستعار کلید امنیتی جدیدتان را وارد کنید
     not_enabled: شما هنوز WebAuthn را فعال نکرده‌اید
     not_supported: این مرورگر از کلیدهای امنیتی پشتیبانی نمی‌کند
-<<<<<<< HEAD
-    otp_required: برای استفاده از کلیدهای امنیتی، لطفاً ابتدا تأیید هویت دو عاملی را به کار بیندازید.
     registered_on: ثبت‌شده در %{date}
   wrapstodon:
     description: دیدن چگونگی استفادهٔ امسال %{name} از ماستودون
-    title: خلاصهٔ ماستودون %{year} برای %{name}
-=======
-    registered_on: ثبت‌شده در %{date}
->>>>>>> f2a2d73e
+    title: خلاصهٔ ماستودون %{year} برای %{name}