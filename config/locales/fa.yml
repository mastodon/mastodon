---
fa:
  about:
    about_mastodon: ماستدون (Mastodon) یک شبکهٔ اجتماعی <em>آزاد و کدباز</em> است. یک جایگزین <em>غیرمتمرکز</em> برای شبکه‌های تجاری، که نمی‌گذارد ارتباط‌های شما را یک شرکت در انحصار خود بگیرد. یک سرور مورد اعتماد را انتخاب کنید &mdash; هر سروری که باشد، همچنان می‌توانید با سرورهای دیگر ارتباط داشته باشید. هر کسی می‌تواند سرور ماستدون خود را راه بیندازد و در <em>شبکهٔ اجتماعی</em> سهیم شود.
    about_this: دربارهٔ این سرور
    apps: برنامه‌ها
    business_email: 'ایمیل کاری:'
    closed_registrations: امکان ثبت نام روی این سرور هم‌اینک فعال نیست.
    contact: تماس
    description_headline: "%{domain} چیست؟"
    domain_count_after: سرور دیگر
    domain_count_before: متصل به
    features:
      api: رابط برنامه‌نویسی برای برنامه‌ها و سرویس‌های دیگر
      blocks: ابزارهای قدرتمند برای مسدود یا بی‌صدا کردن دیگران
      characters: ۵۰۰ حرف برای هر نوشته
      chronology: نمایش نوشته‌های دیگران به ترتیب زمانی
      ethics: 'اخلاق‌مدار: بدون تبلیغات، بدون ردگیری'
      gifv: تصاویر متحرک و ویدیوهای کوتاه
      privacy: تنظیمات حریم خصوصی جداگانه برای هر نوشته
      public: نمایش نوشته‌های عمومی دیگران از همه‌جا
    features_headline: برگ‌های برندهٔ ماستدون
    get_started: آغاز کنید
    links: پیوندها
    other_instances: سرورهای دیگر
    source_code: کدهای منبع
    status_count_after: چیز نوشته‌اند
    status_count_before: که جمعاً
    terms: شرایط استفاده
    user_count_after: کاربر
    user_count_before: دارای
    version: نسخه
  accounts:
    follow: پی بگیرید
    followers: پیگیران
    following: پی می‌گیرد
    nothing_here: این‌جا چیزی نیست!
    people_followed_by: کسانی که %{name} پی می‌گیرد
    people_who_follow: کسانی که %{name} را پی می‌گیرند
    posts: نوشته
    remote_follow: پیگیری غیرمستقیم
    unfollow: پایان پیگیری
  activitypub:
    activity:
      announce:
        name: "%{account_name} فعالیتی آغاز کرد."
      create:
        name: "%{account_name} یادداشتی نوشت."
    outbox:
<<<<<<< HEAD
      name: "صندوق خروجی %{account_name}"
      summary: "مجموعه‌ای از فعالیت‌های کاربر %{account_name}."
=======
      name: صندوق خروجی %{account_name}
      summary: مجموعه‌ای از فعالیت‌های کاربر %{account_name}.
>>>>>>> 947887f2
  admin:
    accounts:
      are_you_sure: آیا مطمئن هستید؟
      confirm: تأیید
      confirmed: تأیید شد
      display_name: نمایش به نام
      domain: دامین
      edit: ویرایش
      email: ایمیل
      feed_url: نشانی فید
      followers: پیگیران
      follows: پی می‌گیرد
      location:
        all: همه
        local: محلی
        remote: غیرمستقیم
        title: مکان
      media_attachments: ضمیمه‌های تصویری
      moderation:
        all: همه
        silenced: بی‌صدا شده
        suspended: معلق شده
        title: مدیریت
      most_recent_activity: آخرین فعالیت‌ها
      most_recent_ip: آخرین IP ها
      not_subscribed: عضو نیست
      order:
        alphabetic: الفبایی
        most_recent: تازه‌ترین‌ها
        title: ترتیب
      perform_full_suspension: انجام تعلیق کامل
      profile_url: نشانی نمایه
      public: عمومی
      push_subscription_expires: عضویت از راه PuSH منقضی شد
      reset_password: بازنشانی رمز
      salmon_url: نشانی Salmon
      show:
        created_reports: گزارش‌ها از طرف این حساب
        report: گزارش
        targeted_reports: گزارش‌ها دربارهٔ این حساب
      silence: بی‌صدا
      statuses: نوشته‌ها
      title: حساب‌ها
      undo_silenced: واگردانی بی‌صداکردن
      undo_suspension: واگردانی تعلیق
      username: نام کاربری
      web: وب
    domain_blocks:
      add_new: افزودن تازه
      created_msg: مسدودکردن دامین در حال انجام است
      destroyed_msg: مسدودکردن دامین واگردانده شد
      domain: دامین
      new:
        create: مسدودسازی
        hint: مسدودسازی دامین جلوی فهرست‌شدن حساب‌ها در پایگاه داده را نمی‌گیرد، بلکه به طور خودکار روش‌های مدیریتی را روی فعالیت‌های فعلی و گذشتهٔ آن حساب‌ها اعمال می‌کند.
        severity:
          desc_html: "<strong>بی‌صداکردن</strong> یک حساب نوشته‌های آن را برای همه (به جز پیگیرانش) ناپدید می‌کند. <strong>معلق‌کردن</strong> حساب همهٔ نوشته‌ها، تصویرها، و اطلاعات حساب را پاک می‌کند."
          silence: بی‌صداکردن
          suspend: معلق‌کردن
        title: مسدودسازی دامین دیگر
      reject_media: نپذیرفتن پرونده‌های تصویری
      reject_media_hint: تصویرهای ذخیره‌شده در این‌جا را پاک می‌کند و جلوی دریافت تصویرها را در آینده می‌گیرد. بی‌تأثیر برای معلق‌شده‌ها
      severities:
        silence: بی‌صداکردن
        suspend: معلق‌کردن
      severity: شدت
      show:
        affected_accounts:
          one: روی یک حساب در پایگاه داده تأثیر گذاشت
          other: روی %{count} حساب در پایگاه داده تأثیر گذاشت
        retroactive:
          silence: بی‌صداشدن همهٔ حساب‌های این دامین را لغو کن
          suspend: معلق‌شدن همهٔ حساب‌های این دامین را لغو کن
        title: واگردانی مسدودسازی دامنه برای %{domain}
        undo: واگردانی
      title: دامین‌های مسدودشده
      undo: واگردانی
    instances:
      account_count: حساب‌های شناخته‌شده
      domain_name: دامین
      title: سرورهای شناخته‌شده
<<<<<<< HEAD
    pubsubhubbub:
      callback_url: نشانی Callback
      confirmed: تأییدشده
      expires_in: مهلت انقضا
      last_delivery: آخرین ارسال
      title: PubSubHubbub
      topic: موضوع
=======
>>>>>>> 947887f2
    reports:
      comment:
        label: توضیح
        none: خالی
      delete: پاک‌کردن
      id: شناسه
      mark_as_resolved: علامت‌گذاری به عنوان حل‌شده
      report: 'گزارش #%{id}'
      report_contents: محتوا
      reported_account: حساب گزارش‌شده
      reported_by: گزارش از طرف
      resolved: حل‌شده
      silence_account: بی‌صدا کردن حساب
      status: نوشته
      suspend_account: معلق‌کردن حساب
      target: هدف
      title: گزارش‌ها
      unresolved: حل‌نشده
      view: نمایش
    settings:
      contact_information:
        email: یک نشانی ایمیل عمومی وارد کنید
        label: اطلاعات تماس
        username: یک نام کاربری وارد کنید
      registrations:
        closed_message:
          desc_html: وقتی امکان ثبت نام روی سرور فعال نباشد در صفحهٔ اصلی نمایش می‌یابد<br>می‌توانید HTML بنویسید
          title: پیغام برای فعال‌نبودن ثبت نام
        open:
          disabled: غیرفعال
          enabled: فعال
          title: امکان ثبت نام
      setting: تنظیمات
      site_description:
        desc_html: روی صفحهٔ اصلی نمایش می‌یابد و همچنین به عنوان تگ‌های HTML.<br>می‌توانید HTML بنویسید, به‌ویژه <code>&lt;a&gt;</code> و <code>&lt;em&gt;</code>.
        title: دربارهٔ سایت
      site_description_extended:
        desc_html: در صفحهٔ اطلاعات تکمیلی نشان داده می‌شود<br>می‌توانید HTML بنویسید
        title: اطلاعات بیشتر دربارهٔ سایت
      site_title: نام سایت
      title: تنظیمات سایت
    subscriptions:
      callback_url: نشانی Callback
      confirmed: تأییدشده
      expires_in: مهلت انقضا
      last_delivery: آخرین ارسال
      title: PubSubHubbub
      topic: موضوع
    title: مدیریت
  application_mailer:
    settings: 'تغییر تنظیمات ایمیل: %{link}'
    signature: اعلان‌های ماستدون از %{instance}
    view: 'نمایش:'
  applications:
    invalid_url: نشانی واردشده معتبر نیست
  auth:
    change_password: اطلاعات حساب
    didnt_get_confirmation: راهنمایی برای تأیید را دریافت نکردید؟
    forgot_password: رمزتان را گم کرده‌اید؟
    login: ورود
    logout: خروج
    register: عضو شوید
    resend_confirmation: راهنمایی برای تأیید را دوباره بفرست
    reset_password: بازنشانی رمز
    set_new_password: تعیین رمز تازه
  authorize_follow:
    error: متأسفانه حین یافتن آن حساب خطایی رخ داد
    follow: پی بگیرید
    prompt_html: 'شما (<strong>%{self}</strong>) می‌خواهید این حساب را پی بگیرید:'
    title: پیگیری %{acct}
  datetime:
    distance_in_words:
      about_x_hours: "%{count} ساعت"
      about_x_months: "%{count} ماه"
      about_x_years: "%{count} سال"
      almost_x_years: "%{count} سال"
      half_a_minute: همین الان
      less_than_x_minutes: "%{count} دقیقه"
      less_than_x_seconds: همین الان
      over_x_years: "%{count} سال"
      x_days: "%{count} روز"
      x_minutes: "%{count} دقیقه"
      x_months: "%{count} ماه"
      x_seconds: "%{count} ثانیه"
  errors:
    '403': شما اجازهٔ دیدن این صفحه را ندارید.
    '404': صفحه‌ای که به دنبالش بودید وجود ندارد.
    '410': صفحه‌ای که به دنبالش بودید دیگر وجود ندارد.
    '422':
      content: تأیید امنیتی انجام نشد. آیا مرورگر شما کوکی‌ها را مسدود می‌کند؟
      title: تأیید امنیتی شکست خورد
    '429': درخواست‌های بیش از حد
  exports:
    blocks: حساب‌های مسدودشده
    csv: CSV
    follows: حساب‌های پی‌گرفته
    mutes: حساب‌های بی‌صداشده
    storage: تصویرهای ذخیره‌شده
  followers:
    domain: دامین
    explanation_html: اگر می‌خواهید از خصوصی‌بودن نوشته‌های خود مطمئن شوید، باید بدانید که چه کسانی پیگیر شما هستند. <strong>نوشته‌های خصوصی شما به همهٔ سرورهایی که در آن‌ها پیگیر دارید فرستاده می‌شود</strong>. شاید بخواهید این سرورها را بررسی کنید، و اگر به مسئولان یا نرم‌افزارهای آن‌ها در رعایت حریم خصوصی خود اعتماد ندارید، می‌توانید آن‌ها را حذف کنید.
    followers_count: تعداد پیگیران
    lock_link: حساب خود را خصوصی کنید
    purge: برداشتن پیگیری
    success:
      one: در حال انجام مسدودسازی نرم روی کاربران یک دامین...
      other: در حال انجام مسدودسازی نرم روی کاربران %{count} دامین...
    true_privacy_html: لطفاً بدانید که <strong>داشتن حریم خصوصی واقعی تنها با رمزگذاری سرتاسر (end-to-end encryption) ممکن است</strong>.
    unlocked_warning_html: هر کسی می‌تواند پیگیر شما شود تا بلافاصله نوشته‌های خصوصی شما را ببیند. اگر  %{lock_link} خواهید توانست درخواست‌های پیگیری را بررسی کرده و نپذیرید.
    unlocked_warning_title: حساب شما خصوصی نیست
  generic:
    changes_saved_msg: تغییرات با موفقیت ذخیره شدند!
    powered_by: نیرو گرفته از %{link}
    save_changes: ذخیرهٔ تغییرات
    validation_errors:
      one: یک چیزی هنوز درست نیست! لطفاً خطاهای زیر را ببینید
      other: یک چیزی هنوز درست نیست! لطفاً %{count} خطای زیر را ببینید
  imports:
    preface: شما می‌توانید داده‌هایی از قبیل کاربرانی که پی می‌گرفتید یا مسدود می‌کردید را در حساب خود روی این سرور درون‌ریزی کنید. برای این کار پرونده‌هایی که از سرور دیگر برون‌سپاری کرده‌اید را به‌کار ببرید.
    success: داده‌های شما با موفقیت بارگذاری شد و به زودی پردازش می‌شود
    types:
      blocking: فهرست مسدودشده‌ها
      following: فهرست پی‌گیری‌ها
      muting: فهرست بی‌صداشده‌ها
    upload: بارگذاری
<<<<<<< HEAD
  landing_strip_html: <strong>%{name}</strong> کاربری روی %{link_to_root_path} است. شما با داشتن حساب روی هر سروری می‌توانید نوشته‌های او را پیگیری کرده یا با او ارتباط داشته باشید.
=======
  landing_strip_html: "<strong>%{name}</strong> کاربری روی %{link_to_root_path} است. شما با داشتن حساب روی هر سروری می‌توانید نوشته‌های او را پیگیری کرده یا با او ارتباط داشته باشید."
>>>>>>> 947887f2
  landing_strip_signup_html: اگر هنوز حسابی ندارید <a href="%{sign_up_path}">این‌جا حساب باز کنید</a>.
  media_attachments:
    validations:
      images_and_video: نمی‌توان برای نوشته‌ای که تصویر دارد ویدیو بارگذاری کرد
      too_many: نمی‌توان بیشتر از ۴ تصویر بارگذاری کرد
  notification_mailer:
    digest:
      body: 'خلاصه‌ای از آن‌چه از زمان آخرین بازدید شما در %{since} روی %{instance} رخ داد :'
      mention: "%{name} این‌جا از شما نام برد:"
      new_followers_summary:
        one: شما یک پیگیر تازه دارید! ای ول!
        other: شما %{count} پیگیر تازه دارید! چه عالی!
      subject:
        one: "یک اعلان تازه از زمان آخرین بازدید شما \U0001F418"
        other: "%{count} اعلان تازه از زمان آخرین بازدید شما \U0001F418"
    favourite:
      body: "%{name} این نوشتهٔ شما را پسندید:"
      subject: "%{name} نوشتهٔ شما را پسندید"
    follow:
      body: "%{name} هم‌اینک پیگیر شماست!"
      subject: "%{name} هم‌اینک پیگیر شماست"
    follow_request:
      body: "%{name} می‌خواهد پیگیر نوشته‌های شما باشد"
      subject: 'منتظر پیگیری: %{name}'
    mention:
      body: "%{name} در این‌جا از شما نام برد:"
      subject: "%{name} از شما نام برد"
    reblog:
      body: "%{name} نوشتهٔ شما را بازبوقید:"
      subject: "%{name} نوشتهٔ شما را بازبوقید"
  pagination:
    next: بعدی
    prev: قبلی
    truncate: "&hellip;"
  remote_follow:
    acct: نشانی حساب username@domain خود را این‌جا بنویسید
    missing_resource: نشانی اینترنتی برای رسیدن به حساب شما پیدا نشد
    proceed: درخواست پیگیری
    prompt: 'شما قرار است این حساب را پیگیری کنید:'
  settings:
    authorized_apps: برنامه‌های مجاز
    back: بازگشت به ماستدون
    edit_profile: ویرایش نمایه
    export: برون‌سپاری داده‌ها
    followers: پیگیران مورد تأیید
    import: درون‌ریزی
    preferences: ترجیحات
    settings: تنظیمات
    two_factor_authentication: ورود دومرحله‌ای
  statuses:
    open_in_web: بازکردن در وب
    over_character_limit: از حد مجاز %{max} حرف فراتر رفتید
    show_more: نمایش
    visibilities:
      private: خصوصی
      private_long: نمایش تنها به پیگیران
      public: عمومی
      public_long: همه می‌توانند ببینند
      unlisted: فهرست‌نشده
      unlisted_long: عمومی، ولی در فهرست نوشته‌ها نمایش نمی‌یابد
  stream_entries:
    click_to_show: برای نمایش کلیک کنید
    reblogged: بازبوقید
    sensitive_content: محتوای حساس
  time:
    formats:
      default: "%d %b %Y, %H:%M"
  two_factor_authentication:
    code_hint: برای تأیید، کدی را که برنامهٔ تأییدکننده ساخته است وارد کنید
    description_html: اگر <strong>ورود دومرحله‌ای</strong> را فعال کنید، برای ورود به سیستم به تلفن خود نیاز خواهید داشت تا برایتان یک کد موقتی بسازد
    disable: غیرفعال‌کردن
    enable: فعال‌کردن
    enabled_success: ورود دومرحله‌ای با موفقیت فعال شد
    generate_recovery_codes: ساخت کدهای بازیابی
    instructions_html: "<strong>این کد QR را با برنامهٔ Google Authenticator یا برنامه‌های TOTP مشابه اسکن کنید</strong>. از این به بعد، آن برنامه کدهایی موقتی خواهد ساخت که برای ورود باید آن‌ها را وارد کنید."
    lost_recovery_codes: با کدهای بازیابی می‌توانید اگر تلفن خود را گم کردید به حساب خود دسترسی داشته باشید. اگر کدهای بازیابی خود را گم کردید، آن‌ها را این‌جا دوباره بسازید. کدهای بازیابی قبلی شما نامعتبر خواهند شد.
    manual_instructions: 'اگر نمی‌توانید کدها را اسکن کنید و باید آن‌ها را دستی وارد کنید، متن کد امنیتی این‌جاست:'
    recovery_codes_regenerated: کدهای بازیابی با موفقیت ساخته شدند
    recovery_instructions: اگر تلفن خود را گم کردید، می‌توانید با یکی از کدهای بازیابی زیر کنترل حساب خود را به دست بگیرید. این کدها را در جای امنی نگه دارید، مثلاً آن‌ها را چاپ کنید و کنار سایر مدارک مهم خود قرار دهید
    setup: راه اندازی
    wrong_code: کدی که وارد کردید نامعتبر بود! آیا ساعت سرور و ساعت دستگاه شما درست تنظیم شده‌اند؟
  users:
    invalid_email: نشانی ایمیل نامعتبر است
    invalid_otp_token: کد ورود دومرحله‌ای نامعتبر است<|MERGE_RESOLUTION|>--- conflicted
+++ resolved
@@ -47,13 +47,8 @@
       create:
         name: "%{account_name} یادداشتی نوشت."
     outbox:
-<<<<<<< HEAD
-      name: "صندوق خروجی %{account_name}"
-      summary: "مجموعه‌ای از فعالیت‌های کاربر %{account_name}."
-=======
       name: صندوق خروجی %{account_name}
       summary: مجموعه‌ای از فعالیت‌های کاربر %{account_name}.
->>>>>>> 947887f2
   admin:
     accounts:
       are_you_sure: آیا مطمئن هستید؟
@@ -135,16 +130,6 @@
       account_count: حساب‌های شناخته‌شده
       domain_name: دامین
       title: سرورهای شناخته‌شده
-<<<<<<< HEAD
-    pubsubhubbub:
-      callback_url: نشانی Callback
-      confirmed: تأییدشده
-      expires_in: مهلت انقضا
-      last_delivery: آخرین ارسال
-      title: PubSubHubbub
-      topic: موضوع
-=======
->>>>>>> 947887f2
     reports:
       comment:
         label: توضیح
@@ -270,11 +255,7 @@
       following: فهرست پی‌گیری‌ها
       muting: فهرست بی‌صداشده‌ها
     upload: بارگذاری
-<<<<<<< HEAD
-  landing_strip_html: <strong>%{name}</strong> کاربری روی %{link_to_root_path} است. شما با داشتن حساب روی هر سروری می‌توانید نوشته‌های او را پیگیری کرده یا با او ارتباط داشته باشید.
-=======
   landing_strip_html: "<strong>%{name}</strong> کاربری روی %{link_to_root_path} است. شما با داشتن حساب روی هر سروری می‌توانید نوشته‌های او را پیگیری کرده یا با او ارتباط داشته باشید."
->>>>>>> 947887f2
   landing_strip_signup_html: اگر هنوز حسابی ندارید <a href="%{sign_up_path}">این‌جا حساب باز کنید</a>.
   media_attachments:
     validations:
