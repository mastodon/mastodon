--- conflicted
+++ resolved
@@ -663,11 +663,8 @@
       appearance:
         preamble: سفارشی‌سازی رابطس وب ماستودون.
         title: ظاهر
-<<<<<<< HEAD
-=======
       branding:
         title: ویژندگی
->>>>>>> ab36c152
       default_noindex:
         title: درخواست خروج از اندیس‌گذاری پیش‌گزیدهٔ موتور جست‌وجو
       discovery:
@@ -755,15 +752,12 @@
         message_html: هیچ قانون کارسازی تعریف نکرده‌اید.
       sidekiq_process_check:
         message_html: صف(های) %{value} فاقد هیچونه فرایند Sidekiq هستند. لطفا تنظیمات Sidekiq خود را بازبینی کنید
-<<<<<<< HEAD
-=======
       software_version_critical_check:
         action: مشاهده به‌روزرسانی‌های موجود
         message_html: یک به‌روزرسانی حیاتی ماستودون موجود است، لطفا در اسرع وقت به‌روزرسانی کنید.
       software_version_patch_check:
         action: مشاهده به‌روزرسانی‌های موجود
         message_html: یک به‌روزرسانی رفع اشکال ماستودون موجود است.
->>>>>>> ab36c152
       upload_check_privacy_error:
         action: برای اطّلاعات بیش‌تر این‌جا را بررسی کنید
         message_html: "<strong>کارساز وبتان بد پیکربندی شده. محرمانگی کاربرانتان در خطر است.</strong>"
@@ -1220,9 +1214,6 @@
   mail_subscriptions:
     unsubscribe:
       complete: لغو اشتراک شد
-      emails:
-        notification_emails:
-          mention: رایانامه‌های آگاهی اشاره
       title: لغو اشتراک
   media_attachments:
     validations:
