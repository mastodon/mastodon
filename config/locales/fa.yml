---
fa:
  about:
    about_mastodon_html: ماستدون (Mastodon) یک شبکهٔ اجتماعی است که بر اساس پروتکل‌های آزاد وب و نرم‌افزارهای آزاد و کدباز ساخته شده است. این شبکه مانند ایمیل غیرمتمرکز است.
    about_this: درباره
    closed_registrations: ثبت‌نام روی این سرور هم‌اینک فعال نیست. اما شما می‌توانید سرور دیگری بیابید و با حسابی که آن‌جا می‌سازید دقیقاً به همین شبکه دسترسی داشته باشید.
    contact: تماس
    contact_missing: تعیین نشده
    contact_unavailable: موجود نیست
    description_headline: "%{domain} چیست؟"
    domain_count_after: سرور دیگر
    domain_count_before: متصل به
    extended_description_html: |
      <h3>جای خوبی برای قانون‌ها</h3>
      <p>توضیحات تکمیلی نوشته نشده است.</p>
    features:
      humane_approach_body: با آموختن از کاستی‌های شبکه‌های دیگر، ماستدون می‌خواهد به کمک انتخاب‌های اخلاقی‌تر در طراحی خودش با آسیب‌های شبکه‌های اجتماعی مبارزه کند.
      humane_approach_title: رویکردی انسانی‌تر
      not_a_product_body: ماستدون یک شبکهٔ تجاری نیست. بدون تبلیغات، بدون داده‌کاوی، بدون حصارکشی. هیچ قدرت مرکزی‌ای وجود ندارد.
      not_a_product_title: شما یک انسان هستید، نه یک محصول
      real_conversation_body: با ۵۰۰ نویسه برای هر نوشته و با پشتیبانی از هشدارهای موردی برای نوشته‌ها و تصاویر، می‌توانید خود را همان گونه که می‌خواهید ابراز کنید.
      real_conversation_title: برای گفتگوهای واقعی
      within_reach_body: اپ‌های متنوع برای iOS، اندروید، و سیستم‌های دیگر به خاطر وجود یک اکوسیستم API دوستانه برای برنامه‌نویسان. از همه جا با دوستان خود ارتباط داشته باشید.
      within_reach_title: همیشه در دسترس
    find_another_instance: یافتن سرورهای دیگر
    generic_description: "%{domain} یک سرور روی شبکه است"
    hosted_on: ماستدون، میزبانی‌شده روی %{domain}
    learn_more: بیشتر بدانید
    other_instances: فهرست سرورها
    source_code: کدهای منبع
    status_count_after: چیز نوشته‌اند
    status_count_before: که جمعاً
    user_count_after: کاربر
    user_count_before: دارای
    what_is_mastodon: ماستدون چیست؟
  accounts:
    follow: پی بگیرید
    followers: پیگیران
    following: پی می‌گیرد
    media: عکس و ویدیو
    nothing_here: این‌جا چیزی نیست!
    people_followed_by: کسانی که %{name} پی می‌گیرد
    people_who_follow: کسانی که %{name} را پی می‌گیرند
    posts: نوشته‌ها
    posts_with_replies: نوشته‌ها و پاسخ‌ها
    remote_follow: پیگیری غیرمستقیم
    reserved_username: این نام کاربری در دسترس نیست
<<<<<<< HEAD
=======
    roles:
      admin: مدیر
>>>>>>> 4c14ff65
    unfollow: پایان پیگیری
  admin:
    accounts:
      are_you_sure: آیا مطمئن هستید؟
      confirm: تأیید
      confirmed: تأیید شد
      disable_two_factor_authentication: غیرفعال‌سازی ورود دومرحله‌ای
      display_name: نمایش به نام
      domain: دامین
      edit: ویرایش
      email: ایمیل
      feed_url: نشانی فید
      followers: پیگیران
      followers_url: نشانی پیگیران
      follows: پی می‌گیرد
<<<<<<< HEAD
=======
      inbox_url: نشانی صندوق ورودی
>>>>>>> 4c14ff65
      ip: IP
      location:
        all: همه
        local: محلی
        remote: غیرمستقیم
        title: مکان
      media_attachments: ضمیمه‌های تصویری
      moderation:
        all: همه
        silenced: بی‌صدا شده
        suspended: معلق شده
        title: مدیریت
      most_recent_activity: آخرین فعالیت‌ها
      most_recent_ip: آخرین IP ها
      not_subscribed: عضو نیست
      order:
        alphabetic: الفبایی
        most_recent: تازه‌ترین‌ها
        title: ترتیب
      outbox_url: نشانی صندوق خروجی
      perform_full_suspension: انجام تعلیق کامل
      profile_url: نشانی نمایه
      protocol: پروتکل
      public: عمومی
      push_subscription_expires: عضویت از راه PuSH منقضی شد
      redownload: به‌روزرسانی تصویر نمایه
      reset: بازنشانی
      reset_password: بازنشانی رمز
      resubscribe: اشتراک دوباره
      salmon_url: نشانی Salmon
      search: جستجو
<<<<<<< HEAD
=======
      shared_inbox_url: نشانی صندوق ورودی مشترک
>>>>>>> 4c14ff65
      show:
        created_reports: گزارش‌ها از طرف این حساب
        report: گزارش
        targeted_reports: گزارش‌ها دربارهٔ این حساب
      silence: بی‌صدا
      statuses: نوشته‌ها
      subscribe: اشتراک
      title: حساب‌ها
      undo_silenced: واگردانی بی‌صداکردن
      undo_suspension: واگردانی تعلیق
      unsubscribe: لغو اشتراک
      username: نام کاربری
      web: وب
    domain_blocks:
      add_new: افزودن تازه
      created_msg: مسدودکردن دامین در حال انجام است
      destroyed_msg: مسدودکردن دامین واگردانده شد
      domain: دامین
      new:
        create: مسدودسازی
        hint: مسدودسازی دامین جلوی فهرست‌شدن حساب‌ها در پایگاه داده را نمی‌گیرد، بلکه به طور خودکار روش‌های مدیریتی را روی فعالیت‌های فعلی و گذشتهٔ آن حساب‌ها اعمال می‌کند.
        severity:
          desc_html: "<strong>بی‌صداکردن</strong> یک حساب نوشته‌های آن را برای همه (به جز پیگیرانش) ناپدید می‌کند. <strong>معلق‌کردن</strong> حساب همهٔ نوشته‌ها، تصویرها، و اطلاعات حساب را پاک می‌کند."
          noop: هیچ
          silence: بی‌صداکردن
          suspend: معلق‌کردن
        title: مسدودسازی دامین دیگر
      reject_media: نپذیرفتن پرونده‌های تصویری
      reject_media_hint: تصویرهای ذخیره‌شده در این‌جا را پاک می‌کند و جلوی دریافت تصویرها را در آینده می‌گیرد. بی‌تأثیر برای معلق‌شده‌ها
      severities:
        noop: هیچ
        silence: بی‌صداکردن
        suspend: معلق‌کردن
      severity: شدت
      show:
        affected_accounts:
          one: روی یک حساب در پایگاه داده تأثیر گذاشت
          other: روی %{count} حساب در پایگاه داده تأثیر گذاشت
        retroactive:
          silence: بی‌صداشدن همهٔ حساب‌های این دامین را لغو کن
          suspend: معلق‌شدن همهٔ حساب‌های این دامین را لغو کن
        title: واگردانی مسدودسازی دامنه برای %{domain}
        undo: واگردانی
      title: دامین‌های مسدودشده
      undo: واگردانی
    instances:
      account_count: حساب‌های شناخته‌شده
      domain_name: دامین
      title: سرورهای شناخته‌شده
    reports:
      action_taken_by: انجام‌دهنده
      are_you_sure: آیا مطمئن هستید؟
      comment:
        label: توضیح
        none: خالی
      delete: پاک‌کردن
      id: شناسه
      mark_as_resolved: علامت‌گذاری به عنوان حل‌شده
      nsfw:
        'false': نمایش پیوست‌های تصویری
        'true': نهفتن پیوست‌های تصویری
      report: 'گزارش #%{id}'
      report_contents: محتوا
      reported_account: حساب گزارش‌شده
      reported_by: گزارش از طرف
      resolved: حل‌شده
      silence_account: بی‌صدا کردن حساب
      status: نوشته
      suspend_account: معلق‌کردن حساب
      target: هدف
      title: گزارش‌ها
      unresolved: حل‌نشده
      view: نمایش
    settings:
      bootstrap_timeline_accounts:
        desc_html: نام‌های کاربری را با ویرگول از هم جدا کنید. تنها حساب‌های محلی و قفل‌نشده کار می‌کنند. اگر این‌جا را خالی بگذارید، به طور پیش‌فرض همهٔ مدیرهای این سرور پی‌گرفته خواهند شد.
        title: پیگیری‌های پیش‌فرض برای کاربران تازه
      contact_information:
        email: ایمیل کاری
        username: نام کاربری
      registrations:
        closed_message:
          desc_html: وقتی امکان ثبت نام روی سرور فعال نباشد در صفحهٔ اصلی نمایش می‌یابد<br>می‌توانید HTML بنویسید
          title: پیغام برای فعال‌نبودن ثبت نام
        deletion:
          desc_html: هر کسی بتواند حساب خود را پاک کند
          title: فعال‌سازی پاک‌کردن حساب
        open:
          desc_html: همه بتوانند حساب باز کنند
          title: امکان ثبت نام
      site_description:
        desc_html: روی صفحهٔ اصلی نمایش می‌یابد و همچنین به عنوان تگ‌های HTML.<br>می‌توانید HTML بنویسید, به‌ویژه <code>&lt;a&gt;</code> و <code>&lt;em&gt;</code>.
        title: دربارهٔ سایت
      site_description_extended:
        desc_html: جای خوبی برای نوشتن سیاست‌های کاربری، قانون‌ها، راهنماها، و هر چیزی که ویژهٔ این سرور است. تگ‌های HTML هم مجاز است
        title: اطلاعات تکمیلی سفارشی
      site_terms:
        desc_html: می‌توانید سیاست رازداری، شرایط استفاده، یا سایر مسائل قانونی را به دلخواه خود بنویسید. تگ‌های HTML هم مجاز است
        title: شرایط استفادهٔ سفارشی
      site_title: نام سرور
<<<<<<< HEAD
=======
      thumbnail:
        desc_html: برای دیدن با OpenGraph و رابط برنامه‌نویسی. وضوح پیشنهادی ۱۲۰۰×۶۳۰ پیکسل
        title: تصویر کوچک فوری
>>>>>>> 4c14ff65
      timeline_preview:
        desc_html: نوشته‌های عمومی این سرور را در صفحهٔ آغازین نشان دهید
        title: پیش‌نمایش نوشته‌ها
      title: تنظیمات سایت
    statuses:
      back_to_account: بازگشت به صفحهٔ حساب
      batch:
        delete: پاک‌کردن
        nsfw_off: NSFW خاموش
        nsfw_on: NSFW روشن
      execute: اجرا
      failed_to_execute: اجرا نشد
      media:
        hide: نهفتن رسانه
        show: نمایش رسانه
        title: رسانه
      no_media: بدون رسانه
      title: نوشته‌های حساب
      with_media: دارای رسانه
    subscriptions:
      callback_url: نشانی Callback
      confirmed: تأییدشده
      expires_in: مهلت انقضا
      last_delivery: آخرین ارسال
      title: WebSub
      topic: موضوع
    title: مدیریت
  admin_mailer:
    new_report:
      body: کاربر %{reporter} کاربر %{target} را گزارش داد
      subject: گزارش تازه‌ای برای %{instance} (#%{id})
  application_mailer:
    salutation: "%{name},"
    settings: 'تغییر تنظیمات ایمیل: %{link}'
    signature: اعلان‌های ماستدون از %{instance}
    view: 'نمایش:'
  applications:
    created: برنامه با موفقیت ساخته شد
    destroyed: برنامه با موفقیت پاک شد
    invalid_url: نشانی واردشده معتبر نیست
    regenerate_token: دوباره‌سازی کد دسترسی
    token_regenerated: کد دسترسی با موفقیت ساخته شد
    warning: خیلی مواظب این اطلاعات باشید و آن را به هیچ کس ندهید!
    your_token: کد دسترسی شما
  auth:
    agreement_html: پیش از عضو شدن باید <a href="%{rules_path}">شرایط استفاده</a> و <a href="%{terms_path}">سیاست رازداری</a> ما را بپذیرید.
    change_password: امنیت
    delete_account: پاک‌کردن حساب
    delete_account_html: اگر می‌خواهید حساب خود را پاک کنید، از <a href="%{path}">این‌جا</a> پیش بروید. از شما درخواست تأیید خواهد شد.
    didnt_get_confirmation: راهنمایی برای تأیید را دریافت نکردید؟
    forgot_password: رمزتان را گم کرده‌اید؟
    invalid_reset_password_token: Password reset token is invalid or expired. Please request a new one.
    login: ورود
    logout: خروج
    register: عضو شوید
    resend_confirmation: راهنمایی برای تأیید را دوباره بفرست
    reset_password: بازنشانی رمز
    set_new_password: تعیین رمز تازه
  authorize_follow:
    error: متأسفانه حین یافتن آن حساب خطایی رخ داد
    follow: پی بگیرید
    follow_request: 'شما درخواست پیگیری فرستاده‌اید به:'
    following: 'انجام شد! شما هم‌اینک پیگیر این کاربر هستید:'
    post_follow:
      close: یا این پنجره را ببندید.
      return: به نمایهٔ این کاربر بازگردید
      web: رفتن به وب
    title: پیگیری %{acct}
  datetime:
    distance_in_words:
      about_x_hours: "%{count} ساعت"
      about_x_months: "%{count} ماه"
      about_x_years: "%{count} سال"
      almost_x_years: "%{count} سال"
      half_a_minute: همین الان
      less_than_x_minutes: "%{count} دقیقه"
      less_than_x_seconds: همین الان
      over_x_years: "%{count} سال"
      x_days: "%{count} روز"
      x_minutes: "%{count} دقیقه"
      x_months: "%{count} ماه"
      x_seconds: "%{count} ثانیه"
  deletes:
    bad_password_msg: هکر گرامی، رمزی که وارد کردید اشتباه است ؛)
    confirm_password: رمز فعلی خود را وارد کنید تا معلوم شود که خود شمایید
    description_html: این کار همهٔ محتوای حساب شما را <strong>برای همیشه و به‌طور بازگشت‌ناپذیری</strong> پاک کرده و حساب را غیرفعال می‌کند. نام کاربری شما برای جلوگیری از جعل هویت احتمالی در آینده از دسترس خارج خواهد شد.
    proceed: پاک‌کردن حساب
    success_msg: حساب شما با موفقیت پاک شد
    warning_html: تنها پاک‌شدن محتوای حساب در این سرور خاص تضمین می‌شود. محتوایی که به گستردگی هم‌رسانی شده باشد ممکن است ردش همچنان باقی بماند. سرورهای آفلاین یا سرورهایی که دیگر مشترک شما نیستند پایگاه‌های دادهٔ خود را به‌روز نخواهند کرد.
    warning_title: دسترس‌پذیری محتوای هم‌رسان‌شده
  errors:
    '403': شما اجازهٔ دیدن این صفحه را ندارید.
    '404': صفحه‌ای که به دنبالش بودید وجود ندارد.
    '410': صفحه‌ای که به دنبالش بودید دیگر وجود ندارد.
    '422':
      content: تأیید امنیتی انجام نشد. آیا مرورگر شما کوکی‌ها را مسدود می‌کند؟
      title: تأیید امنیتی شکست خورد
    '429': درخواست‌های بیش از حد
    noscript_html: برای استفاده از نسخهٔ تحت وب ماستدون، لطفاً جاوااسکریپت را فعال کنید. یا به جایش می‌توانید یک اپ ماستدون را به‌کار ببرید.
  exports:
    blocks: حساب‌های مسدودشده
    csv: CSV
    follows: حساب‌های پی‌گرفته
    mutes: حساب‌های بی‌صداشده
    storage: تصویرهای ذخیره‌شده
  followers:
    domain: دامین
    explanation_html: اگر می‌خواهید از خصوصی‌بودن نوشته‌های خود مطمئن شوید، باید بدانید که چه کسانی پیگیر شما هستند. <strong>نوشته‌های خصوصی شما به همهٔ سرورهایی که در آن‌ها پیگیر دارید فرستاده می‌شود</strong>. شاید بخواهید این سرورها را بررسی کنید، و اگر به مسئولان یا نرم‌افزارهای آن‌ها در رعایت حریم خصوصی خود اعتماد ندارید، می‌توانید آن‌ها را حذف کنید.
    followers_count: تعداد پیگیران
    lock_link: حساب خود را خصوصی کنید
    purge: برداشتن پیگیری
    success:
      one: در حال انجام مسدودسازی نرم روی کاربران یک دامین...
      other: در حال انجام مسدودسازی نرم روی کاربران %{count} دامین...
    true_privacy_html: لطفاً بدانید که <strong>داشتن حریم خصوصی واقعی تنها با رمزگذاری سرتاسر (end-to-end encryption) ممکن است</strong>.
    unlocked_warning_html: هر کسی می‌تواند پیگیر شما شود تا بلافاصله نوشته‌های خصوصی شما را ببیند. اگر  %{lock_link} خواهید توانست درخواست‌های پیگیری را بررسی کرده و نپذیرید.
    unlocked_warning_title: حساب شما خصوصی نیست
  generic:
    changes_saved_msg: تغییرات با موفقیت ذخیره شدند!
    powered_by: نیرو گرفته از %{link}
    save_changes: ذخیرهٔ تغییرات
    validation_errors:
      one: یک چیزی هنوز درست نیست! لطفاً خطاهای زیر را ببینید
      other: یک چیزی هنوز درست نیست! لطفاً %{count} خطای زیر را ببینید
  imports:
    preface: شما می‌توانید داده‌هایی از قبیل کاربرانی که پی می‌گرفتید یا مسدود می‌کردید را در حساب خود روی این سرور درون‌ریزی کنید. برای این کار پرونده‌هایی که از سرور دیگر برون‌سپاری کرده‌اید را به‌کار ببرید.
    success: داده‌های شما با موفقیت بارگذاری شد و به زودی پردازش می‌شود
    types:
      blocking: فهرست مسدودشده‌ها
      following: فهرست پی‌گیری‌ها
      muting: فهرست بی‌صداشده‌ها
    upload: بارگذاری
  landing_strip_html: "<strong>%{name}</strong> کاربری روی %{link_to_root_path} است. شما با داشتن حساب روی هر سروری می‌توانید نوشته‌های او را پیگیری کرده یا با او ارتباط داشته باشید."
  landing_strip_signup_html: اگر هنوز حسابی ندارید <a href="%{sign_up_path}">این‌جا حساب باز کنید</a>.
  media_attachments:
    validations:
      images_and_video: نمی‌توان برای نوشته‌ای که تصویر دارد ویدیو بارگذاری کرد
      too_many: نمی‌توان بیشتر از ۴ تصویر بارگذاری کرد
  notification_mailer:
    digest:
      body: 'خلاصه‌ای از آن‌چه از زمان آخرین بازدید شما در %{since} روی %{instance} رخ داد :'
      mention: "%{name} این‌جا از شما نام برد:"
      new_followers_summary:
        one: شما یک پیگیر تازه دارید! ای ول!
        other: شما %{count} پیگیر تازه دارید! چه عالی!
      subject:
        one: "یک اعلان تازه از زمان آخرین بازدید شما \U0001F418"
        other: "%{count} اعلان تازه از زمان آخرین بازدید شما \U0001F418"
    favourite:
      body: "%{name} این نوشتهٔ شما را پسندید:"
      subject: "%{name} نوشتهٔ شما را پسندید"
    follow:
      body: "%{name} هم‌اینک پیگیر شماست!"
      subject: "%{name} هم‌اینک پیگیر شماست"
    follow_request:
      body: "%{name} می‌خواهد پیگیر نوشته‌های شما باشد"
      subject: 'منتظر پیگیری: %{name}'
    mention:
      body: "%{name} در این‌جا از شما نام برد:"
      subject: "%{name} از شما نام برد"
    reblog:
      body: "%{name} نوشتهٔ شما را بازبوقید:"
      subject: "%{name} نوشتهٔ شما را بازبوقید"
  number:
    human:
      decimal_units:
        format: "%n%u"
        units:
          billion: B
          million: M
          quadrillion: Q
          thousand: K
          trillion: T
          unit: ''
  pagination:
    next: بعدی
    prev: قبلی
    truncate: "&hellip;"
  push_notifications:
    favourite:
      title: "%{name} نوشتهٔ شما را پسندید"
    follow:
      title: "%{name} هم‌اینک پیگیر شماست"
    group:
      title: "%{count} اعلان"
    mention:
      action_boost: بازبوق
      action_expand: نمایش بیشتر
      action_favourite: پسندیدن
      title: "%{name} از شما نام برد"
    reblog:
      title: "%{name} نوشتهٔ شما را بازبوقید"
  remote_follow:
    acct: نشانی حساب username@domain خود را این‌جا بنویسید
    missing_resource: نشانی اینترنتی برای رسیدن به حساب شما پیدا نشد
    proceed: درخواست پیگیری
    prompt: 'شما قرار است این حساب را پیگیری کنید:'
  sessions:
    activity: آخرین کنش
    browser: مرورگر
    browsers:
      alipay: Alipay
      blackberry: Blackberry
      chrome: Chrome
      edge: Microsoft Edge
      firefox: Firefox
      generic: مرورگر ناشناخته
      ie: Internet Explorer
      micro_messenger: MicroMessenger
      nokia: Nokia S40 Ovi Browser
      opera: Opera
      phantom_js: PhantomJS
      qq: QQ Browser
      safari: Safari
      uc_browser: UCBrowser
      weibo: Weibo
    current_session: نشست فعلی
    description: "%{browser} روی %{platform}"
    explanation: مرورگرهای زیر هم‌اینک به حساب شما وارد شده‌اند.
    ip: IP
    platforms:
      adobe_air: Adobe Air
      android: Android
      blackberry: Blackberry
      chrome_os: ChromeOS
      firefox_os: Firefox OS
      ios: iOS
      linux: Linux
      mac: Mac
      other: سیستم ناشناخته
      windows: Windows
      windows_mobile: Windows Mobile
      windows_phone: Windows Phone
    revoke: لغو کردن
    revoke_success: نشست با موفقیت لغو شد
    title: نشست‌ها
  settings:
    authorized_apps: برنامه‌های مجاز
    back: بازگشت به ماستدون
    delete: پاک‌کردن حساب
<<<<<<< HEAD
=======
    development: Development
>>>>>>> 4c14ff65
    edit_profile: ویرایش نمایه
    export: برون‌سپاری داده‌ها
    followers: پیگیران مورد تأیید
    import: درون‌ریزی
    preferences: ترجیحات
    settings: تنظیمات
    two_factor_authentication: ورود دومرحله‌ای
    your_apps: برنامهٔ شما
  statuses:
    open_in_web: بازکردن در وب
    over_character_limit: از حد مجاز %{max} حرف فراتر رفتید
    pin_errors:
      limit: نوشته‌های ثابت بیش از حد
      ownership: نوشته‌های دیگران را نمی‌توان ثابت کرد
      private: نوشته‌های غیرعمومی را نمی‌توان ثابت کرد
      reblog: بازبوق‌ها را نمی‌توان ثابت کرد
    show_more: نمایش
    visibilities:
      private: خصوصی
      private_long: نمایش تنها به پیگیران
      public: عمومی
      public_long: همه می‌توانند ببینند
      unlisted: فهرست‌نشده
      unlisted_long: عمومی، ولی در فهرست نوشته‌ها نمایش نمی‌یابد
  stream_entries:
    click_to_show: برای نمایش کلیک کنید
    pinned: نوشته‌های ثابت
    reblogged: بازبوقید
    sensitive_content: محتوای حساس
  terms:
    body_html: |
      <h2>سیاست رازداری (Privacy Policy)</h2>

      <h3 id="collect">ما چه اطلاعاتی را گردآوری می‌کنیم؟</h3>

      <p>این سایت برخی از اطلاعات مربوط به شما را ثبت می‌کند. این موارد شامل اطلاعات ثبت‌نامی شماست، و نیز شامل نوشته‌هایی است که این‌جا می‌خوانید، می‌نویسید، یا واکنش‌هایی که  به نوشته‌های دیگران نشان می‌دهید.</p>

      <p>وقتی که در این سایت ثبت‌نام می‌کنید، ممکن است از شما بخواهیم که نام و نشانی ایمیل خود را وارد کنید. البته بدون ثبت‌نام نیز می‌توان از این سایت بازدید کرد. برای تأیید ایمیل شما، ما یک نشانی اینترنتی یکتا را به آن می‌فرستیم. اگر آن نشانی را کسی باز کند، ما می‌فهمیم که آن شما بوده‌اید و بنابراین نشانی ایمیل متعلق به شماست.</p>

      <p>وقتی که عضو باشید و چیزی بنویسید، ما نشانی اینترنتی‌ای (IP) را که نوشته از آن آمده است ثبت می‌کنیم. سیاههٔ کاری (log) سرور شامل نشانی IP همهٔ درخواست‌ها به سرور است که ما شاید آن را هم ثبت کنیم.</p>

      <h3 id="use">ما با اطلاعات شما چه کار می‌کنیم؟</h3>

      <p>اطلاعاتی را که ما از شما ثبت می‌کنیم، ممکن است در موارد زیر به کار بروند:</p>

      <ul>
        <li>برای شخصی‌سازی تجربهٔ کاربری شما &mdash; ما به کمک اطلاعات شما بهتر می‌توانیم نیازهای شما را برآورده کنیم.</li>
        <li>برای بهتر کردن سایت &mdash; ما پیوسته می‌کوشیم تا خدمات این سایت را به کمک اطلاعات و بازخوردی که از شما می‌گیریم بهتر کنیم.</li>
        <li>برای بهتر کردن خدمات به کاربران &mdash; ما به کمک اطلاعات شما به طور مؤثرتری می‌توانیم به درخواست‌های پشتیبانی شما پاسخ دهیم.</li>
        <li>برای فرستادن ایمیل‌های دوره‌ای &mdash; ما گاهی به نشانی ایمیلی که وارد کرده‌اید نامه می‌فرستیم تا به درخواست‌های شما پاسخ دهیم یا شما را در جریان پاسخ دیگران به شما قرار دهیم.</li>
      </ul>

      <h3 id="protect">ما چگونه از اطلاعات شما محافظت می‌کنیم؟</h3>

      <p>ما روش‌های امنیتی گوناگونی را پیاده کرده‌ایم تا امنیت اطلاعات شخصی شما هنگام ثبت، فرستاده‌شدن، و بازیابی آن‌ها حفظ شود.</p>

      <h3 id="data-retention">سیاست ما برای نگهداری اطلاعات شما چیست؟</h3>

      <p>ما با حسن نیت تلاش می‌کنیم تا:</p>

      <ul>
        <li>سیاههٔ کاری سرور که شامل نشانی IP همهٔ درخواست‌ها به این سرور است را بیشتر از ۹۰ روز ذخیره نکنیم.</li>
        <li>نشانی IP مربوط به کاربران ثبت‌نام‌شده را بیشتر از ۵ سال نگه نداریم.</li>
      </ul>

      <h3 id="cookies">آیا ما کوکی‌ها را به‌کار می‌بریم؟</h3>

      <p>بله. کوکی‌ها پرونده‌های کوچکی هستند که یک سایت یا خدمات‌دهنده‌اش (اگر شما اجازه بدهید) از راه مرورگر در کامپیوتر شما ذخیره می‌کنند. به کمک این کوکی‌ها سایت می‌تواند مرورگر شما را بشناسد و اگر شما ثبت‌نام کرده باشید، حساب شما را به مرورگرتان مرتبط کند.</p>

      <p>ما به کمک کوکی‌ها ترجیحات شما را برای بازدیدهای آینده می‌فهمیم و ذخیره می‌کنیم و داده‌های جامعی دربارهٔ بازدیدها از سایت و برهمکنش‌ها با آن را تهیه می‌کنیم. به این ترتیب می‌توانیم در آینده تجربهٔ کاربری سایت و ابزارهای مربوط به آن را بهتر کنیم. برای داشتن درک بهتری از بازدیدکنندگان این سایت، ما گاهی از خدمات‌دهنده‌های دیگر نیز کمک می‌گیریم. این خدمات‌دهنده‌ها اجازه ندارند تا از اطلاعاتی که به جای ما جمع می‌کنند برای کاری به جز بهترکردن کار ما استفاده کنند.</p>

      <h3 id="disclose">آیا ما اطلاعاتی به نهادهای دیگر فاش می‌کنیم؟</h3>

      <p>ما اطلاعاتی را که بتواند شما را شناسایی کند به نهادهای دیگر نمی‌فروشیم، معامله نمی‌کنیم، یا به هر روش دیگری منتقل نمی‌کنیم. این شامل نهادهای مورد اعتمادی نمی‌شود که به ما در گرداندن این سایت یا انجام کارهایمان کمک می‌کنند، یا به شما خدمات می‌رسانند، تا جایی که آن‌ها این داده‌ها را محرمانه نگه دارند. ما همچنین ممکن است اطلاعات شما را به حکم قانون یا برای اِعمال سیاست‌های سایت، یا به خاطر حفظ حقوق، دارایی‌ها، یا امنیت خودمان یا دیگران منتشر کنیم. ما ممکن است اطلاعات بازدیدکنندگان سایت را که با آن نمی‌توان شما را شناسایی کرد برای بازاریابی، تبلیغات، یا هدف‌های دیگر به نهادهای دیگر ارائه دهیم.</p>

      <h3 id="third-party">پیوند (لینک) به صفحه‌های دیگران</h3>

      <p>ما گاهی ممکن است به صلاحدید خودمان محصولات یا خدمات دیگران را در این سایت بگنجانیم یا پیشنهاد دهیم. سایت‌های مرتبط با این محصولات و خدمات دارای سیاست‌های رازداری جداگانه و مستقل خودشان هستند. بنابراین ما مسئولیتی دربارهٔ محتوا و کنش‌های این سایت‌ها به عهده نمی‌گیریم. با این وجود، ما تلاش می‌کنیم که این سایت به درستی کار کند و از بازخورد شما برای چنین محصولات و خدماتی استقبال می‌کنیم.</p>

      <h3 id="coppa">پیروی از قانون پشتیبانی از حریم خصوصی آنلاین کودکان</h3>

      <p>سایت ما، محصولات و خدماتش همه برای کسانی است که دست‌کم ۱۳ سال سن داشته باشند. اگر این سرور در خاک ایالات متحدهٔ امریکا قرار دارد و سن شما کمتر از ۱۳ سال است، به خاطر رعایت قانون COPPA (<a href="https://en.wikipedia.org/wiki/Children%27s_Online_Privacy_Protection_Act">Children's Online Privacy Protection Act</a>) لطفاً این سایت را به کار نبرید.</p>

      <h3 id="online">تنها سیاست رازداری آنلاین</h3>

      <p>این سیاست رازداری آنلاین تنها مربوط به اطلاعاتی است که از راه سایت ما گردآوری می‌شود و شامل اطلاعاتی که به طور آفلاین گردآوری شده نیست.</p>

      <h3 id="consent">موافقت شما</h3>

      <p>با استفاده از این سایت، شما موافقت خود را با سیاست رازداری ما اعلام می‌کنید.</p>

      <h3 id="changes">تغییرات در سیاست رازداری ما</h3>

      <p>اگر ما سیاست رازداری خود را تغییر دهیم، این تغییرات را در این صفحه خواهیم نوشت.</p>

      <p>این نوشته تحت اجازه‌نامهٔ CC-BY-SA قرار دارد. تاریخ آخرین به‌روزرسانی آن ۱۰ خرداد ۱۳۹۲ است.</p>

      <p>این نوشته اقتباسی است از <a href="https://github.com/discourse/discourse">سیاست رازداری Discourse</a>.</p>
    title: شرایط استفاده و سیاست رازداری %{instance}
  time:
    formats:
      default: "%d %b %Y, %H:%M"
  two_factor_authentication:
    code_hint: برای تأیید، کدی را که برنامهٔ تأییدکننده ساخته است وارد کنید
    description_html: اگر <strong>ورود دومرحله‌ای</strong> را فعال کنید، برای ورود به سیستم به تلفن خود نیاز خواهید داشت تا برایتان یک کد موقتی بسازد
    disable: غیرفعال‌کردن
    enable: فعال‌کردن
    enabled: ورود دومرحله‌ای فعال است
    enabled_success: ورود دومرحله‌ای با موفقیت فعال شد
    generate_recovery_codes: ساخت کدهای بازیابی
    instructions_html: "<strong>این کد QR را با برنامهٔ Google Authenticator یا برنامه‌های TOTP مشابه اسکن کنید</strong>. از این به بعد، آن برنامه کدهایی موقتی خواهد ساخت که برای ورود باید آن‌ها را وارد کنید."
    lost_recovery_codes: با کدهای بازیابی می‌توانید اگر تلفن خود را گم کردید به حساب خود دسترسی داشته باشید. اگر کدهای بازیابی خود را گم کردید، آن‌ها را این‌جا دوباره بسازید. کدهای بازیابی قبلی شما نامعتبر خواهند شد.
    manual_instructions: 'اگر نمی‌توانید کدها را اسکن کنید و باید آن‌ها را دستی وارد کنید، متن کد امنیتی این‌جاست:'
    recovery_codes: پشتیبان‌گیری از کدهای بازیابی
    recovery_codes_regenerated: کدهای بازیابی با موفقیت ساخته شدند
    recovery_instructions_html: اگر تلفن خود را گم کردید، می‌توانید با یکی از کدهای بازیابی زیر کنترل حساب خود را به دست بگیرید. این کدها را در جای امنی نگه دارید، مثلاً آن‌ها را چاپ کنید و کنار سایر مدارک مهم خود قرار دهید
    setup: راه اندازی
    wrong_code: کدی که وارد کردید نامعتبر بود! آیا ساعت سرور و ساعت دستگاه شما درست تنظیم شده‌اند؟
  users:
    invalid_email: نشانی ایمیل نامعتبر است
    invalid_otp_token: کد ورود دومرحله‌ای نامعتبر است
    signed_in_as: 'واردشده به نام:'<|MERGE_RESOLUTION|>--- conflicted
+++ resolved
@@ -45,11 +45,8 @@
     posts_with_replies: نوشته‌ها و پاسخ‌ها
     remote_follow: پیگیری غیرمستقیم
     reserved_username: این نام کاربری در دسترس نیست
-<<<<<<< HEAD
-=======
     roles:
       admin: مدیر
->>>>>>> 4c14ff65
     unfollow: پایان پیگیری
   admin:
     accounts:
@@ -65,10 +62,7 @@
       followers: پیگیران
       followers_url: نشانی پیگیران
       follows: پی می‌گیرد
-<<<<<<< HEAD
-=======
       inbox_url: نشانی صندوق ورودی
->>>>>>> 4c14ff65
       ip: IP
       location:
         all: همه
@@ -100,10 +94,7 @@
       resubscribe: اشتراک دوباره
       salmon_url: نشانی Salmon
       search: جستجو
-<<<<<<< HEAD
-=======
       shared_inbox_url: نشانی صندوق ورودی مشترک
->>>>>>> 4c14ff65
       show:
         created_reports: گزارش‌ها از طرف این حساب
         report: گزارش
@@ -204,12 +195,9 @@
         desc_html: می‌توانید سیاست رازداری، شرایط استفاده، یا سایر مسائل قانونی را به دلخواه خود بنویسید. تگ‌های HTML هم مجاز است
         title: شرایط استفادهٔ سفارشی
       site_title: نام سرور
-<<<<<<< HEAD
-=======
       thumbnail:
         desc_html: برای دیدن با OpenGraph و رابط برنامه‌نویسی. وضوح پیشنهادی ۱۲۰۰×۶۳۰ پیکسل
         title: تصویر کوچک فوری
->>>>>>> 4c14ff65
       timeline_preview:
         desc_html: نوشته‌های عمومی این سرور را در صفحهٔ آغازین نشان دهید
         title: پیش‌نمایش نوشته‌ها
@@ -450,10 +438,7 @@
     authorized_apps: برنامه‌های مجاز
     back: بازگشت به ماستدون
     delete: پاک‌کردن حساب
-<<<<<<< HEAD
-=======
     development: Development
->>>>>>> 4c14ff65
     edit_profile: ویرایش نمایه
     export: برون‌سپاری داده‌ها
     followers: پیگیران مورد تأیید
