# frozen_string_literal: true

namespace :api, format: false do
  # OEmbed
  get '/oembed', to: 'oembed#show', as: :oembed

  # JSON / REST API
  namespace :v1 do
    resources :statuses, only: [:index, :create, :show, :update, :destroy] do
      scope module: :statuses do
        resources :reblogged_by, controller: :reblogged_by_accounts, only: :index
        resources :favourited_by, controller: :favourited_by_accounts, only: :index
        resource :reblog, only: :create
        post :unreblog, to: 'reblogs#destroy'

        resource :favourite, only: :create
        post :unfavourite, to: 'favourites#destroy'

        resource :bookmark, only: :create
        post :unbookmark, to: 'bookmarks#destroy'

        resource :mute, only: :create
        post :unmute, to: 'mutes#destroy'

        resource :pin, only: :create
        post :unpin, to: 'pins#destroy'

        resource :history, only: :show
        resource :source, only: :show

        post :translate, to: 'translations#create'
      end

      member do
        get :context
      end
    end

    namespace :timelines do
      resource :home, only: :show, controller: :home
      resource :public, only: :show, controller: :public
      resource :link, only: :show, controller: :link
      resources :tag, only: :show
      resources :list, only: :show
    end

    get '/streaming', to: 'streaming#index'
    get '/streaming/(*any)', to: 'streaming#index'

    resources :custom_emojis, only: [:index]
    resources :suggestions, only: [:index, :destroy]
    resources :scheduled_statuses, only: [:index, :show, :update, :destroy]
    resources :preferences, only: [:index]

    resources :annual_reports, only: [:index] do
      member do
        post :read
      end
    end

    resources :announcements, only: [:index] do
      scope module: :announcements do
        resources :reactions, only: [:update, :destroy]
      end

      member do
        post :dismiss
      end
    end

    resources :conversations, only: [:index, :destroy] do
      member do
        post :read
        post :unread
      end
    end

    resources :media, only: [:create, :update, :show]
    resources :blocks, only: [:index]
    resources :mutes, only: [:index]
    resources :favourites, only: [:index]
    resources :bookmarks, only: [:index]
    resources :reports, only: [:create]
    resources :trends, only: [:index], controller: 'trends/tags'
    resources :filters, only: [:index, :create, :show, :update, :destroy]
    resources :endorsements, only: [:index]
    resources :markers, only: [:index, :create]

    namespace :profile do
      resource :avatar, only: :destroy
      resource :header, only: :destroy
    end

    namespace :apps do
      get :verify_credentials, to: 'credentials#show'
    end

    resources :apps, only: [:create]

    namespace :trends do
      resources :tags, only: [:index]
      resources :links, only: [:index]
      resources :statuses, only: [:index]
    end

    namespace :emails do
      resources :confirmations, only: [:create]
      get :check_confirmation, to: 'confirmations#check'
    end

    resource :instance, only: [:show] do
      scope module: :instances do
        resources :peers, only: [:index]
        resources :rules, only: [:index]
        resources :domain_blocks, only: [:index]
        resource :privacy_policy, only: [:show]
        resource :extended_description, only: [:show]
        resource :translation_languages, only: [:show]
        resource :languages, only: [:show]
        resource :activity, only: [:show], controller: :activity
      end
    end

    namespace :peers do
      get :search, to: 'search#index'
    end

    namespace :domain_blocks do
      resource :preview, only: [:show]
    end

    resource :domain_blocks, only: [:show, :create, :destroy]

    resource :directory, only: [:show]

    resources :follow_requests, only: [:index] do
      member do
        post :authorize
        post :reject
      end
    end

    namespace :notifications do
      resources :requests, only: [:index, :show] do
        collection do
          post :accept, to: 'requests#accept_bulk'
          post :dismiss, to: 'requests#dismiss_bulk'
          get :merged, to: 'requests#merged?'
        end

        member do
          post :accept
          post :dismiss
        end
      end

      resource :policy, only: [:show, :update]
    end

    resources :notifications, only: [:index, :show] do
      collection do
        post :clear
        get :unread_count
      end

      member do
        post :dismiss
      end
    end

    namespace :accounts do
      get :verify_credentials, to: 'credentials#show'
      patch :update_credentials, to: 'credentials#update'
      resource :search, only: :show, controller: :search
      resource :lookup, only: :show, controller: :lookup
      resources :relationships, only: :index
      resources :familiar_followers, only: :index
    end

<<<<<<< HEAD
    resources :accounts, only: [:create, :show] do
      resources :statuses, only: :index, controller: 'accounts/statuses'
      resources :followers, only: :index, controller: 'accounts/follower_accounts'
      resources :following, only: :index, controller: 'accounts/following_accounts'
      resources :lists, only: :index, controller: 'accounts/lists'
      resources :circles, only: :index, controller: 'accounts/circles'
      resources :identity_proofs, only: :index, controller: 'accounts/identity_proofs'
      resources :featured_tags, only: :index, controller: 'accounts/featured_tags'
=======
    resources :accounts, only: [:index, :create, :show] do
      scope module: :accounts do
        resources :statuses, only: :index
        resources :followers, only: :index, controller: :follower_accounts
        resources :following, only: :index, controller: :following_accounts
        resources :lists, only: :index
        resources :identity_proofs, only: :index
        resources :featured_tags, only: :index
      end
>>>>>>> ab36c152

      member do
        post :follow
        post :unfollow
        post :remove_from_followers
        post :block
        post :unblock
        post :mute
        post :unmute
      end

      scope module: :accounts do
        resource :pin, only: :create
        post :unpin, to: 'pins#destroy'
        resource :note, only: :create
      end
    end

    resources :tags, only: [:show] do
      member do
        post :follow
        post :unfollow
      end
    end

    resources :followed_tags, only: [:index]

    resources :lists, only: [:index, :create, :show, :update, :destroy] do
      resource :accounts, only: [:show, :create, :destroy], module: :lists
    end

    resources :circles, only: [:index, :create, :show, :update, :destroy] do
      resource :accounts, only: [:show, :create, :destroy], controller: 'circles/accounts'
    end

    namespace :featured_tags do
      get :suggestions, to: 'suggestions#index'
    end

    resources :featured_tags, only: [:index, :create, :destroy]

    resources :polls, only: [:create, :show] do
      resources :votes, only: :create, module: :polls
    end

    namespace :push do
      resource :subscription, only: [:create, :show, :update, :destroy]
    end

    namespace :admin do
      resources :accounts, only: [:index, :show, :destroy] do
        member do
          post :enable
          post :unsensitive
          post :unsilence
          post :unsuspend
          post :approve
          post :reject
        end

        resource :action, only: [:create], controller: 'account_actions'
      end

      resources :reports, only: [:index, :update, :show] do
        member do
          post :assign_to_self
          post :unassign
          post :reopen
          post :resolve
        end
      end

      resources :domain_allows, only: [:index, :show, :create, :destroy]
      resources :domain_blocks, only: [:index, :show, :update, :create, :destroy]
      resources :email_domain_blocks, only: [:index, :show, :create, :destroy]
      resources :ip_blocks, only: [:index, :show, :update, :create, :destroy]

      namespace :trends do
        resources :tags, only: [:index] do
          member do
            post :approve
            post :reject
          end
        end
        resources :links, only: [:index] do
          member do
            post :approve
            post :reject
          end
        end
        resources :statuses, only: [:index] do
          member do
            post :approve
            post :reject
          end
        end

        namespace :links do
          resources :preview_card_providers, only: [:index], path: :publishers do
            member do
              post :approve
              post :reject
            end
          end
        end
      end

      post :measures, to: 'measures#create'
      post :dimensions, to: 'dimensions#create'
      post :retention, to: 'retention#create'

      resources :canonical_email_blocks, only: [:index, :create, :show, :destroy] do
        collection do
          post :test
        end
      end

      resources :tags, only: [:index, :show, :update]
    end
  end

  namespace :v2 do
    get '/search', to: 'search#index', as: :search

    resources :media, only: [:create]
    resources :suggestions, only: [:index]
    resource :instance, only: [:show]
    resources :filters, only: [:index, :create, :show, :update, :destroy] do
      scope module: :filters do
        resources :keywords, only: [:index, :create]
        resources :statuses, only: [:index, :create]
      end
    end

    namespace :filters do
      resources :keywords, only: [:show, :update, :destroy]
      resources :statuses, only: [:show, :destroy]
    end

    namespace :admin do
      resources :accounts, only: [:index]
    end

    namespace :notifications do
      resource :policy, only: [:show, :update]
    end

    resources :notifications, param: :group_key, only: [:index, :show] do
      collection do
        post :clear
        get :unread_count
      end

      member do
        post :dismiss
      end

      resources :accounts, only: [:index], module: :notifications
    end
  end

  namespace :web do
    resource :settings, only: [:update]
    resources :embeds, only: [:show]
    resources :push_subscriptions, only: [:create] do
      member do
        put :update
      end
    end
  end
end<|MERGE_RESOLUTION|>--- conflicted
+++ resolved
@@ -177,26 +177,16 @@
       resources :familiar_followers, only: :index
     end
 
-<<<<<<< HEAD
-    resources :accounts, only: [:create, :show] do
-      resources :statuses, only: :index, controller: 'accounts/statuses'
-      resources :followers, only: :index, controller: 'accounts/follower_accounts'
-      resources :following, only: :index, controller: 'accounts/following_accounts'
-      resources :lists, only: :index, controller: 'accounts/lists'
-      resources :circles, only: :index, controller: 'accounts/circles'
-      resources :identity_proofs, only: :index, controller: 'accounts/identity_proofs'
-      resources :featured_tags, only: :index, controller: 'accounts/featured_tags'
-=======
     resources :accounts, only: [:index, :create, :show] do
       scope module: :accounts do
         resources :statuses, only: :index
         resources :followers, only: :index, controller: :follower_accounts
         resources :following, only: :index, controller: :following_accounts
         resources :lists, only: :index
+        resources :circles, only: :index, controller: 'accounts/circles'
         resources :identity_proofs, only: :index
         resources :featured_tags, only: :index
       end
->>>>>>> ab36c152
 
       member do
         post :follow
