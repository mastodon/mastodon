# frozen_string_literal: true

require 'sidekiq_unique_jobs/web' if ENV['ENABLE_SIDEKIQ_UNIQUE_JOBS_UI'] == true
require 'sidekiq-scheduler/web'

class RedirectWithVary < ActionDispatch::Routing::PathRedirect
  def build_response(req)
    super.tap do |response|
      response.headers['Vary'] = 'Origin, Accept'
    end
  end
end

def redirect_with_vary(path)
  RedirectWithVary.new(301, path)
end

Rails.application.routes.draw do
  root 'home#index'

  mount LetterOpenerWeb::Engine, at: 'letter_opener' if Rails.env.development?

  get 'health', to: 'health#show'

  authenticate :user, ->(user) { user.role&.can?(:view_devops) } do
    mount Sidekiq::Web, at: 'sidekiq', as: :sidekiq
    mount PgHero::Engine, at: 'pghero', as: :pghero
  end

  use_doorkeeper do
    controllers authorizations: 'oauth/authorizations',
                authorized_applications: 'oauth/authorized_applications',
                tokens: 'oauth/tokens'
  end

  namespace :oauth do
    # As this is borrowed from OpenID, the specification says we must also support
    # POST for the userinfo endpoint:
    # https://openid.net/specs/openid-connect-core-1_0.html#UserInfo
    match 'userinfo', via: [:get, :post], to: 'userinfo#show', defaults: { format: 'json' }
  end

  scope path: '.well-known' do
    scope module: :well_known do
      get 'oauth-authorization-server', to: 'oauth_metadata#show', as: :oauth_metadata, defaults: { format: 'json' }
      get 'host-meta', to: 'host_meta#show', as: :host_meta
      get 'nodeinfo', to: 'node_info#index', as: :nodeinfo, defaults: { format: 'json' }
      get 'webfinger', to: 'webfinger#show', as: :webfinger
    end
    get 'change-password', to: redirect('/auth/edit'), as: nil
    get 'proxy', to: redirect { |_, request| "/authorize_interaction?#{request.params.to_query}" }, as: nil
  end

  get '/nodeinfo/2.0', to: 'well_known/node_info#show', as: :nodeinfo_schema

  get 'manifest', to: 'manifests#show', defaults: { format: 'json' }
  get 'intent', to: 'intents#show'
  get 'custom.css', to: 'custom_css#show', as: :custom_css

  get 'remote_interaction_helper', to: 'remote_interaction_helper#index'

  resource :instance_actor, path: 'actor', only: [:show] do
    scope module: :activitypub do
      resource :inbox, only: [:create]
      resource :outbox, only: [:show]
    end
  end

  get '/invite/:invite_code', constraints: ->(req) { req.format == :json }, to: 'api/v1/invites#show'

  devise_scope :user do
    get '/invite/:invite_code', to: 'auth/registrations#new', as: :public_invite

    resource :unsubscribe, only: [:show, :create], controller: :mail_subscriptions

    namespace :auth do
      resource :setup, only: [:show, :update], controller: :setup
      resource :challenge, only: [:create]
      get 'sessions/security_key_options', to: 'sessions#webauthn_options'
      post 'captcha_confirmation', to: 'confirmations#confirm_captcha', as: :captcha_confirmation
    end
  end

  scope module: :auth do
    devise_for :users, path: 'auth', format: false
  end

  with_options constraints: ->(req) { req.format.nil? || req.format.html? } do
    get '/users/:username', to: redirect_with_vary('/@%{username}')
    get '/users/:username/following', to: redirect_with_vary('/@%{username}/following')
    get '/users/:username/followers', to: redirect_with_vary('/@%{username}/followers')
    get '/users/:username/statuses/:id', to: redirect_with_vary('/@%{username}/%{id}')
  end

  get '/authorize_follow', to: redirect { |_, request| "/authorize_interaction?#{request.params.to_query}" }

  resources :accounts, path: 'users', only: [:show], param: :username do
    resources :statuses, only: [:show] do
      member do
        get :activity
        get :embed
      end

      resources :replies, only: [:index], module: :activitypub
      resources :likes, only: [:index], module: :activitypub
      resources :shares, only: [:index], module: :activitypub
    end

    resources :followers, only: [:index], controller: :follower_accounts
    resources :following, only: [:index], controller: :following_accounts

    scope module: :activitypub do
      resource :outbox, only: [:show]
      resource :inbox, only: [:create]
      resources :collections, only: [:show]
      resource :followers_synchronization, only: [:show]
    end
  end

  resource :inbox, only: [:create], module: :activitypub

  constraints(encoded_path: /%40.*/) do
    get '/:encoded_path', to: redirect { |params|
      "/#{params[:encoded_path].gsub('%40', '@')}"
    }
  end

  constraints(username: %r{[^@/.]+}) do
    with_options to: 'accounts#show' do
      get '/@:username', as: :short_account
      get '/@:username/with_replies', as: :short_account_with_replies
      get '/@:username/media', as: :short_account_media
      get '/@:username/tagged/:tag', as: :short_account_tag
    end
  end

  constraints(account_username: %r{[^@/.]+}) do
    get '/@:account_username/following', to: 'following_accounts#index'
    get '/@:account_username/followers', to: 'follower_accounts#index'
    get '/@:account_username/:id', to: 'statuses#show', as: :short_account_status
    get '/@:account_username/:id/embed', to: 'statuses#embed', as: :embed_short_account_status
  end

  get '/@:username_with_domain/(*any)', to: 'home#index', constraints: { username_with_domain: %r{([^/])+?} }, as: :account_with_domain, format: false
  get '/settings', to: redirect('/settings/profile')

  draw(:settings)

  namespace :disputes do
    resources :strikes, only: [:show, :index] do
      resource :appeal, only: [:create]
    end
  end

  namespace :redirect do
    resources :accounts, only: :show
    resources :statuses, only: :show
  end

  resources :media, only: [:show] do
    get :player
  end

  resources :tags,   only: [:show]
  resources :emojis, only: [:show]
  resources :invites, only: [:index, :create, :destroy]
  resources :filters, except: [:show] do
    resources :statuses, only: [:index], controller: 'filters/statuses' do
      collection do
        post :batch
      end
    end
  end

  resource :relationships, only: [:show, :update]
  resources :severed_relationships, only: [:index] do
    member do
      constraints(format: :csv) do
        get :followers
        get :following
      end
    end
  end
  resource :statuses_cleanup, controller: :statuses_cleanup, only: [:show, :update]

  get '/media_proxy/:id/(*any)', to: 'media_proxy#show', as: :media_proxy, format: false
  get '/backups/:id/download', to: 'backups#download', as: :download_backup, format: false

  resource :authorize_interaction, only: [:show]
  resource :share, only: [:show]

  draw(:admin)

  get '/admin', to: redirect('/admin/dashboard', status: 302)

  draw(:api)

  draw(:web_app)

  get '/web/(*any)', to: redirect('/%{any}', status: 302), as: :web, defaults: { any: '' }, format: false
  get '/about',      to: 'about#show'
  get '/about/more', to: redirect('/about')

<<<<<<< HEAD
  get '/instance-stats/:domain', to: 'instance_stats#show', constraints: { domain: /[^\/]+/ }

  get '/privacy-policy', to: 'privacy#show', as: :privacy_policy
  get '/terms',          to: redirect('/privacy-policy')
=======
  get '/privacy-policy',   to: 'privacy#show', as: :privacy_policy
  get '/terms-of-service', to: 'terms_of_service#show', as: :terms_of_service
  get '/terms',            to: redirect('/terms-of-service')
>>>>>>> 87709051

  match '/', via: [:post, :put, :patch, :delete], to: 'application#raise_not_found', format: false
  match '*unmatched_route', via: :all, to: 'application#raise_not_found', format: false
end<|MERGE_RESOLUTION|>--- conflicted
+++ resolved
@@ -201,16 +201,11 @@
   get '/about',      to: 'about#show'
   get '/about/more', to: redirect('/about')
 
-<<<<<<< HEAD
   get '/instance-stats/:domain', to: 'instance_stats#show', constraints: { domain: /[^\/]+/ }
 
-  get '/privacy-policy', to: 'privacy#show', as: :privacy_policy
-  get '/terms',          to: redirect('/privacy-policy')
-=======
   get '/privacy-policy',   to: 'privacy#show', as: :privacy_policy
   get '/terms-of-service', to: 'terms_of_service#show', as: :terms_of_service
   get '/terms',            to: redirect('/terms-of-service')
->>>>>>> 87709051
 
   match '/', via: [:post, :put, :patch, :delete], to: 'application#raise_not_found', format: false
   match '*unmatched_route', via: :all, to: 'application#raise_not_found', format: false
