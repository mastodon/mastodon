# frozen_string_literal: true

require 'sidekiq_unique_jobs/web'
require 'sidekiq-scheduler/web'

Rails.application.routes.draw do
  root 'home#index'

  mount LetterOpenerWeb::Engine, at: 'letter_opener' if Rails.env.development?

  get 'health', to: 'health#show'

  authenticate :user, lambda { |u| u.role&.can?(:view_devops) } do
    mount Sidekiq::Web, at: 'sidekiq', as: :sidekiq
    mount PgHero::Engine, at: 'pghero', as: :pghero
  end

  use_doorkeeper do
    controllers authorizations: 'oauth/authorizations',
                authorized_applications: 'oauth/authorized_applications',
                tokens: 'oauth/tokens'
  end

  get '.well-known/host-meta', to: 'well_known/host_meta#show', as: :host_meta, defaults: { format: 'xml' }
  get '.well-known/nodeinfo', to: 'well_known/nodeinfo#index', as: :nodeinfo, defaults: { format: 'json' }
  get '.well-known/webfinger', to: 'well_known/webfinger#show', as: :webfinger
  get '.well-known/change-password', to: redirect('/auth/edit')

  get '/nodeinfo/2.0', to: 'well_known/nodeinfo#show', as: :nodeinfo_schema

  get 'manifest', to: 'manifests#show', defaults: { format: 'json' }
  get 'intent', to: 'intents#show'
  get 'custom.css', to: 'custom_css#show', as: :custom_css

  resource :instance_actor, path: 'actor', only: [:show] do
    resource :inbox, only: [:create], module: :activitypub
    resource :outbox, only: [:show], module: :activitypub
  end

  devise_scope :user do
    get '/invite/:invite_code', to: 'auth/registrations#new', as: :public_invite

    namespace :auth do
      resource :setup, only: [:show, :update], controller: :setup
      resource :challenge, only: [:create], controller: :challenges
      get 'sessions/security_key_options', to: 'sessions#webauthn_options'
    end
  end

  devise_for :users, path: 'auth', controllers: {
    omniauth_callbacks: 'auth/omniauth_callbacks',
    sessions:           'auth/sessions',
    registrations:      'auth/registrations',
    passwords:          'auth/passwords',
    confirmations:      'auth/confirmations',
  }

  get '/users/:username', to: redirect('/@%{username}'), constraints: lambda { |req| req.format.nil? || req.format.html? }
  get '/authorize_follow', to: redirect { |_, request| "/authorize_interaction?#{request.params.to_query}" }

  resources :accounts, path: 'users', only: [:show], param: :username do
    get :remote_follow,  to: 'remote_follow#new'
    post :remote_follow, to: 'remote_follow#create'

    resources :statuses, only: [:show] do
      member do
        get :activity
        get :embed
      end

      resources :replies, only: [:index], module: :activitypub
    end

    resources :followers, only: [:index], controller: :follower_accounts
    resources :following, only: [:index], controller: :following_accounts
    resource :follow, only: [:create], controller: :account_follow
    resource :unfollow, only: [:create], controller: :account_unfollow

    resource :outbox, only: [:show], module: :activitypub
    resource :inbox, only: [:create], module: :activitypub
    resource :claim, only: [:create], module: :activitypub
    resources :collections, only: [:show], module: :activitypub
    resource :followers_synchronization, only: [:show], module: :activitypub
  end

  resource :inbox, only: [:create], module: :activitypub

  get '/@:username', to: 'accounts#show', as: :short_account
  get '/@:username/with_replies', to: 'accounts#show', as: :short_account_with_replies
  get '/@:username/media', to: 'accounts#show', as: :short_account_media
  get '/@:username/tagged/:tag', to: 'accounts#show', as: :short_account_tag
  get '/@:account_username/:id', to: 'statuses#show', as: :short_account_status
  get '/@:account_username/:id/embed', to: 'statuses#embed', as: :embed_short_account_status

  get  '/interact/:id', to: 'remote_interaction#new', as: :remote_interaction
  post '/interact/:id', to: 'remote_interaction#create'

  get '/explore', to: 'directories#index', as: :explore
  get '/settings', to: redirect('/settings/profile')

  namespace :settings do
    resource :profile, only: [:show, :update] do
      resources :pictures, only: :destroy
    end

    get :preferences, to: redirect('/settings/preferences/appearance')

    namespace :preferences do
      resource :appearance, only: [:show, :update], controller: :appearance
      resource :notifications, only: [:show, :update]
      resource :other, only: [:show, :update], controller: :other
    end

    resource :import, only: [:show, :create]
    resource :export, only: [:show, :create]

    namespace :exports, constraints: { format: :csv } do
      resources :follows, only: :index, controller: :following_accounts
      resources :blocks, only: :index, controller: :blocked_accounts
      resources :mutes, only: :index, controller: :muted_accounts
      resources :lists, only: :index, controller: :lists
      resources :domain_blocks, only: :index, controller: :blocked_domains
      resources :bookmarks, only: :index, controller: :bookmarks
    end

    resources :two_factor_authentication_methods, only: [:index] do
      collection do
        post :disable
      end
    end

    resource :otp_authentication, only: [:show, :create], controller: 'two_factor_authentication/otp_authentication'

    resources :webauthn_credentials, only: [:index, :new, :create, :destroy],
              path: 'security_keys',
              controller: 'two_factor_authentication/webauthn_credentials' do

      collection do
        get :options
      end
    end

    namespace :two_factor_authentication do
      resources :recovery_codes, only: [:create]
      resource :confirmation, only: [:new, :create]
    end

    resources :applications, except: [:edit] do
      member do
        post :regenerate
      end
    end

    resource :delete, only: [:show, :destroy]
    resources :favourite_tags, only: [:index, :edit, :create, :update, :destroy]
    resource :migration, only: [:show, :create]

    namespace :migration do
      resource :redirect, only: [:new, :create, :destroy]
    end

    resources :aliases, only: [:index, :create, :destroy]
    resources :sessions, only: [:destroy]
    resources :featured_tags, only: [:index, :create, :destroy]
    resources :login_activities, only: [:index]
  end

  namespace :disputes do
    resources :strikes, only: [:show, :index] do
      resource :appeal, only: [:create]
    end
  end

  resources :media, only: [:show] do
    get :player
  end

  resources :tags,   only: [:show]
  resources :emojis, only: [:show]
  resources :invites, only: [:index, :create, :destroy]
  resources :filters, except: [:show]
  resource :relationships, only: [:show, :update]
  resource :statuses_cleanup, controller: :statuses_cleanup, only: [:show, :update]

  get '/public', to: 'public_timelines#show', as: :public_timeline
  get '/media_proxy/:id/(*any)', to: 'media_proxy#show', as: :media_proxy

  resource :authorize_interaction, only: [:show, :create]
  resource :share, only: [:show, :create]

  namespace :admin do
    get '/dashboard', to: 'dashboard#index'

    resources :domain_allows, only: [:new, :create, :show, :destroy]
    resources :domain_blocks, only: [:new, :create, :destroy, :update, :edit]

    resources :email_domain_blocks, only: [:index, :new, :create] do
      collection do
        post :batch
      end
    end

    resources :action_logs, only: [:index]
    resources :warning_presets, except: [:new]

    resources :announcements, except: [:show] do
      member do
        post :publish
        post :unpublish
      end
    end

    resource :settings, only: [:edit, :update]
    resources :site_uploads, only: [:destroy]

    resources :invites, only: [:index, :create, :destroy] do
      collection do
        post :deactivate_all
      end
    end

    resources :relays, only: [:index, :new, :create, :destroy] do
      member do
        post :enable
        post :disable
      end
    end

    resources :instances, only: [:index, :show, :destroy], constraints: { id: /[^\/]+/ } do
      member do
        post :clear_delivery_errors
        post :restart_delivery
        post :stop_delivery
      end
    end

    resources :rules

    resources :webhooks do
      member do
        post :enable
        post :disable
      end

      resource :secret, only: [], controller: 'webhooks/secrets' do
        post :rotate
      end
    end

    resources :reports, only: [:index, :show] do
      resources :actions, only: [:create], controller: 'reports/actions'

      member do
        post :assign_to_self
        post :unassign
        post :reopen
        post :resolve
      end
    end

    resources :report_notes, only: [:create, :destroy]

    resources :accounts, only: [:index, :show, :destroy] do
      member do
        post :enable
        post :unsensitive
        post :unsilence
        post :unsuspend
        post :redownload
        post :remove_avatar
        post :remove_header
        post :memorialize
        post :approve
        post :reject
        post :unblock_email
      end

      collection do
        post :batch
      end

      resource :change_email, only: [:show, :update]
      resource :reset, only: [:create]
      resource :action, only: [:new, :create], controller: 'account_actions'

      resources :statuses, only: [:index] do
        collection do
          post :batch
        end
      end

      resources :relationships, only: [:index]

      resource :confirmation, only: [:create] do
        collection do
          post :resend
        end
      end
    end

    resources :users, only: [] do
      resource :two_factor_authentication, only: [:destroy], controller: 'users/two_factor_authentications'
      resource :role, only: [:show, :update], controller: 'users/roles'
    end

    resources :custom_emojis, only: [:index, :new, :create] do
      collection do
        post :batch
      end
    end

    resources :ip_blocks, only: [:index, :new, :create] do
      collection do
        post :batch
      end
    end

    resources :roles, except: [:show]
    resources :account_moderation_notes, only: [:create, :destroy]
    resource :follow_recommendations, only: [:show, :update]
    resources :tags, only: [:show, :update]

    namespace :trends do
      resources :links, only: [:index] do
        collection do
          post :batch
        end
      end

      resources :tags, only: [:index] do
        collection do
          post :batch
        end
      end

      resources :statuses, only: [:index] do
        collection do
          post :batch
        end
      end

      namespace :links do
        resources :preview_card_providers, only: [:index], path: :publishers do
          collection do
            post :batch
          end
        end
      end
    end

    namespace :disputes do
      resources :appeals, only: [:index] do
        member do
          post :approve
          post :reject
        end
      end
    end
  end

  get '/admin', to: redirect('/admin/dashboard', status: 302)

  namespace :api do
    # OEmbed
    get '/oembed', to: 'oembed#show', as: :oembed

    # JSON / REST API
    namespace :v1 do
      resources :statuses, only: [:create, :show, :update, :destroy] do
        scope module: :statuses do
          resources :reblogged_by, controller: :reblogged_by_accounts, only: :index
          resources :favourited_by, controller: :favourited_by_accounts, only: :index
          resource :reblog, only: :create
          post :unreblog, to: 'reblogs#destroy'

          resource :favourite, only: :create
          post :unfavourite, to: 'favourites#destroy'

          resource :bookmark, only: :create
          post :unbookmark, to: 'bookmarks#destroy'

          resource :mute, only: :create
          post :unmute, to: 'mutes#destroy'

          resource :pin, only: :create
          post :unpin, to: 'pins#destroy'

          resource :history, only: :show
          resource :source, only: :show
        end

        member do
          get :context
        end
      end

      namespace :timelines do
        resource :home, only: :show, controller: :home
        resource :public, only: :show, controller: :public
        resources :tag, only: :show
        resources :list, only: :show
      end

      resources :streaming, only: [:index]
      resources :custom_emojis, only: [:index]
      resources :suggestions, only: [:index, :destroy]
      resources :scheduled_statuses, only: [:index, :show, :update, :destroy]
      resources :preferences, only: [:index]

      resources :announcements, only: [:index] do
        scope module: :announcements do
          resources :reactions, only: [:update, :destroy]
        end

        member do
          post :dismiss
        end
      end

      # namespace :crypto do
      #   resources :deliveries, only: :create

      #   namespace :keys do
      #     resource :upload, only: [:create]
      #     resource :query,  only: [:create]
      #     resource :claim,  only: [:create]
      #     resource :count,  only: [:show]
      #   end

      #   resources :encrypted_messages, only: [:index] do
      #     collection do
      #       post :clear
      #     end
      #   end
      # end

      resources :conversations, only: [:index, :destroy] do
        member do
          post :read
        end
      end

      resources :media,        only: [:create, :update, :show]
      resources :blocks,       only: [:index]
      resources :mutes,        only: [:index]
      resources :favourites,   only: [:index]
      resources :bookmarks,    only: [:index]
      resources :reports,      only: [:create]
      resources :trends,       only: [:index], controller: 'trends/tags'
      resources :filters,      only: [:index, :create, :show, :update, :destroy] do
        resources :keywords, only: [:index, :create], controller: 'filters/keywords'
      end
      resources :endorsements, only: [:index]
      resources :markers,      only: [:index, :create]

      namespace :filters do
        resources :keywords, only: [:show, :update, :destroy]
      end

      namespace :apps do
        get :verify_credentials, to: 'credentials#show'
      end

      resources :apps, only: [:create]

      namespace :trends do
        resources :links, only: [:index]
        resources :tags, only: [:index]
        resources :statuses, only: [:index]
      end

      namespace :emails do
        resources :confirmations, only: [:create]
      end

      resource :instance, only: [:show] do
        resources :peers, only: [:index], controller: 'instances/peers'
        resource :activity, only: [:show], controller: 'instances/activity'
        resources :rules, only: [:index], controller: 'instances/rules'
      end

      resource :domain_blocks, only: [:show, :create, :destroy]
      resource :directory, only: [:show]

      resources :follow_requests, only: [:index] do
        member do
          post :authorize
          post :reject
        end
      end

      resources :notifications, only: [:index, :show] do
        collection do
          post :clear
        end

        member do
          post :dismiss
        end
      end

      namespace :accounts do
        get :verify_credentials, to: 'credentials#show'
        patch :update_credentials, to: 'credentials#update'
        resource :search, only: :show, controller: :search
        resource :lookup, only: :show, controller: :lookup
        resources :relationships, only: :index
        resources :familiar_followers, only: :index
      end

      resources :accounts, only: [:create, :show] do
        resources :statuses, only: :index, controller: 'accounts/statuses'
        resources :followers, only: :index, controller: 'accounts/follower_accounts'
        resources :following, only: :index, controller: 'accounts/following_accounts'
        resources :lists, only: :index, controller: 'accounts/lists'
        resources :identity_proofs, only: :index, controller: 'accounts/identity_proofs'
        resources :featured_tags, only: :index, controller: 'accounts/featured_tags'

        member do
          post :follow
          post :unfollow
          post :remove_from_followers
          post :block
          post :unblock
          post :mute
          post :unmute
        end

        resource :pin, only: :create, controller: 'accounts/pins'
        post :unpin, to: 'accounts/pins#destroy'
        resource :note, only: :create, controller: 'accounts/notes'
      end

<<<<<<< HEAD
      resources :favourite_tags, only: [:index, :create, :destroy], param: :tag
      resource :trend_tags, only: [:show]
=======
      resources :tags, only: [:show], constraints: { id: /#{Tag::HASHTAG_NAME_RE}/ } do
        member do
          post :follow
          post :unfollow
        end
      end

      resources :followed_tags, only: [:index]

>>>>>>> c3f0621a
      resources :lists, only: [:index, :create, :show, :update, :destroy] do
        resource :accounts, only: [:show, :create, :destroy], controller: 'lists/accounts'
      end

      namespace :featured_tags do
        get :suggestions, to: 'suggestions#index'
      end

      resources :featured_tags, only: [:index, :create, :destroy]

      resources :polls, only: [:create, :show] do
        resources :votes, only: :create, controller: 'polls/votes'
      end

      namespace :push do
        resource :subscription, only: [:create, :show, :update, :destroy]
      end

      namespace :admin do
        resources :accounts, only: [:index, :show, :destroy] do
          member do
            post :enable
            post :unsensitive
            post :unsilence
            post :unsuspend
            post :approve
            post :reject
          end

          resource :action, only: [:create], controller: 'account_actions'
        end

        resources :reports, only: [:index, :update, :show] do
          member do
            post :assign_to_self
            post :unassign
            post :reopen
            post :resolve
          end
        end

        resources :domain_allows, only: [:index, :show, :create, :destroy]
        resources :domain_blocks, only: [:index, :show, :update, :create, :destroy]

        namespace :trends do
          resources :tags, only: [:index]
          resources :links, only: [:index]
          resources :statuses, only: [:index]
        end

        post :measures, to: 'measures#create'
        post :dimensions, to: 'dimensions#create'
        post :retention, to: 'retention#create'
      end
    end

    namespace :v2 do
      resources :media, only: [:create]
      get '/search', to: 'search#index', as: :search
      resources :suggestions, only: [:index]
      resources :filters,     only: [:index, :create, :show, :update, :destroy]

      namespace :admin do
        resources :accounts, only: [:index]
      end
    end

    namespace :web do
      resource :settings, only: [:update]
      resource :embed, only: [:create]
      resources :push_subscriptions, only: [:create] do
        member do
          put :update
        end
      end
    end
  end

  get '/web/(*any)', to: 'home#index', as: :web

  get '/about',        to: 'about#show'
  get '/about/more',   to: 'about#more'
  get '/terms',        to: 'about#terms'

  match '/', via: [:post, :put, :patch, :delete], to: 'application#raise_not_found', format: false
  match '*unmatched_route', via: :all, to: 'application#raise_not_found', format: false
end<|MERGE_RESOLUTION|>--- conflicted
+++ resolved
@@ -531,10 +531,9 @@
         resource :note, only: :create, controller: 'accounts/notes'
       end
 
-<<<<<<< HEAD
       resources :favourite_tags, only: [:index, :create, :destroy], param: :tag
       resource :trend_tags, only: [:show]
-=======
+
       resources :tags, only: [:show], constraints: { id: /#{Tag::HASHTAG_NAME_RE}/ } do
         member do
           post :follow
@@ -544,7 +543,6 @@
 
       resources :followed_tags, only: [:index]
 
->>>>>>> c3f0621a
       resources :lists, only: [:index, :create, :show, :update, :destroy] do
         resource :accounts, only: [:show, :create, :destroy], controller: 'lists/accounts'
       end
