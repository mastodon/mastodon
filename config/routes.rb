--- conflicted
+++ resolved
@@ -66,14 +66,12 @@
     end
 
     resource :follower_domains, only: [:show, :update]
-<<<<<<< HEAD
 
     resources :applications do
       put :regenerate
     end
-=======
+
     resource :delete, only: [:show, :destroy]
->>>>>>> b51945f0
   end
 
   resources :media, only: [:show]
