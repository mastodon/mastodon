# frozen_string_literal: true

require 'sidekiq/web'
require 'sidekiq-scheduler/web'

Sidekiq::Web.set :session_secret, Rails.application.secrets[:secret_key_base]

Rails.application.routes.draw do
  mount LetterOpenerWeb::Engine, at: 'letter_opener' if Rails.env.development?

  authenticate :user, lambda { |u| u.admin? } do
    mount Sidekiq::Web, at: 'sidekiq', as: :sidekiq
    mount PgHero::Engine, at: 'pghero', as: :pghero
  end

  use_doorkeeper do
    controllers authorizations: 'oauth/authorizations',
                authorized_applications: 'oauth/authorized_applications',
                tokens: 'oauth/tokens'
  end

  get '.well-known/host-meta', to: 'well_known/host_meta#show', as: :host_meta, defaults: { format: 'xml' }
  get '.well-known/webfinger', to: 'well_known/webfinger#show', as: :webfinger
  get '.well-known/change-password', to: redirect('/auth/edit')
  get 'manifest', to: 'manifests#show', defaults: { format: 'json' }
  get 'intent', to: 'intents#show'
  get 'custom.css', to: 'custom_css#show', as: :custom_css

  devise_scope :user do
    get '/invite/:invite_code', to: 'auth/registrations#new', as: :public_invite
    match '/auth/finish_signup' => 'auth/confirmations#finish_signup', via: [:get, :patch], as: :finish_signup
  end

  devise_for :users, path: 'auth', controllers: {
    omniauth_callbacks: 'auth/omniauth_callbacks',
    sessions:           'auth/sessions',
    registrations:      'auth/registrations',
    passwords:          'auth/passwords',
    confirmations:      'auth/confirmations',
  }

  get '/users/:username', to: redirect('/@%{username}'), constraints: lambda { |req| req.format.nil? || req.format.html? }
  get '/authorize_follow', to: redirect { |_, request| "/authorize_interaction?#{request.params.to_query}" }

  resources :accounts, path: 'users', only: [:show], param: :username do
    resources :stream_entries, path: 'updates', only: [:show] do
      member do
        get :embed
      end

      resources :favourite_tags, only: [:index]
    end

    get :remote_follow,  to: 'remote_follow#new'
    post :remote_follow, to: 'remote_follow#create'

    resources :statuses, only: [:show] do
      member do
        get :activity
        get :embed
      end
    end

    resources :followers, only: [:index], controller: :follower_accounts
    resources :following, only: [:index], controller: :following_accounts
    resource :follow, only: [:create], controller: :account_follow
    resource :unfollow, only: [:create], controller: :account_unfollow

    resource :outbox, only: [:show], module: :activitypub
    resource :inbox, only: [:create], module: :activitypub
    resources :collections, only: [:show], module: :activitypub
  end

  resource :inbox, only: [:create], module: :activitypub

  get '/@:username', to: 'accounts#show', as: :short_account
  get '/@:username/with_replies', to: 'accounts#show', as: :short_account_with_replies
  get '/@:username/media', to: 'accounts#show', as: :short_account_media
  get '/@:account_username/:id', to: 'statuses#show', as: :short_account_status
  get '/@:account_username/:id/embed', to: 'statuses#embed', as: :embed_short_account_status

  get  '/interact/:id', to: 'remote_interaction#new', as: :remote_interaction
  post '/interact/:id', to: 'remote_interaction#create'

  get '/explore', to: 'directories#index', as: :explore
  get '/explore/:id', to: 'directories#show', as: :explore_hashtag

  namespace :settings do
    resource :profile, only: [:show, :update]
    resource :preferences, only: [:show, :update]
    resource :notifications, only: [:show, :update]
    resource :import, only: [:show, :create]

    resource :export, only: [:show, :create]
    namespace :exports, constraints: { format: :csv } do
      resources :follows, only: :index, controller: :following_accounts
      resources :blocks, only: :index, controller: :blocked_accounts
      resources :mutes, only: :index, controller: :muted_accounts
      resources :lists, only: :index, controller: :lists
      resources :domain_blocks, only: :index, controller: :blocked_domains
    end

    resource :two_factor_authentication, only: [:show, :create, :destroy]
    namespace :two_factor_authentication do
      resources :recovery_codes, only: [:create]
      resource :confirmation, only: [:new, :create]
    end

    resource :follower_domains, only: [:show, :update]

    resources :applications, except: [:edit] do
      member do
        post :regenerate
      end
    end

    resource :delete, only: [:show, :destroy]
    resources :favourite_tags, only: [:index, :edit, :create, :update, :destroy]
    resource :migration, only: [:show, :update]

    resources :sessions, only: [:destroy]
  end

  resources :media, only: [:show] do
    get :player
  end

  resources :tags,   only: [:show]
  resources :emojis, only: [:show]
  resources :invites, only: [:index, :create, :destroy]
  resources :filters, except: [:show]

  get '/media_proxy/:id/(*any)', to: 'media_proxy#show', as: :media_proxy

  # Remote follow
  resource :remote_unfollow, only: [:create]
  resource :authorize_interaction, only: [:show, :create]
  resource :share, only: [:show, :create]

  namespace :admin do
    get '/dashboard', to: 'dashboard#index'

    resources :subscriptions, only: [:index]
    resources :domain_blocks, only: [:new, :create, :show, :destroy]
    resources :email_domain_blocks, only: [:index, :new, :create, :destroy]
    resources :action_logs, only: [:index]
    resources :warning_presets, except: [:new]
    resource :settings, only: [:edit, :update]

    resources :invites, only: [:index, :create, :destroy] do
      collection do
        post :deactivate_all
      end
    end

    resources :relays, only: [:index, :new, :create, :destroy] do
      member do
        post :enable
        post :disable
      end
    end

    resources :instances, only: [:index, :show], constraints: { id: /[^\/]+/ }

    resources :reports, only: [:index, :show] do
      member do
        post :assign_to_self
        post :unassign
        post :reopen
        post :resolve
      end

      resources :reported_statuses, only: [:create]
    end

    resources :report_notes, only: [:create, :destroy]

    resources :accounts, only: [:index, :show] do
      member do
        post :subscribe
        post :unsubscribe
        post :enable
        post :unsilence
        post :unsuspend
        post :redownload
        post :remove_avatar
        post :remove_header
        post :memorialize
      end

      resource :change_email, only: [:show, :update]
      resource :reset, only: [:create]
      resource :action, only: [:new, :create], controller: 'account_actions'
      resources :statuses, only: [:index, :show, :create, :update, :destroy]
      resources :followers, only: [:index]

      resource :confirmation, only: [:create] do
        collection do
          post :resend
        end
      end

      resource :role do
        member do
          post :promote
          post :demote
        end
      end
    end

    resources :users, only: [] do
      resource :two_factor_authentication, only: [:destroy]
    end

    resources :custom_emojis, only: [:index, :new, :create, :update, :destroy] do
      member do
        post :copy
        post :enable
        post :disable
      end
    end

    resources :account_moderation_notes, only: [:create, :destroy]
<<<<<<< HEAD
    resources :announcements, only: [:index, :new, :edit, :create, :update, :destroy]
=======

    resources :tags, only: [:index] do
      member do
        post :hide
        post :unhide
      end
    end
>>>>>>> 31e7940d
  end

  get '/admin', to: redirect('/admin/dashboard', status: 302)

  namespace :api do
    # PubSubHubbub outgoing subscriptions
    resources :subscriptions, only: [:show]
    post '/subscriptions/:id', to: 'subscriptions#update'

    # PubSubHubbub incoming subscriptions
    post '/push', to: 'push#update', as: :push

    # Salmon
    post '/salmon/:id', to: 'salmon#update', as: :salmon

    # OEmbed
    get '/oembed', to: 'oembed#show', as: :oembed

    # JSON / REST API
    namespace :v1 do
      resources :statuses, only: [:create, :show, :destroy] do
        scope module: :statuses do
          resources :reblogged_by, controller: :reblogged_by_accounts, only: :index
          resources :favourited_by, controller: :favourited_by_accounts, only: :index
          resource :reblog, only: :create
          post :unreblog, to: 'reblogs#destroy'

          resource :favourite, only: :create
          post :unfavourite, to: 'favourites#destroy'

          resource :mute, only: :create
          post :unmute, to: 'mutes#destroy'

          resource :pin, only: :create
          post :unpin, to: 'pins#destroy'
        end

        member do
          get :context
          get :card
        end
      end

      namespace :timelines do
        resource :direct, only: :show, controller: :direct
        resource :home, only: :show, controller: :home
        resource :public, only: :show, controller: :public
        resources :tag, only: :show
        resources :list, only: :show
      end

      resources :streaming, only: [:index]
      resources :custom_emojis, only: [:index]
      resources :suggestions, only: [:index, :destroy]
      resources :scheduled_statuses, only: [:index, :show, :update, :destroy]

      resources :conversations, only: [:index, :destroy] do
        member do
          post :read
        end
      end

      get '/search', to: 'search#index', as: :search

      resources :follows,      only: [:create]
      resources :media,        only: [:create, :update]
      resources :blocks,       only: [:index]
      resources :mutes,        only: [:index]
      resources :favourites,   only: [:index]
      resources :reports,      only: [:create]
      resources :filters,      only: [:index, :create, :show, :update, :destroy]
      resources :endorsements, only: [:index]

      namespace :apps do
        get :verify_credentials, to: 'credentials#show'
      end

      resources :apps, only: [:create]

      resource :instance, only: [:show] do
        resources :peers, only: [:index], controller: 'instances/peers'
        resource :activity, only: [:show], controller: 'instances/activity'
      end

      resource :domain_blocks, only: [:show, :create, :destroy]

      resources :follow_requests, only: [:index] do
        member do
          post :authorize
          post :reject
        end
      end

      resources :notifications, only: [:index, :show] do
        collection do
          post :clear
          post :dismiss # Deprecated
        end

        member do
          post :dismiss
        end
      end

      namespace :accounts do
        get :verify_credentials, to: 'credentials#show'
        patch :update_credentials, to: 'credentials#update'
        resource :search, only: :show, controller: :search
        resources :relationships, only: :index
      end

      resources :accounts, only: [:create, :show] do
        resources :statuses, only: :index, controller: 'accounts/statuses'
        resources :followers, only: :index, controller: 'accounts/follower_accounts'
        resources :following, only: :index, controller: 'accounts/following_accounts'
        resources :lists, only: :index, controller: 'accounts/lists'

        member do
          post :follow
          post :unfollow
          post :block
          post :unblock
          post :mute
          post :unmute
        end

        resource :pin, only: :create, controller: 'accounts/pins'
        post :unpin, to: 'accounts/pins#destroy'
      end

      resources :favourite_tags, only: [:index, :create, :destroy], param: :tag
      resource :trend_tags, only: [:show]
      resources :lists, only: [:index, :create, :show, :update, :destroy] do
        resource :accounts, only: [:show, :create, :destroy], controller: 'lists/accounts'
      end

      namespace :push do
        resource :subscription, only: [:create, :show, :update, :destroy]
      end
    end

    namespace :v2 do
      get '/search', to: 'search#index', as: :search
    end

    namespace :web do
      resource :settings, only: [:update]
      resource :embed, only: [:create]
      resources :push_subscriptions, only: [:create] do
        member do
          put :update
        end
      end
    end
  end

  get '/web/(*any)', to: 'home#index', as: :web

  get '/about',      to: 'about#show'
  get '/about/more', to: 'about#more'
  get '/terms',      to: 'about#terms'

  root 'home#index'

  match '*unmatched_route',
        via: :all,
        to: 'application#raise_not_found',
        format: false
end<|MERGE_RESOLUTION|>--- conflicted
+++ resolved
@@ -221,9 +221,7 @@
     end
 
     resources :account_moderation_notes, only: [:create, :destroy]
-<<<<<<< HEAD
     resources :announcements, only: [:index, :new, :edit, :create, :update, :destroy]
-=======
 
     resources :tags, only: [:index] do
       member do
@@ -231,7 +229,6 @@
         post :unhide
       end
     end
->>>>>>> 31e7940d
   end
 
   get '/admin', to: redirect('/admin/dashboard', status: 302)
