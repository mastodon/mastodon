# frozen_string_literal: true

require 'sidekiq/web'
require 'sidekiq-scheduler/web'

Sidekiq::Web.set :session_secret, Rails.application.secrets[:secret_key_base]

Rails.application.routes.draw do
  mount LetterOpenerWeb::Engine, at: 'letter_opener' if Rails.env.development?

  authenticate :user, lambda { |u| u.admin? } do
    mount Sidekiq::Web, at: 'sidekiq', as: :sidekiq
    mount PgHero::Engine, at: 'pghero', as: :pghero
  end

  use_doorkeeper do
    controllers authorizations: 'oauth/authorizations',
                authorized_applications: 'oauth/authorized_applications',
                tokens: 'oauth/tokens'
  end

  get '.well-known/host-meta', to: 'well_known/host_meta#show', as: :host_meta, defaults: { format: 'xml' }
  get '.well-known/webfinger', to: 'well_known/webfinger#show', as: :webfinger
  get '.well-known/change-password', to: redirect('/auth/edit')
  get '.well-known/keybase-proof-config', to: 'well_known/keybase_proof_config#show'

  get 'manifest', to: 'manifests#show', defaults: { format: 'json' }
  get 'intent', to: 'intents#show'
  get 'custom.css', to: 'custom_css#show', as: :custom_css

  devise_scope :user do
    get '/invite/:invite_code', to: 'auth/registrations#new', as: :public_invite
    match '/auth/finish_signup' => 'auth/confirmations#finish_signup', via: [:get, :patch], as: :finish_signup
  end

  devise_for :users, path: 'auth', controllers: {
    omniauth_callbacks: 'auth/omniauth_callbacks',
    sessions:           'auth/sessions',
    registrations:      'auth/registrations',
    passwords:          'auth/passwords',
    confirmations:      'auth/confirmations',
  }

  get '/users/:username', to: redirect('/@%{username}'), constraints: lambda { |req| req.format.nil? || req.format.html? }
  get '/authorize_follow', to: redirect { |_, request| "/authorize_interaction?#{request.params.to_query}" }

  resources :accounts, path: 'users', only: [:show], param: :username do
    resources :stream_entries, path: 'updates', only: [:show] do
      member do
        get :embed
      end
    end

    get :remote_follow,  to: 'remote_follow#new'
    post :remote_follow, to: 'remote_follow#create'

    resources :statuses, only: [:show] do
      member do
        get :activity
        get :embed
        get :replies
      end
    end

    resources :followers, only: [:index], controller: :follower_accounts
    resources :following, only: [:index], controller: :following_accounts
    resource :follow, only: [:create], controller: :account_follow
    resource :unfollow, only: [:create], controller: :account_unfollow

    resource :outbox, only: [:show], module: :activitypub
    resource :inbox, only: [:create], module: :activitypub
    resources :collections, only: [:show], module: :activitypub
  end

  resource :inbox, only: [:create], module: :activitypub

  get '/@:username', to: 'accounts#show', as: :short_account
  get '/@:username/with_replies', to: 'accounts#show', as: :short_account_with_replies
  get '/@:username/media', to: 'accounts#show', as: :short_account_media
  get '/@:username/tagged/:tag', to: 'accounts#show', as: :short_account_tag
  get '/@:account_username/:id', to: 'statuses#show', as: :short_account_status
  get '/@:account_username/:id/embed', to: 'statuses#embed', as: :embed_short_account_status

  get  '/interact/:id', to: 'remote_interaction#new', as: :remote_interaction
  post '/interact/:id', to: 'remote_interaction#create'

  get '/explore', to: 'directories#index', as: :explore
  get '/explore/:id', to: 'directories#show', as: :explore_hashtag

  get '/settings', to: redirect('/settings/profile')

  namespace :settings do
    resource :profile, only: [:show, :update]
<<<<<<< HEAD

    resource :preferences, only: [:show, :update]
    resource :notifications, only: [:show, :update]
    resource :import, only: [:show, :create]
=======
>>>>>>> 8514ef72

    get :preferences, to: redirect('/settings/preferences/appearance')

    namespace :preferences do
      resource :appearance, only: [:show, :update], controller: :appearance
      resource :notifications, only: [:show, :update]
      resource :other, only: [:show, :update], controller: :other
    end

    resource :import, only: [:show, :create]
    resource :export, only: [:show, :create]

    namespace :exports, constraints: { format: :csv } do
      resources :follows, only: :index, controller: :following_accounts
      resources :blocks, only: :index, controller: :blocked_accounts
      resources :mutes, only: :index, controller: :muted_accounts
      resources :lists, only: :index, controller: :lists
      resources :domain_blocks, only: :index, controller: :blocked_domains
    end

    resource :two_factor_authentication, only: [:show, :create, :destroy]

    namespace :two_factor_authentication do
      resources :recovery_codes, only: [:create]
      resource :confirmation, only: [:new, :create]
    end

    resources :identity_proofs, only: [:index, :show, :new, :create, :update]

    resources :applications, except: [:edit] do
      member do
        post :regenerate
      end
    end

    resources :flavours, only: [:index, :show, :update], param: :flavour

    resource :delete, only: [:show, :destroy]
    resource :migration, only: [:show, :update]

    resources :sessions, only: [:destroy]
    resources :featured_tags, only: [:index, :create, :destroy]
  end

  resources :media, only: [:show] do
    get :player
  end

  resources :tags,   only: [:show]
  resources :emojis, only: [:show]
  resources :invites, only: [:index, :create, :destroy]
  resources :filters, except: [:show]
  resource :relationships, only: [:show, :update]

  get '/public', to: 'public_timelines#show', as: :public_timeline
  get '/media_proxy/:id/(*any)', to: 'media_proxy#show', as: :media_proxy

  # Remote follow
  resource :remote_unfollow, only: [:create]
  resource :authorize_interaction, only: [:show, :create]
  resource :share, only: [:show, :create]

  namespace :admin do
    get '/dashboard', to: 'dashboard#index'

    resources :subscriptions, only: [:index]
    resources :domain_blocks, only: [:new, :create, :show, :destroy]
    resources :email_domain_blocks, only: [:index, :new, :create, :destroy]
    resources :action_logs, only: [:index]
    resources :warning_presets, except: [:new]
    resource :settings, only: [:edit, :update]

    resources :invites, only: [:index, :create, :destroy] do
      collection do
        post :deactivate_all
      end
    end

    resources :relays, only: [:index, :new, :create, :destroy] do
      member do
        post :enable
        post :disable
      end
    end

    resources :instances, only: [:index, :show], constraints: { id: /[^\/]+/ }

    resources :reports, only: [:index, :show] do
      member do
        post :assign_to_self
        post :unassign
        post :reopen
        post :resolve
      end

      resources :reported_statuses, only: [:create]
    end

    resources :report_notes, only: [:create, :destroy]

    resources :accounts, only: [:index, :show] do
      member do
        post :subscribe
        post :unsubscribe
        post :enable
        post :unsilence
        post :unsuspend
        post :redownload
        post :remove_avatar
        post :remove_header
        post :memorialize
        post :approve
        post :reject
      end

      resource :change_email, only: [:show, :update]
      resource :reset, only: [:create]
      resource :action, only: [:new, :create], controller: 'account_actions'
      resources :statuses, only: [:index, :show, :create, :update, :destroy]
      resources :followers, only: [:index]

      resource :confirmation, only: [:create] do
        collection do
          post :resend
        end
      end

      resource :role do
        member do
          post :promote
          post :demote
        end
      end
    end

    resources :pending_accounts, only: [:index] do
      collection do
        post :approve_all
        post :reject_all
        post :batch
      end
    end

    resources :users, only: [] do
      resource :two_factor_authentication, only: [:destroy]
    end

    resources :custom_emojis, only: [:index, :new, :create, :update, :destroy] do
      member do
        post :copy
        post :enable
        post :disable
      end
    end

    resources :account_moderation_notes, only: [:create, :destroy]

    resources :tags, only: [:index] do
      member do
        post :hide
        post :unhide
      end
    end
  end

  get '/admin', to: redirect('/admin/dashboard', status: 302)

  namespace :api do
    # PubSubHubbub outgoing subscriptions
    resources :subscriptions, only: [:show]
    post '/subscriptions/:id', to: 'subscriptions#update'

    # PubSubHubbub incoming subscriptions
    post '/push', to: 'push#update', as: :push

    # Salmon
    post '/salmon/:id', to: 'salmon#update', as: :salmon

    # OEmbed
    get '/oembed', to: 'oembed#show', as: :oembed

    # Identity proofs
    get :proofs, to: 'proofs#index'

    # JSON / REST API
    namespace :v1 do
      resources :statuses, only: [:create, :show, :destroy] do
        scope module: :statuses do
          resources :reblogged_by, controller: :reblogged_by_accounts, only: :index
          resources :favourited_by, controller: :favourited_by_accounts, only: :index
          resource :reblog, only: :create
          post :unreblog, to: 'reblogs#destroy'

          resource :favourite, only: :create
          post :unfavourite, to: 'favourites#destroy'

          resource :bookmark, only: :create
          post :unbookmark, to: 'bookmarks#destroy'

          resource :mute, only: :create
          post :unmute, to: 'mutes#destroy'

          resource :pin, only: :create
          post :unpin, to: 'pins#destroy'
        end

        member do
          get :context
          get :card
        end
      end

      namespace :timelines do
        resource :direct, only: :show, controller: :direct
        resource :home, only: :show, controller: :home
        resource :public, only: :show, controller: :public
        resources :tag, only: :show
        resources :list, only: :show
      end

      resources :streaming, only: [:index]
      resources :custom_emojis, only: [:index]
      resources :suggestions, only: [:index, :destroy]
      resources :scheduled_statuses, only: [:index, :show, :update, :destroy]
      resources :preferences, only: [:index]

      resources :conversations, only: [:index, :destroy] do
        member do
          post :read
        end
      end

      get '/search', to: 'search#index', as: :search

      resources :follows,      only: [:create]
      resources :media,        only: [:create, :update]
      resources :blocks,       only: [:index]
      resources :mutes,        only: [:index] do
        collection do
          get 'details'
        end
      end
      resources :favourites,   only: [:index]
      resources :bookmarks,    only: [:index]
      resources :reports,      only: [:create]
      resources :filters,      only: [:index, :create, :show, :update, :destroy]
      resources :endorsements, only: [:index]

      namespace :apps do
        get :verify_credentials, to: 'credentials#show'
      end

      resources :apps, only: [:create]

      resource :instance, only: [:show] do
        resources :peers, only: [:index], controller: 'instances/peers'
        resource :activity, only: [:show], controller: 'instances/activity'
      end

      resource :domain_blocks, only: [:show, :create, :destroy]

      resources :follow_requests, only: [:index] do
        member do
          post :authorize
          post :reject
        end
      end

      resources :notifications, only: [:index, :show, :destroy] do
        collection do
          post :clear
          post :dismiss # Deprecated
          delete :destroy_multiple
        end

        member do
          post :dismiss
        end
      end

      namespace :accounts do
        get :verify_credentials, to: 'credentials#show'
        patch :update_credentials, to: 'credentials#update'
        resource :search, only: :show, controller: :search
        resources :relationships, only: :index
      end

      resources :accounts, only: [:create, :show] do
        resources :statuses, only: :index, controller: 'accounts/statuses'
        resources :followers, only: :index, controller: 'accounts/follower_accounts'
        resources :following, only: :index, controller: 'accounts/following_accounts'
        resources :lists, only: :index, controller: 'accounts/lists'
        resources :identity_proofs, only: :index, controller: 'accounts/identity_proofs'

        member do
          post :follow
          post :unfollow
          post :block
          post :unblock
          post :mute
          post :unmute
        end

        resource :pin, only: :create, controller: 'accounts/pins'
        post :unpin, to: 'accounts/pins#destroy'
      end

      resources :lists, only: [:index, :create, :show, :update, :destroy] do
        resource :accounts, only: [:show, :create, :destroy], controller: 'lists/accounts'
      end

      resources :polls, only: [:create, :show] do
        resources :votes, only: :create, controller: 'polls/votes'
      end

      namespace :push do
        resource :subscription, only: [:create, :show, :update, :destroy]
      end
    end

    namespace :v2 do
      get '/search', to: 'search#index', as: :search
    end

    namespace :web do
      resource :settings, only: [:update]
      resource :embed, only: [:create]
      resources :push_subscriptions, only: [:create] do
        member do
          put :update
        end
      end
    end
  end

  get '/web/(*any)', to: 'home#index', as: :web

  get '/about',      to: 'about#show'
  get '/about/more', to: 'about#more'
  get '/terms',      to: 'about#terms'

  root 'home#index'

  match '*unmatched_route',
        via: :all,
        to: 'application#raise_not_found',
        format: false
end<|MERGE_RESOLUTION|>--- conflicted
+++ resolved
@@ -91,13 +91,6 @@
 
   namespace :settings do
     resource :profile, only: [:show, :update]
-<<<<<<< HEAD
-
-    resource :preferences, only: [:show, :update]
-    resource :notifications, only: [:show, :update]
-    resource :import, only: [:show, :create]
-=======
->>>>>>> 8514ef72
 
     get :preferences, to: redirect('/settings/preferences/appearance')
 
