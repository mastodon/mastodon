default: &default
  adapter: postgresql
  pool: <%= ENV["DB_POOL"] || ENV['MAX_THREADS'] || 5 %>
  timeout: 5000
  encoding: unicode

development:
  <<: *default
<<<<<<< HEAD
  database: imastodon_development
=======
  database: <%= ENV['DB_NAME'] || 'mastodon_development' %>
>>>>>>> 09d81def
  username: <%= ENV['DB_USER'] %>
  password: <%= ENV['DB_PASS'] %>
  host: <%= ENV['DB_HOST'] %>
  port: <%= ENV['DB_PORT'] %>

# Warning: The database defined as "test" will be erased and
# re-generated from your development database when you run "rake".
# Do not set this db to the same as development or production.
test:
  <<: *default
<<<<<<< HEAD
  database: imastodon_test<%= ENV['TEST_ENV_NUMBER'] %>
=======
  database: <%= ENV['DB_NAME'] || 'mastodon' %>_test<%= ENV['TEST_ENV_NUMBER'] %>
>>>>>>> 09d81def
  username: <%= ENV['DB_USER'] %>
  password: <%= ENV['DB_PASS'] %>
  host: <%= ENV['DB_HOST'] %>
  port: <%= ENV['DB_PORT'] %>

production:
  <<: *default
  database: <%= ENV['DB_NAME'] || 'mastodon_production' %>
  username: <%= ENV['DB_USER'] || 'mastodon' %>
  password: <%= ENV['DB_PASS'] || '' %>
  host: <%= ENV['DB_HOST'] || 'localhost' %>
  port: <%= ENV['DB_PORT'] || 5432 %>
  prepared_statements: <%= ENV['PREPARED_STATEMENTS'] || 'true' %><|MERGE_RESOLUTION|>--- conflicted
+++ resolved
@@ -6,11 +6,7 @@
 
 development:
   <<: *default
-<<<<<<< HEAD
-  database: imastodon_development
-=======
   database: <%= ENV['DB_NAME'] || 'mastodon_development' %>
->>>>>>> 09d81def
   username: <%= ENV['DB_USER'] %>
   password: <%= ENV['DB_PASS'] %>
   host: <%= ENV['DB_HOST'] %>
@@ -21,11 +17,7 @@
 # Do not set this db to the same as development or production.
 test:
   <<: *default
-<<<<<<< HEAD
-  database: imastodon_test<%= ENV['TEST_ENV_NUMBER'] %>
-=======
   database: <%= ENV['DB_NAME'] || 'mastodon' %>_test<%= ENV['TEST_ENV_NUMBER'] %>
->>>>>>> 09d81def
   username: <%= ENV['DB_USER'] %>
   password: <%= ENV['DB_PASS'] %>
   host: <%= ENV['DB_HOST'] %>
