--- conflicted
+++ resolved
@@ -16,12 +16,8 @@
   open_registrations: true
   closed_registrations_message: ''
   open_deletion: true
-<<<<<<< HEAD
   timeline_preview: false
-=======
   min_invite_role: 'admin'
-  timeline_preview: true
->>>>>>> 1c5b0e33
   show_staff_badge: true
   default_sensitive: false
   unfollow_modal: false
