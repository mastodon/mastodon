# This file contains default values, and does not need to be edited. All
# important settings can be changed from the admin interface.

defaults: &defaults
  site_title: 'Mastodon Glitch Edition'
  site_short_description: ''
  site_description: ''
  site_extended_description: ''
  site_terms: ''
  site_contact_username: ''
  site_contact_email: ''
  registrations_mode: 'open'
  profile_directory: true
  closed_registrations_message: ''
  open_deletion: true
  timeline_preview: false
  min_invite_role: 'admin'
  show_staff_badge: true
  default_sensitive: false
  unfollow_modal: false
  boost_modal: false
  favourite_modal: false
  delete_modal: true
  auto_play_gif: false
  display_media: 'default'
  expand_spoilers: false
  preview_sensitive_media: false
  reduce_motion: false
  disable_swiping: false
  show_application: false
  system_font_ui: false
  system_emoji_font: false
  noindex: false
  hide_followers_count: false
  flavour: 'glitch'
  skin: 'default'
  aggregate_reblogs: true
  advanced_layout: false
  use_blurhash: true
  use_pending_items: false
  trends: true
  trendable_by_default: false
  trending_status_cw: true
  crop_images: true
  notification_emails:
    follow: true
    reblog: false
    favourite: false
    mention: true
    follow_request: true
    digest: true
    report: true
    pending_account: true
    trending_tag: true
    trending_link: false
    trending_status: false
    appeal: true
  always_send_emails: false
  interactions:
    must_be_follower: false
    must_be_following: false
    must_be_following_dm: false
  reserved_usernames:
    - admin
    - support
    - help
    - root
    - webmaster
    - administrator
    - mod
    - moderator
  disallowed_hashtags: # space separated string or list of hashtags without the hash
  bootstrap_timeline_accounts: ''
  activity_api_enabled: true
  peers_api_enabled: true
<<<<<<< HEAD
  show_known_fediverse_at_about_page: true
  show_reblogs_in_public_timelines: false
  show_replies_in_public_timelines: false
  default_content_type: 'text/plain'
=======
>>>>>>> 8dfe5179
  show_domain_blocks: 'disabled'
  show_domain_blocks_rationale: 'disabled'
  outgoing_spoilers: ''
  require_invite_text: false
  captcha_enabled: false
  backups_retention_period: 7

development:
  <<: *defaults

test:
  <<: *defaults

production:
  <<: *defaults<|MERGE_RESOLUTION|>--- conflicted
+++ resolved
@@ -73,13 +73,9 @@
   bootstrap_timeline_accounts: ''
   activity_api_enabled: true
   peers_api_enabled: true
-<<<<<<< HEAD
-  show_known_fediverse_at_about_page: true
   show_reblogs_in_public_timelines: false
   show_replies_in_public_timelines: false
   default_content_type: 'text/plain'
-=======
->>>>>>> 8dfe5179
   show_domain_blocks: 'disabled'
   show_domain_blocks_rationale: 'disabled'
   outgoing_spoilers: ''
