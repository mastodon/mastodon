--- conflicted
+++ resolved
@@ -31,14 +31,10 @@
   noindex: false
   theme: 'default'
   aggregate_reblogs: true
-<<<<<<< HEAD
-  advanced_layout: true 
-=======
-  advanced_layout: false
+  advanced_layout: true
   use_blurhash: true
   use_pending_items: false
   trends: true
->>>>>>> 83d3e773
   notification_emails:
     follow: false
     reblog: false
