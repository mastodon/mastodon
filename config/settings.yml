--- conflicted
+++ resolved
@@ -12,66 +12,17 @@
   registrations_mode: 'open'
   profile_directory: true
   closed_registrations_message: ''
-<<<<<<< HEAD
-  open_deletion: true
   timeline_preview: false
-  min_invite_role: 'admin'
   show_staff_badge: true
-  default_sensitive: false
-  unfollow_modal: false
-  boost_modal: false
-  favourite_modal: false
-  delete_modal: true
-  auto_play_gif: false
-  display_media: 'default'
-  expand_spoilers: false
   preview_sensitive_media: false
-  reduce_motion: false
-  disable_swiping: false
-  show_application: false
-  system_font_ui: false
-  system_emoji_font: false
   noindex: false
-  hide_followers_count: false
   flavour: 'glitch'
   skin: 'default'
-  aggregate_reblogs: true
-  advanced_layout: false
-  use_blurhash: true
-  use_pending_items: false
   trends: true
   trends_as_landing_page: true
   trendable_by_default: false
   trending_status_cw: true
-  crop_images: true
-  notification_emails:
-    follow: true
-    reblog: false
-    favourite: false
-    mention: true
-    follow_request: true
-    digest: true
-    report: true
-    pending_account: true
-    trending_tag: true
-    trending_link: false
-    trending_status: false
-    appeal: true
-  always_send_emails: false
-  interactions:
-    must_be_follower: false
-    must_be_following: false
-    must_be_following_dm: false
-=======
-  timeline_preview: true
-  show_staff_badge: true
-  preview_sensitive_media: false
-  noindex: false
-  theme: 'default'
-  trends: true
-  trends_as_landing_page: true
-  trendable_by_default: false
->>>>>>> c6c03b49
+  hide_followers_count: false
   reserved_usernames:
     - admin
     - support
