# This file contains default values, and does not need to be edited. All
# important settings can be changed from the admin interface.

defaults: &defaults
  site_title: Mastodon
  site_short_description: ''
  site_description: ''
  site_extended_description: ''
  site_terms: ''
  site_contact_username: ''
  site_contact_email: ''
  registrations_mode: 'open'
  profile_directory: true
  closed_registrations_message: ''
  timeline_preview: true
  show_staff_badge: true
  preview_sensitive_media: false
<<<<<<< HEAD
  noindex: false
=======
  reduce_motion: false
  disable_swiping: false
  show_application: true
  system_font_ui: false
  noindex: true
>>>>>>> a5ec018d
  theme: 'default'
  trends: true
  trends_as_landing_page: true
  trendable_by_default: false
  reserved_usernames:
    - admin
    - support
    - help
    - root
    - webmaster
    - administrator
    - mod
    - moderator
  disallowed_hashtags: # space separated string or list of hashtags without the hash
  bootstrap_timeline_accounts: ''
  activity_api_enabled: true
  peers_api_enabled: true
  show_domain_blocks: 'disabled'
  show_domain_blocks_rationale: 'disabled'
  require_invite_text: false
  backups_retention_period: 7

development:
  <<: *defaults

test:
  <<: *defaults

production:
  <<: *defaults<|MERGE_RESOLUTION|>--- conflicted
+++ resolved
@@ -15,15 +15,11 @@
   timeline_preview: true
   show_staff_badge: true
   preview_sensitive_media: false
-<<<<<<< HEAD
-  noindex: false
-=======
   reduce_motion: false
   disable_swiping: false
   show_application: true
   system_font_ui: false
   noindex: true
->>>>>>> a5ec018d
   theme: 'default'
   trends: true
   trends_as_landing_page: true
