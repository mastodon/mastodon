# config/app.yml for rails-settings-cached
#
# This file contains default values, and does not need to be edited
# when configuring an instance.  These settings may be changed by an
# Administrator using the Web UI.
#
# For more information, see docs/Running-Mastodon/Administration-guide.md
#
defaults: &defaults
  site_title: Mastodon
  site_description: ''
  site_extended_description: ''
  site_terms: ''
  site_contact_username: ''
  site_contact_email: ''
  open_registrations: true
  closed_registrations_message: ''
  open_deletion: true
<<<<<<< HEAD
  invites: true
=======
  min_invite_role: 'admin'
>>>>>>> 706e5344
  timeline_preview: true
  show_staff_badge: true
  default_sensitive: false
  unfollow_modal: false
  boost_modal: false
  delete_modal: true
  auto_play_gif: false
  reduce_motion: false
  system_font_ui: false
  noindex: false
  theme: 'default'
  notification_emails:
    follow: false
    reblog: false
    favourite: false
    mention: false
    follow_request: true
    digest: true
  interactions:
    must_be_follower: false
    must_be_following: false
    must_be_following_dm: false
  reserved_usernames:
    - admin
    - support
    - help
    - root
    - webmaster
    - administrator
  bootstrap_timeline_accounts: ''

development:
  <<: *defaults

test:
  <<: *defaults

production:
  <<: *defaults<|MERGE_RESOLUTION|>--- conflicted
+++ resolved
@@ -16,11 +16,7 @@
   open_registrations: true
   closed_registrations_message: ''
   open_deletion: true
-<<<<<<< HEAD
-  invites: true
-=======
   min_invite_role: 'admin'
->>>>>>> 706e5344
   timeline_preview: true
   show_staff_badge: true
   default_sensitive: false
