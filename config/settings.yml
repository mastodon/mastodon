# config/app.yml for rails-settings-cached
#
# This file contains default values, and does not need to be edited
# when configuring an instance.  These settings may be changed by an
# Administrator using the Web UI.
#
# For more information, see docs/Running-Mastodon/Administration-guide.md
#
defaults: &defaults
  site_title: Mastodon
  site_description: ''
  site_extended_description: ''
  site_contact_username: ''
  site_contact_email: ''
  open_registrations: true
  closed_registrations_message: ''
<<<<<<< HEAD
  admin_announcement: ''
=======
  open_deletion: true
>>>>>>> 7b13e6ef
  boost_modal: false
  auto_play_gif: true
  delete_modal: true
  notification_emails:
    follow: false
    reblog: false
    favourite: false
    mention: false
    follow_request: true
    digest: true
  interactions:
    must_be_follower: false
    must_be_following: false
  reserved_usernames:
    - admin
    - support
    - help
    - root
    - webmaster
    - administrator

development:
  <<: *defaults

test:
  <<: *defaults

production:
  <<: *defaults<|MERGE_RESOLUTION|>--- conflicted
+++ resolved
@@ -14,11 +14,8 @@
   site_contact_email: ''
   open_registrations: true
   closed_registrations_message: ''
-<<<<<<< HEAD
   admin_announcement: ''
-=======
   open_deletion: true
->>>>>>> 7b13e6ef
   boost_modal: false
   auto_play_gif: true
   delete_modal: true
