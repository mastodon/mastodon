--- conflicted
+++ resolved
@@ -16,10 +16,7 @@
   if Rails.root.join('tmp/caching-dev.txt').exist?
     config.action_controller.perform_caching = true
 
-<<<<<<< HEAD
-=======
     config.cache_store = :memory_store
->>>>>>> 947887f2
     config.public_file_server.headers = {
       'Cache-Control' => "public, max-age=#{2.days.seconds.to_i}"
     }
