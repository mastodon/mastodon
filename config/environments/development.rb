# frozen_string_literal: true

require 'active_support/core_ext/integer/time'

Rails.application.configure do
  # Settings specified here will take precedence over those in config/application.rb.

  # In the development environment your application's code is reloaded any time
  # it changes. This slows down response time but is perfect for development
  # since you don't have to restart the web server when you make code changes.
  config.cache_classes = false

  # Do not eager load code on boot.
  config.eager_load = false

  # Show full error reports.
  config.consider_all_requests_local = true

  # Enable server timing
  config.server_timing = true

  # Enable/disable caching. By default caching is disabled.
  # Run rails dev:cache to toggle caching.
  if Rails.root.join('tmp', 'caching-dev.txt').exist?
    config.action_controller.perform_caching = true
<<<<<<< HEAD
    config.cache_store = :redis_cache_store, REDIS_CACHE_PARAMS
=======
    config.action_controller.enable_fragment_cache_logging = true

    config.cache_store = :redis_cache_store, REDIS_CACHE_PARAMS
    config.public_file_server.headers = {
      'Cache-Control' => "public, max-age=#{2.days.to_i}",
    }
>>>>>>> a8dd3210
  else
    config.action_controller.perform_caching = false

    config.cache_store = :null_store
  end

  config.action_controller.forgery_protection_origin_check = ENV['DISABLE_FORGERY_REQUEST_PROTECTION'].nil?

  ActiveSupport::Logger.new(STDOUT).tap do |logger|
    logger.formatter = config.log_formatter
    config.logger = ActiveSupport::TaggedLogging.new(logger)
  end

  # Generate random VAPID keys
  Webpush.generate_key.tap do |vapid_key|
    config.x.vapid_private_key = vapid_key.private_key
    config.x.vapid_public_key = vapid_key.public_key
  end

  # Don't care if the mailer can't send.
  config.action_mailer.raise_delivery_errors = false

  config.action_mailer.perform_caching = false

  # Print deprecation notices to the Rails logger.
  config.active_support.deprecation = :log

  # Raise exceptions for disallowed deprecations.
  config.active_support.disallowed_deprecation = :raise

  # Tell Active Support which deprecation messages to disallow.
  config.active_support.disallowed_deprecation_warnings = []

  # Raise an error on page load if there are pending migrations.
  config.active_record.migration_error = :page_load

  # Highlight code that triggered database queries in logs.
  config.active_record.verbose_query_logs = true

  # Debug mode disables concatenation and preprocessing of assets.
  config.assets.debug = true

  # Suppress logger output for asset requests.
  config.assets.quiet = true

  # Adds additional error checking when serving assets at runtime.
  # Checks for improperly declared sprockets dependencies.
  # Raises helpful error messages.
  config.assets.raise_runtime_errors = true

  # Raises error for missing translations.
  # config.i18n.raise_on_missing_translations = true

  # Annotate rendered view with file names.
  # config.action_view.annotate_rendered_view_with_filenames = true

  # Uncomment if you wish to allow Action Cable access from any origin.
  # config.action_cable.disable_request_forgery_protection = true

  config.action_mailer.default_options = { from: 'notifications@localhost' }

  # If using a Heroku, Vagrant or generic remote development environment,
  # use letter_opener_web, accessible at  /letter_opener.
  # Otherwise, use letter_opener, which launches a browser window to view sent mail.
  config.action_mailer.delivery_method = (ENV['HEROKU'] || ENV['VAGRANT'] || ENV['REMOTE_DEV']) ? :letter_opener_web : :letter_opener

  # We provide a default secret for the development environment here.
  # This value should not be used in production environments!
  config.x.otp_secret = ENV.fetch('OTP_SECRET', '1fc2b87989afa6351912abeebe31ffc5c476ead9bf8b3d74cbc4a302c7b69a45b40b1bbef3506ddad73e942e15ed5ca4b402bf9a66423626051104f4b5f05109')
end

Redis.raise_deprecations = true<|MERGE_RESOLUTION|>--- conflicted
+++ resolved
@@ -23,16 +23,12 @@
   # Run rails dev:cache to toggle caching.
   if Rails.root.join('tmp', 'caching-dev.txt').exist?
     config.action_controller.perform_caching = true
-<<<<<<< HEAD
-    config.cache_store = :redis_cache_store, REDIS_CACHE_PARAMS
-=======
     config.action_controller.enable_fragment_cache_logging = true
 
     config.cache_store = :redis_cache_store, REDIS_CACHE_PARAMS
     config.public_file_server.headers = {
       'Cache-Control' => "public, max-age=#{2.days.to_i}",
     }
->>>>>>> a8dd3210
   else
     config.action_controller.perform_caching = false
 
