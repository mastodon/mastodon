--- conflicted
+++ resolved
@@ -98,13 +98,10 @@
     :address              => ENV['SMTP_SERVER'],
     :user_name            => ENV['SMTP_LOGIN'],
     :password             => ENV['SMTP_PASSWORD'],
-<<<<<<< HEAD
-    :domain               => ENV['SMTP_DOMAIN'] || config.x.local_domain,
+
+    :domain               => ENV['SMTP_DOMAIN'] || ENV['LOCAL_DOMAIN'],
     :authentication       => ENV['SMTP_AUTH_METHOD'] == 'none' ? nil : ENV['SMTP_AUTH_METHOD'] || :plain,
-=======
-    :domain               => ENV['SMTP_DOMAIN'] || ENV['LOCAL_DOMAIN'],
-    :authentication       => ENV['SMTP_AUTH_METHOD'] || :plain,
->>>>>>> 66ea015a
+
     :openssl_verify_mode  => ENV['SMTP_OPENSSL_VERIFY_MODE'],
     :enable_starttls_auto => ENV['SMTP_ENABLE_STARTTLS_AUTO'] || true,
   }
