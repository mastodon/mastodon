# frozen_string_literal: true

require_relative 'boot'

require 'rails'

require 'active_record/railtie'
# require 'active_storage/engine'
require 'action_controller/railtie'
require 'action_view/railtie'
require 'action_mailer/railtie'
require 'active_job/railtie'
# require 'action_cable/engine'
# require 'action_mailbox/engine'
# require 'action_text/engine'
# require 'rails/test_unit/railtie'

# Used to be implicitly required in action_mailbox/engine
require 'mail'

# Require the gems listed in Gemfile, including any gems
# you've limited to :test, :development, or :production.
Bundler.require(*Rails.groups)

require_relative '../lib/exceptions'
require_relative '../lib/sanitize_ext/sanitize_config'
require_relative '../lib/redis/namespace_extensions'
require_relative '../lib/paperclip/url_generator_extensions'
require_relative '../lib/paperclip/attachment_extensions'

require_relative '../lib/paperclip/gif_transcoder'
require_relative '../lib/paperclip/media_type_spoof_detector_extensions'
require_relative '../lib/paperclip/transcoder'
require_relative '../lib/paperclip/type_corrector'
require_relative '../lib/paperclip/response_with_limit_adapter'
require_relative '../lib/terrapin/multi_pipe_extensions'
require_relative '../lib/mastodon/snowflake'
require_relative '../lib/mastodon/version'
require_relative '../lib/mastodon/rack_middleware'
require_relative '../lib/public_file_server_middleware'
require_relative '../lib/devise/strategies/two_factor_ldap_authenticatable'
require_relative '../lib/devise/strategies/two_factor_pam_authenticatable'
require_relative '../lib/elasticsearch/client_extensions'
require_relative '../lib/chewy/settings_extensions'
require_relative '../lib/chewy/index_extensions'
require_relative '../lib/chewy/strategy/mastodon'
require_relative '../lib/chewy/strategy/bypass_with_warning'
require_relative '../lib/webpacker/manifest_extensions'
require_relative '../lib/webpacker/helper_extensions'
require_relative '../lib/rails/engine_extensions'
require_relative '../lib/action_dispatch/remote_ip_extensions'
<<<<<<< HEAD
=======
require_relative '../lib/stoplight/redis_data_store_extensions'
>>>>>>> ab36c152
require_relative '../lib/active_record/database_tasks_extensions'
require_relative '../lib/active_record/batches'
require_relative '../lib/active_record/with_recursive'
require_relative '../lib/arel/union_parenthesizing'
require_relative '../lib/simple_navigation/item_extensions'

Bundler.require(:pam_authentication) if ENV['PAM_ENABLED'] == 'true'

module Mastodon
  class Application < Rails::Application
    # Initialize configuration defaults for originally generated Rails version.
<<<<<<< HEAD
    config.load_defaults 7.0

    # TODO: Release a version which uses the 7.0 defaults as specified above,
    # but preserves the 6.1 cache format as set below. In a subsequent change,
    # remove this line setting to 6.1 cache format, and then release another version.
    # https://guides.rubyonrails.org/upgrading_ruby_on_rails.html#new-activesupport-cache-serialization-format
    # https://github.com/mastodon/mastodon/pull/24241#discussion_r1162890242
    config.active_support.cache_format_version = 6.1

    config.add_autoload_paths_to_load_path = false

    # Settings in config/environments/* take precedence over those specified here.
    # Application configuration should go into files in config/initializers
    # -- all .rb files in that directory are automatically loaded.

    # Set Time.zone default to the specified zone and make Active Record auto-convert to this zone.
    # Run "rake -D time" for a list of tasks for finding time zone names. Default is UTC.
    # config.time_zone = 'Central Time (US & Canada)'

    # All translations from config/locales/*.rb,yml are auto loaded.
    # config.i18n.load_path += Dir[Rails.root.join('my', 'locales', '*.{rb,yml}').to_s]
    config.i18n.available_locales = [
      :af,
      :an,
      :ar,
      :ast,
      :be,
      :bg,
      :bn,
      :br,
      :bs,
      :ca,
      :ckb,
      :co,
      :cs,
      :cy,
      :da,
      :de,
      :el,
      :en,
      :'en-GB',
      :eo,
      :es,
      :'es-AR',
      :'es-MX',
      :et,
      :eu,
      :fa,
      :fi,
      :fo,
      :fr,
      :'fr-QC',
      :fy,
      :ga,
      :gd,
      :gl,
      :he,
      :hi,
      :hr,
      :hu,
      :hy,
      :id,
      :ig,
      :io,
      :is,
      :it,
      :ja,
      :ka,
      :kab,
      :kk,
      :kmr,
      :kn,
      :ko,
      :ku,
      :kw,
      :la,
      :lt,
      :lv,
      :mk,
      :ml,
      :mr,
      :ms,
      :my,
      :nl,
      :nn,
      :no,
      :oc,
      :pa,
      :pl,
      :'pt-BR',
      :'pt-PT',
      :ro,
      :ru,
      :sa,
      :sc,
      :sco,
      :si,
      :sk,
      :sl,
      :sq,
      :sr,
      :'sr-Latn',
      :sv,
      :szl,
      :ta,
      :te,
      :th,
      :tr,
      :tt,
      :ug,
      :uk,
      :ur,
      :vi,
      :zgh,
      :'zh-CN',
      :'zh-HK',
      :'zh-TW',
    ]

    config.i18n.default_locale = begin
      custom_default_locale = ENV['DEFAULT_LOCALE']&.to_sym

      if config.i18n.available_locales.include?(custom_default_locale)
        custom_default_locale
      else
        :en
      end
    end
=======
    config.load_defaults 7.1

    # Explicitly set the cache format version to align with Rails version
    config.active_support.cache_format_version = 7.1

    # Please, add to the `ignore` list any other `lib` subdirectories that do
    # not contain `.rb` files, or that should not be reloaded or eager loaded.
    # Common ones are `templates`, `generators`, or `middleware`, for example.
    # config.autoload_lib(ignore: %w(assets tasks templates generators))
    # TODO: We should enable this eventually, but for now there are many things
    # in the wrong path from the perspective of zeitwerk.

    # Configuration for the application, engines, and railties goes here.
    #
    # These settings can be overridden in specific environments using the files
    # in config/environments, which are processed later.
    #
    # config.time_zone = "Central Time (US & Canada)"
    # config.eager_load_paths << Rails.root.join("extras")
>>>>>>> ab36c152

    config.public_file_server.headers = {
      'X-Content-Type-Options' => 'nosniff',
    }

    # config.paths.add File.join('app', 'api'), glob: File.join('**', '*.rb')
    # config.autoload_paths += Dir[Rails.root.join('app', 'api', '*')]

    config.active_job.queue_adapter = :sidekiq

    config.action_mailer.deliver_later_queue_name = 'mailers'
    config.action_mailer.preview_paths << Rails.root.join('spec', 'mailers', 'previews')

    # We use our own middleware for this
    config.public_file_server.enabled = false

    config.middleware.use PublicFileServerMiddleware if Rails.env.local? || ENV['RAILS_SERVE_STATIC_FILES'] == 'true'
    config.middleware.use Rack::Attack
    config.middleware.use Mastodon::RackMiddleware

    initializer :deprecator do |app|
      app.deprecators[:mastodon] = ActiveSupport::Deprecation.new('4.3', 'mastodon/mastodon')
    end

    config.before_configuration do
      require 'mastodon/redis_configuration'
      ::REDIS_CONFIGURATION = Mastodon::RedisConfiguration.new

      config.x.use_vips = ENV['MASTODON_USE_LIBVIPS'] == 'true'

      if config.x.use_vips
        require_relative '../lib/paperclip/vips_lazy_thumbnail'
      else
        require_relative '../lib/paperclip/lazy_thumbnail'
      end
    end

    config.to_prepare do
      Doorkeeper::AuthorizationsController.layout 'modal'
      Doorkeeper::AuthorizedApplicationsController.layout 'admin'
      Doorkeeper::Application.include ApplicationExtension
      Doorkeeper::AccessGrant.include AccessGrantExtension
      Doorkeeper::AccessToken.include AccessTokenExtension
      Doorkeeper::OAuth::PreAuthorization.include OauthPreAuthorizationExtension
      Devise::FailureApp.include AbstractController::Callbacks
      Devise::FailureApp.include Localized
    end
  end
end<|MERGE_RESOLUTION|>--- conflicted
+++ resolved
@@ -49,10 +49,7 @@
 require_relative '../lib/webpacker/helper_extensions'
 require_relative '../lib/rails/engine_extensions'
 require_relative '../lib/action_dispatch/remote_ip_extensions'
-<<<<<<< HEAD
-=======
 require_relative '../lib/stoplight/redis_data_store_extensions'
->>>>>>> ab36c152
 require_relative '../lib/active_record/database_tasks_extensions'
 require_relative '../lib/active_record/batches'
 require_relative '../lib/active_record/with_recursive'
@@ -64,136 +61,6 @@
 module Mastodon
   class Application < Rails::Application
     # Initialize configuration defaults for originally generated Rails version.
-<<<<<<< HEAD
-    config.load_defaults 7.0
-
-    # TODO: Release a version which uses the 7.0 defaults as specified above,
-    # but preserves the 6.1 cache format as set below. In a subsequent change,
-    # remove this line setting to 6.1 cache format, and then release another version.
-    # https://guides.rubyonrails.org/upgrading_ruby_on_rails.html#new-activesupport-cache-serialization-format
-    # https://github.com/mastodon/mastodon/pull/24241#discussion_r1162890242
-    config.active_support.cache_format_version = 6.1
-
-    config.add_autoload_paths_to_load_path = false
-
-    # Settings in config/environments/* take precedence over those specified here.
-    # Application configuration should go into files in config/initializers
-    # -- all .rb files in that directory are automatically loaded.
-
-    # Set Time.zone default to the specified zone and make Active Record auto-convert to this zone.
-    # Run "rake -D time" for a list of tasks for finding time zone names. Default is UTC.
-    # config.time_zone = 'Central Time (US & Canada)'
-
-    # All translations from config/locales/*.rb,yml are auto loaded.
-    # config.i18n.load_path += Dir[Rails.root.join('my', 'locales', '*.{rb,yml}').to_s]
-    config.i18n.available_locales = [
-      :af,
-      :an,
-      :ar,
-      :ast,
-      :be,
-      :bg,
-      :bn,
-      :br,
-      :bs,
-      :ca,
-      :ckb,
-      :co,
-      :cs,
-      :cy,
-      :da,
-      :de,
-      :el,
-      :en,
-      :'en-GB',
-      :eo,
-      :es,
-      :'es-AR',
-      :'es-MX',
-      :et,
-      :eu,
-      :fa,
-      :fi,
-      :fo,
-      :fr,
-      :'fr-QC',
-      :fy,
-      :ga,
-      :gd,
-      :gl,
-      :he,
-      :hi,
-      :hr,
-      :hu,
-      :hy,
-      :id,
-      :ig,
-      :io,
-      :is,
-      :it,
-      :ja,
-      :ka,
-      :kab,
-      :kk,
-      :kmr,
-      :kn,
-      :ko,
-      :ku,
-      :kw,
-      :la,
-      :lt,
-      :lv,
-      :mk,
-      :ml,
-      :mr,
-      :ms,
-      :my,
-      :nl,
-      :nn,
-      :no,
-      :oc,
-      :pa,
-      :pl,
-      :'pt-BR',
-      :'pt-PT',
-      :ro,
-      :ru,
-      :sa,
-      :sc,
-      :sco,
-      :si,
-      :sk,
-      :sl,
-      :sq,
-      :sr,
-      :'sr-Latn',
-      :sv,
-      :szl,
-      :ta,
-      :te,
-      :th,
-      :tr,
-      :tt,
-      :ug,
-      :uk,
-      :ur,
-      :vi,
-      :zgh,
-      :'zh-CN',
-      :'zh-HK',
-      :'zh-TW',
-    ]
-
-    config.i18n.default_locale = begin
-      custom_default_locale = ENV['DEFAULT_LOCALE']&.to_sym
-
-      if config.i18n.available_locales.include?(custom_default_locale)
-        custom_default_locale
-      else
-        :en
-      end
-    end
-=======
     config.load_defaults 7.1
 
     # Explicitly set the cache format version to align with Rails version
@@ -213,11 +80,6 @@
     #
     # config.time_zone = "Central Time (US & Canada)"
     # config.eager_load_paths << Rails.root.join("extras")
->>>>>>> ab36c152
-
-    config.public_file_server.headers = {
-      'X-Content-Type-Options' => 'nosniff',
-    }
 
     # config.paths.add File.join('app', 'api'), glob: File.join('**', '*.rb')
     # config.autoload_paths += Dir[Rails.root.join('app', 'api', '*')]
