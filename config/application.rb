--- conflicted
+++ resolved
@@ -32,14 +32,9 @@
       :es,
       :fi,
       :fr,
-<<<<<<< HEAD
       :hr,
+      :hu,
       :id,
-=======
-      :id,
-      :it,
->>>>>>> 05206602
-      :hu,
       :it,
       :ja,
       :nl,
