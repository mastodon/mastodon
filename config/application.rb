--- conflicted
+++ resolved
@@ -36,11 +36,8 @@
       :hr,
       :id,
       :hu,
-<<<<<<< HEAD
       :id,
-=======
       :io,
->>>>>>> 1714f08d
       :it,
       :ja,
       :nl,
