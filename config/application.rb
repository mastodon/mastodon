--- conflicted
+++ resolved
@@ -25,10 +25,7 @@
     # The default locale is :en and all translations from config/locales/*.rb,yml are auto loaded.
     # config.i18n.load_path += Dir[Rails.root.join('my', 'locales', '*.{rb,yml}').to_s]
     config.i18n.available_locales = [
-<<<<<<< HEAD
       :ar,
-=======
->>>>>>> 66ea015a
       :en,
       :bg,
       :de,
@@ -47,11 +44,7 @@
       'zh-CN',
       :'zh-HK',
     ]
-<<<<<<< HEAD
-    
-=======
 
->>>>>>> 66ea015a
     config.i18n.default_locale    = :en
 
     # config.paths.add File.join('app', 'api'), glob: File.join('**', '*.rb')
