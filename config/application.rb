--- conflicted
+++ resolved
@@ -25,9 +25,6 @@
     # The default locale is :en and all translations from config/locales/*.rb,yml are auto loaded.
     # config.i18n.load_path += Dir[Rails.root.join('my', 'locales', '*.{rb,yml}').to_s]
 
-<<<<<<< HEAD
-    config.i18n.available_locales = [:en, :de, :es, :pt, :fr, :hu, :uk, 'zh-CN', :fi, :eo, :ru]
-=======
     config.i18n.available_locales = [
       :en,
       :de,
@@ -43,7 +40,6 @@
       'zh-CN',
       :'zh-HK',
     ]
->>>>>>> f16b9a49
 
     config.i18n.default_locale    = :en
 
