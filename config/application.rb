require_relative 'boot'

require 'rails/all'

# Require the gems listed in Gemfile, including any gems
# you've limited to :test, :development, or :production.
Bundler.require(*Rails.groups)

require_relative '../app/lib/exceptions'
require_relative '../lib/paperclip/gif_transcoder'
require_relative '../lib/paperclip/video_transcoder'
require_relative '../lib/mastodon/version'

Dotenv::Railtie.load

module Mastodon
  class Application < Rails::Application
    # Settings in config/environments/* take precedence over those specified here.
    # Application configuration should go into files in config/initializers
    # -- all .rb files in that directory are automatically loaded.

    # Set Time.zone default to the specified zone and make Active Record auto-convert to this zone.
    # Run "rake -D time" for a list of tasks for finding time zone names. Default is UTC.
    # config.time_zone = 'Central Time (US & Canada)'

    # The default locale is :en and all translations from config/locales/*.rb,yml are auto loaded.
    # config.i18n.load_path += Dir[Rails.root.join('my', 'locales', '*.{rb,yml}').to_s]
    config.i18n.available_locales = [
      :en,
      :ar,
      :bg,
      :de,
      :eo,
      :es,
      :fi,
      :fr,
      :hr,
      :hu,
      :id,
      :io,
      :it,
      :ja,
      :nl,
      :no,
      :oc,
      :pl,
      :pt,
      :'pt-BR',
      :ru,
      :uk,
      :'zh-CN',
      :'zh-HK',
      :'zh-TW',
    ]

    config.i18n.default_locale = :en

    # config.paths.add File.join('app', 'api'), glob: File.join('**', '*.rb')
    # config.autoload_paths += Dir[Rails.root.join('app', 'api', '*')]

    config.active_job.queue_adapter = :sidekiq

    config.middleware.insert_before 0, Rack::Cors do
      allow do
        origins  '*'

<<<<<<< HEAD
        resource '/@:username',  headers: :any, methods: [:get], credentials: false
        resource '/api/*',       headers: :any, methods: [:post, :put, :delete, :get, :options], credentials: false, expose: ['Link', 'X-RateLimit-Reset', 'X-RateLimit-Limit', 'X-RateLimit-Remaining', 'X-Request-Id']
=======
        resource '/api/*',       headers: :any, methods: [:post, :put, :delete, :get, :patch, :options], credentials: false, expose: ['Link', 'X-RateLimit-Reset', 'X-RateLimit-Limit', 'X-RateLimit-Remaining', 'X-Request-Id']
>>>>>>> f098f55c
        resource '/oauth/token', headers: :any, methods: [:post], credentials: false
      end
    end

    config.middleware.use Rack::Attack
    config.middleware.use Rack::Deflater

    # babel config can be found in .babelrc
    config.browserify_rails.commandline_options   = '--transform babelify --extension=".jsx"'
    config.browserify_rails.evaluate_node_modules = true

    config.to_prepare do
      Doorkeeper::AuthorizationsController.layout 'public'
      Doorkeeper::AuthorizedApplicationsController.layout 'admin'
      Doorkeeper::Application.send :include, ApplicationExtension
    end
  end
end<|MERGE_RESOLUTION|>--- conflicted
+++ resolved
@@ -63,13 +63,8 @@
     config.middleware.insert_before 0, Rack::Cors do
       allow do
         origins  '*'
-
-<<<<<<< HEAD
         resource '/@:username',  headers: :any, methods: [:get], credentials: false
-        resource '/api/*',       headers: :any, methods: [:post, :put, :delete, :get, :options], credentials: false, expose: ['Link', 'X-RateLimit-Reset', 'X-RateLimit-Limit', 'X-RateLimit-Remaining', 'X-Request-Id']
-=======
         resource '/api/*',       headers: :any, methods: [:post, :put, :delete, :get, :patch, :options], credentials: false, expose: ['Link', 'X-RateLimit-Reset', 'X-RateLimit-Limit', 'X-RateLimit-Remaining', 'X-Request-Id']
->>>>>>> f098f55c
         resource '/oauth/token', headers: :any, methods: [:post], credentials: false
       end
     end
