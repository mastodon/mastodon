--- conflicted
+++ resolved
@@ -1,4 +1,3 @@
-<<<<<<< HEAD
 #  Contributing to Mastodon Glitch Edition  #
 
 Thank you for your interest in contributing to the `glitch-soc` project!
@@ -38,12 +37,7 @@
 
 <blockquote>
 
-CONTRIBUTING
-=======
-Contributing
-=======
 # Contributing
->>>>>>> 730bb3e2
 
 Thank you for considering contributing to Mastodon 🐘
 
