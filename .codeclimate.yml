--- conflicted
+++ resolved
@@ -30,13 +30,8 @@
     channel: eslint-5
   rubocop:
     enabled: true
-<<<<<<< HEAD
-    channel: rubocop-0-54
+    channel: rubocop-0-71
   sass-lint:
-=======
-    channel: rubocop-0-71
-  scss-lint:
->>>>>>> 3f536f06
     enabled: true
 exclude_patterns:
 - spec/
