--- conflicted
+++ resolved
@@ -34,16 +34,8 @@
   sass-lint:
     enabled: true
 exclude_patterns:
-<<<<<<< HEAD
-- spec/
-- vendor/asset/
-
-- app/javascript/mastodon/locales/**/*.json
-- config/locales/**/*.yml
-=======
   - spec/
   - vendor/asset/
 
   - app/javascript/mastodon/locales/**/*.json
-  - config/locales/**/*.yml
->>>>>>> 8c7223f4
+  - config/locales/**/*.yml