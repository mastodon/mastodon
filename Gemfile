# frozen_string_literal: true

source 'https://rubygems.org'
ruby '>= 2.4.0', '< 2.7.0'

gem 'pkg-config', '~> 1.3'

gem 'puma', '~> 3.12'
gem 'rails', '~> 5.2.3'
gem 'thor', '~> 0.20'

gem 'hamlit-rails', '~> 0.2'
gem 'pg', '~> 1.1'
gem 'makara', '~> 0.4'
gem 'pghero', '~> 2.2'
gem 'dotenv-rails', '~> 2.7'

gem 'aws-sdk-s3', '~> 1.36', require: false
gem 'fog-core', '<= 2.1.0'
gem 'fog-openstack', '~> 0.3', require: false
gem 'paperclip', '~> 6.0'
gem 'paperclip-av-transcoder', '~> 0.6'
gem 'streamio-ffmpeg', '~> 3.0'
gem 'blurhash', '~> 0.1'

gem 'active_model_serializers', '~> 0.10'
gem 'addressable', '~> 2.6'
gem 'bootsnap', '~> 1.4', require: false
gem 'browser'
gem 'charlock_holmes', '~> 0.7.6'
gem 'iso-639'
gem 'chewy', '~> 5.0'
<<<<<<< HEAD
#gem 'cld3', '~> 3.2.3'
=======
gem 'cld3', '~> 3.2.4'
>>>>>>> fba96c80
gem 'devise', '~> 4.6'
gem 'devise-two-factor', '~> 3.0'

group :pam_authentication, optional: true do
  gem 'devise_pam_authenticatable2', '~> 9.2'
end

gem 'net-ldap', '~> 0.10'
gem 'omniauth-cas', '~> 1.1'
gem 'omniauth-saml', '~> 1.10'
gem 'omniauth', '~> 1.9'

gem 'doorkeeper', '~> 5.1'
gem 'fast_blank', '~> 1.0'
gem 'fastimage'
gem 'goldfinger', '~> 2.1'
gem 'hiredis', '~> 0.6'
gem 'redis-namespace', '~> 1.5'
gem 'htmlentities', '~> 4.3'
gem 'http', '~> 3.3'
gem 'http_accept_language', '~> 2.1'
gem 'http_parser.rb', '~> 0.6', git: 'https://github.com/tmm1/http_parser.rb', ref: '54b17ba8c7d8d20a16dfc65d1775241833219cf2'
gem 'httplog', '~> 1.2'
#gem 'idn-ruby', require: 'idn'
gem 'kaminari', '~> 1.1'
gem 'link_header', '~> 0.0'
gem 'mime-types', '~> 3.2', require: 'mime/types/columnar'
gem 'nokogiri', '~> 1.10'
gem 'nsa', '~> 0.2'
gem 'oj', '~> 3.7'
gem 'ostatus2', '~> 2.0'
gem 'ox', '~> 2.10'
gem 'posix-spawn', git: 'https://github.com/rtomayko/posix-spawn', ref: '58465d2e213991f8afb13b984854a49fcdcc980c'
gem 'pundit', '~> 2.0'
gem 'premailer-rails'
gem 'rack-attack', '~> 5.4'
gem 'rack-cors', '~> 1.0', require: 'rack/cors'
gem 'rails-i18n', '~> 5.1'
gem 'rails-settings-cached', '~> 0.6'
gem 'redis', '~> 4.1', require: ['redis', 'redis/connection/hiredis']
gem 'mario-redis-lock', '~> 1.2', require: 'redis_lock'
gem 'rqrcode', '~> 0.10'
gem 'sanitize', '~> 5.0'
gem 'sidekiq', '~> 5.2'
gem 'sidekiq-scheduler', '~> 3.0'
gem 'sidekiq-unique-jobs', '~> 6.0'
gem 'sidekiq-bulk', '~>0.2.0'
gem 'simple-navigation', '~> 4.0'
gem 'simple_form', '~> 4.1'
gem 'sprockets-rails', '~> 3.2', require: 'sprockets/railtie'
gem 'stoplight', '~> 2.1.3'
gem 'strong_migrations', '~> 0.3'
gem 'tty-command', '~> 0.8', require: false
gem 'tty-prompt', '~> 0.18', require: false
gem 'twitter-text', '~> 1.14'
gem 'tzinfo-data', '~> 1.2019'
gem 'webpacker', '~> 4.0'
gem 'webpush'

gem 'json-ld', '~> 3.0'
gem 'json-ld-preloaded', '~> 3.0'
gem 'rdf-normalize', '~> 0.3'

group :development, :test do
  gem 'fabrication', '~> 2.20'
  gem 'fuubar', '~> 2.3'
  gem 'i18n-tasks', '~> 0.9', require: false
  gem 'pry-byebug', '~> 3.7'
  gem 'pry-rails', '~> 0.3'
  gem 'rspec-rails', '~> 3.8'
end

group :production, :test do
  gem 'private_address_check', '~> 0.5'
end

group :test do
  gem 'capybara', '~> 3.18'
  gem 'climate_control', '~> 0.2'
  gem 'faker', '~> 1.9'
  gem 'microformats', '~> 4.1'
  gem 'rails-controller-testing', '~> 1.0'
  gem 'rspec-sidekiq', '~> 3.0'
  gem 'simplecov', '~> 0.16', require: false
  gem 'webmock', '~> 3.5'
  gem 'parallel_tests', '~> 2.28'
end

group :development do
  gem 'active_record_query_trace', '~> 1.6'
  gem 'annotate', '~> 2.7'
  gem 'better_errors', '~> 2.5'
  gem 'binding_of_caller', '~> 0.7'
  gem 'bullet', '~> 5.9'
  gem 'letter_opener', '~> 1.7'
  gem 'letter_opener_web', '~> 1.3'
  gem 'memory_profiler'
  gem 'rubocop', '~> 0.67', require: false
  gem 'brakeman', '~> 4.5', require: false
  gem 'bundler-audit', '~> 0.6', require: false
  gem 'scss_lint', '~> 0.57', require: false

  gem 'capistrano', '~> 3.11'
  gem 'capistrano-rails', '~> 1.4'
  gem 'capistrano-rbenv', '~> 2.1'
  gem 'capistrano-yarn', '~> 2.0'

  gem 'derailed_benchmarks'
  gem 'stackprof'
end

group :production do
  gem 'lograge', '~> 0.11'
  gem 'redis-rails', '~> 5.0'
end

#gem 'mastodon_cthulhu', '~> 0.1.2'

gem 'google-cloud-vision'
gem 'json'
gem 'dotenv'
gem 'concurrent-ruby', require: false<|MERGE_RESOLUTION|>--- conflicted
+++ resolved
@@ -30,11 +30,7 @@
 gem 'charlock_holmes', '~> 0.7.6'
 gem 'iso-639'
 gem 'chewy', '~> 5.0'
-<<<<<<< HEAD
 #gem 'cld3', '~> 3.2.3'
-=======
-gem 'cld3', '~> 3.2.4'
->>>>>>> fba96c80
 gem 'devise', '~> 4.6'
 gem 'devise-two-factor', '~> 3.0'
 
