# frozen_string_literal: true

source 'https://rubygems.org'
ruby '>= 2.4.0', '< 2.7.0'

gem 'pkg-config', '~> 1.3'

gem 'puma', '~> 4.2'
gem 'rails', '~> 5.2.3'
gem 'thor', '~> 0.20'

gem 'hamlit-rails', '~> 0.2'
gem 'pg', '~> 1.1'
gem 'makara', '~> 0.4'
gem 'pghero', '~> 2.3'
gem 'dotenv-rails', '~> 2.7'

gem 'aws-sdk-s3', '~> 1.48', require: false
gem 'fog-core', '<= 2.1.0'
gem 'fog-openstack', '~> 0.3', require: false
gem 'paperclip', '~> 6.0'
gem 'paperclip-av-transcoder', '~> 0.6'
gem 'streamio-ffmpeg', '~> 3.0'
gem 'blurhash', '~> 0.1'

gem 'active_model_serializers', '~> 0.10'
gem 'addressable', '~> 2.7'
gem 'bootsnap', '~> 1.4', require: false
gem 'browser'
gem 'charlock_holmes', '~> 0.7.6'
gem 'iso-639'
gem 'chewy', '~> 5.1'
gem 'cld3', '~> 3.2.4'
gem 'devise', '~> 4.7'
gem 'devise-two-factor', '~> 3.1'

group :pam_authentication, optional: true do
  gem 'devise_pam_authenticatable2', '~> 9.2'
end

gem 'net-ldap', '~> 0.10'
gem 'omniauth-cas', '~> 1.1'
gem 'omniauth-saml', '~> 1.10'
gem 'omniauth', '~> 1.9'

gem 'discard', '~> 1.1'
gem 'doorkeeper', '~> 5.2'
gem 'fast_blank', '~> 1.0'
gem 'fastimage'
gem 'goldfinger', '~> 2.1'
gem 'hiredis', '~> 0.6'
gem 'redis-namespace', '~> 1.5'
gem 'health_check', git: 'https://github.com/ianheggie/health_check', ref: '0b799ead604f900ed50685e9b2d469cd2befba5b'
gem 'htmlentities', '~> 4.3'
gem 'http', '~> 3.3'
gem 'http_accept_language', '~> 2.1'
gem 'http_parser.rb', '~> 0.6', git: 'https://github.com/tmm1/http_parser.rb', ref: '54b17ba8c7d8d20a16dfc65d1775241833219cf2', submodules: true
gem 'httplog', '~> 1.3'
gem 'idn-ruby', require: 'idn'
gem 'kaminari', '~> 1.1'
gem 'link_header', '~> 0.0'
gem 'mime-types', '~> 3.3', require: 'mime/types/columnar'
gem 'nilsimsa', git: 'https://github.com/witgo/nilsimsa', ref: 'fd184883048b922b176939f851338d0a4971a532'
gem 'nokogiri', '~> 1.10'
gem 'nsa', '~> 0.2'
gem 'oj', '~> 3.9'
gem 'ostatus2', '~> 2.0'
gem 'ox', '~> 2.11'
gem 'parslet'
gem 'parallel', '~> 1.17'
gem 'posix-spawn', git: 'https://github.com/rtomayko/posix-spawn', ref: '58465d2e213991f8afb13b984854a49fcdcc980c'
gem 'pundit', '~> 2.1'
gem 'premailer-rails'
gem 'rack-attack', '~> 6.1'
gem 'rack-cors', '~> 1.0', require: 'rack/cors'
gem 'rails-i18n', '~> 5.1'
gem 'rails-settings-cached', '~> 0.6'
gem 'redis', '~> 4.1', require: ['redis', 'redis/connection/hiredis']
gem 'mario-redis-lock', '~> 1.2', require: 'redis_lock'
gem 'rqrcode', '~> 0.10'
gem 'ruby-progressbar', '~> 1.10'
gem 'sanitize', '~> 5.1'
gem 'sidekiq', '~> 5.2'
gem 'sidekiq-scheduler', '~> 3.0'
gem 'sidekiq-unique-jobs', '~> 6.0'
gem 'sidekiq-bulk', '~>0.2.0'
gem 'simple-navigation', '~> 4.1'
gem 'simple_form', '~> 4.1'
gem 'sprockets-rails', '~> 3.2', require: 'sprockets/railtie'
gem 'stoplight', '~> 2.1.3'
gem 'strong_migrations', '~> 0.4'
gem 'tty-command', '~> 0.8', require: false
gem 'tty-prompt', '~> 0.19', require: false
gem 'twitter-text', '~> 1.14'
gem 'tzinfo-data', '~> 1.2019'
gem 'webpacker', '~> 4.0'
gem 'webpush'

gem 'json-ld', git: 'https://github.com/ruby-rdf/json-ld.git', ref: 'e742697a0906e74e8bb777ef98137bc3955d981d'
gem 'json-ld-preloaded', '~> 3.0'
gem 'rdf-normalize', '~> 0.3'

group :development, :test do
  gem 'fabrication', '~> 2.20'
  gem 'fuubar', '~> 2.4'
  gem 'i18n-tasks', '~> 0.9', require: false
  gem 'pry-byebug', '~> 3.7'
  gem 'pry-rails', '~> 0.3'
  gem 'rspec-rails', '~> 3.8'
end

group :production, :test do
  gem 'private_address_check', '~> 0.5'
end

group :test do
  gem 'capybara', '~> 3.29'
  gem 'climate_control', '~> 0.2'
  gem 'faker', '~> 2.4'
  gem 'microformats', '~> 4.1'
  gem 'rails-controller-testing', '~> 1.0'
  gem 'rspec-sidekiq', '~> 3.0'
  gem 'simplecov', '~> 0.17', require: false
  gem 'webmock', '~> 3.7'
  gem 'parallel_tests', '~> 2.29'
end

group :development do
  gem 'active_record_query_trace', '~> 1.6'
  gem 'annotate', '~> 2.7'
  gem 'better_errors', '~> 2.5'
  gem 'binding_of_caller', '~> 0.7'
  gem 'bullet', '~> 6.0'
  gem 'letter_opener', '~> 1.7'
  gem 'letter_opener_web', '~> 1.3'
  gem 'memory_profiler'
  gem 'rubocop', '~> 0.74', require: false
  gem 'rubocop-rails', '~> 2.3', require: false
  gem 'brakeman', '~> 4.6', require: false
  gem 'bundler-audit', '~> 0.6', require: false

  gem 'capistrano', '~> 3.11'
  gem 'capistrano-rails', '~> 1.4'
  gem 'capistrano-rbenv', '~> 2.1'
  gem 'capistrano-yarn', '~> 2.0'

  gem 'derailed_benchmarks'
  gem 'stackprof'
end

group :production do
  gem 'lograge', '~> 0.11'
  gem 'redis-rails', '~> 5.0'
end

gem 'concurrent-ruby', require: false
<<<<<<< HEAD

# Best Friens
gem 'bugsnag'
=======
gem 'connection_pool', require: false
>>>>>>> 83d3e773
<|MERGE_RESOLUTION|>--- conflicted
+++ resolved
@@ -154,10 +154,7 @@
 end
 
 gem 'concurrent-ruby', require: false
-<<<<<<< HEAD
+gem 'connection_pool', require: false
 
 # Best Friens
-gem 'bugsnag'
-=======
-gem 'connection_pool', require: false
->>>>>>> 83d3e773
+gem 'bugsnag'