--- conflicted
+++ resolved
@@ -5,13 +5,8 @@
 
 gem 'pkg-config', '~> 1.2'
 
-<<<<<<< HEAD
 gem 'puma', '~> 3.10'
-gem 'rails', '~> 5.1.0'
-=======
-gem 'puma', '~> 3.8'
 gem 'rails', '~> 5.1.4'
->>>>>>> bbff1440
 gem 'uglifier', '~> 3.2'
 
 gem 'hamlit-rails', '~> 0.2'
