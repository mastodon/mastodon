# frozen_string_literal: true

source 'https://rubygems.org'
ruby '>= 3.1.0'

gem 'propshaft'
gem 'puma', '~> 6.3'
gem 'rack', '~> 2.2.7'
gem 'rails', '~> 7.1.1'
gem 'thor', '~> 1.2'

gem 'dotenv'
gem 'haml-rails', '~>2.0'
gem 'pg', '~> 1.5'
gem 'pghero'

gem 'aws-sdk-s3', '~> 1.123', require: false
gem 'blurhash', '~> 0.1'
gem 'fog-core', '<= 2.5.0'
gem 'fog-openstack', '~> 1.0', require: false
gem 'kt-paperclip', '~> 7.2'
gem 'md-paperclip-azure', '~> 2.2', require: false
gem 'ruby-vips', '~> 2.2', require: false

gem 'active_model_serializers', '~> 0.10'
gem 'addressable', '~> 2.8'
gem 'bootsnap', '~> 1.18.0', require: false
gem 'browser', '< 6' # https://github.com/fnando/browser/issues/543
gem 'charlock_holmes', '~> 0.7.7'
gem 'chewy', '~> 7.3'
gem 'devise', '~> 4.9'
gem 'devise-two-factor'

group :pam_authentication, optional: true do
  gem 'devise_pam_authenticatable2', '~> 9.2'
end

gem 'net-ldap', '~> 0.18'

gem 'omniauth', '~> 2.0'
gem 'omniauth-cas', '~> 3.0.0.beta.1'
gem 'omniauth_openid_connect', '~> 0.6.1'
gem 'omniauth-rails_csrf_protection', '~> 1.0'
gem 'omniauth-saml', '~> 2.0'

gem 'color_diff', '~> 0.1'
gem 'csv', '~> 3.2'
gem 'discard', '~> 1.2'
gem 'doorkeeper', '~> 5.6'
gem 'fast_blank', '~> 1.0'
gem 'fastimage'
gem 'hiredis', '~> 0.6'
gem 'htmlentities', '~> 4.3'
gem 'http', '~> 5.2.0'
gem 'http_accept_language', '~> 2.1'
gem 'httplog', '~> 1.7.0'
gem 'i18n'
gem 'idn-ruby', require: 'idn'
gem 'inline_svg'
gem 'irb', '~> 1.8'
gem 'kaminari', '~> 1.2'
gem 'link_header', '~> 0.0'
gem 'mario-redis-lock', '~> 1.2', require: 'redis_lock'
gem 'mime-types', '~> 3.5.0', require: 'mime/types/columnar'
gem 'nokogiri', '~> 1.15'
<<<<<<< HEAD
gem 'nsa'
gem 'oj', '~> 3.14'
gem 'ox', '~> 2.14'
gem 'parslet'
gem 'public_suffix', '~> 5.0'
gem 'pundit', '~> 2.3'
=======
gem 'oj', '~> 3.14'
gem 'ox', '~> 2.14'
gem 'parslet'
>>>>>>> ab36c152
gem 'premailer-rails'
gem 'public_suffix', '~> 6.0'
gem 'pundit', '~> 2.3'
gem 'rack-attack', '~> 6.6'
gem 'rack-cors', '~> 2.0', require: 'rack/cors'
gem 'rails-i18n', '~> 7.0'
gem 'redcarpet', '~> 3.6'
gem 'redis', '~> 4.5', require: ['redis', 'redis/connection/hiredis']
gem 'redis-namespace', '~> 1.10'
gem 'rqrcode', '~> 2.2'
gem 'ruby-progressbar', '~> 1.13'
gem 'sanitize', '~> 6.0'
gem 'scenic', '~> 1.7'
gem 'sidekiq', '~> 6.5'
gem 'sidekiq-bulk', '~> 0.2.0'
gem 'sidekiq-scheduler', '~> 5.0'
gem 'sidekiq-unique-jobs', '~> 7.1'
gem 'simple_form', '~> 5.2'
gem 'simple-navigation', '~> 4.4'
gem 'stoplight', '~> 4.1'
gem 'strong_migrations'
gem 'tty-prompt', '~> 0.23', require: false
gem 'twitter-text', '~> 3.1.0'
gem 'tzinfo-data', '~> 1.2023'
gem 'webauthn', '~> 3.0'
gem 'webpacker', '~> 5.4'
gem 'webpush', github: 'ClearlyClaire/webpush', ref: 'f14a4d52e201128b1b00245d11b6de80d6cfdcd9'

gem 'json-ld'
gem 'json-ld-preloaded', '~> 3.2'
gem 'rdf-normalize', '~> 0.5'

gem 'opentelemetry-api', '~> 1.4.0'

group :opentelemetry do
  gem 'opentelemetry-exporter-otlp', '~> 0.29.0', require: false
  gem 'opentelemetry-instrumentation-active_job', '~> 0.7.1', require: false
  gem 'opentelemetry-instrumentation-active_model_serializers', '~> 0.20.1', require: false
  gem 'opentelemetry-instrumentation-concurrent_ruby', '~> 0.21.2', require: false
  gem 'opentelemetry-instrumentation-excon', '~> 0.22.0', require: false
  gem 'opentelemetry-instrumentation-faraday', '~> 0.24.1', require: false
  gem 'opentelemetry-instrumentation-http', '~> 0.23.2', require: false
  gem 'opentelemetry-instrumentation-http_client', '~> 0.22.3', require: false
  gem 'opentelemetry-instrumentation-net_http', '~> 0.22.4', require: false
  gem 'opentelemetry-instrumentation-pg', '~> 0.29.0', require: false
  gem 'opentelemetry-instrumentation-rack', '~> 0.24.1', require: false
  gem 'opentelemetry-instrumentation-rails', '~> 0.31.0', require: false
  gem 'opentelemetry-instrumentation-redis', '~> 0.25.3', require: false
  gem 'opentelemetry-instrumentation-sidekiq', '~> 0.25.2', require: false
  gem 'opentelemetry-sdk', '~> 1.4', require: false
end

group :test do
  # Enable usage of all available CPUs/cores during spec runs
  gem 'flatware-rspec'

  # Adds RSpec Error/Warning annotations to GitHub PRs on the Files tab
  gem 'rspec-github', '~> 2.4', require: false

  # RSpec helpers for email specs
  gem 'email_spec'

  # Extra RSpec extension methods and helpers for sidekiq
  gem 'rspec-sidekiq', '~> 5.0'

  # Browser integration testing
  gem 'capybara', '~> 3.39'
  gem 'selenium-webdriver'

  # Used to reset the database between system tests
  gem 'database_cleaner-active_record'

  # Used to mock environment variables
  gem 'climate_control'

  # Add back helpers functions removed in Rails 5.1
  gem 'rails-controller-testing', '~> 1.0'

  # Validate schemas in specs
  gem 'json-schema', '~> 5.0'

  # Test harness fo rack components
  gem 'rack-test', '~> 2.1'

  gem 'shoulda-matchers'

  # Coverage formatter for RSpec test if DISABLE_SIMPLECOV is false
  gem 'simplecov', '~> 0.22', require: false
  gem 'simplecov-lcov', '~> 0.8', require: false

  # Stub web requests for specs
  gem 'webmock', '~> 3.18'
end

group :development do
  # Code linting CLI and plugins
  gem 'rubocop', require: false
  gem 'rubocop-capybara', require: false
  gem 'rubocop-performance', require: false
  gem 'rubocop-rails', require: false
  gem 'rubocop-rspec', require: false
  gem 'rubocop-rspec_rails', require: false

  # Annotates modules with schema
  gem 'annotate', '~> 3.2'

  # Enhanced error message pages for development
  gem 'better_errors', '~> 2.9'
  gem 'binding_of_caller', '~> 1.0'

  # Preview mail in the browser
  gem 'letter_opener', '~> 1.8'
  gem 'letter_opener_web', '~> 3.0'

  # Security analysis CLI tools
  gem 'brakeman', '~> 6.0', require: false
  gem 'bundler-audit', '~> 0.9', require: false

  # Linter CLI for HAML files
  gem 'haml_lint', require: false

  # Validate missing i18n keys
  gem 'i18n-tasks', '~> 1.0', require: false
end

group :development, :test do
  # Interactive Debugging tools
  gem 'debug', '~> 1.8'

  # Generate fake data values
  gem 'faker', '~> 3.2'

  # Generate factory objects
  gem 'fabrication', '~> 2.30'

  # Profiling tools
  gem 'memory_profiler', require: false
  gem 'ruby-prof', require: false
  gem 'stackprof', require: false
  gem 'test-prof'

  # RSpec runner for rails
  gem 'rspec-rails', '~> 7.0'
end

group :production do
  gem 'foreman'
  gem 'lograge', '~> 0.12'
end

gem 'cocoon', '~> 1.2'
gem 'concurrent-ruby', require: false
gem 'connection_pool', require: false
gem 'xorcist', '~> 1.1'

<<<<<<< HEAD
gem 'subscription', path: 'subscription'
gem 'dockerfile-rails', '>= 1.6', group: :development
gem 'net-http', '~> 0.3.2'
=======
gem 'net-http', '~> 0.4.0'
>>>>>>> ab36c152
gem 'rubyzip', '~> 2.3'

gem 'hcaptcha', '~> 7.1'

gem 'mail', '~> 2.8'<|MERGE_RESOLUTION|>--- conflicted
+++ resolved
@@ -63,18 +63,9 @@
 gem 'mario-redis-lock', '~> 1.2', require: 'redis_lock'
 gem 'mime-types', '~> 3.5.0', require: 'mime/types/columnar'
 gem 'nokogiri', '~> 1.15'
-<<<<<<< HEAD
-gem 'nsa'
 gem 'oj', '~> 3.14'
 gem 'ox', '~> 2.14'
 gem 'parslet'
-gem 'public_suffix', '~> 5.0'
-gem 'pundit', '~> 2.3'
-=======
-gem 'oj', '~> 3.14'
-gem 'ox', '~> 2.14'
-gem 'parslet'
->>>>>>> ab36c152
 gem 'premailer-rails'
 gem 'public_suffix', '~> 6.0'
 gem 'pundit', '~> 2.3'
@@ -230,14 +221,10 @@
 gem 'connection_pool', require: false
 gem 'xorcist', '~> 1.1'
 
-<<<<<<< HEAD
+gem 'dockerfile-rails', '>= 1.6', group: :development
+gem 'net-http', '~> 0.4.0'
+gem 'rubyzip', '~> 2.3'
 gem 'subscription', path: 'subscription'
-gem 'dockerfile-rails', '>= 1.6', group: :development
-gem 'net-http', '~> 0.3.2'
-=======
-gem 'net-http', '~> 0.4.0'
->>>>>>> ab36c152
-gem 'rubyzip', '~> 2.3'
 
 gem 'hcaptcha', '~> 7.1'
 
