--- conflicted
+++ resolved
@@ -146,12 +146,8 @@
 end
 
 group :production do
-<<<<<<< HEAD
-  gem 'lograge', '~> 0.11'
   gem 'foreman'
-=======
   gem 'lograge', '~> 0.12'
->>>>>>> 01406591
 end
 
 gem 'concurrent-ruby', require: false
