# frozen_string_literal: true

source 'https://rubygems.org'
ruby '>= 2.5.0', '< 3.1.0'

gem 'pkg-config', '~> 1.4'

gem 'puma', '~> 5.4'
gem 'rails', '~> 6.1.4'
gem 'sprockets', '~> 3.7.2'
gem 'thor', '~> 1.1'
gem 'rack', '~> 2.2.3'

gem 'hamlit-rails', '~> 0.2'
gem 'pg', '~> 1.2'
gem 'makara', '~> 0.5'
gem 'pghero', '~> 2.8'
gem 'dotenv-rails', '~> 2.7'

gem 'aws-sdk-s3', '~> 1.103', require: false
gem 'fog-core', '<= 2.1.0'
gem 'fog-openstack', '~> 0.3', require: false
gem 'kt-paperclip', '~> 7.0'
gem 'blurhash', '~> 0.1'

gem 'active_model_serializers', '~> 0.10'
gem 'addressable', '~> 2.8'
gem 'bootsnap', '~> 1.9.1', require: false
gem 'browser'
gem 'charlock_holmes', '~> 0.7.7'
gem 'iso-639'
<<<<<<< HEAD
gem 'chewy', '~> 5.1'
#gem 'cld3', '~> 3.2.4'
gem 'devise', '~> 4.7'
gem 'devise-two-factor', '~> 3.1'
=======
gem 'chewy', '~> 5.2'
gem 'cld3', '~> 3.4.2'
gem 'devise', '~> 4.8'
gem 'devise-two-factor', '~> 4.0'
>>>>>>> 84ceebe1

group :pam_authentication, optional: true do
  gem 'devise_pam_authenticatable2', '~> 9.2'
end

gem 'net-ldap', '~> 0.17'
gem 'omniauth-cas', '~> 2.0'
gem 'omniauth-saml', '~> 1.10'
gem 'omniauth', '~> 1.9'
gem 'omniauth-rails_csrf_protection', '~> 0.1'

gem 'color_diff', '~> 0.1'
gem 'discard', '~> 1.2'
gem 'doorkeeper', '~> 5.5'
gem 'ed25519', '~> 1.2'
gem 'fast_blank', '~> 1.0'
gem 'fastimage'
gem 'hiredis', '~> 0.6'
gem 'redis-namespace', '~> 1.8'
gem 'htmlentities', '~> 4.3'
gem 'http', '~> 5.0'
gem 'http_accept_language', '~> 2.1'
<<<<<<< HEAD
gem 'http_parser.rb', '~> 0.6', git: 'https://github.com/tmm1/http_parser.rb', ref: '54b17ba8c7d8d20a16dfc65d1775241833219cf2', submodules: true
gem 'httplog', '~> 1.3'
#gem 'idn-ruby', require: 'idn'
gem 'kaminari', '~> 1.1'
=======
gem 'httplog', '~> 1.5.0'
gem 'idn-ruby', require: 'idn'
gem 'kaminari', '~> 1.2'
>>>>>>> 84ceebe1
gem 'link_header', '~> 0.0'
gem 'mime-types', '~> 3.3.1', require: 'mime/types/columnar'
gem 'nokogiri', '~> 1.12'
gem 'nsa', '~> 0.2'
gem 'oj', '~> 3.13'
gem 'ox', '~> 2.14'
gem 'parslet'
gem 'parallel', '~> 1.21'
gem 'posix-spawn'
gem 'pundit', '~> 2.1'
gem 'premailer-rails'
gem 'rack-attack', '~> 6.5'
gem 'rack-cors', '~> 1.1', require: 'rack/cors'
gem 'rails-i18n', '~> 6.0'
gem 'rails-settings-cached', '~> 0.6'
gem 'redis', '~> 4.4', require: ['redis', 'redis/connection/hiredis']
gem 'mario-redis-lock', '~> 1.2', require: 'redis_lock'
gem 'rqrcode', '~> 2.1'
gem 'ruby-progressbar', '~> 1.11'
gem 'sanitize', '~> 6.0'
gem 'scenic', '~> 1.5'
gem 'sidekiq', '~> 6.2'
gem 'sidekiq-scheduler', '~> 3.1'
gem 'sidekiq-unique-jobs', '~> 7.1'
gem 'sidekiq-bulk', '~>0.2.0'
gem 'simple-navigation', '~> 4.3'
gem 'simple_form', '~> 5.1'
gem 'sprockets-rails', '~> 3.2', require: 'sprockets/railtie'
gem 'stoplight', '~> 2.2.1'
gem 'strong_migrations', '~> 0.7'
gem 'tty-prompt', '~> 0.23', require: false
gem 'twitter-text', '~> 3.1.0'
gem 'tzinfo-data', '~> 1.2021'
gem 'webpacker', '~> 5.4'
gem 'webpush', '~> 0.3'
gem 'webauthn', '~> 3.0.0.alpha1'

gem 'json-ld'
gem 'json-ld-preloaded', '~> 3.1'
gem 'rdf-normalize', '~> 0.4'

group :development, :test do
  gem 'fabrication', '~> 2.22'
  gem 'fuubar', '~> 2.5'
  gem 'i18n-tasks', '~> 0.9', require: false
  gem 'pry-byebug', '~> 3.9'
  gem 'pry-rails', '~> 0.3'
  gem 'rspec-rails', '~> 5.0'
end

group :production, :test do
  gem 'private_address_check', '~> 0.5'
end

group :test do
  gem 'capybara', '~> 3.35'
  gem 'climate_control', '~> 0.2'
  gem 'faker', '~> 2.19'
  gem 'microformats', '~> 4.2'
  gem 'rails-controller-testing', '~> 1.0'
  gem 'rspec-sidekiq', '~> 3.1'
  gem 'simplecov', '~> 0.21', require: false
  gem 'webmock', '~> 3.14'
  gem 'parallel_tests', '~> 3.7'
  gem 'rspec_junit_formatter', '~> 0.4'
end

group :development do
  gem 'active_record_query_trace', '~> 1.8'
  gem 'annotate', '~> 3.1'
  gem 'better_errors', '~> 2.9'
  gem 'binding_of_caller', '~> 1.0'
  gem 'bullet', '~> 6.1'
  gem 'letter_opener', '~> 1.7'
  gem 'letter_opener_web', '~> 1.4'
  gem 'memory_profiler'
  gem 'rubocop', '~> 1.21', require: false
  gem 'rubocop-rails', '~> 2.12', require: false
  gem 'brakeman', '~> 5.1', require: false
  gem 'bundler-audit', '~> 0.9', require: false

  gem 'capistrano', '~> 3.16'
  gem 'capistrano-rails', '~> 1.6'
  gem 'capistrano-rbenv', '~> 2.2'
  gem 'capistrano-yarn', '~> 2.0'

  gem 'stackprof'
end

group :production do
  gem 'lograge', '~> 0.11'
end

#gem 'mastodon_cthulhu', '~> 0.1.2'

#gem 'google-cloud-vision'
gem 'json'
gem 'dotenv'
gem 'concurrent-ruby', require: false
gem 'connection_pool', require: false

gem 'xorcist', '~> 1.1'<|MERGE_RESOLUTION|>--- conflicted
+++ resolved
@@ -29,17 +29,10 @@
 gem 'browser'
 gem 'charlock_holmes', '~> 0.7.7'
 gem 'iso-639'
-<<<<<<< HEAD
-gem 'chewy', '~> 5.1'
-#gem 'cld3', '~> 3.2.4'
-gem 'devise', '~> 4.7'
-gem 'devise-two-factor', '~> 3.1'
-=======
 gem 'chewy', '~> 5.2'
 gem 'cld3', '~> 3.4.2'
 gem 'devise', '~> 4.8'
 gem 'devise-two-factor', '~> 4.0'
->>>>>>> 84ceebe1
 
 group :pam_authentication, optional: true do
   gem 'devise_pam_authenticatable2', '~> 9.2'
@@ -62,16 +55,9 @@
 gem 'htmlentities', '~> 4.3'
 gem 'http', '~> 5.0'
 gem 'http_accept_language', '~> 2.1'
-<<<<<<< HEAD
-gem 'http_parser.rb', '~> 0.6', git: 'https://github.com/tmm1/http_parser.rb', ref: '54b17ba8c7d8d20a16dfc65d1775241833219cf2', submodules: true
-gem 'httplog', '~> 1.3'
-#gem 'idn-ruby', require: 'idn'
-gem 'kaminari', '~> 1.1'
-=======
 gem 'httplog', '~> 1.5.0'
 gem 'idn-ruby', require: 'idn'
 gem 'kaminari', '~> 1.2'
->>>>>>> 84ceebe1
 gem 'link_header', '~> 0.0'
 gem 'mime-types', '~> 3.3.1', require: 'mime/types/columnar'
 gem 'nokogiri', '~> 1.12'
