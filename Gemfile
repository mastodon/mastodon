# frozen_string_literal: true

source 'https://rubygems.org'
ruby '>= 3.2.0', '< 3.5.0'

gem 'propshaft'
gem 'puma', '~> 6.3'
gem 'rails', '~> 8.0'
gem 'thor', '~> 1.2'

gem 'dotenv'
gem 'haml-rails', '~>2.0'
gem 'pg', '~> 1.5'
gem 'pghero'

gem 'aws-sdk-core', '< 3.216.0', require: false # TODO: https://github.com/mastodon/mastodon/pull/34173#issuecomment-2733378873
gem 'aws-sdk-s3', '~> 1.123', require: false
gem 'blurhash', '~> 0.1'
gem 'fog-core', '<= 2.6.0'
gem 'fog-openstack', '~> 1.0', require: false
gem 'jd-paperclip-azure', '~> 3.0', require: false
gem 'kt-paperclip', '~> 7.2'
gem 'ruby-vips', '~> 2.2', require: false

gem 'active_model_serializers', '~> 0.10'
gem 'addressable', '~> 2.8'
gem 'bootsnap', '~> 1.18.0', require: false
gem 'browser'
gem 'charlock_holmes', '~> 0.7.7'
gem 'chewy', '~> 7.3'
gem 'devise', '~> 4.9'
gem 'devise-two-factor'

group :pam_authentication, optional: true do
  gem 'devise_pam_authenticatable2', '~> 9.2'
end

gem 'net-ldap', '~> 0.18'

gem 'omniauth', '~> 2.0'
gem 'omniauth-cas', '~> 3.0.0.beta.1'
gem 'omniauth_openid_connect', '~> 0.8.0'
gem 'omniauth-rails_csrf_protection', '~> 1.0'
gem 'omniauth-saml', '~> 2.0'

gem 'color_diff', '~> 0.1'
gem 'csv', '~> 3.2'
gem 'discard', '~> 1.2'
gem 'doorkeeper', '~> 5.6'
gem 'faraday-httpclient'
gem 'fast_blank', '~> 1.0'
gem 'fastimage'
gem 'hiredis', '~> 0.6'
gem 'hiredis-client'
gem 'htmlentities', '~> 4.3'
gem 'http', '~> 5.2.0'
gem 'http_accept_language', '~> 2.1'
gem 'httplog', '~> 1.7.0', require: false
gem 'i18n'
gem 'idn-ruby', require: 'idn'
gem 'inline_svg'
gem 'irb', '~> 1.8'
gem 'kaminari', '~> 1.2'
gem 'link_header', '~> 0.0'
gem 'linzer', '~> 0.7.2'
gem 'mario-redis-lock', '~> 1.2', require: 'redis_lock'
gem 'mime-types', '~> 3.7.0', require: 'mime/types/columnar'
gem 'mutex_m'
gem 'nokogiri', '~> 1.15'
gem 'oj', '~> 3.14'
gem 'ox', '~> 2.14'
gem 'parslet'
gem 'premailer-rails'
gem 'public_suffix', '~> 6.0'
gem 'pundit', '~> 2.3'
gem 'rack-attack', '~> 6.6'
gem 'rack-cors', require: 'rack/cors'
gem 'rails-i18n', '~> 8.0'
gem 'redcarpet', '~> 3.6'
gem 'redis', '~> 4.5', require: ['redis', 'redis/connection/hiredis']
gem 'rqrcode', '~> 3.0'
gem 'ruby-progressbar', '~> 1.13'
gem 'sanitize', '~> 7.0'
gem 'scenic', '~> 1.7'
<<<<<<< HEAD
gem 'sidekiq', github: 'akane-blue/sidekiq', ref: '893d9c865aeb57211b494723b9e73f3b07606eed'
=======
gem 'sidekiq', '< 8'
>>>>>>> d887790e
gem 'sidekiq-bulk', '~> 0.2.0'
gem 'sidekiq-scheduler', '~> 5.0'
gem 'sidekiq-unique-jobs', '> 8'
gem 'simple_form', '~> 5.2'
gem 'simple-navigation', '~> 4.4'
gem 'stoplight', '~> 4.1'
gem 'strong_migrations'
gem 'tty-prompt', '~> 0.23', require: false
gem 'twitter-text', '~> 3.1.0'
gem 'tzinfo-data', '~> 1.2023'
gem 'webauthn', '~> 3.0'
gem 'webpush', github: 'mastodon/webpush', ref: '9631ac63045cfabddacc69fc06e919b4c13eb913'

gem 'json-ld'
gem 'json-ld-preloaded', '~> 3.2'
gem 'rdf-normalize', '~> 0.5'

gem 'prometheus_exporter', '~> 2.2', require: false

gem 'opentelemetry-api', '~> 1.5.0'

group :opentelemetry do
  gem 'opentelemetry-exporter-otlp', '~> 0.30.0', require: false
  gem 'opentelemetry-instrumentation-active_job', '~> 0.8.0', require: false
  gem 'opentelemetry-instrumentation-active_model_serializers', '~> 0.22.0', require: false
  gem 'opentelemetry-instrumentation-concurrent_ruby', '~> 0.22.0', require: false
  gem 'opentelemetry-instrumentation-excon', '~> 0.23.0', require: false
  gem 'opentelemetry-instrumentation-faraday', '~> 0.27.0', require: false
  gem 'opentelemetry-instrumentation-http', '~> 0.24.0', require: false
  gem 'opentelemetry-instrumentation-http_client', '~> 0.23.0', require: false
  gem 'opentelemetry-instrumentation-net_http', '~> 0.23.0', require: false
  gem 'opentelemetry-instrumentation-pg', '~> 0.30.0', require: false
  gem 'opentelemetry-instrumentation-rack', '~> 0.26.0', require: false
  gem 'opentelemetry-instrumentation-rails', '~> 0.36.0', require: false
  gem 'opentelemetry-instrumentation-redis', '~> 0.26.0', require: false
  gem 'opentelemetry-instrumentation-sidekiq', '~> 0.26.0', require: false
  gem 'opentelemetry-sdk', '~> 1.4', require: false
end

group :test do
  # Enable usage of all available CPUs/cores during spec runs
  gem 'flatware-rspec'

  # Adds RSpec Error/Warning annotations to GitHub PRs on the Files tab
  gem 'rspec-github', '~> 3.0', require: false

  # RSpec helpers for email specs
  gem 'email_spec'

  # Extra RSpec extension methods and helpers for sidekiq
  gem 'rspec-sidekiq', '~> 5.0'

  # Browser integration testing
  gem 'capybara', '~> 3.39'
  gem 'selenium-webdriver'

  # Used to reset the database between system tests
  gem 'database_cleaner-active_record'

  # Used to mock environment variables
  gem 'climate_control'

  # Validate schemas in specs
  gem 'json-schema', '~> 5.0'

  # Test harness fo rack components
  gem 'rack-test', '~> 2.1'

  gem 'shoulda-matchers'

  # Coverage formatter for RSpec
  gem 'simplecov', '~> 0.22', require: false
  gem 'simplecov-lcov', '~> 0.8', require: false

  # Stub web requests for specs
  gem 'webmock', '~> 3.18'
end

group :development do
  # Code linting CLI and plugins
  gem 'rubocop', require: false
  gem 'rubocop-capybara', require: false
  gem 'rubocop-i18n', require: false
  gem 'rubocop-performance', require: false
  gem 'rubocop-rails', require: false
  gem 'rubocop-rspec', require: false
  gem 'rubocop-rspec_rails', require: false

  # Annotates modules with schema
  gem 'annotaterb', '~> 4.13', require: false

  # Enhanced error message pages for development
  gem 'better_errors', '~> 2.9'
  gem 'binding_of_caller', '~> 1.0'

  # Preview mail in the browser
  gem 'letter_opener', '~> 1.8'
  gem 'letter_opener_web', '~> 3.0'

  # Security analysis CLI tools
  gem 'brakeman', '~> 7.0', require: false
  gem 'bundler-audit', '~> 0.9', require: false

  # Linter CLI for HAML files
  gem 'haml_lint', require: false

  # Validate missing i18n keys
  gem 'i18n-tasks', '~> 1.0', require: false
end

group :development, :test do
  # Interactive Debugging tools
  gem 'debug', '~> 1.8', require: false

  # Generate fake data values
  gem 'faker', '~> 3.2'

  # Generate factory objects
  gem 'fabrication'

  # Profiling tools
  gem 'memory_profiler', require: false
  gem 'ruby-prof', require: false
  gem 'stackprof', require: false
  gem 'test-prof', require: false

  # RSpec runner for rails
  gem 'rspec-rails', '~> 8.0'
end

group :production do
  gem 'lograge', '~> 0.12'
end

gem 'cocoon', '~> 1.2'
gem 'concurrent-ruby', require: false
gem 'connection_pool', require: false
gem 'xorcist', '~> 1.1'

gem 'net-http', '~> 0.6.0'
gem 'rubyzip', '~> 2.3'

gem 'hcaptcha', '~> 7.1'

gem 'mail', '~> 2.8'

gem 'vite_rails', '~> 3.0.19'<|MERGE_RESOLUTION|>--- conflicted
+++ resolved
@@ -82,11 +82,7 @@
 gem 'ruby-progressbar', '~> 1.13'
 gem 'sanitize', '~> 7.0'
 gem 'scenic', '~> 1.7'
-<<<<<<< HEAD
-gem 'sidekiq', github: 'akane-blue/sidekiq', ref: '893d9c865aeb57211b494723b9e73f3b07606eed'
-=======
 gem 'sidekiq', '< 8'
->>>>>>> d887790e
 gem 'sidekiq-bulk', '~> 0.2.0'
 gem 'sidekiq-scheduler', '~> 5.0'
 gem 'sidekiq-unique-jobs', '> 8'
