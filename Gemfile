# frozen_string_literal: true

source 'https://rubygems.org'
ruby '>= 2.5.0', '< 3.1.0'

gem 'pkg-config', '~> 1.4'

gem 'puma', '~> 5.2'
gem 'rails', '~> 6.1.3'
gem 'sprockets', '~> 3.7.2'
gem 'thor', '~> 1.1'
gem 'rack', '~> 2.2.3'

gem 'hamlit-rails', '~> 0.2'
gem 'pg', '~> 1.2'
gem 'makara', '~> 0.5'
gem 'pghero', '~> 2.8'
gem 'dotenv-rails', '~> 2.7'

gem 'aws-sdk-s3', '~> 1.94', require: false
gem 'fog-core', '<= 2.1.0'
gem 'fog-openstack', '~> 0.3', require: false
gem 'paperclip', '~> 6.0'
gem 'blurhash', '~> 0.1'

gem 'active_model_serializers', '~> 0.10'
gem 'addressable', '~> 2.7'
gem 'bootsnap', '~> 1.6.0', require: false
gem 'browser'
gem 'charlock_holmes', '~> 0.7.7'
gem 'iso-639'
gem 'chewy', '~> 5.2'
gem 'cld3', '~> 3.4.2'
gem 'devise', '~> 4.8'
gem 'devise-two-factor', '~> 4.0'

group :pam_authentication, optional: true do
  gem 'devise_pam_authenticatable2', '~> 9.2'
end

gem 'net-ldap', '~> 0.17'
gem 'omniauth-cas', '~> 2.0'
gem 'omniauth-saml', '~> 1.10'
gem 'omniauth', '~> 1.9'
gem 'omniauth-rails_csrf_protection', '~> 0.1'

gem 'color_diff', '~> 0.1'
gem 'discard', '~> 1.2'
gem 'doorkeeper', '~> 5.5'
gem 'ed25519', '~> 1.2'
gem 'fast_blank', '~> 1.0'
gem 'fastimage'
gem 'hiredis', '~> 0.6'
gem 'redis-namespace', '~> 1.8'
gem 'htmlentities', '~> 4.3'
gem 'http', '~> 4.4'
gem 'http_accept_language', '~> 2.1'
gem 'httplog', '~> 1.4.3'
gem 'idn-ruby', require: 'idn'
gem 'kaminari', '~> 1.2'
gem 'link_header', '~> 0.0'
gem 'mime-types', '~> 3.3.1', require: 'mime/types/columnar'
gem 'nokogiri', '~> 1.11'
gem 'nsa', '~> 0.2'
gem 'oj', '~> 3.11'
gem 'ox', '~> 2.14'
gem 'parslet'
gem 'parallel', '~> 1.20'
gem 'posix-spawn'
gem 'pundit', '~> 2.1'
gem 'premailer-rails'
gem 'rack-attack', '~> 6.5'
gem 'rack-cors', '~> 1.1', require: 'rack/cors'
gem 'rails-i18n', '~> 6.0'
gem 'rails-settings-cached', '~> 0.6'
gem 'redis', '~> 4.2', require: ['redis', 'redis/connection/hiredis']
gem 'mario-redis-lock', '~> 1.2', require: 'redis_lock'
gem 'rqrcode', '~> 1.2'
gem 'ruby-progressbar', '~> 1.11'
gem 'sanitize', '~> 5.2'
gem 'scenic', '~> 1.5'
gem 'sidekiq', '~> 6.2'
gem 'sidekiq-scheduler', '~> 3.0'
gem 'sidekiq-unique-jobs', '~> 7.0'
gem 'sidekiq-bulk', '~>0.2.0'
gem 'simple-navigation', '~> 4.1'
gem 'simple_form', '~> 5.1'
gem 'sprockets-rails', '~> 3.2', require: 'sprockets/railtie'
gem 'stoplight', '~> 2.2.1'
gem 'strong_migrations', '~> 0.7'
gem 'tty-prompt', '~> 0.23', require: false
gem 'twitter-text', '~> 3.1.0'
gem 'tzinfo-data', '~> 1.2021'
gem 'webpacker', '~> 5.3'
gem 'webpush', '~> 0.3'
gem 'webauthn', '~> 3.0.0.alpha1'

gem 'json-ld'
gem 'json-ld-preloaded', '~> 3.1'
gem 'rdf-normalize', '~> 0.4'

group :development, :test do
  gem 'fabrication', '~> 2.22'
  gem 'fuubar', '~> 2.5'
  gem 'i18n-tasks', '~> 0.9', require: false
  gem 'pry-byebug', '~> 3.9'
  gem 'pry-rails', '~> 0.3'
  gem 'rspec-rails', '~> 5.0'
end

group :production, :test do
  gem 'private_address_check', '~> 0.5'
end

group :test do
  gem 'capybara', '~> 3.35'
  gem 'climate_control', '~> 0.2'
  gem 'faker', '~> 2.17'
  gem 'microformats', '~> 4.2'
  gem 'rails-controller-testing', '~> 1.0'
  gem 'rspec-sidekiq', '~> 3.1'
  gem 'simplecov', '~> 0.21', require: false
  gem 'webmock', '~> 3.12'
  gem 'parallel_tests', '~> 3.7'
  gem 'rspec_junit_formatter', '~> 0.4'
end

group :development do
  gem 'active_record_query_trace', '~> 1.8'
  gem 'annotate', '~> 3.1'
  gem 'better_errors', '~> 2.9'
  gem 'binding_of_caller', '~> 1.0'
  gem 'bullet', '~> 6.1'
  gem 'letter_opener', '~> 1.7'
  gem 'letter_opener_web', '~> 1.4'
  gem 'memory_profiler'
  gem 'rubocop', '~> 1.13', require: false
  gem 'rubocop-rails', '~> 2.9', require: false
  gem 'brakeman', '~> 5.0', require: false
  gem 'bundler-audit', '~> 0.8', require: false

  gem 'capistrano', '~> 3.16'
  gem 'capistrano-rails', '~> 1.6'
  gem 'capistrano-rbenv', '~> 2.2'
  gem 'capistrano-yarn', '~> 2.0'

  gem 'stackprof'
end

group :production do
  gem 'lograge', '~> 0.11'
end

gem 'concurrent-ruby', require: false
gem 'connection_pool', require: false

gem 'xorcist', '~> 1.1'
<<<<<<< HEAD
gem 'pluck_each', '~> 0.1.3'

gem 'faraday' 
=======

gem 'resolv', '~> 0.1.0'
>>>>>>> d1442a06
<|MERGE_RESOLUTION|>--- conflicted
+++ resolved
@@ -155,11 +155,7 @@
 gem 'connection_pool', require: false
 
 gem 'xorcist', '~> 1.1'
-<<<<<<< HEAD
-gem 'pluck_each', '~> 0.1.3'
-
-gem 'faraday' 
-=======
 
 gem 'resolv', '~> 0.1.0'
->>>>>>> d1442a06
+
+gem 'faraday' 