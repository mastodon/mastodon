--- conflicted
+++ resolved
@@ -42,11 +42,7 @@
 gem 'omniauth-saml', '~> 1.10'
 gem 'omniauth', '~> 1.2'
 
-<<<<<<< HEAD
-gem 'doorkeeper', '~> 4.4'
-=======
 gem 'doorkeeper', '~> 5.0'
->>>>>>> ccc2f608
 gem 'fast_blank', '~> 1.0'
 gem 'fastimage'
 gem 'goldfinger', '~> 2.1'
