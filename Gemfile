--- conflicted
+++ resolved
@@ -141,15 +141,8 @@
 end
 
 group :production do
-<<<<<<< HEAD
   gem 'lograge', '~> 0.10'
   gem 'redis-rails', '~> 5.0'
 end
-=======
-  gem 'rails_12factor'
-  gem 'redis-rails'
-  gem 'lograge'
-end
 
-gem 'faraday'
->>>>>>> 93b77575
+gem 'faraday'