# frozen_string_literal: true

source 'https://rubygems.org'
ruby '>= 3.0.0'

gem 'puma', '~> 6.3'
gem 'rails', '~> 7.1.1'
gem 'propshaft'
gem 'thor', '~> 1.2'
gem 'rack', '~> 2.2.7'

# For why irb is in the Gemfile, see: https://ruby.social/@st0012/111444685161478182
gem 'irb', '~> 1.8'

gem 'haml-rails', '~>2.0'
gem 'pg', '~> 1.5'
gem 'pghero'
gem 'dotenv-rails', '~> 2.8'

gem 'aws-sdk-s3', '~> 1.123', require: false
gem 'fog-core', '<= 2.4.0'
gem 'fog-openstack', '~> 1.0', require: false
gem 'kt-paperclip', '~> 7.2'
gem 'md-paperclip-azure', '~> 2.2', require: false
gem 'blurhash', '~> 0.1'

gem 'active_model_serializers', '~> 0.10'
gem 'addressable', '~> 2.8'
gem 'bootsnap', '~> 1.18.0', require: false
gem 'browser'
gem 'charlock_holmes', '~> 0.7.7'
gem 'chewy', '~> 7.3'
gem 'devise', '~> 4.9'
gem 'devise-two-factor', '~> 4.1'

group :pam_authentication, optional: true do
  gem 'devise_pam_authenticatable2', '~> 9.2'
end

gem 'net-ldap', '~> 0.18'

gem 'omniauth-cas', '~> 3.0.0.beta.1'
gem 'omniauth-saml', '~> 2.0'
gem 'omniauth_openid_connect', '~> 0.6.1'
gem 'omniauth', '~> 2.0'
gem 'omniauth-rails_csrf_protection', '~> 1.0'

gem 'color_diff', '~> 0.1'
gem 'csv', '~> 3.2'
gem 'discard', '~> 1.2'
gem 'doorkeeper', '~> 5.6'
gem 'ed25519', '~> 1.3'
gem 'fast_blank', '~> 1.0'
gem 'fastimage'
gem 'hiredis', '~> 0.6'
gem 'redis-namespace', '~> 1.10'
gem 'htmlentities', '~> 4.3'
gem 'http', '~> 5.1'
gem 'http_accept_language', '~> 2.1'
gem 'httplog', '~> 1.6.2'
gem 'i18n', '1.14.1' # TODO: Remove version when resolved: https://github.com/glebm/i18n-tasks/issues/552 / https://github.com/ruby-i18n/i18n/pull/688
gem 'idn-ruby', require: 'idn'
gem 'inline_svg'
gem 'kaminari', '~> 1.2'
gem 'link_header', '~> 0.0'
gem 'mime-types', '~> 3.5.0', require: 'mime/types/columnar'
gem 'nokogiri', '~> 1.15'
gem 'nsa'
gem 'oj', '~> 3.14'
gem 'ox', '~> 2.14'
gem 'parslet'
gem 'public_suffix', '~> 5.0'
gem 'pundit', '~> 2.3'
gem 'premailer-rails'
gem 'rack-attack', '~> 6.6'
gem 'rack-cors', '~> 2.0', require: 'rack/cors'
gem 'rails-i18n', '~> 7.0'
gem 'redcarpet', '~> 3.6'
gem 'redis', '~> 4.5', require: ['redis', 'redis/connection/hiredis']
gem 'mario-redis-lock', '~> 1.2', require: 'redis_lock'
gem 'rqrcode', '~> 2.2'
gem 'ruby-progressbar', '~> 1.13'
gem 'sanitize', '~> 6.0'
gem 'scenic', '~> 1.7'
gem 'sidekiq', '~> 6.5'
gem 'sidekiq-scheduler', '~> 5.0'
gem 'sidekiq-unique-jobs', '~> 7.1'
gem 'sidekiq-bulk', '~> 0.2.0'
gem 'simple-navigation', '~> 4.4'
gem 'simple_form', '~> 5.2'
gem 'stoplight', '~> 4.1'
gem 'strong_migrations', '1.8.0'
gem 'tty-prompt', '~> 0.23', require: false
gem 'twitter-text', '~> 3.1.0'
gem 'tzinfo-data', '~> 1.2023'
gem 'webpacker', '~> 5.4'
gem 'webpush', github: 'ClearlyClaire/webpush', ref: 'f14a4d52e201128b1b00245d11b6de80d6cfdcd9'
gem 'webauthn', '~> 3.0'

gem 'json-ld'
gem 'json-ld-preloaded', '~> 3.2'
gem 'rdf-normalize', '~> 0.5'

gem 'private_address_check', '~> 0.5'

group :test do
  # Adds RSpec Error/Warning annotations to GitHub PRs on the Files tab
  gem 'rspec-github', '~> 2.4', require: false

  # RSpec progress bar formatter
  gem 'fuubar', '~> 2.5'

  # RSpec helpers for email specs
  gem 'email_spec'

  # Extra RSpec extension methods and helpers for sidekiq
  gem 'rspec-sidekiq', '~> 4.0'

  # Browser integration testing
  gem 'capybara', '~> 3.39'
  gem 'selenium-webdriver'

  # Used to reset the database between system tests
  gem 'database_cleaner-active_record'

  # Used to mock environment variables
  gem 'climate_control'

  # Add back helpers functions removed in Rails 5.1
  gem 'rails-controller-testing', '~> 1.0'

  # Validate schemas in specs
  gem 'json-schema', '~> 4.0'

  # Test harness fo rack components
  gem 'rack-test', '~> 2.1'

  # Coverage formatter for RSpec test if DISABLE_SIMPLECOV is false
  gem 'simplecov', '~> 0.22', require: false
  gem 'simplecov-lcov', '~> 0.8', require: false

  # Stub web requests for specs
  gem 'webmock', '~> 3.18'
end

group :development do
  # Code linting CLI and plugins
  gem 'rubocop', require: false
  gem 'rubocop-capybara', require: false
  gem 'rubocop-performance', require: false
  gem 'rubocop-rails', require: false
  gem 'rubocop-rspec', require: false

  # Annotates modules with schema
  gem 'annotate', '~> 3.2'

  # Enhanced error message pages for development
  gem 'better_errors', '~> 2.9'
  gem 'binding_of_caller', '~> 1.0'

  # Preview mail in the browser
  gem 'letter_opener', '~> 1.8'
  gem 'letter_opener_web', '~> 2.0'

  # Security analysis CLI tools
  gem 'brakeman', '~> 6.0', require: false
  gem 'bundler-audit', '~> 0.9', require: false

  # Linter CLI for HAML files
  gem 'haml_lint', require: false

  # Validate missing i18n keys
  gem 'i18n-tasks', '~> 1.0', require: false
end

group :development, :test do
  # Interactive Debugging tools
  gem 'debug', '~> 1.8'

  # Generate fake data values
  gem 'faker', '~> 3.2'

  # Generate factory objects
  gem 'fabrication', '~> 2.30'

  # Profiling tools
  gem 'memory_profiler', require: false
  gem 'ruby-prof', require: false
  gem 'stackprof', require: false
  gem 'test-prof'

  # RSpec runner for rails
  gem 'rspec-rails', '~> 6.0'
end

group :production do
  gem 'lograge', '~> 0.12'
end

gem 'concurrent-ruby', require: false
gem 'connection_pool', require: false
gem 'xorcist', '~> 1.1'
gem 'cocoon', '~> 1.2'

gem 'net-http', '~> 0.4.0'
gem 'rubyzip', '~> 2.3'

gem 'hcaptcha', '~> 7.1'

<<<<<<< HEAD
# Add OpenTelemetry
gem 'opentelemetry-sdk', '~> 1.4', require: false
gem 'opentelemetry-exporter-otlp', '~> 0.26.2', require: false
gem 'opentelemetry-instrumentation-action_pack', '~> 0.9.0', require: false
gem 'opentelemetry-instrumentation-action_view', '~> 0.7.0', require: false
gem 'opentelemetry-instrumentation-active_job', '~> 0.7.1', require: false
gem 'opentelemetry-instrumentation-active_model_serializers', '~> 0.20.1', require: false
gem 'opentelemetry-instrumentation-active_record', '~> 0.7.0', require: false
gem 'opentelemetry-instrumentation-active_support', '~> 0.5.1', require: false
gem 'opentelemetry-instrumentation-concurrent_ruby', '~> 0.21.2', require: false
gem 'opentelemetry-instrumentation-excon', '~> 0.22.0', require: false
gem 'opentelemetry-instrumentation-faraday', '~> 0.23.4', require: false
gem 'opentelemetry-instrumentation-http', '~> 0.23.2', require: false
gem 'opentelemetry-instrumentation-http_client', '~> 0.22.3', require: false
gem 'opentelemetry-instrumentation-net_http', '~> 0.22.4', require: false
gem 'opentelemetry-instrumentation-pg', '~> 0.26.1', require: false
gem 'opentelemetry-instrumentation-rack', '~> 0.24.0', require: false
gem 'opentelemetry-instrumentation-rails', '~> 0.30.0', require: false
gem 'opentelemetry-instrumentation-redis', '~> 0.25.3', require: false
gem 'opentelemetry-instrumentation-sidekiq', '~> 0.25.0', require: false
=======
gem 'mail', '~> 2.8'
>>>>>>> 730e2127
<|MERGE_RESOLUTION|>--- conflicted
+++ resolved
@@ -207,7 +207,8 @@
 
 gem 'hcaptcha', '~> 7.1'
 
-<<<<<<< HEAD
+gem 'mail', '~> 2.8'
+
 # Add OpenTelemetry
 gem 'opentelemetry-sdk', '~> 1.4', require: false
 gem 'opentelemetry-exporter-otlp', '~> 0.26.2', require: false
@@ -226,8 +227,4 @@
 gem 'opentelemetry-instrumentation-pg', '~> 0.26.1', require: false
 gem 'opentelemetry-instrumentation-rack', '~> 0.24.0', require: false
 gem 'opentelemetry-instrumentation-rails', '~> 0.30.0', require: false
-gem 'opentelemetry-instrumentation-redis', '~> 0.25.3', require: false
-gem 'opentelemetry-instrumentation-sidekiq', '~> 0.25.0', require: false
-=======
-gem 'mail', '~> 2.8'
->>>>>>> 730e2127
+gem 'opentelemetry-instrumentation-redis', '~> 0.25.3', require: false