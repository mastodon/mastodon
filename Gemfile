--- conflicted
+++ resolved
@@ -158,12 +158,8 @@
 gem 'connection_pool', require: false
 gem 'xorcist', '~> 1.1'
 gem 'cocoon', '~> 1.2'
-<<<<<<< HEAD
 gem 'net-imap'
 gem 'net-pop'
 gem 'net-smtp'
 gem 'jwt', '~> 2.5'
-=======
-
-gem 'net-http', '~> 0.3.2'
->>>>>>> d6930b38
+gem 'net-http', '~> 0.3.2'