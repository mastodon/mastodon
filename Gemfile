--- conflicted
+++ resolved
@@ -201,14 +201,11 @@
 gem 'xorcist', '~> 1.1'
 gem 'cocoon', '~> 1.2'
 
-<<<<<<< HEAD
 gem 'subscription', path: 'subscription'
 gem "dockerfile-rails", ">= 1.6", :group => :development
-=======
 gem 'net-http', '~> 0.3.2'
 gem 'rubyzip', '~> 2.3'
 
 gem 'hcaptcha', '~> 7.1'
 
-gem 'mail', '~> 2.8'
->>>>>>> a8dd3210
+gem 'mail', '~> 2.8'