# frozen_string_literal: true

source 'https://rubygems.org'
ruby '>= 3.0.0'

gem 'puma', '~> 6.3'
gem 'rails', '~> 7.0'
gem 'sprockets', '~> 3.7.2'
gem 'thor', '~> 1.2'
gem 'rack', '~> 2.2.7'

gem 'haml-rails', '~>2.0'
gem 'pg', '~> 1.5'
gem 'pghero'
gem 'dotenv-rails', '~> 2.8'

gem 'aws-sdk-s3', '~> 1.123', require: false
gem 'fog-core', '<= 2.4.0'
gem 'fog-openstack', '~> 0.3', require: false
gem 'kt-paperclip', '~> 7.2'
gem 'md-paperclip-azure', '~> 2.2', require: false
gem 'blurhash', '~> 0.1'

gem 'active_model_serializers', '~> 0.10'
gem 'addressable', '~> 2.8'
gem 'bootsnap', '~> 1.16.0', require: false
gem 'browser'
gem 'charlock_holmes', '~> 0.7.7'
gem 'chewy', '~> 7.3'
gem 'devise', '~> 4.9'
gem 'devise-two-factor', '~> 4.1'

group :pam_authentication, optional: true do
  gem 'devise_pam_authenticatable2', '~> 9.2'
end

gem 'net-ldap', '~> 0.18'

# TODO: Point back at released omniauth-cas gem when PR merged
# https://github.com/dlindahl/omniauth-cas/pull/68
gem 'omniauth-cas', github: 'stanhu/omniauth-cas', ref: '4211e6d05941b4a981f9a36b49ec166cecd0e271'
gem 'omniauth-saml', '~> 2.0'
gem 'omniauth_openid_connect', '~> 0.6.1'
gem 'omniauth', '~> 2.0'
gem 'omniauth-rails_csrf_protection', '~> 1.0'

gem 'color_diff', '~> 0.1'
gem 'discard', '~> 1.2'
gem 'doorkeeper', '~> 5.6'
gem 'ed25519', '~> 1.3'
gem 'fast_blank', '~> 1.0'
gem 'fastimage'
gem 'hiredis', '~> 0.6'
gem 'redis-namespace', '~> 1.10'
gem 'htmlentities', '~> 4.3'
gem 'http', '~> 5.1'
gem 'http_accept_language', '~> 2.1'
gem 'httplog', '~> 1.6.2'
gem 'idn-ruby', require: 'idn'
gem 'kaminari', '~> 1.2'
gem 'link_header', '~> 0.0'
gem 'mime-types', '~> 3.5.0', require: 'mime/types/columnar'
gem 'nokogiri', '~> 1.15'
gem 'nsa', github: 'jhawthorn/nsa', ref: 'e020fcc3a54d993ab45b7194d89ab720296c111b'
gem 'oj', '~> 3.14'
gem 'ox', '~> 2.14'
gem 'parslet'
gem 'posix-spawn'
gem 'public_suffix', '~> 5.0'
gem 'pundit', '~> 2.3'
gem 'premailer-rails'
gem 'rack-attack', '~> 6.6'
gem 'rack-cors', '~> 2.0', require: 'rack/cors'
gem 'rails-i18n', '~> 7.0'
gem 'rails-settings-cached', '~> 0.6', git: 'https://github.com/mastodon/rails-settings-cached.git', branch: 'v0.6.6-aliases-true'
gem 'redcarpet', '~> 3.6'
gem 'redis', '~> 4.5', require: ['redis', 'redis/connection/hiredis']
gem 'mario-redis-lock', '~> 1.2', require: 'redis_lock'
gem 'rqrcode', '~> 2.2'
gem 'ruby-progressbar', '~> 1.13'
gem 'sanitize', '~> 6.0'
gem 'scenic', '~> 1.7'
gem 'sidekiq', '~> 6.5'
gem 'sidekiq-scheduler', '~> 5.0'
gem 'sidekiq-unique-jobs', '~> 7.1'
gem 'sidekiq-bulk', '~> 0.2.0'
gem 'simple-navigation', '~> 4.4'
gem 'simple_form', '~> 5.2'
gem 'sprockets-rails', '~> 3.4', require: 'sprockets/railtie'
gem 'stoplight', '~> 3.0.1'
gem 'strong_migrations', '~> 0.8'
gem 'tty-prompt', '~> 0.23', require: false
gem 'twitter-text', '~> 3.1.0'
gem 'tzinfo-data', '~> 1.2023'
gem 'webpacker', '~> 5.4'
gem 'webpush', github: 'ClearlyClaire/webpush', ref: 'f14a4d52e201128b1b00245d11b6de80d6cfdcd9'
gem 'webauthn', '~> 3.0'

gem 'json-ld'
gem 'json-ld-preloaded', '~> 3.2'
gem 'rdf-normalize', '~> 0.5'

gem 'private_address_check', '~> 0.5'

group :test do
  # Used to split testing into chunks in CI
  gem 'rspec_chunked', '~> 0.6'

  # RSpec progress bar formatter
  gem 'fuubar', '~> 2.5'

  # Extra RSpec extenion methods and helpers for sidekiq
  gem 'rspec-sidekiq', '~> 4.0'

  # Browser integration testing
  gem 'capybara', '~> 3.39'
  gem 'selenium-webdriver'

  # Used to reset the database between system tests
  gem 'database_cleaner-active_record'

  # Used to mock environment variables
  gem 'climate_control', '~> 0.2'

  # Generating fake data for specs
  gem 'faker', '~> 3.2'

  # Generate test objects for specs
  gem 'fabrication', '~> 2.30'

  # Add back helpers functions removed in Rails 5.1
  gem 'rails-controller-testing', '~> 1.0'

  # Validate schemas in specs
  gem 'json-schema', '~> 4.0'

  # Test harness fo rack components
  gem 'rack-test', '~> 2.1'

  # Coverage formatter for RSpec test if DISABLE_SIMPLECOV is false
  gem 'simplecov', '~> 0.22', require: false

  # Stub web requests for specs
  gem 'webmock', '~> 3.18'
end

group :development do
  # Code linting CLI and plugins
  gem 'rubocop', require: false
  gem 'rubocop-capybara', require: false
  gem 'rubocop-performance', require: false
  gem 'rubocop-rails', require: false
  gem 'rubocop-rspec', require: false

  # Annotates modules with schema
  gem 'annotate', '~> 3.2'

  # Enhanced error message pages for development
  gem 'better_errors', '~> 2.9'
  gem 'binding_of_caller', '~> 1.0'

  # Preview mail in the browser
  gem 'letter_opener', '~> 1.8'
  gem 'letter_opener_web', '~> 2.0'

  # Security analysis CLI tools
  gem 'brakeman', '~> 6.0', require: false
  gem 'bundler-audit', '~> 0.9', require: false

  # Linter CLI for HAML files
  gem 'haml_lint', require: false

  # Deployment automation
  gem 'capistrano', '~> 3.17'
  gem 'capistrano-rails', '~> 1.6'
  gem 'capistrano-rbenv', '~> 2.2'
  gem 'capistrano-yarn', '~> 2.0'

<<<<<<< HEAD
  gem 'stackprof'

  gem 'twitter_cldr', '~> 6.11.4', require: false
=======
  # Validate missing i18n keys
  gem 'i18n-tasks', '~> 1.0', require: false
end

group :development, :test do
  # Profiling tools
  gem 'memory_profiler', require: false
  gem 'ruby-prof', require: false
  gem 'stackprof', require: false
  gem 'test-prof'

  # RSpec runner for rails
  gem 'rspec-rails', '~> 6.0'
>>>>>>> 74eb7dbf
end

group :production do
  gem 'lograge', '~> 0.12'
end

gem 'concurrent-ruby', require: false
gem 'connection_pool', require: false
gem 'xorcist', '~> 1.1'
gem 'cocoon', '~> 1.2'

gem 'net-http', '~> 0.3.2'
gem 'rubyzip', '~> 2.3'

gem 'hcaptcha', '~> 7.1'<|MERGE_RESOLUTION|>--- conflicted
+++ resolved
@@ -176,13 +176,10 @@
   gem 'capistrano-rbenv', '~> 2.2'
   gem 'capistrano-yarn', '~> 2.0'
 
-<<<<<<< HEAD
-  gem 'stackprof'
-
-  gem 'twitter_cldr', '~> 6.11.4', require: false
-=======
   # Validate missing i18n keys
   gem 'i18n-tasks', '~> 1.0', require: false
+
+  gem 'twitter_cldr', '~> 6.11.4', require: false
 end
 
 group :development, :test do
@@ -194,7 +191,6 @@
 
   # RSpec runner for rails
   gem 'rspec-rails', '~> 6.0'
->>>>>>> 74eb7dbf
 end
 
 group :production do
