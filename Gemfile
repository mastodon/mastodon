--- conflicted
+++ resolved
@@ -29,13 +29,8 @@
 gem 'browser'
 gem 'charlock_holmes', '~> 0.7.6'
 gem 'iso-639'
-<<<<<<< HEAD
-gem 'chewy', '~> 5.0'
+gem 'chewy', '~> 5.1'
 #gem 'cld3', '~> 3.2.4'
-=======
-gem 'chewy', '~> 5.1'
-gem 'cld3', '~> 3.2.4'
->>>>>>> c4118ba7
 gem 'devise', '~> 4.7'
 gem 'devise-two-factor', '~> 3.1'
 
