# frozen_string_literal: true

source 'https://rubygems.org'
ruby '>= 2.3.0', '< 2.6.0'

gem 'pkg-config', '~> 1.3'

gem 'puma', '~> 3.11'
gem 'rails', '~> 5.2.0'

gem 'hamlit-rails', '~> 0.2'
gem 'pg', '~> 1.0'
gem 'pghero', '~> 2.1'
gem 'dotenv-rails', '~> 2.2', '< 2.3'

gem 'aws-sdk-s3', '~> 1.9', require: false
gem 'fog-core', '~> 1.45'
gem 'fog-local', '~> 0.5', require: false
gem 'fog-openstack', '~> 0.1', require: false
gem 'paperclip', '~> 6.0'
gem 'paperclip-av-transcoder', '~> 0.6'
gem 'streamio-ffmpeg', '~> 3.0'

gem 'active_model_serializers', '~> 0.10'
gem 'addressable', '~> 2.5'
gem 'bootsnap', '~> 1.3'
gem 'browser'
gem 'charlock_holmes', '~> 0.7.6'
gem 'iso-639'
gem 'chewy', '~> 5.0'
gem 'cld3', '~> 3.2.0'
gem 'devise', '~> 4.4'
gem 'devise-two-factor', '~> 3.0'

group :pam_authentication, optional: true do
  gem 'devise_pam_authenticatable2', '~> 9.1'
end

gem 'net-ldap', '~> 0.10'
gem 'omniauth-cas', '~> 1.1'
gem 'omniauth-saml', '~> 1.10'
gem 'omniauth', '~> 1.2'

gem 'doorkeeper', '~> 4.2', '< 4.3'
gem 'fast_blank', '~> 1.0'
gem 'fastimage'
gem 'goldfinger', '~> 2.1'
gem 'hiredis', '~> 0.6'
gem 'redis-namespace', '~> 1.5'
gem 'htmlentities', '~> 4.3'
gem 'http', '~> 3.2'
gem 'http_accept_language', '~> 2.1'
gem 'http_parser.rb', '~> 0.6', git: 'https://github.com/tmm1/http_parser.rb', ref: '54b17ba8c7d8d20a16dfc65d1775241833219cf2'
gem 'httplog', '~> 1.0'
gem 'idn-ruby', require: 'idn'
gem 'kaminari', '~> 1.1'
gem 'link_header', '~> 0.0'
gem 'mime-types', '~> 3.1', require: 'mime/types/columnar'
gem 'nokogiri', '~> 1.8'
gem 'nsa', '~> 0.2'
gem 'oj', '~> 3.5'
gem 'ostatus2', '~> 2.0'
gem 'ox', '~> 2.9'
gem 'posix-spawn', git: 'https://github.com/rtomayko/posix-spawn', ref: '58465d2e213991f8afb13b984854a49fcdcc980c'
gem 'pundit', '~> 1.1'
gem 'premailer-rails'
gem 'rack-attack', '~> 5.2'
gem 'rack-cors', '~> 1.0', require: 'rack/cors'
gem 'rack-timeout', '~> 0.4'
gem 'rails-i18n', '~> 5.1'
gem 'rails-settings-cached', '~> 0.6'
gem 'redis', '~> 4.0', require: ['redis', 'redis/connection/hiredis']
gem 'mario-redis-lock', '~> 1.2', require: 'redis_lock'
gem 'rqrcode', '~> 0.10'
gem 'ruby-progressbar', '~> 1.4'
gem 'sanitize', '~> 4.6'
gem 'sidekiq', '~> 5.1'
gem 'sidekiq-scheduler', '~> 2.2'
gem 'sidekiq-unique-jobs', '~> 5.0'
gem 'sidekiq-bulk', '~>0.1.1'
gem 'simple-navigation', '~> 4.0'
gem 'simple_form', '~> 4.0'
gem 'sprockets-rails', '~> 3.2', require: 'sprockets/railtie'
gem 'stoplight', '~> 2.1.3'
gem 'strong_migrations', '~> 0.2'
gem 'tty-command', '~> 0.8', require: false
gem 'tty-prompt', '~> 0.16', require: false
gem 'twitter-text', '~> 1.14'
gem 'tzinfo-data', '~> 1.2018'
gem 'webpacker', '~> 3.4'
gem 'webpush'

<<<<<<< HEAD
gem 'json-ld-preloaded', '~> 2.2.1'
gem 'rdf-normalize', '~> 0.3.1'
gem 'prome', github: 'getqujing/prome'
=======
gem 'json-ld', '~> 2.2'
gem 'rdf-normalize', '~> 0.3'
>>>>>>> 4d81809f

group :development, :test do
  gem 'fabrication', '~> 2.20'
  gem 'fuubar', '~> 2.2'
  gem 'i18n-tasks', '~> 0.9', require: false
  gem 'pry-byebug', '~> 3.6'
  gem 'pry-rails', '~> 0.3'
  gem 'rspec-rails', '~> 3.7'
end

group :production, :test do
  gem 'private_address_check', '~> 0.4.1'
end

group :test do
  gem 'capybara', '~> 2.18'
  gem 'climate_control', '~> 0.2'
  gem 'faker', '~> 1.8'
  gem 'microformats', '~> 4.0'
  gem 'rails-controller-testing', '~> 1.0'
  gem 'rspec-sidekiq', '~> 3.0'
  gem 'simplecov', '~> 0.16', require: false
  gem 'webmock', '~> 3.3'
  gem 'parallel_tests', '~> 2.21'
end

group :development do
  gem 'active_record_query_trace', '~> 1.5'
  gem 'annotate', '~> 2.7'
  gem 'better_errors', '~> 2.4'
  gem 'binding_of_caller', '~> 0.7'
  gem 'bullet', '~> 5.7'
  gem 'letter_opener', '~> 1.4'
  gem 'letter_opener_web', '~> 1.3'
  gem 'memory_profiler'
  gem 'rubocop', '~> 0.55', require: false
  gem 'brakeman', '~> 4.2', require: false
  gem 'bundler-audit', '~> 0.6', require: false
  gem 'scss_lint', '~> 0.57', require: false

  gem 'capistrano', '~> 3.10'
  gem 'capistrano-rails', '~> 1.3'
  gem 'capistrano-rbenv', '~> 2.1'
  gem 'capistrano-yarn', '~> 2.0'

  gem 'derailed_benchmarks'
  gem 'stackprof'
end

group :production do
  gem 'lograge', '~> 0.10'
  gem 'redis-rails', '~> 5.0'
end<|MERGE_RESOLUTION|>--- conflicted
+++ resolved
@@ -90,14 +90,8 @@
 gem 'webpacker', '~> 3.4'
 gem 'webpush'
 
-<<<<<<< HEAD
-gem 'json-ld-preloaded', '~> 2.2.1'
-gem 'rdf-normalize', '~> 0.3.1'
-gem 'prome', github: 'getqujing/prome'
-=======
 gem 'json-ld', '~> 2.2'
 gem 'rdf-normalize', '~> 0.3'
->>>>>>> 4d81809f
 
 group :development, :test do
   gem 'fabrication', '~> 2.20'
