--- conflicted
+++ resolved
@@ -176,11 +176,6 @@
   gem 'capistrano-rbenv', '~> 2.2'
   gem 'capistrano-yarn', '~> 2.0'
 
-<<<<<<< HEAD
-  gem 'stackprof'
-
-  gem 'ruby-cldr', require: 'cldr', github: 'ruby-i18n/ruby-cldr', ref: '07ec0efb46db3a88ef8546066d389fc0b15a9738'
-=======
   # Validate missing i18n keys
   gem 'i18n-tasks', '~> 1.0', require: false
 end
@@ -194,7 +189,8 @@
 
   # RSpec runner for rails
   gem 'rspec-rails', '~> 6.0'
->>>>>>> 389b7d23
+
+  gem 'ruby-cldr', require: 'cldr', github: 'ruby-i18n/ruby-cldr', ref: '07ec0efb46db3a88ef8546066d389fc0b15a9738'
 end
 
 group :production do
