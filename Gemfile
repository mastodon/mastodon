# frozen_string_literal: true

source 'https://rubygems.org'
ruby '>= 2.3.0', '< 2.5.0'

gem 'pkg-config', '~> 1.2'

gem 'puma', '~> 3.10'
gem 'rails', '~> 5.1.4'
gem 'uglifier', '~> 3.2'

gem 'hamlit-rails', '~> 0.2'
gem 'pg', '~> 0.20'
gem 'pghero', '~> 1.7'
gem 'dotenv-rails', '~> 2.2'

gem 'aws-sdk', '~> 2.9'
gem 'fog-openstack', '~> 0.1'
gem 'paperclip', '~> 5.1'
gem 'paperclip-av-transcoder', '~> 0.6'

gem 'active_model_serializers', '~> 0.10'
gem 'addressable', '~> 2.5'
gem 'bootsnap'
gem 'browser'
gem 'charlock_holmes', '~> 0.7.5'
gem 'iso-639'
<<<<<<< HEAD
gem 'cld3', '~> 3.1'
=======
gem 'cld3', '~> 3.2.0'
>>>>>>> 4c14ff65
gem 'devise', '~> 4.2'
gem 'devise-two-factor', '~> 3.0'
gem 'doorkeeper', '~> 4.2'
gem 'fast_blank', '~> 1.0'
gem 'goldfinger', '~> 2.0'
gem 'hiredis', '~> 0.6'
gem 'redis-namespace', '~> 1.5'
gem 'htmlentities', '~> 4.3'
gem 'http', '~> 2.2'
gem 'http_accept_language', '~> 2.1'
gem 'httplog', '~> 0.99'
gem 'idn-ruby', require: 'idn'
gem 'kaminari', '~> 1.0'
gem 'link_header', '~> 0.0'
gem 'mime-types', '~> 3.1'
gem 'nokogiri', '~> 1.7'
gem 'oj', '~> 3.0'
gem 'ostatus2', '~> 2.0'
gem 'ox', '~> 2.5'
gem 'pundit', '~> 1.1'
gem 'rabl', '~> 0.13'
gem 'rack-attack', '~> 5.0'
gem 'rack-cors', '~> 0.4', require: 'rack/cors'
gem 'rack-timeout', '~> 0.4'
gem 'rails-i18n', '~> 5.0'
gem 'rails-settings-cached', '~> 0.6'
gem 'redis', '~> 3.3', require: ['redis', 'redis/connection/hiredis']
gem 'mario-redis-lock', '~> 1.2', require: 'redis_lock'
gem 'rqrcode', '~> 0.10'
gem 'ruby-oembed', '~> 0.12', require: 'oembed'
gem 'sanitize', '~> 4.4'
gem 'sidekiq', '~> 5.0'
gem 'sidekiq-scheduler', '~> 2.1'
gem 'sidekiq-unique-jobs', '~> 5.0'
gem 'sidekiq-bulk', '~>0.1.1'
gem 'simple-navigation', '~> 4.0'
gem 'simple_form', '~> 3.4'
gem 'sprockets-rails', '~> 3.2', require: 'sprockets/railtie'
gem 'statsd-instrument', '~> 2.1'
gem 'twitter-text', '~> 1.14'
gem 'tzinfo-data', '~> 1.2017'
gem 'webpacker', '~> 2.0'
gem 'webpush'

gem 'json-ld-preloaded', '~> 2.2.1'
gem 'rdf-normalize', '~> 0.3.1'

group :development, :test do
  gem 'fabrication', '~> 2.16'
  gem 'fuubar', '~> 2.2'
  gem 'i18n-tasks', '~> 0.9', require: false
  gem 'pry-rails', '~> 0.3'
  gem 'rspec-rails', '~> 3.6'
end

group :test do
  gem 'capybara', '~> 2.14'
  gem 'climate_control', '~> 0.2'
  gem 'faker', '~> 1.7'
  gem 'microformats', '~> 4.0'
  gem 'rails-controller-testing', '~> 1.0'
  gem 'rspec-sidekiq', '~> 3.0'
  gem 'simplecov', '~> 0.14', require: false
  gem 'webmock', '~> 3.0'
  gem 'parallel_tests', '~> 2.14'
end

group :development do
  gem 'active_record_query_trace', '~> 1.5'
  gem 'annotate', '~> 2.7'
  gem 'better_errors', '~> 2.1'
  gem 'binding_of_caller', '~> 0.7'
  gem 'bullet', '~> 5.5'
  gem 'letter_opener', '~> 1.4'
  gem 'letter_opener_web', '~> 1.3'
  gem 'rubocop', require: false
  gem 'brakeman', '~> 3.6', require: false
  gem 'bundler-audit', '~> 0.5', require: false
  gem 'scss_lint', '~> 0.53', require: false

  gem 'capistrano', '~> 3.8'
  gem 'capistrano-rails', '~> 1.2'
  gem 'capistrano-rbenv', '~> 2.1'
  gem 'capistrano-yarn', '~> 2.0'
end

group :production do
  gem 'lograge', '~> 0.5'
  gem 'redis-rails', '~> 5.0'
end<|MERGE_RESOLUTION|>--- conflicted
+++ resolved
@@ -25,11 +25,7 @@
 gem 'browser'
 gem 'charlock_holmes', '~> 0.7.5'
 gem 'iso-639'
-<<<<<<< HEAD
-gem 'cld3', '~> 3.1'
-=======
 gem 'cld3', '~> 3.2.0'
->>>>>>> 4c14ff65
 gem 'devise', '~> 4.2'
 gem 'devise-two-factor', '~> 3.0'
 gem 'doorkeeper', '~> 4.2'
