# frozen_string_literal: true

source 'https://rubygems.org'
ruby '>= 2.4.0', '< 3.0.0'

gem 'pkg-config', '~> 1.4'

gem 'puma', '~> 4.3'
gem 'rails', '~> 5.2.4'
gem 'sprockets', '~> 3.7.2'
gem 'thor', '~> 0.20'
gem 'rack', '~> 2.1.2'

gem 'thwait', '~> 0.1.0'
gem 'e2mmap', '~> 0.1.0'

gem 'hamlit-rails', '~> 0.2'
gem 'pg', '~> 1.2'
gem 'makara', '~> 0.4'
gem 'pghero', '~> 2.4'
gem 'dotenv-rails', '~> 2.7'

gem 'aws-sdk-s3', '~> 1.60', require: false
gem 'fog-core', '<= 2.1.0'
gem 'fog-openstack', '~> 0.3', require: false
gem 'paperclip', '~> 6.0'
gem 'paperclip-av-transcoder', '~> 0.6'
gem 'streamio-ffmpeg', '~> 3.0'
gem 'blurhash', '~> 0.1'

gem 'active_model_serializers', '~> 0.10'
gem 'addressable', '~> 2.7'
gem 'bootsnap', '~> 1.4', require: false
gem 'browser'
gem 'charlock_holmes', '~> 0.7.7'
gem 'iso-639'
gem 'chewy', '~> 5.1'
gem 'cld3', '~> 3.2.6'
gem 'devise', '~> 4.7'
gem 'devise-two-factor', '~> 3.1'

group :pam_authentication, optional: true do
  gem 'devise_pam_authenticatable2', '~> 9.2'
end

gem 'net-ldap', '~> 0.16'
gem 'omniauth-cas', '~> 1.1'
gem 'omniauth-saml', '~> 1.10'
gem 'omniauth', '~> 1.9'

gem 'discard', '~> 1.1'
gem 'doorkeeper', '~> 5.2'
gem 'fast_blank', '~> 1.0'
gem 'fastimage'
gem 'goldfinger', '~> 2.1'
gem 'hiredis', '~> 0.6'
gem 'redis-namespace', '~> 1.7'
gem 'health_check', git: 'https://github.com/ianheggie/health_check', ref: '0b799ead604f900ed50685e9b2d469cd2befba5b'
gem 'htmlentities', '~> 4.3'
gem 'http', '~> 4.3'
gem 'http_accept_language', '~> 2.1'
gem 'http_parser.rb', '~> 0.6', git: 'https://github.com/tmm1/http_parser.rb', ref: '54b17ba8c7d8d20a16dfc65d1775241833219cf2', submodules: true
gem 'httplog', '~> 1.4.2'
gem 'idn-ruby', require: 'idn'
gem 'kaminari', '~> 1.1'
gem 'link_header', '~> 0.0'
gem 'mime-types', '~> 3.3.1', require: 'mime/types/columnar'
gem 'nilsimsa', git: 'https://github.com/witgo/nilsimsa', ref: 'fd184883048b922b176939f851338d0a4971a532'
gem 'nokogiri', '~> 1.10'
gem 'nsa', '~> 0.2'
gem 'oj', '~> 3.10'
gem 'ox', '~> 2.12'
gem 'parslet'
gem 'parallel', '~> 1.19'
gem 'posix-spawn', git: 'https://github.com/rtomayko/posix-spawn', ref: '58465d2e213991f8afb13b984854a49fcdcc980c'
gem 'pundit', '~> 2.1'
gem 'premailer-rails'
<<<<<<< HEAD
gem 'prometheus_exporter', '~> 0.3'
gem 'rack-attack', '~> 6.1'
gem 'rack-cors', '~> 1.0', require: 'rack/cors'
=======
gem 'rack-attack', '~> 6.2'
gem 'rack-cors', '~> 1.1', require: 'rack/cors'
>>>>>>> b752666e
gem 'rails-i18n', '~> 5.1'
gem 'rails-settings-cached', '~> 0.6'
gem 'redis', '~> 4.1', require: ['redis', 'redis/connection/hiredis']
gem 'mario-redis-lock', '~> 1.2', require: 'redis_lock'
gem 'rqrcode', '~> 1.1'
gem 'ruby-progressbar', '~> 1.10'
gem 'sanitize', '~> 5.1'
gem 'sidekiq', '~> 5.2'
gem 'sidekiq-scheduler', '~> 3.0'
gem 'sidekiq-unique-jobs', '~> 6.0'
gem 'sidekiq-bulk', '~>0.2.0'
gem 'simple-navigation', '~> 4.1'
gem 'simple_form', '~> 5.0'
gem 'sprockets-rails', '~> 3.2', require: 'sprockets/railtie'
gem 'stoplight', '~> 2.2.0'
gem 'strong_migrations', '~> 0.5'
gem 'tty-command', '~> 0.9', require: false
gem 'tty-prompt', '~> 0.20', require: false
gem 'twitter-text', '~> 1.14'
gem 'tzinfo-data', '~> 1.2019'
gem 'webpacker', '~> 4.2'
gem 'webpush'

gem 'json-ld'
gem 'json-ld-preloaded', '~> 3.0'
gem 'rdf-normalize', '~> 0.4'

group :development, :test do
<<<<<<< HEAD
  gem 'fabrication', '~> 2.20'
=======
  gem 'fabrication', '~> 2.21'
  gem 'fuubar', '~> 2.5'
>>>>>>> b752666e
  gem 'i18n-tasks', '~> 0.9', require: false
  gem 'pry-byebug', '~> 3.7'
  gem 'pry-rails', '~> 0.3'
  gem 'rspec-rails', '~> 3.9'
end

group :production, :test do
  gem 'private_address_check', '~> 0.5'
end

group :test do
  gem 'capybara', '~> 3.30'
  gem 'climate_control', '~> 0.2'
  gem 'faker', '~> 2.10'
  gem 'microformats', '~> 4.2'
  gem 'rails-controller-testing', '~> 1.0'
  gem 'rspec-sidekiq', '~> 3.0'
  gem 'simplecov', '~> 0.17', require: false
  gem 'webmock', '~> 3.8'
  gem 'parallel_tests', '~> 2.30'
end

group :development do
  gem 'active_record_query_trace', '~> 1.7'
  gem 'annotate', '~> 3.0'
  gem 'better_errors', '~> 2.5'
  gem 'binding_of_caller', '~> 0.7'
  gem 'bullet', '~> 6.1'
  gem 'letter_opener', '~> 1.7'
  gem 'letter_opener_web', '~> 1.3'
  gem 'memory_profiler'
  gem 'rubocop', '~> 0.79', require: false
  gem 'rubocop-rails', '~> 2.4', require: false
  gem 'brakeman', '~> 4.7', require: false
  gem 'bundler-audit', '~> 0.6', require: false

  gem 'capistrano', '~> 3.11'
  gem 'capistrano-rails', '~> 1.4'
  gem 'capistrano-rbenv', '~> 2.1'
  gem 'capistrano-yarn', '~> 2.0'

  gem 'stackprof'
end

group :production do
  gem 'lograge', '~> 0.11'
  gem 'redis-rails', '~> 5.0'
end

gem 'concurrent-ruby', require: false
gem 'connection_pool', require: false<|MERGE_RESOLUTION|>--- conflicted
+++ resolved
@@ -75,14 +75,9 @@
 gem 'posix-spawn', git: 'https://github.com/rtomayko/posix-spawn', ref: '58465d2e213991f8afb13b984854a49fcdcc980c'
 gem 'pundit', '~> 2.1'
 gem 'premailer-rails'
-<<<<<<< HEAD
 gem 'prometheus_exporter', '~> 0.3'
-gem 'rack-attack', '~> 6.1'
-gem 'rack-cors', '~> 1.0', require: 'rack/cors'
-=======
 gem 'rack-attack', '~> 6.2'
 gem 'rack-cors', '~> 1.1', require: 'rack/cors'
->>>>>>> b752666e
 gem 'rails-i18n', '~> 5.1'
 gem 'rails-settings-cached', '~> 0.6'
 gem 'redis', '~> 4.1', require: ['redis', 'redis/connection/hiredis']
@@ -111,12 +106,8 @@
 gem 'rdf-normalize', '~> 0.4'
 
 group :development, :test do
-<<<<<<< HEAD
-  gem 'fabrication', '~> 2.20'
-=======
   gem 'fabrication', '~> 2.21'
   gem 'fuubar', '~> 2.5'
->>>>>>> b752666e
   gem 'i18n-tasks', '~> 0.9', require: false
   gem 'pry-byebug', '~> 3.7'
   gem 'pry-rails', '~> 0.3'
