# frozen_string_literal: true

source 'https://rubygems.org'
ruby '>= 2.3.0', '< 2.5.0'

gem 'pkg-config', '~> 1.2'

gem 'puma', '~> 3.8'
<<<<<<< HEAD
gem 'rails', '~> 5.0'
=======
gem 'rails', '~> 5.1.0'
>>>>>>> 947887f2
gem 'uglifier', '~> 3.2'

gem 'hamlit-rails', '~> 0.2'
gem 'pg', '~> 0.20'
gem 'pghero', '~> 1.7'
gem 'dotenv-rails', '~> 2.2'

gem 'aws-sdk', '~> 2.9'
gem 'paperclip', '~> 5.1'
gem 'paperclip-av-transcoder', '~> 0.6'

gem 'addressable', '~> 2.5'
<<<<<<< HEAD
gem 'bootsnap', '~> 0.3'
=======
gem 'bootsnap'
>>>>>>> 947887f2
gem 'cld3', '~> 3.1'
gem 'devise', '~> 4.2'
gem 'devise-two-factor', '~> 3.0'
gem 'doorkeeper', '~> 4.2'
gem 'fast_blank', '~> 1.0'
gem 'goldfinger', '~> 1.2'
gem 'hiredis', '~> 0.6'
gem 'redis-namespace', '~> 1.5'
gem 'htmlentities', '~> 4.3'
gem 'http', '~> 2.2'
gem 'http_accept_language', '~> 2.1'
gem 'httplog', '~> 0.99'
gem 'kaminari', '~> 1.0'
gem 'link_header', '~> 0.0'
gem 'nokogiri', '~> 1.7'
gem 'oj', '~> 3.0'
gem 'ostatus2', '~> 2.0'
gem 'ox', '~> 2.5'
<<<<<<< HEAD
=======
gem 'pundit', '~> 1.1'
>>>>>>> 947887f2
gem 'rabl', '~> 0.13'
gem 'rack-attack', '~> 5.0'
gem 'rack-cors', '~> 0.4', require: 'rack/cors'
gem 'rack-timeout', '~> 0.4'
gem 'rails-i18n', '~> 5.0'
gem 'rails-settings-cached', '~> 0.6'
gem 'redis', '~> 3.3', require: ['redis', 'redis/connection/hiredis']
gem 'rqrcode', '~> 0.10'
gem 'ruby-oembed', '~> 0.12', require: 'oembed'
gem 'sanitize', '~> 4.4'
gem 'sidekiq', '~> 5.0'
gem 'sidekiq-scheduler', '~> 2.1'
gem 'sidekiq-unique-jobs', '~> 5.0'
<<<<<<< HEAD
=======
gem 'sidekiq-bulk', '~>0.1.1'
>>>>>>> 947887f2
gem 'simple-navigation', '~> 4.0'
gem 'simple_form', '~> 3.4'
gem 'sprockets-rails', '~> 3.2', require: 'sprockets/railtie'
gem 'statsd-instrument', '~> 2.1'
gem 'twitter-text', '~> 1.14'
gem 'tzinfo-data', '~> 1.2017'
gem 'webpacker', '~> 1.2'

group :development, :test do
  gem 'fabrication', '~> 2.16'
  gem 'fuubar', '~> 2.2'
  gem 'i18n-tasks', '~> 0.9', require: false
  gem 'pry-rails', '~> 0.3'
  gem 'rspec-rails', '~> 3.6'
end

group :test do
  gem 'capybara', '~> 2.14'
<<<<<<< HEAD
=======
  gem 'climate_control', '~> 0.2'
>>>>>>> 947887f2
  gem 'faker', '~> 1.7'
  gem 'microformats2', '~> 3.0'
  gem 'rails-controller-testing', '~> 1.0'
  gem 'rspec-sidekiq', '~> 3.0'
  gem 'simplecov', '~> 0.14', require: false
  gem 'webmock', '~> 3.0'
  gem 'parallel_tests', '~> 2.14'
end

group :development do
  gem 'active_record_query_trace', '~> 1.5'
  gem 'annotate', '~> 2.7'
  gem 'better_errors', '~> 2.1'
  gem 'binding_of_caller', '~> 0.7'
  gem 'bullet', '~> 5.5'
  gem 'letter_opener', '~> 1.4'
  gem 'letter_opener_web', '~> 1.3'
<<<<<<< HEAD
  gem 'rubocop', '~> 0.48', require: false
=======
  gem 'rubocop', require: false
>>>>>>> 947887f2
  gem 'brakeman', '~> 3.6', require: false
  gem 'bundler-audit', '~> 0.5', require: false
  gem 'scss_lint', '~> 0.53', require: false

  gem 'capistrano', '~> 3.8'
  gem 'capistrano-rails', '~> 1.2'
  gem 'capistrano-rbenv', '~> 2.1'
  gem 'capistrano-yarn', '~> 2.0'
end

group :production do
  gem 'lograge', '~> 0.5'
  gem 'redis-rails', '~> 5.0'
end<|MERGE_RESOLUTION|>--- conflicted
+++ resolved
@@ -6,11 +6,7 @@
 gem 'pkg-config', '~> 1.2'
 
 gem 'puma', '~> 3.8'
-<<<<<<< HEAD
-gem 'rails', '~> 5.0'
-=======
 gem 'rails', '~> 5.1.0'
->>>>>>> 947887f2
 gem 'uglifier', '~> 3.2'
 
 gem 'hamlit-rails', '~> 0.2'
@@ -23,11 +19,7 @@
 gem 'paperclip-av-transcoder', '~> 0.6'
 
 gem 'addressable', '~> 2.5'
-<<<<<<< HEAD
-gem 'bootsnap', '~> 0.3'
-=======
 gem 'bootsnap'
->>>>>>> 947887f2
 gem 'cld3', '~> 3.1'
 gem 'devise', '~> 4.2'
 gem 'devise-two-factor', '~> 3.0'
@@ -46,10 +38,7 @@
 gem 'oj', '~> 3.0'
 gem 'ostatus2', '~> 2.0'
 gem 'ox', '~> 2.5'
-<<<<<<< HEAD
-=======
 gem 'pundit', '~> 1.1'
->>>>>>> 947887f2
 gem 'rabl', '~> 0.13'
 gem 'rack-attack', '~> 5.0'
 gem 'rack-cors', '~> 0.4', require: 'rack/cors'
@@ -63,10 +52,7 @@
 gem 'sidekiq', '~> 5.0'
 gem 'sidekiq-scheduler', '~> 2.1'
 gem 'sidekiq-unique-jobs', '~> 5.0'
-<<<<<<< HEAD
-=======
 gem 'sidekiq-bulk', '~>0.1.1'
->>>>>>> 947887f2
 gem 'simple-navigation', '~> 4.0'
 gem 'simple_form', '~> 3.4'
 gem 'sprockets-rails', '~> 3.2', require: 'sprockets/railtie'
@@ -85,10 +71,7 @@
 
 group :test do
   gem 'capybara', '~> 2.14'
-<<<<<<< HEAD
-=======
   gem 'climate_control', '~> 0.2'
->>>>>>> 947887f2
   gem 'faker', '~> 1.7'
   gem 'microformats2', '~> 3.0'
   gem 'rails-controller-testing', '~> 1.0'
@@ -106,11 +89,7 @@
   gem 'bullet', '~> 5.5'
   gem 'letter_opener', '~> 1.4'
   gem 'letter_opener_web', '~> 1.3'
-<<<<<<< HEAD
-  gem 'rubocop', '~> 0.48', require: false
-=======
   gem 'rubocop', require: false
->>>>>>> 947887f2
   gem 'brakeman', '~> 3.6', require: false
   gem 'bundler-audit', '~> 0.5', require: false
   gem 'scss_lint', '~> 0.53', require: false
