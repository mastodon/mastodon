--- conflicted
+++ resolved
@@ -14,20 +14,12 @@
       app.kubernetes.io/component: streaming
   template:
     metadata:
-<<<<<<< HEAD
-      {{- with .Values.podAnnotations }}
-=======
->>>>>>> a02a453a
       annotations:
         {{- with .Values.podAnnotations }}
         {{- toYaml . | nindent 8 }}
-<<<<<<< HEAD
-      {{- end }}
-=======
         {{- end }}
         # roll the pods to pick up any db migrations or other changes
         {{- include "mastodon.rollingPodAnnotations" . | nindent 8 }}
->>>>>>> a02a453a
       labels:
         {{- include "mastodon.selectorLabels" . | nindent 8 }}
         app.kubernetes.io/component: streaming
