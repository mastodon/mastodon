--- conflicted
+++ resolved
@@ -18,15 +18,9 @@
       annotations:
         {{- with .Values.podAnnotations }}
         {{- toYaml . | nindent 8 }}
-<<<<<<< HEAD
         {{- end }}
-        # roll the pods to pick up any db migrations
-        rollme: {{ randAlphaNum 5 | quote }}
-=======
-      {{- end }}
         # roll the pods to pick up any db migrations or other changes
         {{- include "mastodon.rollingPodAnnotations" . | nindent 8 }}
->>>>>>> a02a453a
       labels:
         {{- include "mastodon.selectorLabels" . | nindent 8 }}
         app.kubernetes.io/component: web
@@ -116,12 +110,9 @@
             httpGet:
               path: /health
               port: http
-<<<<<<< HEAD
-          {{- with .Values.resources }}
-=======
             failureThreshold: 30
             periodSeconds: 5
->>>>>>> a02a453a
+          {{- with .Values.resources }}
           resources:
             {{- toYaml . | nindent 12 }}
           {{- end }}
