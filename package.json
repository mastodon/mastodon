--- conflicted
+++ resolved
@@ -147,13 +147,8 @@
     "jest": "^23.6.0",
     "raf": "^3.4.1",
     "react-intl-translations-manager": "^5.0.3",
-<<<<<<< HEAD
-    "react-test-renderer": "^16.5.0",
-    "webpack-dev-server": "^3.1.9",
-=======
     "react-test-renderer": "^16.7.0",
     "webpack-dev-server": "^3.1.14",
->>>>>>> c73653ce
     "yargs": "^8.0.2"
   },
   "optionalDependencies": {
