--- conflicted
+++ resolved
@@ -163,12 +163,8 @@
     "tesseract.js": "^2.1.1",
     "throng": "^4.0.0",
     "tiny-queue": "^0.2.1",
-<<<<<<< HEAD
-    "uuid": "^8.1.0",
+    "uuid": "^8.2.0",
     "wavesurfer.js": "^3.3.3",
-=======
-    "uuid": "^8.2.0",
->>>>>>> 65506bac
     "webpack": "^4.43.0",
     "webpack-assets-manifest": "^3.1.1",
     "webpack-bundle-analyzer": "^3.8.0",
