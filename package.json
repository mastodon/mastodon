{
  "name": "@mastodon/mastodon",
  "license": "AGPL-3.0-or-later",
  "engines": {
    "node": ">=12"
  },
  "scripts": {
    "postversion": "git push --tags",
    "build:development": "cross-env RAILS_ENV=development NODE_ENV=development ./bin/webpack",
    "build:production": "cross-env RAILS_ENV=production NODE_ENV=production ./bin/webpack",
    "manage:translations": "node ./config/webpack/translationRunner.js",
    "start": "node ./streaming/index.js",
    "test": "${npm_execpath} run test:lint:js && ${npm_execpath} run test:jest",
    "test:lint": "${npm_execpath} run test:lint:js && ${npm_execpath} run test:lint:sass",
    "test:lint:js": "eslint --ext=js . --cache",
    "test:lint:sass": "sass-lint -v",
    "test:jest": "cross-env NODE_ENV=test jest",
    "format": "prettier --write '**/*.{json,yml}",
    "format-check": "prettier --write '**/*.{json,yml}"
  },
  "repository": {
    "type": "git",
    "url": "https://github.com/mastodon/mastodon.git"
  },
  "browserslist": [
    "last 2 versions",
    "not IE 11",
    "iOS >= 9",
    "not dead"
  ],
  "jest": {
    "testEnvironment": "jsdom",
    "projects": [
      "<rootDir>/app/javascript/mastodon"
    ],
    "testPathIgnorePatterns": [
      "<rootDir>/node_modules/",
      "<rootDir>/vendor/",
      "<rootDir>/config/",
      "<rootDir>/log/",
      "<rootDir>/public/",
      "<rootDir>/tmp/"
    ],
    "setupFiles": [
      "raf/polyfill"
    ],
    "setupFilesAfterEnv": [
      "<rootDir>/app/javascript/mastodon/test_setup.js"
    ],
    "collectCoverageFrom": [
      "app/javascript/mastodon/**/*.js",
      "!app/javascript/mastodon/features/emoji/emoji_compressed.js",
      "!app/javascript/mastodon/locales/locale-data/*.js",
      "!app/javascript/mastodon/service_worker/entry.js",
      "!app/javascript/mastodon/test_setup.js"
    ],
    "coverageDirectory": "<rootDir>/coverage",
    "moduleDirectories": [
      "<rootDir>/node_modules",
      "<rootDir>/app/javascript"
    ]
  },
  "private": true,
  "dependencies": {
<<<<<<< HEAD
    "@babel/core": "^7.17.7",
    "@babel/plugin-proposal-decorators": "^7.17.8",
=======
    "@babel/core": "^7.17.8",
    "@babel/plugin-proposal-decorators": "^7.17.2",
>>>>>>> 7eb2e791
    "@babel/plugin-transform-react-inline-elements": "^7.16.7",
    "@babel/plugin-transform-runtime": "^7.17.0",
    "@babel/preset-env": "^7.16.11",
    "@babel/preset-react": "^7.16.7",
    "@babel/runtime": "^7.17.8",
    "@gamestdio/websocket": "^0.3.2",
    "@github/webauthn-json": "^0.5.7",
    "@rails/ujs": "^6.1.5",
    "array-includes": "^3.1.4",
    "arrow-key-navigation": "^1.2.0",
    "autoprefixer": "^9.8.8",
    "axios": "^0.26.1",
    "babel-loader": "^8.2.3",
    "babel-plugin-lodash": "^3.3.4",
    "babel-plugin-preval": "^5.1.0",
    "babel-plugin-react-intl": "^6.2.0",
    "babel-plugin-transform-react-remove-prop-types": "^0.4.24",
    "babel-runtime": "^6.26.0",
    "blurhash": "^1.1.5",
    "classnames": "^2.3.1",
    "color-blend": "^3.0.1",
    "compression-webpack-plugin": "^6.1.1",
    "cross-env": "^7.0.3",
    "css-loader": "^5.2.7",
    "cssnano": "^4.1.11",
    "detect-passive-events": "^2.0.3",
    "dotenv": "^16.0.0",
    "emoji-mart": "npm:emoji-mart-lazyload",
    "es6-symbol": "^3.1.3",
    "escape-html": "^1.0.3",
    "exif-js": "^2.3.0",
    "express": "^4.17.3",
    "file-loader": "^6.2.0",
    "font-awesome": "^4.7.0",
    "glob": "^7.2.0",
    "history": "^4.10.1",
    "http-link-header": "^1.0.4",
    "immutable": "^4.0.0",
    "imports-loader": "^1.2.0",
    "intersection-observer": "^0.12.0",
    "intl": "^1.2.5",
    "intl-messageformat": "^2.2.0",
    "intl-relativeformat": "^6.4.3",
    "is-nan": "^1.3.2",
    "js-yaml": "^4.1.0",
    "lodash": "^4.17.21",
    "mark-loader": "^0.1.6",
    "marky": "^1.2.4",
    "mini-css-extract-plugin": "^1.6.2",
    "mkdirp": "^1.0.4",
    "npmlog": "^6.0.1",
    "object-assign": "^4.1.1",
    "object-fit-images": "^3.2.3",
    "object.values": "^1.1.5",
    "offline-plugin": "^5.0.7",
    "path-complete-extname": "^1.0.0",
    "pg": "^8.5.0",
    "postcss-loader": "^3.0.0",
    "postcss-object-fit-images": "^1.1.2",
    "promise.prototype.finally": "^3.1.3",
    "prop-types": "^15.8.1",
    "punycode": "^2.1.0",
    "react": "^16.14.0",
    "react-dom": "^16.14.0",
    "react-hotkeys": "^1.1.4",
    "react-immutable-proptypes": "^2.2.0",
    "react-immutable-pure-component": "^2.2.2",
    "react-intl": "^2.9.0",
    "react-masonry-infinite": "^1.2.2",
    "react-motion": "^0.5.2",
    "react-notification": "^6.8.5",
    "react-overlays": "^0.9.3",
    "react-redux": "^7.2.6",
    "react-redux-loading-bar": "^4.0.8",
    "react-router-dom": "^4.1.1",
    "react-router-scroll-4": "^1.0.0-beta.1",
    "react-select": "^5.2.2",
    "react-sparklines": "^1.7.0",
    "react-swipeable-views": "^0.14.0",
    "react-textarea-autosize": "^8.3.3",
    "react-toggle": "^4.1.2",
    "redis": "^4.0.4",
    "redux": "^4.1.2",
    "redux-immutable": "^4.0.0",
    "redux-thunk": "^2.4.1",
    "regenerator-runtime": "^0.13.9",
    "rellax": "^1.12.1",
    "requestidlecallback": "^0.3.0",
    "reselect": "^4.1.5",
    "rimraf": "^3.0.2",
    "sass": "^1.49.9",
    "sass-loader": "^10.2.0",
    "stacktrace-js": "^2.0.2",
    "stringz": "^2.1.0",
    "substring-trie": "^1.0.2",
    "terser-webpack-plugin": "^4.2.3",
    "tesseract.js": "^2.1.1",
    "throng": "^4.0.0",
    "tiny-queue": "^0.2.1",
    "twitter-text": "3.1.0",
    "uuid": "^8.3.1",
    "webpack": "^4.46.0",
    "webpack-assets-manifest": "^4.0.6",
    "webpack-bundle-analyzer": "^4.5.0",
    "webpack-cli": "^3.3.12",
    "webpack-merge": "^5.8.0",
    "wicg-inert": "^3.1.1",
    "ws": "^8.5.0"
  },
  "devDependencies": {
    "@testing-library/jest-dom": "^5.16.2",
    "@testing-library/react": "^12.1.4",
    "babel-eslint": "^10.1.0",
    "babel-jest": "^27.5.1",
    "eslint": "^7.32.0",
    "eslint-plugin-import": "~2.25.4",
    "eslint-plugin-jsx-a11y": "~6.5.1",
    "eslint-plugin-promise": "~6.0.0",
    "eslint-plugin-react": "~7.29.3",
    "jest": "^27.5.1",
    "prettier": "^2.6.0",
    "raf": "^3.4.1",
    "react-intl-translations-manager": "^5.0.3",
    "react-test-renderer": "^16.14.0",
    "sass-lint": "^1.13.1",
    "webpack-dev-server": "^3.11.3",
    "yargs": "^17.3.1"
  },
  "resolutions": {
    "kind-of": "^6.0.3"
  },
  "optionalDependencies": {
    "bufferutil": "^4.0.6",
    "utf-8-validate": "^5.0.9"
  }
}<|MERGE_RESOLUTION|>--- conflicted
+++ resolved
@@ -62,13 +62,8 @@
   },
   "private": true,
   "dependencies": {
-<<<<<<< HEAD
-    "@babel/core": "^7.17.7",
+    "@babel/core": "^7.17.8",
     "@babel/plugin-proposal-decorators": "^7.17.8",
-=======
-    "@babel/core": "^7.17.8",
-    "@babel/plugin-proposal-decorators": "^7.17.2",
->>>>>>> 7eb2e791
     "@babel/plugin-transform-react-inline-elements": "^7.16.7",
     "@babel/plugin-transform-runtime": "^7.17.0",
     "@babel/preset-env": "^7.16.11",
